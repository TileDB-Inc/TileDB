/**
 * @file   vfs.cc
 *
 * @section LICENSE
 *
 * The MIT License
 *
 * @copyright Copyright (c) 2017 TileDB, Inc.
 *
 * Permission is hereby granted, free of charge, to any person obtaining a copy
 * of this software and associated documentation files (the "Software"), to deal
 * in the Software without restriction, including without limitation the rights
 * to use, copy, modify, merge, publish, distribute, sublicense, and/or sell
 * copies of the Software, and to permit persons to whom the Software is
 * furnished to do so, subject to the following conditions:
 *
 * The above copyright notice and this permission notice shall be included in
 * all copies or substantial portions of the Software.
 *
 * THE SOFTWARE IS PROVIDED "AS IS", WITHOUT WARRANTY OF ANY KIND, EXPRESS OR
 * IMPLIED, INCLUDING BUT NOT LIMITED TO THE WARRANTIES OF MERCHANTABILITY,
 * FITNESS FOR A PARTICULAR PURPOSE AND NONINFRINGEMENT. IN NO EVENT SHALL THE
 * AUTHORS OR COPYRIGHT HOLDERS BE LIABLE FOR ANY CLAIM, DAMAGES OR OTHER
 * LIABILITY, WHETHER IN AN ACTION OF CONTRACT, TORT OR OTHERWISE, ARISING FROM,
 * OUT OF OR IN CONNECTION WITH THE SOFTWARE OR THE USE OR OTHER DEALINGS IN
 * THE SOFTWARE.
 *
 * @section DESCRIPTION
 *
 * This file implements the VFS class.
 */

#include "vfs.h"
#include <config.h>
#include "hdfs_filesystem.h"
#include "logger.h"
#include "posix_filesystem.h"
#include "win_filesystem.h"

namespace tiledb {

/* ********************************* */
/*     CONSTRUCTORS & DESTRUCTORS    */
/* ********************************* */

VFS::VFS() {
#ifdef HAVE_HDFS
  supported_fs_.insert(Filesystem::HDFS);
#endif
#ifdef HAVE_S3
  supported_fs_.insert(Filesystem::S3);
#endif
}

VFS::~VFS() {
#ifdef HAVE_HDFS
  if (hdfs_ != nullptr) {
    // Do not disconnect - may lead to problems
    // Status st = hdfs::disconnect(hdfs_);
  }
#endif
<<<<<<< HEAD
  // Do not disconnect - may lead to problems
  // Status st = s3_.disconnect();
=======
#ifdef HAVE_S3
// Do not disconnect - may lead to problems
// Status st = s3_.disconnect();
#endif
>>>>>>> 9a2c8287
}

/* ********************************* */
/*                API                */
/* ********************************* */

std::string VFS::abs_path(const std::string& path) {
#ifdef _WIN32
  if (win::is_win_path(path))
    return win::uri_from_path(win::abs_path(path));
  else if (URI::is_file(path))
    return win::uri_from_path(win::abs_path(win::path_from_uri(path)));
#else
  if (URI::is_file(path))
    return posix::abs_path(path);
#endif
  if (URI::is_hdfs(path))
    return path;
  if (URI::is_s3(path))
    return path;
  // Certainly starts with "<resource>://" other than "file://"
  return path;
}

Status VFS::create_dir(const URI& uri) const {
  if (uri.is_file()) {
#ifdef _WIN32
    return win::create_dir(uri.to_path());
#else
    return posix::create_dir(uri.to_path());
#endif
  }
  if (uri.is_hdfs()) {
#ifdef HAVE_HDFS
    return hdfs::create_dir(hdfs_, uri);
#else
    return Status::VFSError("TileDB was built without HDFS support");
#endif
  }
  if (uri.is_s3()) {
#ifdef HAVE_S3
    return s3_.create_dir(uri);
#else
    return Status::VFSError("TileDB was built without S3 support");
#endif
  }
  return Status::Error(
      std::string("Unsupported URI scheme: ") + uri.to_string());
}

Status VFS::create_file(const URI& uri) const {
  // Do nothing if the file already exists
  if (is_file(uri))
    return Status::Ok();

  if (uri.is_file()) {
#ifdef _WIN32
    return win::create_file(uri.to_path());
#else
    return posix::create_file(uri.to_path());
#endif
  }
  if (uri.is_hdfs()) {
#ifdef HAVE_HDFS
    return hdfs::create_file(hdfs_, uri);
#else
    return LOG_STATUS(
        Status::VFSError("TileDB was built without HDFS support"));
#endif
  }
  if (uri.is_s3()) {
#ifdef HAVE_S3
    return s3_.create_file(uri);
#else
    return Status::VFSError("TileDB was built without S3 support");
#endif
  }
  return LOG_STATUS(Status::VFSError(
      std::string("Unsupported URI scheme: ") + uri.to_string()));
}

Status VFS::create_bucket(const URI& uri) const {
  if (uri.is_s3()) {
#ifdef HAVE_S3
    return s3_.create_bucket(uri);
#else
    (void)uri;
    return LOG_STATUS(Status::VFSError(std::string("S3 is not supported")));
#endif
  }
  return LOG_STATUS(Status::VFSError(
      std::string("Cannot create bucket; Unsupported URI scheme: ") +
      uri.to_string()));
}

Status VFS::remove_bucket(const URI& uri) const {
  if (uri.is_s3()) {
#ifdef HAVE_S3
    return s3_.delete_bucket(uri);
#else
    (void)uri;
    return LOG_STATUS(Status::VFSError(std::string("S3 is not supported")));
#endif
  }
  return LOG_STATUS(Status::VFSError(
      std::string("Cannot remove bucket; Unsupported URI scheme: ") +
      uri.to_string()));
}

Status VFS::remove_path(const URI& uri) const {
  if (uri.is_file()) {
#ifdef _WIN32
    return win::remove_path(uri.to_path());
#else
    return posix::remove_path(uri.to_path());
#endif
  } else if (uri.is_hdfs()) {
#ifdef HAVE_HDFS
    return hdfs::remove_path(hdfs_, uri);
#else
    return LOG_STATUS(
        Status::VFSError("TileDB was built without HDFS support"));
#endif
  } else if (uri.is_s3()) {
#ifdef HAVE_S3
    return s3_.remove_path(uri);
#else
    return LOG_STATUS(Status::VFSError("TileDB was built without S3 support"));
#endif
  } else {
    return LOG_STATUS(
        Status::VFSError("Unsupported URI scheme: " + uri.to_string()));
  }
}

Status VFS::remove_file(const URI& uri) const {
  if (uri.is_file()) {
#ifdef _WIN32
    return win::remove_file(uri.to_path());
#else
    return posix::remove_file(uri.to_path());
#endif
  }
  if (uri.is_hdfs()) {
#ifdef HAVE_HDFS
    return hdfs::remove_file(hdfs_, uri);
#else
    return LOG_STATUS(
        Status::VFSError("TileDB was built without HDFS support"));
#endif
  }
  if (uri.is_s3()) {
#ifdef HAVE_S3
    return s3_.remove_file(uri);
#else
    return LOG_STATUS(Status::VFSError("TileDB was built without S3 support"));
#endif
  }
  return LOG_STATUS(
      Status::VFSError("Unsupported URI scheme: " + uri.to_string()));
}

Status VFS::filelock_lock(const URI& uri, filelock_t* fd, bool shared) const {
  if (uri.is_file())
#ifdef _WIN32
    return win::filelock_lock(uri.to_path(), fd, shared);
#else
    return posix::filelock_lock(uri.to_path(), fd, shared);
#endif

  if (uri.is_hdfs()) {
#ifdef HAVE_HDFS
    return Status::Ok();
#else
    return LOG_STATUS(
        Status::VFSError("TileDB was built without HDFS support"));
#endif
  }
  if (uri.is_s3()) {
#ifdef HAVE_S3
    return Status::Ok();
#else
    return LOG_STATUS(Status::VFSError("TileDB was built without S3 support"));
#endif
  }
  return LOG_STATUS(
      Status::VFSError("Unsupported URI scheme: " + uri.to_string()));
}

Status VFS::filelock_unlock(const URI& uri, filelock_t fd) const {
  if (uri.is_file()) {
#ifdef _WIN32
    return win::filelock_unlock(fd);
#else
    return posix::filelock_unlock(fd);
#endif
  }
  if (uri.is_hdfs()) {
#ifdef HAVE_HDFS
    return Status::Ok();
#else
    return LOG_STATUS(
        Status::VFSError("TileDB was built without HDFS support"));
#endif
  }
  if (uri.is_s3()) {
#ifdef HAVE_S3
    return Status::Ok();
#else
    return LOG_STATUS(Status::VFSError("TileDB was built without S3 support"));
#endif
  }
  return LOG_STATUS(
      Status::VFSError("Unsupported URI scheme: " + uri.to_string()));
}

Status VFS::file_size(const URI& uri, uint64_t* size) const {
  if (uri.is_file()) {
#ifdef _WIN32
    return win::file_size(uri.to_path(), size);
#else
    return posix::file_size(uri.to_path(), size);
#endif
  }
  if (uri.is_hdfs()) {
#ifdef HAVE_HDFS
    return hdfs::file_size(hdfs_, uri, size);
#else
    return LOG_STATUS(
        Status::VFSError("TileDB was built without HDFS support"));
#endif
  }
  if (uri.is_s3()) {
#ifdef HAVE_S3
    return s3_.file_size(uri, size);
#else
    return LOG_STATUS(Status::VFSError("TileDB was built without S3 support"));
#endif
  }
  return LOG_STATUS(
      Status::VFSError("Unsupported URI scheme: " + uri.to_string()));
}

bool VFS::is_dir(const URI& uri) const {
  if (uri.is_file()) {
#ifdef _WIN32
    return win::is_dir(uri.to_path());
#else
    return posix::is_dir(uri.to_path());
#endif
  }
  if (uri.is_hdfs()) {
#ifdef HAVE_HDFS
    return hdfs::is_dir(hdfs_, uri);
#else
    return false;
#endif
  }
  if (uri.is_s3()) {
#ifdef HAVE_S3
    return s3_.is_dir(uri);
#else
    return false;
#endif
  }
  return false;
}

bool VFS::is_file(const URI& uri) const {
  if (uri.is_file()) {
#ifdef _WIN32
    return win::is_file(uri.to_path());
#else
    return posix::is_file(uri.to_path());
#endif
  }
  if (uri.is_hdfs()) {
#ifdef HAVE_HDFS
    return hdfs::is_file(hdfs_, uri);
#else
    return false;
#endif
  }
  if (uri.is_s3()) {
#ifdef HAVE_S3
    return s3_.is_file(uri);
#else
    return false;
#endif
  }
  return false;
}

bool VFS::is_bucket(const URI& uri) const {
  if (uri.is_s3()) {
#ifdef HAVE_S3
    return s3_.is_bucket(uri);
#else
    (void)uri;
    return false;
#endif
  }
  return false;
}

Status VFS::init(const Config::VFSParams& vfs_params) {
#ifdef HAVE_HDFS
  RETURN_NOT_OK(hdfs::connect(hdfs_));
#endif
#ifdef HAVE_S3
  S3::S3Config s3_config;
  s3_config.region_ = vfs_params.s3_params_.region_;
  s3_config.scheme_ = vfs_params.s3_params_.scheme_;
  s3_config.endpoint_override_ = vfs_params.s3_params_.endpoint_override_;
  s3_config.use_virtual_addressing_ =
      vfs_params.s3_params_.use_virtual_addressing_;
  s3_config.file_buffer_size_ = vfs_params.s3_params_.file_buffer_size_;
  s3_config.connect_timeout_ms_ = vfs_params.s3_params_.connect_timeout_ms_;
  s3_config.request_timeout_ms_ = vfs_params.s3_params_.request_timeout_ms_;
  RETURN_NOT_OK(s3_.connect(s3_config));
#endif

  (void)vfs_params;

  return Status::Ok();
}

Status VFS::ls(const URI& parent, std::vector<URI>* uris) const {
  std::vector<std::string> paths;
  if (parent.is_file()) {
#ifdef _WIN32
    RETURN_NOT_OK(win::ls(parent.to_path(), &paths));
#else
    RETURN_NOT_OK(posix::ls(parent.to_path(), &paths));
#endif
  } else if (parent.is_hdfs()) {
#ifdef HAVE_HDFS
    RETURN_NOT_OK(hdfs::ls(hdfs_, parent, &paths));
#else
    return LOG_STATUS(
        Status::VFSError("TileDB was built without HDFS support"));
#endif
  } else if (parent.is_s3()) {
#ifdef HAVE_S3
    RETURN_NOT_OK(s3_.ls(parent, &paths));
#else
    return LOG_STATUS(Status::VFSError("TileDB was built without S3 support"));
#endif
  } else {
    return LOG_STATUS(
        Status::VFSError("Unsupported URI scheme: " + parent.to_string()));
  }
  std::sort(paths.begin(), paths.end());
  for (auto& path : paths) {
    uris->emplace_back(path);
  }
  return Status::Ok();
}

Status VFS::move_path(const URI& old_uri, const URI& new_uri) {
  // File
  if (old_uri.is_file()) {
    if (new_uri.is_file()) {
#ifdef _WIN32
      return win::move_path(old_uri.to_path(), new_uri.to_path());
#else
      return posix::move_path(old_uri.to_path(), new_uri.to_path());
#endif
    }
    return LOG_STATUS(Status::VFSError(
        "Moving files across filesystems is not supported yet"));
  }

  // HDFS
  if (old_uri.is_hdfs()) {
    if (new_uri.is_hdfs())
#ifdef HAVE_HDFS
      return hdfs::move_path(hdfs_, old_uri, new_uri);
#else
      return LOG_STATUS(
          Status::VFSError("TileDB was built without HDFS support"));
#endif
    return LOG_STATUS(Status::VFSError(
        "Moving files across filesystems is not supported yet"));
  }

  // S3
  if (old_uri.is_s3()) {
    if (new_uri.is_s3())
#ifdef HAVE_S3
      return s3_.move_path(old_uri, new_uri);
#else
      return LOG_STATUS(
          Status::VFSError("TileDB was built without S3 support"));
#endif
    return LOG_STATUS(Status::VFSError(
        "Moving files across filesystems is not supported yet"));
  }

  // Unsupported filesystem
  return LOG_STATUS(Status::VFSError(
      "Unsupported URI schemes: " + old_uri.to_string() + ", " +
      new_uri.to_string()));
}

Status VFS::read(
    const URI& uri, uint64_t offset, void* buffer, uint64_t nbytes) const {
  if (!is_file(uri))
    return LOG_STATUS(
        Status::VFSError("Cannot read from file; File does not exist"));

  if (uri.is_file()) {
#ifdef _WIN32
    return win::read(uri.to_path(), offset, buffer, nbytes);
#else
    return posix::read(uri.to_path(), offset, buffer, nbytes);
#endif
  }
  if (uri.is_hdfs()) {
#ifdef HAVE_HDFS
    return hdfs::read(hdfs_, uri, offset, buffer, nbytes);
#else
    return LOG_STATUS(
        Status::VFSError("TileDB was built without HDFS support"));
#endif
  }
  if (uri.is_s3()) {
#ifdef HAVE_S3
    return s3_.read(uri, offset, buffer, nbytes);
#else
    return LOG_STATUS(Status::VFSError("TileDB was built without S3 support"));
#endif
  }
  return LOG_STATUS(
      Status::VFSError("Unsupported URI schemes: " + uri.to_string()));
}

bool VFS::supports_fs(Filesystem fs) const {
  return (supported_fs_.find(fs) != supported_fs_.end());
}

Status VFS::sync(const URI& uri) {
  if (uri.is_file()) {
#ifdef _WIN32
    return win::sync(uri.to_path());
#else
    return posix::sync(uri.to_path());
#endif
  }
  if (uri.is_hdfs()) {
#ifdef HAVE_HDFS
    return Status::Ok();
#else
    return LOG_STATUS(
        Status::VFSError("TileDB was built without HDFS support"));
#endif
  }
  if (uri.is_s3()) {
#ifdef HAVE_S3
    return s3_.flush_file(uri);
#else
    return LOG_STATUS(Status::VFSError("TileDB was built without S3 support"));
#endif
  }
  return LOG_STATUS(
      Status::VFSError("Unsupported URI schemes: " + uri.to_string()));
}

Status VFS::write(const URI& uri, const void* buffer, uint64_t buffer_size) {
  if (uri.is_file()) {
#ifdef _WIN32
    return win::write(uri.to_path(), buffer, buffer_size);
#else
    return posix::write(uri.to_path(), buffer, buffer_size);
#endif
  }
  if (uri.is_hdfs()) {
#ifdef HAVE_HDFS
    return hdfs::write(hdfs_, uri, buffer, buffer_size);
#else
    return LOG_STATUS(
        Status::VFSError("TileDB was built without HDFS support"));
#endif
  }
  if (uri.is_s3()) {
#ifdef HAVE_S3
    return s3_.write(uri, buffer, buffer_size);
#else
    return LOG_STATUS(Status::VFSError("TileDB was built without S3 support"));
#endif
  }
  return LOG_STATUS(
      Status::VFSError("Unsupported URI schemes: " + uri.to_string()));
}

}  // namespace tiledb<|MERGE_RESOLUTION|>--- conflicted
+++ resolved
@@ -59,15 +59,8 @@
     // Status st = hdfs::disconnect(hdfs_);
   }
 #endif
-<<<<<<< HEAD
   // Do not disconnect - may lead to problems
   // Status st = s3_.disconnect();
-=======
-#ifdef HAVE_S3
-// Do not disconnect - may lead to problems
-// Status st = s3_.disconnect();
-#endif
->>>>>>> 9a2c8287
 }
 
 /* ********************************* */
