/**
 * @file   vfs.cc
 *
 * @section LICENSE
 *
 * The MIT License
 *
 * @copyright Copyright (c) 2017 TileDB, Inc.
 *
 * Permission is hereby granted, free of charge, to any person obtaining a copy
 * of this software and associated documentation files (the "Software"), to deal
 * in the Software without restriction, including without limitation the rights
 * to use, copy, modify, merge, publish, distribute, sublicense, and/or sell
 * copies of the Software, and to permit persons to whom the Software is
 * furnished to do so, subject to the following conditions:
 *
 * The above copyright notice and this permission notice shall be included in
 * all copies or substantial portions of the Software.
 *
 * THE SOFTWARE IS PROVIDED "AS IS", WITHOUT WARRANTY OF ANY KIND, EXPRESS OR
 * IMPLIED, INCLUDING BUT NOT LIMITED TO THE WARRANTIES OF MERCHANTABILITY,
 * FITNESS FOR A PARTICULAR PURPOSE AND NONINFRINGEMENT. IN NO EVENT SHALL THE
 * AUTHORS OR COPYRIGHT HOLDERS BE LIABLE FOR ANY CLAIM, DAMAGES OR OTHER
 * LIABILITY, WHETHER IN AN ACTION OF CONTRACT, TORT OR OTHERWISE, ARISING FROM,
 * OUT OF OR IN CONNECTION WITH THE SOFTWARE OR THE USE OR OTHER DEALINGS IN
 * THE SOFTWARE.
 *
 * @section DESCRIPTION
 *
 * This file implements the VFS class.
 */

#include "vfs.h"
#include "hdfs_filesystem.h"
#include "logger.h"
#include "posix_filesystem.h"
#include "win32_filesystem.h"

namespace tiledb {

/* ********************************* */
/*     CONSTRUCTORS & DESTRUCTORS    */
/* ********************************* */

VFS::VFS() = default;

VFS::~VFS() {
#ifdef HAVE_HDFS
  if (hdfs_ != nullptr) {
    // Do not disconnect - may lead to problems
    // Status st = hdfs::disconnect(hdfs_);
  }
#endif
#ifdef HAVE_S3
    // Do not disconnect - may lead to problems
    // Status st = s3_.disconnect();
#endif
}

/* ********************************* */
/*                API                */
/* ********************************* */

std::string VFS::abs_path(const std::string& path) {
#ifdef _WIN32
  if (win32::is_win32_path(path))
    return win32::uri_from_path(win32::abs_path(path));
  else if (URI::is_file(path)) 
    return win32::uri_from_path(win32::abs_path(win32::path_from_uri(path)));
#else
  if (URI::is_file(path))
    return posix::abs_path(path);
#endif
  if (URI::is_hdfs(path))
    return path;
  if (URI::is_s3(path))
    return path;
  // Certainly starts with "<resource>://" other than "file://"
  return path;
}

Status VFS::create_dir(const URI& uri) const {
  if (uri.is_file()) {
#ifdef _WIN32
    return win32::create_dir(uri.to_path());
#else
    return posix::create_dir(uri.to_path());
#endif
  }
  if (uri.is_hdfs()) {
#ifdef HAVE_HDFS
    return hdfs::create_dir(hdfs_, uri);
#else
    return Status::VFSError("TileDB was built without HDFS support");
#endif
  }
  if (uri.is_s3()) {
#ifdef HAVE_S3
    return s3_.create_dir(uri);
#else
    return Status::VFSError("TileDB was built without S3 support");
#endif
  }
  return Status::Error(
      std::string("Unsupported URI scheme: ") + uri.to_string());
}

Status VFS::create_file(const URI& uri) const {
  if (uri.is_file()) {
#ifdef _WIN32
    return win32::create_file(uri.to_path());
#else
    return posix::create_file(uri.to_path());
#endif
  }
  if (uri.is_hdfs()) {
#ifdef HAVE_HDFS
    return hdfs::create_file(hdfs_, uri);
#else
    return Status::VFSError("TileDB was built without HDFS support");
#endif
  }
  if (uri.is_s3()) {
#ifdef HAVE_S3
    return s3_.create_file(uri);
#else
    return Status::VFSError("TileDB was built without S3 support");
#endif
  }
  return Status::VFSError(
      std::string("Unsupported URI scheme: ") + uri.to_string());
}

Status VFS::remove_path(const URI& uri) const {
  if (uri.is_file()) {
#ifdef _WIN32
    return win32::remove_path(uri.to_path());
#else
    return posix::remove_path(uri.to_path());
#endif
  } else if (uri.is_hdfs()) {
#ifdef HAVE_HDFS
    return hdfs::remove_path(hdfs_, uri);
#else
    return Status::VFSError("TileDB was built without HDFS support");
#endif
  } else if (uri.is_s3()) {
#ifdef HAVE_S3
    return s3_.remove_path(uri);
#else
    return Status::VFSError("TileDB was built without S3 support");
#endif
  } else {
    return Status::VFSError("Unsupported URI scheme: " + uri.to_string());
  }
}

Status VFS::remove_file(const URI& uri) const {
  if (uri.is_file()) {
#ifdef _WIN32
    return win32::remove_file(uri.to_path());
#else
    return posix::remove_file(uri.to_path());
#endif
  }
  if (uri.is_hdfs()) {
#ifdef HAVE_HDFS
    return hdfs::remove_file(hdfs_, uri);
#else
    return Status::VFSError("TileDB was built without HDFS support");
#endif
  }
  if (uri.is_s3()) {
#ifdef HAVE_S3
    return s3_.remove_file(uri);
#else
    return Status::VFSError("TileDB was built without S3 support");
#endif
  }
  return Status::VFSError("Unsupported URI scheme: " + uri.to_string());
}

Status VFS::filelock_lock(const URI& uri, file_lock_t* fd, bool shared) const {
  if (uri.is_file())
#ifdef _WIN32
    return win32::filelock_lock(uri.to_path(), fd, shared);
#else
    return posix::filelock_lock(uri.to_path(), fd, shared);
#endif

  if (uri.is_hdfs()) {
#ifdef HAVE_HDFS
    return Status::Ok();
#else
    return Status::VFSError("TileDB was built without HDFS support");
#endif
  }
  if (uri.is_s3()) {
#ifdef HAVE_S3
    return Status::Ok();
#else
    return Status::VFSError("TileDB was built without S3 support");
#endif
  }
  return Status::VFSError("Unsupported URI scheme: " + uri.to_string());
}

Status VFS::filelock_unlock(const URI& uri, file_lock_t fd) const {
  if (uri.is_file()) {
#ifdef _WIN32
    return win32::filelock_unlock(fd);
#else
    return posix::filelock_unlock(fd);
#endif
  }
  if (uri.is_hdfs()) {
#ifdef HAVE_HDFS
    return Status::Ok();
#else
    return Status::VFSError("TileDB was built without HDFS support");
#endif
  }
  if (uri.is_s3()) {
#ifdef HAVE_S3
    return Status::Ok();
#else
    return Status::VFSError("TileDB was built without S3 support");
#endif
  }
  return Status::VFSError("Unsupported URI scheme: " + uri.to_string());
}

Status VFS::file_size(const URI& uri, uint64_t* size) const {
  if (uri.is_file()) {
#ifdef _WIN32
    return win32::file_size(uri.to_path(), size);
#else
    return posix::file_size(uri.to_path(), size);
#endif
  }
  if (uri.is_hdfs()) {
#ifdef HAVE_HDFS
    return hdfs::file_size(hdfs_, uri, size);
#else
    return Status::VFSError("TileDB was built without HDFS support");
#endif
  }
  if (uri.is_s3()) {
#ifdef HAVE_S3
    return s3_.file_size(uri, size);
#else
    return Status::VFSError("TileDB was built without S3 support");
#endif
  }
  return Status::VFSError("Unsupported URI scheme: " + uri.to_string());
}

bool VFS::is_dir(const URI& uri) const {
  if (uri.is_file()) {
#ifdef _WIN32
    return win32::is_dir(uri.to_path());
#else
    return posix::is_dir(uri.to_path());
#endif
  }
  if (uri.is_hdfs()) {
#ifdef HAVE_HDFS
    return hdfs::is_dir(hdfs_, uri);
#else
    return false;
#endif
  }
  if (uri.is_s3()) {
#ifdef HAVE_S3
    return s3_.is_dir(uri);
#else
    return false;
#endif
  }
  return false;
}

bool VFS::is_file(const URI& uri) const {
  if (uri.is_file()) {
#ifdef _WIN32
    return win32::is_file(uri.to_path());
#else
    return posix::is_file(uri.to_path());
#endif
  }
  if (uri.is_hdfs()) {
#ifdef HAVE_HDFS
    return hdfs::is_file(hdfs_, uri);
#else
    return false;
#endif
  }
  if (uri.is_s3()) {
#ifdef HAVE_S3
    return s3_.is_file(uri);
#else
    return false;
#endif
  }
  return false;
}

#ifdef HAVE_S3
Status VFS::init(const S3::S3Config& s3_config) {
#ifdef HAVE_HDFS
  RETURN_NOT_OK(hdfs::connect(hdfs_));
#endif
  return s3_.connect(s3_config);
}
#else
Status VFS::init() {
#ifdef HAVE_HDFS
  RETURN_NOT_OK(hdfs::connect(hdfs_));
#endif
  return Status::Ok();
}
#endif

Status VFS::ls(const URI& parent, std::vector<URI>* uris) const {
  std::vector<std::string> paths;
  if (parent.is_file()) {
#ifdef _WIN32
    RETURN_NOT_OK(win32::ls(parent.to_path(), &paths));
#else
    RETURN_NOT_OK(posix::ls(parent.to_path(), &paths));
#endif
  } else if (parent.is_hdfs()) {
#ifdef HAVE_HDFS
    RETURN_NOT_OK(hdfs::ls(hdfs_, parent, &paths));
#else
    return Status::VFSError("TileDB was built without HDFS support");
#endif
  } else if (parent.is_s3()) {
#ifdef HAVE_S3
    RETURN_NOT_OK(s3_.ls(parent, &paths));
#else
    return Status::VFSError("TileDB was built without S3 support");
#endif
  } else {
    return Status::VFSError("Unsupported URI scheme: " + parent.to_string());
  }
  std::sort(paths.begin(), paths.end());
  for (auto& path : paths) {
    uris->emplace_back(path);
  }
  return Status::Ok();
}

Status VFS::move_path(const URI& old_uri, const URI& new_uri) {
  if (old_uri.is_file()) {
    if (new_uri.is_file()) {
#ifdef _WIN32
      return win32::move_path(old_uri.to_path(), new_uri.to_path());
#else
      return posix::move_path(old_uri.to_path(), new_uri.to_path());
#endif
    }
    if (new_uri.is_hdfs()) {
      return hdfs::put_path(old_uri, new_uri);
    }
  }
  if (old_uri.is_hdfs()) {
    if (new_uri.is_hdfs()) {
#ifdef HAVE_HDFS
      return hdfs::move_path(hdfs_, old_uri, new_uri);
#else
      return Status::VFSError("TileDB was built without HDFS support");
#endif
    }
    if (new_uri.is_file()) {
      return hdfs::get_path(old_uri, new_uri);
    }
  }
  if (old_uri.is_s3()) {
    if (new_uri.is_s3()) {
#ifdef HAVE_S3
      return s3_.move_path(old_uri, new_uri);
#else
      return Status::VFSError("TileDB was built without S3 support");
#endif
    }
  }
  return Status::VFSError(
      "Unsupported URI schemes: " + old_uri.to_string() + ", " +
      new_uri.to_string());
}

Status VFS::read_from_file(
    const URI& uri, uint64_t offset, void* buffer, uint64_t nbytes) const {
  if (uri.is_file()) {
#ifdef _WIN32
    return win32::read_from_file(uri.to_path(), offset, buffer, nbytes);
#else
    return posix::read_from_file(uri.to_path(), offset, buffer, nbytes);
#endif
  }
  if (uri.is_hdfs()) {
#ifdef HAVE_HDFS
    return hdfs::read_from_file(hdfs_, uri, offset, buffer, nbytes);
#else
    return Status::VFSError("TileDB was built without HDFS support");
#endif
  }
  if (uri.is_s3()) {
#ifdef HAVE_S3
    return s3_.read_from_file(uri, offset, buffer, nbytes);
#else
    return Status::VFSError("TileDB was built without S3 support");
#endif
  }
  return Status::VFSError("Unsupported URI schemes: " + uri.to_string());
}

<<<<<<< HEAD
Status VFS::sync(const URI& uri) const {
  if (uri.is_file()) {
#ifdef _WIN32
    return win32::sync(uri.to_path());
#else
=======
Status VFS::sync(const URI& uri) {
  if (uri.is_posix()) {
>>>>>>> 55744e17
    return posix::sync(uri.to_path());
#endif
  }
  if (uri.is_hdfs()) {
#ifdef HAVE_HDFS
    return Status::Ok();
#else
    return Status::VFSError("TileDB was built without HDFS support");
#endif
  }
  if (uri.is_s3()) {
#ifdef HAVE_S3
    return s3_.flush_file(uri);
#else
    return Status::VFSError("TileDB was built without S3 support");
#endif
  }
  return Status::VFSError("Unsupported URI schemes: " + uri.to_string());
}

Status VFS::write_to_file(
<<<<<<< HEAD
    const URI& uri, const void* buffer, uint64_t buffer_size) const {
  if (uri.is_file()) {
#ifdef _WIN32
    return win32::write_to_file(uri.to_path(), buffer, buffer_size);
#else
=======
    const URI& uri, const void* buffer, uint64_t buffer_size) {
  if (uri.is_posix()) {
>>>>>>> 55744e17
    return posix::write_to_file(uri.to_path(), buffer, buffer_size);
#endif
  }
  if (uri.is_hdfs()) {
#ifdef HAVE_HDFS
    return hdfs::write_to_file(hdfs_, uri, buffer, buffer_size);
#else
    return Status::VFSError("TileDB was built without HDFS support");
#endif
  }
  if (uri.is_s3()) {
#ifdef HAVE_S3
    return s3_.write_to_file(uri, buffer, buffer_size);
#else
    return Status::VFSError("TileDB was built without S3 support");
#endif
  }
  return Status::VFSError("Unsupported URI schemes: " + uri.to_string());
}

}  // namespace tiledb<|MERGE_RESOLUTION|>--- conflicted
+++ resolved
@@ -416,16 +416,11 @@
   return Status::VFSError("Unsupported URI schemes: " + uri.to_string());
 }
 
-<<<<<<< HEAD
-Status VFS::sync(const URI& uri) const {
+Status VFS::sync(const URI& uri) {
   if (uri.is_file()) {
 #ifdef _WIN32
     return win32::sync(uri.to_path());
 #else
-=======
-Status VFS::sync(const URI& uri) {
-  if (uri.is_posix()) {
->>>>>>> 55744e17
     return posix::sync(uri.to_path());
 #endif
   }
@@ -447,16 +442,11 @@
 }
 
 Status VFS::write_to_file(
-<<<<<<< HEAD
-    const URI& uri, const void* buffer, uint64_t buffer_size) const {
+  const URI& uri, const void* buffer, uint64_t buffer_size) {
   if (uri.is_file()) {
 #ifdef _WIN32
     return win32::write_to_file(uri.to_path(), buffer, buffer_size);
 #else
-=======
-    const URI& uri, const void* buffer, uint64_t buffer_size) {
-  if (uri.is_posix()) {
->>>>>>> 55744e17
     return posix::write_to_file(uri.to_path(), buffer, buffer_size);
 #endif
   }
