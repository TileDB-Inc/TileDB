name: TileDB Nightly Test Build

on:
  schedule:
    # runs every day at 2:50 UTC
    - cron: "50 02 * * *"
  workflow_dispatch:

jobs:
  test:
    runs-on: ${{ matrix.os }}
    strategy:
      matrix:
        include:
          - os: ubuntu-latest
          - os: macos-latest
          - os: macos-latest # ASAN build
            sanitizer: "address"
          - os: macos-latest
            experimental: ON
          - os: windows-latest
          - os: windows-2019
          - os: windows-latest
            config: "Debug"
            # Insufficient space on default D:/ for debug build
            working_directory: "C:/"
      fail-fast: false

    name: |
      ${{ matrix.os }} - Sanitizer: ${{ matrix.sanitizer || 'none' }} | Experimental: ${{ matrix.experimental || 'OFF' }} | ${{ matrix.config || 'Release' }}

    env:
      MACOSX_DEPLOYMENT_TARGET: 10.15
      TILEDB_NIGHTLY_BUILD: 1

    steps:
      - name: Print env
        run: printenv

      - name: Checkout TileDB `dev`
        uses: actions/checkout@v3

      - name: Configure TileDB CMake (not-Windows)
        if: ${{ ! contains(matrix.os, 'windows') }}
        env:
          SANITIZER_ARG: ${{ matrix.sanitizer || 'OFF' }}
          EXPERIMENTAL: ${{ matrix.experimental || 'OFF' }}
        working-directory: ${{ matrix.working_directory || github.workspace }}
        run: |
<<<<<<< HEAD
          cmake -B build -DTILEDB_VCPKG=OFF -DTILEDB_WERROR=ON -DTILEDB_SERIALIZATION=ON -DTILEDB_EXPERIMENTAL_FEATURES=$EXPERIMENTAL -DCMAKE_BUILD_TYPE=${{ matrix.config || 'Release' }} -DSANITIZER=$SANITIZER_ARG
=======
          cmake -B build -DTILEDB_VCPKG=ON -DTILEDB_WERROR=ON -DTILEDB_SERIALIZATION=ON -DTILEDB_EXPERIMENTAL_FEATURES=$EXPERIMENTAL -DCMAKE_BUILD_TYPE=${{ matrix.config || 'Release' }} -DSANITIZER=$SANITIZER_ARG
>>>>>>> b5b45b34

      - name: Configure TileDB CMake (Windows)
        if: contains(matrix.os, 'windows')
        working-directory: ${{ matrix.working_directory || github.workspace }}
        run: |
<<<<<<< HEAD
          cmake -B build -DTILEDB_VCPKG=OFF -DTILEDB_WERROR=ON -DTILEDB_SERIALIZATION=ON -DCMAKE_BUILD_TYPE=${{ matrix.config || 'Release' }}
=======
          cmake -B build -S $env:GITHUB_WORKSPACE -DTILEDB_VCPKG=ON -DTILEDB_WERROR=ON -DTILEDB_SERIALIZATION=ON -DCMAKE_BUILD_TYPE=${{ matrix.config || 'Release' }}
>>>>>>> b5b45b34

      - name: Build TileDB
        working-directory: ${{ matrix.working_directory || github.workspace }}
        run: |
          cmake --build build -j2 --config ${{ matrix.config || 'Release' }}

      - name: Test TileDB
        working-directory: ${{ matrix.working_directory || github.workspace }}
        run: |
          cmake --build build --target check --config ${{ matrix.config || 'Release' }}

  create_issue_on_fail:
    permissions:
      issues: write
    runs-on: ubuntu-latest
    needs: test
    if: failure() || cancelled()
    steps:
      - name: Checkout TileDB `dev`
        uses: actions/checkout@v3
      - name: Create Issue if Build Fails
        uses: TileDB-Inc/github-actions/open-issue@main
        with:
          name: nightly GitHub Actions build
          label: nightly
          assignee: KiterLuc,teo-tsirpanis,davisp<|MERGE_RESOLUTION|>--- conflicted
+++ resolved
@@ -47,21 +47,13 @@
           EXPERIMENTAL: ${{ matrix.experimental || 'OFF' }}
         working-directory: ${{ matrix.working_directory || github.workspace }}
         run: |
-<<<<<<< HEAD
-          cmake -B build -DTILEDB_VCPKG=OFF -DTILEDB_WERROR=ON -DTILEDB_SERIALIZATION=ON -DTILEDB_EXPERIMENTAL_FEATURES=$EXPERIMENTAL -DCMAKE_BUILD_TYPE=${{ matrix.config || 'Release' }} -DSANITIZER=$SANITIZER_ARG
-=======
-          cmake -B build -DTILEDB_VCPKG=ON -DTILEDB_WERROR=ON -DTILEDB_SERIALIZATION=ON -DTILEDB_EXPERIMENTAL_FEATURES=$EXPERIMENTAL -DCMAKE_BUILD_TYPE=${{ matrix.config || 'Release' }} -DSANITIZER=$SANITIZER_ARG
->>>>>>> b5b45b34
+          cmake -B build ${{ matrix.config != 'Debug' && '-DTILEDB_VCPKG=OFF' }} -DTILEDB_WERROR=ON -DTILEDB_SERIALIZATION=ON -DTILEDB_EXPERIMENTAL_FEATURES=$EXPERIMENTAL -DCMAKE_BUILD_TYPE=${{ matrix.config || 'Release' }} -DSANITIZER=$SANITIZER_ARG
 
       - name: Configure TileDB CMake (Windows)
         if: contains(matrix.os, 'windows')
         working-directory: ${{ matrix.working_directory || github.workspace }}
         run: |
-<<<<<<< HEAD
-          cmake -B build -DTILEDB_VCPKG=OFF -DTILEDB_WERROR=ON -DTILEDB_SERIALIZATION=ON -DCMAKE_BUILD_TYPE=${{ matrix.config || 'Release' }}
-=======
-          cmake -B build -S $env:GITHUB_WORKSPACE -DTILEDB_VCPKG=ON -DTILEDB_WERROR=ON -DTILEDB_SERIALIZATION=ON -DCMAKE_BUILD_TYPE=${{ matrix.config || 'Release' }}
->>>>>>> b5b45b34
+          cmake -B build -S $env:GITHUB_WORKSPACE  ${{ matrix.config != 'Debug' && '-DTILEDB_VCPKG=OFF' }} -DTILEDB_WERROR=ON -DTILEDB_SERIALIZATION=ON -DCMAKE_BUILD_TYPE=${{ matrix.config || 'Release' }}
 
       - name: Build TileDB
         working-directory: ${{ matrix.working_directory || github.workspace }}
