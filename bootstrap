#!/bin/bash

# Adapted from Pivotals libhdfs3 native c++ hdfs client project
# https://github.com/Pivotal-Data-Attic/pivotalrd-libhdfs3

die() {
    echo "$@" 1>&2 ; exit 1
}

arg() {
    echo "$1" | sed "s/^${2-[^=]*=}//" | sed "s/:/;/g"
}

# Detect directory information.
source_dir=`cd "\`dirname \"$0\"\`";pwd`
binary_dir=`pwd`

# Choose the default install prefix.
default_prefix="${binary_dir}/dist"

# Choose the default dependency install prefix
default_dependency=${DEPENDENCY_INSTALL_PREFIX}

if [ x"${default_dependency}" = x"" ]; then
    default_dependency="/opt/dependency"
fi

# Display bootstrap usage
usage() {
echo '
Usage: '"$0"' [<options>]
Options: [defaults in brackets after descriptions]
Configuration:
    --help                          print this message
    --prefix=PREFIX                 install files in tree rooted at PREFIX
                                    ['"${default_prefix}"']
<<<<<<< HEAD
=======
    --vcpkg-base-triplet=TRIPLET    vcpkg base triplet to use when building with sanitizers
    --enable-vcpkg                  use vcpkg for downloading and building dependencies
>>>>>>> e397cdb2
    --dependency=DIRs               specify the dependencies at DIRs, separated by colon
                                    ['"${default_dependency}"']
    --linkage                       specify the linkage of tiledb. Defaults to shared.
                                    [static|shared]
    --force-build-all-deps          force building of all dependencies, even those
                                    already installed at system-level
    --remove-deprecations           build TileDB without any deprecated APIs
    --disable-werror                disables use of -Werror during build
    --disable-cpp-api               disables building of the TileDB C++ API
    --disable-tests                 disables building the TileDB tests
    --disable-stats                 disables internal TileDB statistics
    --disable-avx2                  disables use of AVX2 instructions
    --disable-webp                  disables building of webp library
    --enable-static-tiledb          enables building TileDB as a static library (deprecated, use --linkage=static)
    --enable-sanitizer=SAN          enable sanitizer (clang only)
                                    (address|memory|leak|thread|undefined)
                                    Must manually specify a vcpkg base triplet.
    --enable-debug                  enable debug build
    --enable-assertions             enable assertions in compiled code
    --enable-release-symbols        enable create symbols for release build
    --enable-coverage               enable build with code coverage support
    --enable-verbose                enable verbose status messages
    --enable-hdfs                   enables the hdfs storage backend
    --enable-s3                     enables the s3 storage backend
    --enable-azure                  enables the azure storage backend
    --enable-gcs                    enables the gcs storage backend
    --enable-serialization          enables query serialization support
    --enable-tools                  enables TileDB CLI tools (experimental)
    --enable-ccache                 enables use of ccache (if present)
    --enable-arrow-tests            enables the compilation of the arrow adapter unit tests
    --enable-experimental-features  enables experimental TileDB features
    --enable-rest-tests             enables REST tests
    --enable-aws-s3-config          enables AWS S3 configuration for tests
    --enable=arg1,arg2...           same as "--enable-arg1 --enable-arg2 ..."


Dependencies:
    c/c++ compiler
    GNU make
    cmake           http://www.cmake.org/

Example:
    mkdir build
    cd build
    ../bootstrap --prefix=/path/to/install --dependency=/path/to/dep1:path/to/dep2...
    make
    make install
'
    exit 10
}

# Parse arguments
prefix_dirs="${default_prefix}"
<<<<<<< HEAD
=======
vcpkg_base_triplet=""
tiledb_vcpkg="ON"
>>>>>>> e397cdb2
dependency_dir="${default_dependency}"
sanitizer=""
build_type="Release"
tiledb_verbose="OFF"
tiledb_hdfs="OFF"
tiledb_s3="OFF"
tiledb_azure="OFF"
tiledb_gcs="OFF"
tiledb_werror="ON"
tiledb_tests="ON"
tiledb_cpp_api="ON"
tiledb_force_all_deps="OFF"
tiledb_remove_deprecations="OFF"
tiledb_stats="ON"
build_shared_libs="OFF"
tiledb_disable_avx2=""
tiledb_assertions="OFF"
tiledb_serialization="OFF"
tiledb_tools="OFF"
tiledb_ccache="OFF"
tiledb_arrow_tests="OFF"
tiledb_experimental_features="OFF"
tiledb_build_webp="ON"
tiledb_tests_enable_rest="OFF"
tiledb_tests_aws_s3_config="OFF"
enable_multiple=""
while test $# != 0; do
    case "$1" in
    --prefix=*) dir=`arg "$1"`
                prefix_dirs="$dir";;
<<<<<<< HEAD
=======
    --vcpkg-base-triplet=*)   vcpkg_base_triplet=`arg "$1"`
                                vcpkg_base_triplet="-DTILEDB_VCPKG_BASE_TRIPLET=${vcpkg_base_triplet}";;
    --enable-vcpkg) echo "Argument '--enable-vcpkg' is obsolete and will be removed in a future version. Vcpkg is now enabled by default."
                    tiledb_vcpkg="ON";;
>>>>>>> e397cdb2
    --dependency=*) dir=`arg "$1"`
                dependency_dir="$dir";;
    --linkage=*) linkage=`arg "$1"`;;
    --force-build-all-deps) tiledb_force_all_deps="ON";;
    --remove-deprecations) tiledb_remove_deprecations="ON";;
    --disable-werror) tiledb_werror="OFF";;
    --disable-tests) tiledb_tests="OFF";;
    --disable-cpp-api) tiledb_cpp_api="OFF";;
    --disable-stats) tiledb_stats="OFF";;
    --disable-avx2) tiledb_disable_avx2="-DCOMPILER_SUPPORTS_AVX2=FALSE";;
    --disable-webp) tiledb_build_webp="OFF";;
    --enable-assertions) tiledb_assertions="ON";;
    --enable-debug) build_type="Debug";;
    --enable-release-symbols) build_type="RelWithDebInfo";;
    --enable-coverage) build_type="Coverage";;
    --enable-verbose) tiledb_verbose="ON";;
    --enable-hdfs) tiledb_hdfs="ON";;
    --enable-s3) tiledb_s3="ON";;
    --enable-azure) tiledb_azure="ON";;
    --enable-gcs) tiledb_gcs="ON";;
    --enable-serialization) tiledb_serialization="ON";;
    --enable-static-tiledb) echo "Argument '--enable-static-tiledb' is obsolete and will be removed in a future version. Use --linkage=static instead."
                            enable_static_tiledb="ON";;
    --enable-sanitizer=*) san=`arg "$1"`
                sanitizer="$san";;
    --enable-tools) tiledb_tools="ON";;
    --enable-ccache) tiledb_ccache="ON";;
    --enable-arrow-tests) tiledb_arrow_tests="ON";;
    --enable-experimental-features) tiledb_experimental_features="ON";;
    --enable-rest-tests) tiledb_tests_enable_rest="ON";;
    --enable-aws-s3-config) tiledb_tests_aws_s3_config="ON";;
    --enable=*) s=`arg "$1"`
                enable_multiple+="${enable_multiple:+,}${s}";;
    --help) usage ;;
    *) die "Unknown option: $1" ;;
    esac
    shift
done

# Parse the comma-separated list of enables.
IFS=',' read -ra enables <<< "$enable_multiple"
for en in "${enables[@]}"; do
  case "$en" in
    assertions) tiledb_assertions="ON";;
    debug) build_type="Debug";;
    release-symbols) build_type="RelWithDebInfo";;
    coverage) build_type="Coverage";;
    verbose) tiledb_verbose="ON";;
    s3) tiledb_s3="ON";;
    azure) tiledb_azure="ON";;
    gcs) tiledb_gcs="ON";;
    serialization) tiledb_serialization="ON";;
    tools) tiledb_tools="ON";;
    ccache) tiledb_ccache="ON";;
    arrow-tests) tiledb_arrow_tests="ON";;
    hdfs) tiledb_hdfs="ON";;
    static-tiledb) echo "Argument '--enable-static-tiledb' is obsolete and will be removed in a future version. Use --linkage=static instead."
                    enable_static_tiledb="ON";;
    experimental-features) tiledb_experimental_features="ON";;
    rest-tests) tiledb_tests_enable_rest="ON";;
    aws-s3-config) tiledb_tests_aws_s3_config="ON";;
    *) die "Unknown option: --enable-$en" ;;
  esac
done

if [ "${source_dir}" = "${binary_dir}" ]; then
    die "cannot build the project in the source directory! Out-of-source build is enforced!"
fi

if [ "${linkage}" = "shared" ] || [ "${linkage}" = "" ]; then
    build_shared_libs="ON"
elif [ "${linkage}" = "static" ] || [ "${enable_static_tiledb}" = "ON" ]; then
    build_shared_libs="OFF"
else
    die "unknown linkage: ${linkage}"
fi

# Fail if both --linkage=shared and --enable-static-tiledb are specified
if [ "${linkage}" = "shared" ] && [ "${enable_static_tiledb}" = "ON" ]; then
    die "cannot specify both --linkage=shared and --enable-static-tiledb"
fi

# Check clang compiler
if [[ x"${CC}" = x"" ]]; then
    CC=gcc
fi

if [[ x"${CXX}" = x"" ]]; then
    CXX=g++
fi

c_compiler=`which ${CC}`
cxx_compiler=`which ${CXX}`
cmake=`which cmake`

if [[ ! -x ${c_compiler} ]]; then
    die "cannot find c compiler"
fi

if [[ ! -x ${cxx_compiler} ]]; then
    die "cannot find cplusplus compiler"
fi

if [[ ! -x ${cmake} ]]; then
    die "cannot find cmake"
fi

# Configure
${cmake} -DCMAKE_BUILD_TYPE=${build_type} \
    -DCMAKE_INSTALL_PREFIX="${prefix_dirs}" \
    -DCMAKE_C_COMPILER="${c_compiler}" \
    -DCMAKE_CXX_COMPILER="${cxx_compiler}" \
    -DCMAKE_PREFIX_PATH="${dependency_dir}" \
    -DBUILD_SHARED_LIBS=${build_shared_libs} \
    -DTILEDB_ASSERTIONS=${tiledb_assertions} \
    -DTILEDB_VERBOSE=${tiledb_verbose} \
    -DTILEDB_HDFS=${tiledb_hdfs} \
    -DTILEDB_S3=${tiledb_s3} \
    -DTILEDB_AZURE=${tiledb_azure} \
    -DTILEDB_GCS=${tiledb_gcs} \
    -DTILEDB_SERIALIZATION=${tiledb_serialization} \
    -DTILEDB_TOOLS=${tiledb_tools} \
    -DTILEDB_WERROR=${tiledb_werror} \
    -DTILEDB_CPP_API=${tiledb_cpp_api} \
    -DTILEDB_STATS=${tiledb_stats} \
    -DTILEDB_TESTS=${tiledb_tests} \
    -DTILEDB_CCACHE=${tiledb_ccache} \
    -DTILEDB_ARROW_TESTS=${tiledb_arrow_tests} \
    -DTILEDB_WEBP=${tiledb_build_webp} \
    -DTILEDB_FORCE_ALL_DEPS=${tiledb_force_all_deps} \
    -DTILEDB_REMOVE_DEPRECATIONS=${tiledb_remove_deprecations} \
    -DTILEDB_SANITIZER="${sanitizer}" \
    -DTILEDB_EXPERIMENTAL_FEATURES=${tiledb_experimental_features} \
    -DTILEDB_TESTS_ENABLE_REST=${tiledb_tests_enable_rest} \
    -DTILEDB_TESTS_AWS_S3_CONFIG=${tiledb_tests_aws_s3_config} \
    ${tiledb_disable_avx2} \
    ${vcpkg_base_triplet} \
    "${source_dir}" || die "failed to configure the project"

echo 'bootstrap success. Run "make" to build, "make check" to test, or "make -C tiledb install" to install.'<|MERGE_RESOLUTION|>--- conflicted
+++ resolved
@@ -34,11 +34,7 @@
     --help                          print this message
     --prefix=PREFIX                 install files in tree rooted at PREFIX
                                     ['"${default_prefix}"']
-<<<<<<< HEAD
-=======
     --vcpkg-base-triplet=TRIPLET    vcpkg base triplet to use when building with sanitizers
-    --enable-vcpkg                  use vcpkg for downloading and building dependencies
->>>>>>> e397cdb2
     --dependency=DIRs               specify the dependencies at DIRs, separated by colon
                                     ['"${default_dependency}"']
     --linkage                       specify the linkage of tiledb. Defaults to shared.
@@ -92,11 +88,7 @@
 
 # Parse arguments
 prefix_dirs="${default_prefix}"
-<<<<<<< HEAD
-=======
 vcpkg_base_triplet=""
-tiledb_vcpkg="ON"
->>>>>>> e397cdb2
 dependency_dir="${default_dependency}"
 sanitizer=""
 build_type="Release"
@@ -127,13 +119,8 @@
     case "$1" in
     --prefix=*) dir=`arg "$1"`
                 prefix_dirs="$dir";;
-<<<<<<< HEAD
-=======
     --vcpkg-base-triplet=*)   vcpkg_base_triplet=`arg "$1"`
                                 vcpkg_base_triplet="-DTILEDB_VCPKG_BASE_TRIPLET=${vcpkg_base_triplet}";;
-    --enable-vcpkg) echo "Argument '--enable-vcpkg' is obsolete and will be removed in a future version. Vcpkg is now enabled by default."
-                    tiledb_vcpkg="ON";;
->>>>>>> e397cdb2
     --dependency=*) dir=`arg "$1"`
                 dependency_dir="$dir";;
     --linkage=*) linkage=`arg "$1"`;;
