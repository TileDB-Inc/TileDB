# Port Overlays

This directory contains the custom vcpkg port overlays we're using for building dependencies. 

## Adding a Port

> [!IMPORTANT]
> Port overlays should be used as a temporary measure to fix issues with upstream ports or to add new ports that are not yet available to vcpkg. Once the upstream ports are fixed or added, the overlay ports should be removed.

If modifying an existing port, you have to first determine the version of the port in the `microsoft/vcpkg` repository and extract it using a tool. If the port does not have a version pin in the [`vcpkg.json`](../vcpkg.json) manifest (in either a `version>=` field or an entry in the `overrides` section), browse the `microsoft/vcpkg` repository in the commit specified in the `builtin-baseline` field and copy the port directory from there.

If the port does have a version pin, and for instance we wanted to modify the curl port, which is in version 8.4.0, we would look in the [`versions/c-/curl.json` file](https://github.com/microsoft/vcpkg/blob/master/versions/c-/curl.json) and find the treeish listed for 8.4.0. One thing to pay attention to here is that there can be multiple port versions for a given dependency version. So we want to pick the highest port version for the dependency at the version we are upgrading. In our hypothetical curl case that I may have just done, this gives us a treeish value of:

   `6125c796d6e2913a89a2996d7082375ce16b02dd`

Once we have the tree-ish, we just need to be able to extract all of the files and store them in our overlay ports directory. The easiest approach for this is to use something like [this script](https://gist.github.com/mhl/498447/b245d48f2a22301415a30ca8a68241f96e0b3861) to do just that. If you put that script on your path (and remember to `chmod +x path/to/extract-tree-from-git.py`) you can follow these simple steps for updating the port:

```bash
$ rm ports/curl/*
$ cd path/to/microsoft/vcpkg
$ extract-tree-from-git.py 6125c796d6e2913a89a2996d7082375ce16b02dd path/to/tiledb/ports/curl/
$ cd path/to/tiledb
$ git add ports
$ git commit
```

After copying the port, add an entry to the table below. You should also contribute your changes to vcpkg and/or the upstream package repository.

## List of port overlays

<<<<<<< HEAD
| Port                       | Reason                                                                                                  |
|----------------------------|---------------------------------------------------------------------------------------------------------|
| `libmagic`                 | Updating to the upstream port deferred due to failures.                                                 |
| `openssl`                  | Pinning to OpenSSL 1.1 until we can move to 3.0 in January 2024.                                        |
| `pcre2`                    | To be removed alongside libmagic.                                                                       |
| `azure-storage-common-cpp` | Patching to disable default features on libxml2 (https://github.com/Azure/azure-sdk-for-cpp/pull/5221). |
| `libfaketime`              | Port does not yet exist upstream                                                                        |
=======
|Port|Reason|
|----|------|
|`libmagic`|Updating to the upstream port deferred due to failures.|
|`openssl`|Pinning to OpenSSL 1.1 until we can move to 3.0 in January 2024.|
|`pcre2`|To be removed alongside libmagic.|
|`azure-storage-common-cpp`|Patching to disable default features on libxml2 (https://github.com/Azure/azure-sdk-for-cpp/pull/5221).|
|`vcpkg-cmake-config`|Patching to fix build issues with CMake 3.29.1. (https://github.com/microsoft/vcpkg/pull/38017)|
>>>>>>> 6dff6fae
<|MERGE_RESOLUTION|>--- conflicted
+++ resolved
@@ -28,7 +28,6 @@
 
 ## List of port overlays
 
-<<<<<<< HEAD
 | Port                       | Reason                                                                                                  |
 |----------------------------|---------------------------------------------------------------------------------------------------------|
 | `libmagic`                 | Updating to the upstream port deferred due to failures.                                                 |
@@ -36,12 +35,4 @@
 | `pcre2`                    | To be removed alongside libmagic.                                                                       |
 | `azure-storage-common-cpp` | Patching to disable default features on libxml2 (https://github.com/Azure/azure-sdk-for-cpp/pull/5221). |
 | `libfaketime`              | Port does not yet exist upstream                                                                        |
-=======
-|Port|Reason|
-|----|------|
-|`libmagic`|Updating to the upstream port deferred due to failures.|
-|`openssl`|Pinning to OpenSSL 1.1 until we can move to 3.0 in January 2024.|
-|`pcre2`|To be removed alongside libmagic.|
-|`azure-storage-common-cpp`|Patching to disable default features on libxml2 (https://github.com/Azure/azure-sdk-for-cpp/pull/5221).|
-|`vcpkg-cmake-config`|Patching to fix build issues with CMake 3.29.1. (https://github.com/microsoft/vcpkg/pull/38017)|
->>>>>>> 6dff6fae
+| `vcpkg-cmake-config`       | Patching to fix build issues with CMake 3.29.1. (https://github.com/microsoft/vcpkg/pull/38017)         |