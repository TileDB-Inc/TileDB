--- conflicted
+++ resolved
@@ -3,13 +3,8 @@
 vcpkg_from_github(
     OUT_SOURCE_PATH SOURCE_PATH
     REPO googleapis/google-cloud-cpp
-<<<<<<< HEAD
-    REF v${VERSION}
-    SHA512 b6d75d1810bad9cfd9c0271d895324dd432c3275ccdce2fe8e4ee886da56577f06d778101b935b4084a876d957f3d45289c2ebd971a3ced42b12dfa5f2e5b916
-=======
     REF "v${VERSION}"
     SHA512 225202a8e799f630f0b07c392bf305c28e21b99ef8dc5a670238a6d08e0e2816cd8ca1c43d7b252bcf5d289f875e64c16413085f63663265169807fd59977e43
->>>>>>> 3a4ed9c4
     HEAD_REF main
     PATCHES
         support_absl_cxx17.patch
