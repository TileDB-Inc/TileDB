{
  "name": "curl",
  "version": "7.88.1",
  "port-version": 1,
  "description": "A library for transferring data with URLs",
  "homepage": "https://curl.se/",
  "license": null,
  "dependencies": [
    {
      "name": "vcpkg-cmake",
      "host": true
    },
    {
      "name": "vcpkg-cmake-config",
      "host": true
    },
    "zlib"
  ],
  "default-features": [
    "non-http",
    "ssl"
  ],
  "features": {
    "brotli": {
      "description": "brotli support (brotli)",
      "dependencies": [
        "brotli"
      ]
    },
    "c-ares": {
      "description": "c-ares support",
      "dependencies": [
        "c-ares"
      ]
    },
    "http2": {
      "description": "HTTP2 support",
      "dependencies": [
        {
          "name": "curl",
          "default-features": false,
          "features": [
            "ssl"
          ]
        },
        "nghttp2"
      ]
    },
    "idn": {
      "description": "Default IDN support",
      "dependencies": [
        {
          "name": "curl",
          "default-features": false,
          "features": [
            "winidn"
          ],
          "platform": "windows"
        },
        {
          "name": "curl",
          "default-features": false,
          "features": [
            "idn2"
          ],
          "platform": "!windows"
        }
      ]
    },
    "idn2": {
      "description": "idn2 support (libidn2)",
      "dependencies": [
        "libidn2"
      ]
    },
    "mbedtls": {
      "description": "SSL support (mbedTLS)",
      "dependencies": [
        "mbedtls"
      ]
    },
    "non-http": {
      "description": "Enables protocols beyond HTTP/HTTPS/HTTP2"
    },
    "openssl": {
      "description": "SSL support (OpenSSL)",
      "dependencies": [
        "openssl"
      ]
    },
    "schannel": {
      "description": "SSL support (Secure Channel)",
      "supports": "windows & !uwp",
      "dependencies": [
        {
          "name": "curl",
          "default-features": false,
          "features": [
            "sspi"
          ]
        }
      ]
    },
    "sectransp": {
      "description": "SSL support (sectransp)",
      "supports": "osx | ios"
    },
    "ssh": {
      "description": "SSH support via libssh2",
      "dependencies": [
        {
          "name": "curl",
          "default-features": false,
          "features": [
            "non-http"
          ]
        },
        {
          "name": "curl",
          "default-features": false,
          "features": [
            "openssl"
          ]
        },
        "libssh2"
      ]
    },
    "ssl": {
      "description": "Default SSL backend",
      "dependencies": [
        {
          "name": "curl",
          "default-features": false,
          "features": [
            "sectransp"
          ],
          "platform": "osx | ios"
        },
        {
          "name": "curl",
          "default-features": false,
          "features": [
            "schannel"
          ],
          "platform": "(windows & !uwp) | mingw"
        },
        {
          "name": "curl",
          "default-features": false,
          "features": [
            "openssl"
          ],
          "platform": "(uwp | !windows) & !(osx | ios) & !mingw"
        }
      ]
    },
    "sspi": {
      "description": "SSPI support",
      "supports": "windows & !uwp"
    },
    "tool": {
      "description": "Builds curl executable",
      "supports": "!uwp"
    },
    "websockets": {
      "description": "WebSocket support (experimental)"
    },
    "winidn": {
      "description": "WinIDN support",
      "supports": "windows"
    },
    "winldap": {
      "description": "LDAP support (WinLDAP). This feature does not include LDAPS support.",
      "supports": "windows & !uwp",
      "dependencies": [
        {
          "name": "curl",
          "default-features": false,
          "features": [
            "non-http"
          ]
        }
      ]
    },
    "winssl": {
      "description": "Legacy name for schannel",
      "supports": "windows & !uwp",
      "dependencies": [
        {
          "name": "curl",
          "default-features": false,
          "features": [
            "schannel"
          ]
        }
      ]
    },
    "wolfssl": {
      "description": "SSL support (wolfSSL)",
      "dependencies": [
        "wolfssl"
      ]
<<<<<<< HEAD
=======
    },
    "zstd": {
      "description": "ZStandard support (zstd)",
      "dependencies": [
        "zstd"
      ]
>>>>>>> aa6a196a
    }
  }
}<|MERGE_RESOLUTION|>--- conflicted
+++ resolved
@@ -200,15 +200,12 @@
       "dependencies": [
         "wolfssl"
       ]
-<<<<<<< HEAD
-=======
     },
     "zstd": {
       "description": "ZStandard support (zstd)",
       "dependencies": [
         "zstd"
       ]
->>>>>>> aa6a196a
     }
   }
 }