--- conflicted
+++ resolved
@@ -236,15 +236,6 @@
   # Add /MPn flag from CMake invocation (if defined).
   add_compile_options(${MSVC_MP_FLAG})
   # Build-specific flags
-<<<<<<< HEAD
- #~ 'CONFIG' has been found to -not- be correctly populated by EH (maybe was in past, but not now?)
-  #~ add_compile_options(
-                      #~ "$<$<CONFIG:Debug>:/DDEBUG /Od /Zi /bigobj>"
-                      #~ "$<$<CONFIG:Release>:/DNDEBUG /Ox>"
-                      #~ "$<$<CONFIG:RelWithDebInfo>:/DNDEBUG /Ox /Zi>"
-                      #~ )
-=======
->>>>>>> de6632a9
   if (CMAKE_BUILD_TYPE MATCHES "Debug")
     add_compile_options(/DDEBUG /Od /Zi /bigobj)
   elseif (CMAKE_BUILD_TYPE MATCHES "Release")
