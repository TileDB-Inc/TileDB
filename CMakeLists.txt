--- conflicted
+++ resolved
@@ -122,7 +122,6 @@
 include(SetCXX2011Flag REQUIRED)
 
 # Set compiler flags
-<<<<<<< HEAD
 if (WIN32)
   # MSVC has the behavior of -fvisibility=hidden by default (you must
   # explicitly export all symbols you want exported). Also disable
@@ -136,21 +135,13 @@
   # re-definition issues if wingdi.h is included)
   set(CMAKE_CXX_FLAGS "${CMAKE_CXX_FLAGS} /DNOGDI")
 else()
-  set(CMAKE_CXX_FLAGS_DEBUG
-    "-DDEBUG -g3 -ggdb3 -gdwarf-3 -fvisibility=hidden -Werror -Wall -Wextra")
+  set(CMAKE_CXX_FLAGS_DEBUG "-DDEBUG -O0 -g3 -ggdb3 -gdwarf-3 -fvisibility=hidden -Werror -Wall -Wextra")
   set(CMAKE_CXX_FLAGS_RELEASE "-DNDEBUG -O3 -fvisibility=hidden -Werror -Wall -Wextra")
   set(CMAKE_CXX_FLAGS_COVERAGE "-DDEBUG -g3 -gdwarf-3 --coverage -Werror -Wall -Wextra")
+  
   if(NOT APPLE)
     set(CMAKE_CXX_FLAGS "${CMAKE_CXX_FLAGS} -Wno-literal-suffix")
   endif()
-=======
-set(CMAKE_CXX_FLAGS_DEBUG "-DDEBUG -O0 -g3 -ggdb3 -gdwarf-3 -fvisibility=hidden -Werror -Wall -Wextra")
-set(CMAKE_CXX_FLAGS_RELEASE "-DNDEBUG -O3 -fvisibility=hidden -Werror -Wall -Wextra")
-set(CMAKE_CXX_FLAGS_COVERAGE "-DDEBUG -g3 -gdwarf-3 --coverage -Werror -Wall -Wextra")
-
-if(NOT APPLE)
-  set(CMAKE_CXX_FLAGS "${CMAKE_CXX_FLAGS} -Wno-literal-suffix")
->>>>>>> aac2eb80
 endif()
 
 # Enable sanitizers only on clang for now
