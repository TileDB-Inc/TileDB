--- conflicted
+++ resolved
@@ -267,13 +267,8 @@
   # Add cmake target for "tests" to build all unit tests executables
   add_custom_target(tests)
   add_dependencies(tests tiledb_unit)
-<<<<<<< HEAD
-  add_dependencies(tests unit_interval unit_dynamic_memory unit_thread_pool)
-  add_dependencies(tests unit_filter_create)
-=======
   add_dependencies(tests unit_interval unit_datum unit_dynamic_memory unit_thread_pool)
-  add_dependencies(tests unit_array_schema)
->>>>>>> 2ed4f0a7
+  add_dependencies(tests unit_filter_create unit_array_schema)
 endif()
 
 # Build tools
