--- conflicted
+++ resolved
@@ -68,37 +68,12 @@
  * Deduction guides for `Edge`.
  */
 template <template <class> class Mover_T, class Block>
-<<<<<<< HEAD
-Edge(Source<Mover_T, Block>&, Sink<Mover_T, Block>&)->Edge<Mover_T, Block>;
-
-template <template <class> class Mover_T, class Block>
-Edge(std::shared_ptr<Source<Mover_T, Block>>&, Sink<Mover_T, Block>&)->Edge<Mover_T, Block>;
-
-template <template <class> class Mover_T, class Block>
-Edge(Source<Mover_T, Block>&, std::shared_ptr<Sink<Mover_T, Block>>&)->Edge<Mover_T, Block>;
-
-template <template <class> class Mover_T, class Block>
-Edge(std::shared_ptr<Source<Mover_T, Block>>&, std::shared_ptr<Sink<Mover_T, Block>>&)->Edge<Mover_T, Block>;
-
-=======
 Edge(Source<Mover_T, Block>&, Sink<Mover_T, Block>&) -> Edge<Mover_T, Block>;
 
 template <template <class> class Mover_T, class Block>
 Edge(std::shared_ptr<Source<Mover_T, Block>>&, Sink<Mover_T, Block>&)
     -> Edge<Mover_T, Block>;
->>>>>>> 44e16c4d
 
-/**
- * An edge in a task graph.
- *
- * Creating an edge sets up an item mover between the `Source` and the `Sink`.
- * The `Edge` may go out of scope when this is done.  The item mover will still
- * be pointed to by `Source` and the `Sink`.
- *
- * @todo Since the `Edge` doesn't really maintain any information related to
- * `Source` and `Sink` it probably doesn't need those as template parameters,
- * but rather we could make the constructor a function template.
- */
 template <template <class> class Mover_T, class Block>
 Edge(Source<Mover_T, Block>&, std::shared_ptr<Sink<Mover_T, Block>>&)
     -> Edge<Mover_T, Block>;
