--- conflicted
+++ resolved
@@ -128,11 +128,7 @@
   Sink<NullMover2, size_t> sink;
 
   SECTION("set source in unbound pair") {
-<<<<<<< HEAD
     CHECK_THROWS(sink.extract().has_value() == false);
-=======
-    CHECK(sink.extract().has_value() == false);
->>>>>>> aaab2843
   }
   SECTION("set source in bound pair") {
     attach(source, sink);
@@ -166,16 +162,16 @@
     CHECK(sink.extract().has_value() == false);
   }
   SECTION("test extraction") {
-    CHECK(sink.inject(123UL) == true);
-    CHECK(sink.extract().has_value() == true);
-    CHECK(sink.extract().has_value() == false);
+    CHECK(siink.inject(123UL) == true);
+    CHECK(siink.extract().has_value() == true);
+    CHECK(siink.extract().has_value() == false);
   }
 
   SECTION("test one item transfer") {
     CHECK(source.inject(123UL) == true);
     state_machine->do_fill();
     state_machine->do_push();
-    auto b = sink.extract();
+    auto b = siink.extract();
     CHECK(b.has_value() == true);
     CHECK(*b == 123UL);
     CHECK(str(state_machine->state()) == "st_01");
@@ -187,7 +183,7 @@
     CHECK(source.inject(456UL) == true);
     state_machine->do_fill();
     state_machine->do_push();
-    auto b = sink.extract();
+    auto b = siink.extract();
     CHECK(b.has_value() == true);
     CHECK(*b == 456UL);
     CHECK(str(state_machine->state()) == "st_01");
@@ -199,7 +195,7 @@
     state_machine->do_fill();
     state_machine->do_push();
 
-    auto c = sink.extract();
+    auto c = siink.extract();
     CHECK(c.has_value() == true);
     CHECK(*c == 789UL);
     CHECK(str(state_machine->state()) == "st_01");
@@ -230,14 +226,14 @@
     CHECK(sink.extract().has_value() == false);
   }
   SECTION("test extraction") {
-    CHECK(sink.inject(123UL) == true);
-    CHECK(sink.extract().has_value() == true);
-    CHECK(sink.extract().has_value() == false);
-  }
-}
-
-/**
- * Test that we can asynchronously transfer a value from Source to Sink.
+    CHECK(siink.inject(123UL) == true);
+    CHECK(siink.extract().has_value() == true);
+    CHECK(siink.extract().has_value() == false);
+  }
+}
+
+/**
+ * Test that we can asynchronously transfer a value from Source to Sinnk.
  *
  * The test creates an asynchronous task for a source node client and for a sync
  * node client, and launches them separately using `std::async`.  To create
@@ -262,7 +258,7 @@
   };
   auto sink_node = [&]() {
     state_machine->do_pull();
-    b = sink.extract();
+    b = siink.extract();
     state_machine->do_drain();
   };
 
@@ -388,17 +384,17 @@
 
       state_machine->do_pull(debug ? "async sink node" : "");
 
-      CHECK(is_sink_full(state_machine->state()) == "");
-
-      std::this_thread::sleep_for(std::chrono::microseconds(random_us(500)));
-
-      CHECK(is_sink_full(state_machine->state()) == "");
-
-      std::this_thread::sleep_for(std::chrono::microseconds(random_us(500)));
-
-      *j++ = *(sink.extract());
-
-      CHECK(is_sink_full(state_machine->state()) == "");
+      CHECK(is_siink_full(state_machine->state()) == "");
+
+      std::this_thread::sleep_for(std::chrono::microseconds(random_us(500)));
+
+      CHECK(is_siink_full(state_machine->state()) == "");
+
+      std::this_thread::sleep_for(std::chrono::microseconds(random_us(500)));
+
+      *j++ = *(siink.extract());
+
+      CHECK(is_siink_full(state_machine->state()) == "");
 
       std::this_thread::sleep_for(std::chrono::microseconds(random_us(500)));
 
@@ -582,4 +578,125 @@
   }
 
   CHECK(std::equal(input.begin(), input.end(), output.begin()));
+}
+
+/**
+ * Repeat above test but without delays.
+ *
+ * The test creates an asynchronous task for a source node client and for a sync
+ * node client, and launches them separately using `std::async`.  To create
+ * different interleavings of the tasks, we use all combinations of ordering for
+ * launching the tasks and waiting on their futures.
+ */
+TEST_CASE("Ports: Async pass n integers", "[ports]") {
+  [[maybe_unused]] constexpr bool debug = false;
+
+  Source<AsyncMover2, size_t> source;
+  Sink<AsyncMover2, size_t> sink;
+
+  attach(source, sink);
+
+  auto state_machine = sink.get_mover();
+  CHECK(str(state_machine->state()) == "st_00");
+
+  size_t rounds = 3379;
+  if (debug)
+    rounds = 3;
+
+  std::vector<size_t> input(rounds);
+  std::vector<size_t> output(rounds);
+
+  std::iota(input.begin(), input.end(), 19);
+  std::fill(output.begin(), output.end(), 0);
+  auto i = input.begin();
+  auto j = output.begin();
+
+  CHECK(std::equal(input.begin(), input.end(), output.begin()) == false);
+
+  [[maybe_unused]] size_t b;
+
+  auto source_node = [&]() {
+    size_t n = rounds;
+
+    while (n--) {
+      if (debug) {
+        std::cout << "source node iteration " << n << std::endl;
+      }
+
+      CHECK(is_source_empty(state_machine->state()) == "");
+      source.inject(*i++);
+      CHECK(is_source_empty(state_machine->state()) == "");
+      state_machine->do_fill(debug ? "async source node" : "");
+      state_machine->do_push(debug ? "async source node" : "");
+    }
+  };
+
+  auto sink_node = [&]() {
+    size_t n = rounds;
+    while (n--) {
+      if (debug) {
+        std::cout << "source node iteration " << n << std::endl;
+      }
+      state_machine->do_pull(debug ? "async sink node" : "");
+      CHECK(is_sink_full(state_machine->state()) == "");
+      *j++ = *(sink.extract());
+
+      CHECK(is_sink_full(state_machine->state()) == "");
+      state_machine->do_drain(debug ? "async sink node" : "");
+    }
+  };
+  SECTION("test source launch, sink launch, source get, sink get") {
+    auto fut_a = std::async(std::launch::async, source_node);
+    auto fut_b = std::async(std::launch::async, sink_node);
+    fut_a.get();
+    fut_b.get();
+  }
+
+  SECTION("test source launch, sink launch, sink get, source get") {
+    auto fut_a = std::async(std::launch::async, source_node);
+    auto fut_b = std::async(std::launch::async, sink_node);
+    fut_b.get();
+    fut_a.get();
+  }
+
+  SECTION("test sink launch, source launch, source get, sink get") {
+    auto fut_b = std::async(std::launch::async, sink_node);
+    auto fut_a = std::async(std::launch::async, source_node);
+    fut_a.get();
+    fut_b.get();
+  }
+
+  SECTION("test sink launch, source launch, sink get, source get") {
+    auto fut_b = std::async(std::launch::async, sink_node);
+    auto fut_a = std::async(std::launch::async, source_node);
+    fut_b.get();
+    fut_a.get();
+  }
+
+  if (!std::equal(input.begin(), input.end(), output.begin())) {
+    for (size_t j = 0; j < input.size(); ++j) {
+      if (input[j] != output[j]) {
+        std::cout << j << " (" << input[j] << ", " << output[j] << ")"
+                  << std::endl;
+      }
+    }
+  }
+
+  if (!std::equal(input.begin(), input.end(), output.begin())) {
+    auto iter = std::find_first_of(
+        input.begin(),
+        input.end(),
+        output.begin(),
+        output.end(),
+        std::not_equal_to<size_t>());
+    if (iter != input.end()) {
+      size_t k = iter - input.begin();
+      std::cout << k << " (" << input[k] << ", " << output[k] << ")"
+                << std::endl;
+    } else {
+      std::cout << "this should not happen" << std::endl;
+    }
+  }
+
+  CHECK(std::equal(input.begin(), input.end(), output.begin()));
 }