/**
 * @file pseudo_nodes.h
 *
 * @section LICENSE
 *
 * The MIT License
 *
 * @copyright Copyright (c) 2022 TileDB, Inc.
 *
 * Permission is hereby granted, free of charge, to any person obtaining a copy
 * of this software and associated documentation files (the "Software"), to deal
 * in the Software without restriction, including without limitation the rights
 * to use, copy, modify, merge, publish, distribute, sublicense, and/or sell
 * copies of the Software, and to permit persons to whom the Software is
 * furnished to do so, subject to the following conditions:
 *
 * The above copyright notice and this permission notice shall be included in
 * all copies or substantial portions of the Software.
 *
 * THE SOFTWARE IS PROVIDED "AS IS", WITHOUT WARRANTY OF ANY KIND, EXPRESS OR
 * IMPLIED, INCLUDING BUT NOT LIMITED TO THE WARRANTIES OF MERCHANTABILITY,
 * FITNESS FOR A PARTICULAR PURPOSE AND NONINFRINGEMENT. IN NO EVENT SHALL THE
 * AUTHORS OR COPYRIGHT HOLDERS BE LIABLE FOR ANY CLAIM, DAMAGES OR OTHER
 * LIABILITY, WHETHER IN AN ACTION OF CONTRACT, TORT OR OTHERWISE, ARISING FROM,
 * OUT OF OR IN CONNECTION WITH THE SOFTWARE OR THE USE OR OTHER DEALINGS IN
 * THE SOFTWARE.
 *
 * @section DESCRIPTION
 *
 * This file defines some elementary pseudo node types for testing source and
 * sink ports.
 */

#ifndef TILEDB_DAG_PSEUDO_NODES_H
#define TILEDB_DAG_PSEUDO_NODES_H

#include <atomic>
#include <functional>
#include <type_traits>
#include "../../utils/print_types.h"
#include "../ports.h"

namespace tiledb::common {

class GraphNode {};

/**
 * Prototype producer function object class.  This class generates a sequence of
 * integers from 0 to N (half-open interval).  It will invoke an out-of-data
 * event when the counter hits N.
 */
template <class Block = size_t>
class generator {
  std::atomic<Block> N_{0};
  std::atomic<Block> i_{0};

 public:
  generator(Block N)
      : N_{N} {
  }
  generator(const generator& rhs)
      : N_(rhs.N_.load())
      , i_(rhs.i_.load()) {
  }

  Block operator()() {
    return i_++;
  }
};

/**
 * Prototype source node class.  Constructed with a function that creates
 * Blocks.
 */
template <template <class> class Mover_T, class Block>
class ProducerNode : public Source<Mover_T, Block> {
  using Base = Source<Mover_T, Block>;
  using source_type = Source<Mover_T, Block>;
  // This causes initialization problems
  //  std::atomic<size_t> i_{0};
  size_t N_{0};
  std::function<Block()> f_;

 public:
  /**
   * Constructor
   * @param f A function that accepts items.
   * @tparam The type of the function (or function object) that generates items.
   */
  template <class Function>
  explicit ProducerNode(Function&& f)

      /*
       * It would be nice to guard this constructor so that only functions or
       * function objects are accepted.  Unfortunately, is_function does not
       * work for bind or for function objects.
       *
       * typename std::enable_if<
       * std::is_function_v<std::remove_reference_t<decltype(f)>> ||
       * std::is_bind_expression_v<std::remove_reference_t<decltype(f)>> ||
       * std::is_member_function_pointer_v<
       * std::remove_reference_t<decltype(f)>::operator()>, void**>::type =
       * nullptr
       */

      : f_{std::forward<Function>(f)} {
    //    print_types(f, f_);
  }

  /**
   * Trivial default constructor, for testing.
   */
  ProducerNode() = default;
  ProducerNode(const ProducerNode&) {
  }
  ProducerNode(ProducerNode&&) = default;
<<<<<<< HEAD

  //  ProducerNode(const ProducerNode&) = default;
  //  ProducerNode(ProducerNode&&) = default;
=======
>>>>>>> aaab2843

  /**
   * Submit an item to be transferred to correspondent_ Sink.  Blocking.  The
   * behavior of `submit` and `try_submit` will depend on the policy associated
   * with the state machine.  Used by dag nodes and edges for transferring data.
   *
   */
  void get() {
    //  Don't need the guard since { state == st_01 ∨ state == st_00}
    //  at end of function and sink cannot change that.
    //  while (!source_is_empty())
    //    ;
    //
    //  { state == st_00 ∨ state == st_01 }
    //  produce source item
    //  inject source item
    auto state_machine = this->get_mover();

    Base::inject(f_());
    state_machine->do_fill();
    //  { state == st_10 ∨ state == st_11 }

    state_machine->do_push();
    //  { state == st_01 ∨ state == st_00 }
  }

  /**
   * Submit an item to be transferred to correspondent_ Sink.  Non-blocking. The
   * behavior of `submit` and `try_submit` will depend on the policy associated
   * with the state machine.  Used by dag nodes and edges for transferring data.
   *
   * @todo Investigate policy with non-blocking variant of `do_push`.  Will
   * require addtional `try_push` events, `try_swap` methods, updated tables,
   * and `event()` will need to return a bool.
   *
   */
  bool try_get() {
    //  Don't need the guard since { state == st_01 ∨ state == st_00}
    //  at end of function and sink cannot change that.
    //  while (!source_is_empty())
    //    ;
    //
    //  { state == st_00 ∨ state == st_01 }
    //  produce source item
    //  inject source item
    //  do_fill();
    //  { state == st_10 ∨ state == st_11 ∨ state == st_00
    //    ∨  state == st_01 }
    //  do_push(); // could have non-blocking try_push() event, but that would
    //             // leave the item  the item injected -- on failure, could
    //             // reject item -- would also need try_swap action.
    //  { state == st_01 ∨ state == st_00}
    return false;
  }
};

/**
 * Consumer function object class.  Takes items and puts them on an Output
 * Iterator.
 */
template <class OutputIterator, class Block = size_t>
class consumer {
  OutputIterator iter_;

 public:
  explicit consumer(OutputIterator iter)
      : iter_(iter) {
  }
  void operator()(Block& item) {
    *iter_++ = item;
  }
};

/**
 * A proto consumer node.  Constructed with a function that accepts Blocks.
 */
template <template <class> class Mover_T, class Block>
class ConsumerNode : public Sink<Mover_T, Block> {
  std::function<void(Block&)> f_;

 public:
  using Base = Sink<Mover_T, Block>;

 public:
  /**
   * Constructor
   * @param f A function that accepts items.
   * @tparam The type of the function (or function object) that accepts items.
   */
  template <class Function>
  explicit ConsumerNode(
      Function&& f
      /*
,
      typename std::enable_if<
          std::is_function_v<std::remove_reference_t<decltype(f)>> ||
              std::is_bind_expression_v<std::remove_reference_t<decltype(f)>>,
          void**>::type = nullptr)
      */
      )
      : f_{std::forward<Function>(f)} {
  }

  /**
   * Trivial default constructor, for testing.
   */
  ConsumerNode() = default;
  ConsumerNode(const ConsumerNode&) {
  }
  ConsumerNode(ConsumerNode&&) = default;

  /**
   * Retrieve `item_` from the Sink.  Blocking.  The behavior of `retrieve` and
   * `try_retrieve` will depend on the policy associated with the state machine.
   * Used by dag nodes and edges for transferring data.
   *
   * @return The retrieved `item_`.  The return value will be empty if
   * the `item_` is empty.
   */
  void put() {
    //  Guard does not seem necessary
    //  while (!sink_is_empty())
    //    ;
    //  { state == st_00 ∨ state == st_10 }
    auto state_machine = this->get_mover();

    state_machine->do_pull();
    //  { state == st_01 ∨ state == st_11 }
    //  extract sink item
    //  invoke consumer function
    auto b = Base::extract();
    CHECK(b.has_value());
    f_(*b);

    state_machine->do_drain();
    //  { state == st_00 ∨ state == st_10 ∨ state == st_01 ∨
    //  state == st_11 } return item;
  }

  /**
   * Retrieve `item_` from the Sink.  Non-blocking.  The behavior of `retrieve`
   * and `try_retrieve` will depend on the policy associated with the state
   * machine.  Used by dag nodes and edges for transferring data.
   *
   * @todo Investigate policy with non-blocking variant of `do_pull`.  Will
   * require addtional `try_pull` events, `try_swap` methods, updated tables,
   * and `event()` will need to return a bool.
   *
   * @return The retrieved `item_`.  The return value will be empty if
   * the `item_` was not able to be retrieved.
   */
  void try_put() {
    //  if (sink_is_empty()) {
    //    { state == st_00 ∨ state == st_10 }
    //    do_pull();
    //    extract sink item
    //    invoke consumer function
    //    do_drain();
    //    return item;
    //  }
  }
};

/**
 * Purely notional proto `function_node`.  Constructed with function that
 * accepts an item and returns an item.
 */
template <
    template <class>
    class SinkMover_T,
    class BlockIn,
    template <class> class SourceMover_T = SinkMover_T,
    class BlockOut = BlockIn>
class FunctionNode : public Source<SourceMover_T, BlockOut>,
                     public Sink<SinkMover_T, BlockIn> {
  std::function<BlockOut(BlockIn)> f_;
  using SourceBase = Source<SourceMover_T, BlockOut>;
  using SinkBase = Sink<SinkMover_T, BlockIn>;

 public:
  template <class Function>
  FunctionNode(Function&& f)

      /*
       * It would be nice to guard this constructor so that only functions or
       * function objects are accepted.  Unfortunately, is_function does not
       * work for bind or for function objects.
       *
       * typename std::enable_if<
       * std::is_function_v<std::remove_reference_t<decltype(f)>> ||
       * std::is_bind_expression_v<
       * std::remove_reference_t<decltype(f)>::operator()>,
       * void**>::type = nullptr
       */

      : f_{std::forward<Function>(f)} {
  }

  /**
   * Trivial default constructor, for testing.
   */
  FunctionNode() = default;
  FunctionNode(const FunctionNode&) {
  }
  FunctionNode(FunctionNode&&) = default;

  void run() {
    auto source_state_machine = SourceBase::get_mover();
    auto sink_state_machine = SinkBase::get_mover();

    sink_state_machine->do_pull();

    auto b = SinkBase::extract();
    CHECK(b.has_value());

    auto j = f_(*b);

    sink_state_machine->do_drain();

    SourceBase::inject(j);

    source_state_machine->do_fill();
    source_state_machine->do_push();
  }
};

}  // namespace tiledb::common
#endif  // TILEDB_DAG_PSEUDO_NODES_H<|MERGE_RESOLUTION|>--- conflicted
+++ resolved
@@ -41,6 +41,8 @@
 #include "../ports.h"
 
 namespace tiledb::common {
+
+class GraphNode {};
 
 class GraphNode {};
 
@@ -103,23 +105,35 @@
        * nullptr
        */
 
+      /*
+       * It would be nice to guard this constructor so that only functions or
+       * function objects are accepted.  Unfortunately, is_function does not
+       * work for bind or for function objects.
+       *
+       * typename std::enable_if<
+       * std::is_function_v<std::remove_reference_t<decltype(f)>> ||
+       * std::is_bind_expression_v<std::remove_reference_t<decltype(f)>> ||
+       * std::is_member_function_pointer_v<
+       * std::remove_reference_t<decltype(f)>::operator()>, void**>::type =
+       * nullptr
+       */
+
       : f_{std::forward<Function>(f)} {
     //    print_types(f, f_);
+    //    print_types(f, f_);
   }
 
   /**
    * Trivial default constructor, for testing.
    */
   ProducerNode() = default;
+  ProducerNode(const ProducerNode&) = default;
   ProducerNode(const ProducerNode&) {
   }
   ProducerNode(ProducerNode&&) = default;
-<<<<<<< HEAD
 
   //  ProducerNode(const ProducerNode&) = default;
   //  ProducerNode(ProducerNode&&) = default;
-=======
->>>>>>> aaab2843
 
   /**
    * Submit an item to be transferred to correspondent_ Sink.  Blocking.  The
@@ -185,7 +199,7 @@
   OutputIterator iter_;
 
  public:
-  explicit consumer(OutputIterator iter)
+  explicit explicit consumer(OutputIterator iter)
       : iter_(iter) {
   }
   void operator()(Block& item) {
@@ -211,7 +225,16 @@
    */
   template <class Function>
   explicit ConsumerNode(
+
       Function&& f
+      /*
+,
+      typename std::enable_if<
+          std::is_function_v<std::remove_reference_t<decltype(f)>> ||
+              std::is_bind_expression_v<std::remove_reference_t<decltype(f)>>,
+          void**>::type = nullptr)
+      */
+
       /*
 ,
       typename std::enable_if<
@@ -227,8 +250,10 @@
    * Trivial default constructor, for testing.
    */
   ConsumerNode() = default;
+  ConsumerNode(const ConsumerNode&) = default;
   ConsumerNode(const ConsumerNode&) {
   }
+  ConsumerNode(ConsumerNode&&) = default;
   ConsumerNode(ConsumerNode&&) = default;
 
   /**
