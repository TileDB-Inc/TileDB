#
# experimental/tiledb/common/ports/CMakeLists.txt
#
#
# The MIT License
#
# Copyright (c) 2022 TileDB, Inc.
#
# Permission is hereby granted, free of charge, to any person obtaining a copy
# of this software and associated documentation files (the "Software"), to deal
# in the Software without restriction, including without limitation the rights
# to use, copy, modify, merge, publish, distribute, sublicense, and/or sell
# copies of the Software, and to permit persons to whom the Software is
# furnished to do so, subject to the following conditions:
#
# The above copyright notice and this permission notice shall be included in
# all copies or substantial portions of the Software.
#
# THE SOFTWARE IS PROVIDED "AS IS", WITHOUT WARRANTY OF ANY KIND, EXPRESS OR
# IMPLIED, INCLUDING BUT NOT LIMITED TO THE WARRANTIES OF MERCHANTABILITY,
# FITNESS FOR A PARTICULAR PURPOSE AND NONINFRINGEMENT. IN NO EVENT SHALL THE
# AUTHORS OR COPYRIGHT HOLDERS BE LIABLE FOR ANY CLAIM, DAMAGES OR OTHER
# LIABILITY, WHETHER IN AN ACTION OF CONTRACT, TORT OR OTHERWISE, ARISING FROM,
# OUT OF OR IN CONNECTION WITH THE SOFTWARE OR THE USE OR OTHER DEALINGS IN
# THE SOFTWARE.
#

include(common NO_POLICY_SCOPE)

option(CMAKE_EXPORT_COMPILE_COMMANDS "cmake compile commands" ON)
set(CMAKE_EXPORT_COMPILE_COMMANDS ON)

list(APPEND PORT_SOURCES
    ports.cc
)
gather_sources(${PORT_SOURCES})

#
# Object library for other units to depend upon
#
add_library(ports OBJECT ${PORT_SOURCES})
target_link_libraries(ports PUBLIC baseline $<TARGET_OBJECTS:baseline>)

#
# Test-compile of object library ensures link-completeness
#
add_executable(compile_ports EXCLUDE_FROM_ALL)
add_dependencies(all_link_complete compile_ports)
target_link_libraries(compile_ports PRIVATE ports)
target_sources(compile_ports PRIVATE test/compile_ports_main.cc)

if (TILEDB_TESTS)
    add_executable(unit_ports EXCLUDE_FROM_ALL)
    target_link_libraries(unit_ports PUBLIC ports)
    find_package(Catch_EP REQUIRED)
    target_link_libraries(unit_ports PUBLIC Catch2::Catch2)
    target_link_libraries(unit_ports PUBLIC $<TARGET_OBJECTS:thread_pool>)

    # Sources for code elsewhere required for tests
    target_sources(unit_ports PUBLIC ${DEPENDENT_SOURCES})

    # Sources for tests
    target_sources(unit_ports PUBLIC
            test/main.cc
            test/unit_ports.cc
            )

    add_test(
            NAME "unit_ports"
            COMMAND $<TARGET_FILE:unit_ports> --durations=yes
            WORKING_DIRECTORY ${CMAKE_CURRENT_SOURCE_DIR}
    )

endif()



list(APPEND PSEUDO_NODES_SOURCES
    test/pseudo_nodes.cc
)
gather_sources(${PSEUDO_NODES_SOURCES})

#
# Object library for other units to depend upon
#
add_library(pseudo_nodes OBJECT ${PSEUDO_NODES_SOURCES})
target_link_libraries(pseudo_nodes PUBLIC baseline $<TARGET_OBJECTS:baseline>)

#
# Test-compile of object library ensures link-completeness
#
add_executable(compile_pseudo_nodes EXCLUDE_FROM_ALL)
target_link_libraries(compile_pseudo_nodes PRIVATE pseudo_nodes)
target_sources(compile_pseudo_nodes PRIVATE test/compile_pseudo_nodes_main.cc)

if (TILEDB_TESTS)
    add_executable(unit_pseudo_nodes EXCLUDE_FROM_ALL)
    target_link_libraries(unit_pseudo_nodes PUBLIC pseudo_nodes)
    find_package(Catch_EP REQUIRED)
    target_link_libraries(unit_pseudo_nodes PUBLIC Catch2::Catch2)
    target_link_libraries(unit_pseudo_nodes PUBLIC $<TARGET_OBJECTS:thread_pool>)

    # Sources for code elsewhere required for tests
    target_sources(unit_pseudo_nodes PUBLIC ${DEPENDENT_SOURCES})

    # Sources for tests
    target_sources(unit_pseudo_nodes PUBLIC
            test/main.cc
            test/unit_pseudo_nodes.cc
            )

    add_test(
            NAME "unit_pseudo_nodes"
            COMMAND $<TARGET_FILE:unit_pseudo_nodes> --durations=yes
            WORKING_DIRECTORY ${CMAKE_CURRENT_SOURCE_DIR}
    )
endif()

# list(APPEND CONCURRENCY_SOURCES
#    test/concurrency.cc
# )
# gather_sources(${CONCURRENCY_SOURCES})


#
# Object library for other units to depend upon
#
# add_library(concurrency OBJECT ${CONCURRENCY_SOURCES})
# target_link_libraries(concurrency PUBLIC baseline $<TARGET_OBJECTS:baseline>)

#
# Since there are no components, there is no object library to test compile
#
# add_executable(compile_concurrency EXCLUDE_FROM_ALL)
# target_link_libraries(compile_concurrency PRIVATE concurrency)
# target_sources(compile_concurrency PRIVATE test/compile_concurrency_main.cc)
<<<<<<< HEAD
add_dependencies(all_link_complete compile_fsm)
=======
>>>>>>> aaab2843

if (TILEDB_TESTS)

   message(STATUS "*** Ports sanitizer ${SANITIZER}")

    add_executable(unit_concurrency EXCLUDE_FROM_ALL
<<<<<<< HEAD
=======
      $<TARGET_OBJECTS:TILEDB_CORE_OBJECTS>
>>>>>>> aaab2843
    )

#    target_link_libraries(unit_concurrency PUBLIC concurrency)

<<<<<<< HEAD
#    target_link_libraries(unit_concurrency PUBLIC TILEDB_CORE_OBJECTS_ILIB)
=======
    target_link_libraries(unit_concurrency PUBLIC TILEDB_CORE_OBJECTS_ILIB)
>>>>>>> aaab2843

    find_package(Catch_EP REQUIRED)
    target_link_libraries(unit_concurrency PUBLIC Catch2::Catch2)
#    target_link_libraries(unit_concurrency PUBLIC $<TARGET_OBJECTS:thread_pool>)

    # Sources for code elsewhere required for tests
    target_sources(unit_concurrency PUBLIC ${DEPENDENT_SOURCES})

    # Sources for tests
    target_sources(unit_concurrency PUBLIC
            test/main.cc
            test/unit_concurrency.cc
            )

    add_test(
            NAME "unit_concurrency"
            COMMAND $<TARGET_FILE:unit_concurrency> --durations=yes
            WORKING_DIRECTORY ${CMAKE_CURRENT_SOURCE_DIR}
    )
endif()


# list(APPEND SIEVE_SOURCES
#    test/sieve.cc
# )
# gather_sources(${SIEVE_SOURCES})

#
# Object library for other units to depend upon
#
# add_library(sieve OBJECT ${SIEVE_SOURCES})
# target_link_libraries(sieve PUBLIC baseline $<TARGET_OBJECTS:baseline>)

#
# Since there are no components, there is no object library to test compile
#
# add_executable(compile_sieve EXCLUDE_FROM_ALL)
# target_link_libraries(compile_sieve PRIVATE sieve)
# target_sources(compile_sieve PRIVATE test/compile_sieve_main.cc)

if (TILEDB_TESTS)
    add_executable(sieve EXCLUDE_FROM_ALL)

#    target_link_libraries(sieve PUBLIC sieve)
#    find_package(Catch_EP REQUIRED)
#    target_link_libraries(sieve PUBLIC Catch2::Catch2)
#    target_link_libraries(sieve PUBLIC $<TARGET_OBJECTS:thread_pool>)

    # Sources for code elsewhere required for tests
    target_sources(sieve PUBLIC ${DEPENDENT_SOURCES})

    # Sources for tests
    target_sources(sieve PUBLIC
            test/sieve.cc
            )

# Not a test (yet) per se
#    add_test(
#            NAME "sieve"
#            COMMAND $<TARGET_FILE:sieve> --durations=yes
#            WORKING_DIRECTORY ${CMAKE_CURRENT_SOURCE_DIR}
#    )
endif()
<|MERGE_RESOLUTION|>--- conflicted
+++ resolved
@@ -26,6 +26,9 @@
 #
 
 include(common NO_POLICY_SCOPE)
+
+option(CMAKE_EXPORT_COMPILE_COMMANDS "cmake compile commands" ON)
+set(CMAKE_EXPORT_COMPILE_COMMANDS ON)
 
 option(CMAKE_EXPORT_COMPILE_COMMANDS "cmake compile commands" ON)
 set(CMAKE_EXPORT_COMPILE_COMMANDS ON)
@@ -94,70 +97,8 @@
 target_sources(compile_pseudo_nodes PRIVATE test/compile_pseudo_nodes_main.cc)
 
 if (TILEDB_TESTS)
-    add_executable(unit_pseudo_nodes EXCLUDE_FROM_ALL)
-    target_link_libraries(unit_pseudo_nodes PUBLIC pseudo_nodes)
-    find_package(Catch_EP REQUIRED)
-    target_link_libraries(unit_pseudo_nodes PUBLIC Catch2::Catch2)
-    target_link_libraries(unit_pseudo_nodes PUBLIC $<TARGET_OBJECTS:thread_pool>)
-
-    # Sources for code elsewhere required for tests
-    target_sources(unit_pseudo_nodes PUBLIC ${DEPENDENT_SOURCES})
-
-    # Sources for tests
-    target_sources(unit_pseudo_nodes PUBLIC
-            test/main.cc
-            test/unit_pseudo_nodes.cc
-            )
-
-    add_test(
-            NAME "unit_pseudo_nodes"
-            COMMAND $<TARGET_FILE:unit_pseudo_nodes> --durations=yes
-            WORKING_DIRECTORY ${CMAKE_CURRENT_SOURCE_DIR}
-    )
-endif()
-
-# list(APPEND CONCURRENCY_SOURCES
-#    test/concurrency.cc
-# )
-# gather_sources(${CONCURRENCY_SOURCES})
-
-
-#
-# Object library for other units to depend upon
-#
-# add_library(concurrency OBJECT ${CONCURRENCY_SOURCES})
-# target_link_libraries(concurrency PUBLIC baseline $<TARGET_OBJECTS:baseline>)
-
-#
-# Since there are no components, there is no object library to test compile
-#
-# add_executable(compile_concurrency EXCLUDE_FROM_ALL)
-# target_link_libraries(compile_concurrency PRIVATE concurrency)
-# target_sources(compile_concurrency PRIVATE test/compile_concurrency_main.cc)
-<<<<<<< HEAD
-add_dependencies(all_link_complete compile_fsm)
-=======
->>>>>>> aaab2843
-
-if (TILEDB_TESTS)
-
-   message(STATUS "*** Ports sanitizer ${SANITIZER}")
-
-    add_executable(unit_concurrency EXCLUDE_FROM_ALL
-<<<<<<< HEAD
-=======
-      $<TARGET_OBJECTS:TILEDB_CORE_OBJECTS>
->>>>>>> aaab2843
-    )
-
-#    target_link_libraries(unit_concurrency PUBLIC concurrency)
-
-<<<<<<< HEAD
-#    target_link_libraries(unit_concurrency PUBLIC TILEDB_CORE_OBJECTS_ILIB)
-=======
-    target_link_libraries(unit_concurrency PUBLIC TILEDB_CORE_OBJECTS_ILIB)
->>>>>>> aaab2843
-
+    add_executable(unit_fsm EXCLUDE_FROM_ALL)
+    target_link_libraries(unit_fsm PUBLIC fsm)
     find_package(Catch_EP REQUIRED)
     target_link_libraries(unit_concurrency PUBLIC Catch2::Catch2)
 #    target_link_libraries(unit_concurrency PUBLIC $<TARGET_OBJECTS:thread_pool>)
