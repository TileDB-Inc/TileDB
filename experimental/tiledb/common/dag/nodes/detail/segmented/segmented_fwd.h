/**
 * @file   experimental/tiledb/common/dag/nodes/detail/segmented_fwd.h
 *
 * @section LICENSE
 *
 * The MIT License
 *
 * @copyright Copyright (c) 2022 TileDB, Inc.
 *
 * Permission is hereby granted, free of charge, to any person obtaining a copy
 * of this software and associated documentation files (the "Software"), to deal
 * in the Software without restriction, including without limitation the rights
 * to use, copy, modify, merge, publish, distribute, sublicense, and/or sell
 * copies of the Software, and to permit persons to whom the Software is
 * furnished to do so, subject to the following conditions:
 *
 * The above copyright notice and this permission notice shall be included in
 * all copies or substantial portions of the Software.
 *
 * THE SOFTWARE IS PROVIDED "AS IS", WITHOUT WARRANTY OF ANY KIND, EXPRESS OR
 * IMPLIED, INCLUDING BUT NOT LIMITED TO THE WARRANTIES OF MERCHANTABILITY,
 * FITNESS FOR A PARTICULAR PURPOSE AND NONINFRINGEMENT. IN NO EVENT SHALL THE
 * AUTHORS OR COPYRIGHT HOLDERS BE LIABLE FOR ANY CLAIM, DAMAGES OR OTHER
 * LIABILITY, WHETHER IN AN ACTION OF CONTRACT, TORT OR OTHERWISE, ARISING FROM,
 * OUT OF OR IN CONNECTION WITH THE SOFTWARE OR THE USE OR OTHER DEALINGS IN
 * THE SOFTWARE.
 *
 * @section DESCRIPTION
 */

#ifndef TILEDB_DAG_NODES_DETAIL_SEGMENTED_FWD_H
#define TILEDB_DAG_NODES_DETAIL_SEGMENTED_FWD_H

#include "segmented_base.h"

namespace tiledb::common {

template <template <class> class Mover, class T>
struct producer_node_impl;

template <template <class> class Mover, class T>
struct producer_node;

template <template <class> class Mover, class T>
class consumer_node_impl;

template <template <class> class Mover, class T>
struct consumer_node;

template <
    template <class>
    class SinkMover,
    class BlockIn,
    template <class>
    class SourceMover,
    class BlockOut>
class function_node_impl;

template <
    template <class>
    class SinkMover,
    class BlockIn,
<<<<<<< HEAD
    template <class>
    class SourceMover = SinkMover,
=======
    template <class> class SourceMover = SinkMover,
>>>>>>> 44e16c4d
    class BlockOut = BlockIn>
struct function_node;

}  // namespace tiledb::common
#endif  // TILEDB_DAG_NODES_DETAIL_SEGMENTED_FWD_H<|MERGE_RESOLUTION|>--- conflicted
+++ resolved
@@ -60,12 +60,7 @@
     template <class>
     class SinkMover,
     class BlockIn,
-<<<<<<< HEAD
-    template <class>
-    class SourceMover = SinkMover,
-=======
     template <class> class SourceMover = SinkMover,
->>>>>>> 44e16c4d
     class BlockOut = BlockIn>
 struct function_node;
 
