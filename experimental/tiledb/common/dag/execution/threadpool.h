/**
 * @file   threadpool.h
 *
 * @section LICENSE
 *
 * The MIT License
 *
 * @copyright Copyright (c) 2022 TileDB, Inc.
 *
 * Permission is hereby granted, free of charge, to any person obtaining a copy
 * of this software and associated documentation files (the "Software"), to deal
 * in the Software without restriction, including without limitation the rights
 * to use, copy, modify, merge, publish, distribute, sublicense, and/or sell
 * copies of the Software, and to permit persons to whom the Software is
 * furnished to do so, subject to the following conditions:
 *
 * The above copyright notice and this permission notice shall be included in
 * all copies or substantial portions of the Software.
 *
 * THE SOFTWARE IS PROVIDED "AS IS", WITHOUT WARRANTY OF ANY KIND, EXPRESS OR
 * IMPLIED, INCLUDING BUT NOT LIMITED TO THE WARRANTIES OF MERCHANTABILITY,
 * FITNESS FOR A PARTICULAR PURPOSE AND NONINFRINGEMENT. IN NO EVENT SHALL THE
 * AUTHORS OR COPYRIGHT HOLDERS BE LIABLE FOR ANY CLAIM, DAMAGES OR OTHER
 * LIABILITY, WHETHER IN AN ACTION OF CONTRACT, TORT OR OTHERWISE, ARISING FROM,
 * OUT OF OR IN CONNECTION WITH THE SOFTWARE OR THE USE OR OTHER DEALINGS IN
 * THE SOFTWARE.
 *
 * @section DESCRIPTION
 *
<<<<<<< HEAD
 * This file declares a threadpool with various parameterized capabilities.  The
 * basic interface and implementation of the experimental `ThreadPool` is based
 * on the existing TileDB `ThreadPool`.  However, the experimental `ThreadPool`
 * extends the existing `ThreadPool`, controlled by three template parameters
 * (as described below).
 *
 * template <
 *   bool WorkStealing = false,
 *   bool MultipleQueues = false,
 *   bool RecursivePush = true>
 * class ThreadPool{};
=======
 * This file declares a threadpool with various parameterized capabilities.
>>>>>>> aaab2843
 *
 * @todo Make `ThreadPool` non-copyable (and otherwise conformant to std
 * execution contexts.
 *
 * @todo Provide a C++ executor interface as specified by proposals to the
 * committee.
 *
 */

#ifndef TILEDB_THREADPOOL_H
#define TILEDB_THREADPOOL_H

#include "../utils/bounded_buffer.h"

#include <functional>
#include <future>
#include <iostream>
#include <type_traits>
#include <vector>

namespace tiledb::common {

template <bool MultipleQueues>
struct QueueBase;
template <>
struct QueueBase<true> {
  QueueBase(size_t num_threads)
      : task_queues_(num_threads) {
  }

  std::atomic<size_t> index_;
  const size_t rounds_{3};
  std::vector<ProducerConsumerQueue<std::shared_ptr<std::function<void()>>>>
      task_queues_;
};

template <>
struct QueueBase<false> {
  QueueBase(size_t) {
  }
  ProducerConsumerQueue<std::shared_ptr<std::function<void()>>> task_queue_;
};

/**
 * Experimtal threadpool class.
 *
 * @tparam WorkStealing Whether the threadpool implements a work-stealing
 * scheme.  Only applicable when there are multiple queues.
 * @tparam MultipleQueues Whether the threadpool uses one queue per thread (plus
 * a global queue).
 * @tparam RecursivePush Whether the threadpool queues tasks from threads in the
 * threadpool.  If not, the worker thread trying to submit the job will just run
 * the job.  This is not necessarily a bad scheme, since the job being enqueued
 * would go at the top of the stack and would be the next job to be run by a
 * worker thread anyway.
 */
template <
    bool WorkStealing = true,
    bool MultipleQueues = false,
    bool RecursivePush = true>
class ThreadPool : public QueueBase<MultipleQueues> {
 public:
  using QBase = QueueBase<MultipleQueues>;

  explicit ThreadPool(size_t concurrency = std::thread::hardware_concurrency())
      : QueueBase<MultipleQueues>(concurrency)
      , num_threads_(concurrency) {
    threads_.reserve(num_threads_);

    for (size_t i = 0; i < num_threads_; ++i) {
      std::thread tmp = std::thread(&ThreadPool::worker, this, i);
      threads_.emplace_back(std::move(tmp));
    }
  }

  ~ThreadPool() {
    if constexpr (MultipleQueues) {
      for (auto& t : QBase::task_queues_) {
        t.shutdown();
      }

    } else {
      QBase::task_queue_.shutdown();
    }

    for (auto&& t : threads_) {
      t.join();
    }
    threads_.clear();
  }

 public:
  template <class Fn, class... Args>
  auto async(Fn&& f, Args&&... args) {
    using R = std::invoke_result_t<std::decay_t<Fn>, std::decay_t<Args>...>;

    std::shared_ptr<std::promise<R>> task_promise(new std::promise<R>);
    std::future<R> future = task_promise->get_future();

    auto task = std::make_shared<std::function<void()>>(
        [f = std::forward<Fn>(f),
         args = std::make_tuple(std::forward<Args>(args)...),
         task_promise]() mutable {
          try {
            if constexpr (std::is_void_v<R>) {
              std::apply(std::move(f), std::move(args));
              task_promise->set_value();
            } else {
              task_promise->set_value(
                  std::apply(std::move(f), std::move(args)));
            }
          } catch (...) {
            task_promise->set_exception(std::current_exception());
          }
        });

    if constexpr (RecursivePush) {
      if constexpr (MultipleQueues) {
        size_t i = QBase::index_++;
        QBase::task_queues_[i % num_threads_].push(task);
      } else {
        QBase::task_queue_.push(task);
      }
    } else {
      bool found = false;
      for (auto& j : threads_) {
        if (j.get_id() == std::this_thread::get_id()) {
          found = true;
          break;
        }
      }

      if (found) {
        (*task)();
      } else {
        if constexpr (MultipleQueues) {
          size_t i = QBase::index_++;
          QBase::task_queues_[i % num_threads_].push(task);
        } else {
          QBase::task_queue_.push(task);
        }
      }
    }

    return future;
  }

  template <class R, bool U = WorkStealing>
  auto wait(std::future<R>&& task, std::enable_if_t<U, bool> = true) {
    while (true) {
      if (task.wait_for(std::chrono::milliseconds(0)) ==
          std::future_status::ready) {
        if constexpr (std::is_void_v<R>) {
          task.wait();
          return;
        } else {
          auto ret = task.get();
          return ret;
        }
      } else {
        std::optional<std::shared_ptr<std::function<void()>>> val;

        if constexpr (MultipleQueues) {
          size_t i = QBase::index_++;
          for (size_t j = 0; j < num_threads_ * QBase::rounds_; ++j) {
            val = QBase::task_queues_[(i + j) % num_threads_].try_pop();

            if (val) {
              break;
            }
          }
        } else {
          val = QBase::task_queue_.try_pop();
        }

        if (val) {
          (*(*val))();
        } else {
          std::this_thread::yield();
        }
      }
    }
  }

  template <class R, bool U = WorkStealing>
  auto wait(std::future<R>&& task, std::enable_if_t<!U, bool> = true) {
    return task.wait();
  }

  size_t num_threads() {
    return num_threads_;
  }

 private:
  void worker(size_t i) {
    while (true) {
      std::optional<std::shared_ptr<std::function<void()>>> val;

      if constexpr (MultipleQueues) {
        for (size_t j = 0; j < num_threads_ * QBase::rounds_; ++j) {
          val = QBase::task_queues_[(i + j) % num_threads_].try_pop();
          if (val) {
            break;
          }
        }
      } else {
        val = QBase::task_queue_.try_pop();
      }

      if (!val) {
        if constexpr (MultipleQueues) {
          val = QBase::task_queues_[i].pop();
        } else {
          val = QBase::task_queue_.pop();
        }
      }
      if (val) {
        (*(*val))();
      } else {
        break;
      }
    }
  }

  const size_t num_threads_;
  std::vector<std::thread> threads_;
};

}  // namespace tiledb::common
#endif  // TILEDB_THREADPOOL_H<|MERGE_RESOLUTION|>--- conflicted
+++ resolved
@@ -27,28 +27,7 @@
  *
  * @section DESCRIPTION
  *
-<<<<<<< HEAD
- * This file declares a threadpool with various parameterized capabilities.  The
- * basic interface and implementation of the experimental `ThreadPool` is based
- * on the existing TileDB `ThreadPool`.  However, the experimental `ThreadPool`
- * extends the existing `ThreadPool`, controlled by three template parameters
- * (as described below).
- *
- * template <
- *   bool WorkStealing = false,
- *   bool MultipleQueues = false,
- *   bool RecursivePush = true>
- * class ThreadPool{};
-=======
  * This file declares a threadpool with various parameterized capabilities.
->>>>>>> aaab2843
- *
- * @todo Make `ThreadPool` non-copyable (and otherwise conformant to std
- * execution contexts.
- *
- * @todo Provide a C++ executor interface as specified by proposals to the
- * committee.
- *
  */
 
 #ifndef TILEDB_THREADPOOL_H
