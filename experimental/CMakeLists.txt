--- conflicted
+++ resolved
@@ -25,20 +25,11 @@
 # THE SOFTWARE.
 #
 
-<<<<<<< HEAD
-# message(STATUS "+++++++ in experimental")
-
-=======
->>>>>>> a7394208
 if(NOT TILEDB_EXPERIMENTAL_FEATURES)
     return()
 endif()
 
-<<<<<<< HEAD
-# message(STATUS "+++++++ past experimental")
-=======
 message("TileDB is compiled with experimental features enabled")
->>>>>>> a7394208
 
 include(common NO_POLICY_SCOPE)
 
