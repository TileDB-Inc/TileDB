--- conflicted
+++ resolved
@@ -10,13 +10,8 @@
 
     -namespace win32 {
   +namespace kj_win32_workarounds {
-<<<<<<< HEAD
-    +      // Namespace containing constant definitions intended to replace
-           // constants that are defined as
-=======
     +  // Namespace containing constant definitions intended to replace
-        // constants that are defined as
->>>>>>> d2a7983d
+       // constants that are defined as
         +  // macros in the Windows headers. Do not refer to this namespace
         // directly, we'll import it into
         +               // the global scope below.
