--- conflicted
+++ resolved
@@ -20,11 +20,7 @@
         # Inspired from https://github.com/Azure/azure-sdk-for-cpp/blob/azure-core_1.10.3/cmake-modules/AzureVcpkg.cmake
         message("TILEDB_DISABLE_AUTO_VCPKG is not defined. Fetch a local copy of vcpkg.")
         # To help with resolving conflicts, when you update the commit, also update its date.
-<<<<<<< HEAD
-        set(VCPKG_COMMIT_STRING 421579b6e6cac42d9a5a5935e53e218ce94a347f) # 2023-11-13
-=======
         set(VCPKG_COMMIT_STRING ac2a14f35fcd57d7a38f09af75dd5258e96dd6ac) # 2023-11-16
->>>>>>> f774124c
         message("Vcpkg commit string used: ${VCPKG_COMMIT_STRING}")
         include(FetchContent)
         FetchContent_Declare(
@@ -37,7 +33,6 @@
     endif()
 endif()
 
-<<<<<<< HEAD
 if(NOT DEFINED VCPKG_TARGET_TRIPLET AND SANITIZER STREQUAL "address")
     # CMAKE_SYSTEM_NAME might not be set at this point, so we need to also check CMAKE_HOST_SYSTEM_NAME.
     if(CMAKE_SYSTEM_NAME STREQUAL "Darwin" OR (NOT CMAKE_SYSTEM_NAME AND CMAKE_HOST_SYSTEM_NAME STREQUAL "Darwin"))
@@ -52,13 +47,6 @@
         set(VCPKG_TARGET_TRIPLET "x64-windows-asan")
     else()
         message(WARNING "Unrecognized platform for sanitizer build. Dependencies will not be compiled with ASAN.")
-=======
-if(APPLE AND NOT DEFINED VCPKG_TARGET_TRIPLET)
-    if (CMAKE_OSX_ARCHITECTURES STREQUAL x86_64 OR CMAKE_SYSTEM_PROCESSOR MATCHES "(x86_64)|(AMD64|amd64)|(^i.86$)")
-        set(VCPKG_TARGET_TRIPLET "x64-osx")
-    elseif (CMAKE_OSX_ARCHITECTURES STREQUAL arm64 OR CMAKE_SYSTEM_PROCESSOR MATCHES "^aarch64" OR CMAKE_SYSTEM_PROCESSOR MATCHES "^arm")
-        set(VCPKG_TARGET_TRIPLET "arm64-osx")
->>>>>>> f774124c
     endif()
 endif()
 
