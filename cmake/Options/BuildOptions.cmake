############################################################
# TileDB Build options
############################################################

# Note: when adding options, make sure to forward them via INHERITED_CMAKE_ARGS
# in TileDB-Superbuild.cmake.

include(CMakeDependentOption)

option(TILEDB_SANITIZER "Sets the sanitizers to use. Only address is currently supported." "")
option(TILEDB_VCPKG_BASE_TRIPLET "Sets the base vcpkg triplet when building with sanitizers." "")
option(TILEDB_REMOVE_DEPRECATIONS "If true, do not build deprecated APIs." OFF)
option(TILEDB_VERBOSE "Prints TileDB errors with verbosity" OFF)
option(TILEDB_S3 "Enables S3/minio support using aws-cpp-sdk" OFF)
option(TILEDB_AZURE "Enables Azure Storage support using azure-storage-blobs-cpp" OFF)
option(TILEDB_GCS "Enables GCS Storage support using google-cloud-cpp" OFF)
option(TILEDB_WERROR "Enables the -Werror flag during compilation." ON)
option(TILEDB_ASSERTIONS "Build with assertions enabled (default off for release, on for debug build)." OFF)
option(TILEDB_CPP_API "Enables building of the TileDB C++ API." ON)
option(TILEDB_STATS "Enables internal TileDB statistics gathering." ON)
option(BUILD_SHARED_LIBS "Enables building TileDB as a shared library." ON)
option(TILEDB_TESTS "If true, enables building the TileDB unit test suite" ON)
option(TILEDB_TOOLS "If true, enables building the TileDB tools" OFF)
option(TILEDB_SERIALIZATION "If true, enables building with support for query serialization" OFF)
option(TILEDB_CCACHE "If true, enables use of 'ccache' (if present)" OFF)
option(TILEDB_ARROW_TESTS "If true, enables building the arrow adapter unit tests" OFF)
option(TILEDB_WEBP "If true, enables building webp and a simple linkage test" ON)
<<<<<<< HEAD
=======
option(TILEDB_RUST "If true, enables building Rust components" OFF)
option(TILEDB_EXPERIMENTAL_FEATURES "If true, build and include experimental features" OFF)
>>>>>>> 44463b2e
option(TILEDB_TESTS_AWS_S3_CONFIG "Use an S3 config appropriate for AWS in tests" OFF)
option(TILEDB_DISABLE_AUTO_VCPKG "Do not automatically download vcpkg. Ignored if CMAKE_TOOLCHAIN_FILE or ENV{VCPKG_ROOT} is set." OFF)

option(CMAKE_EXPORT_COMPILE_COMMANDS "cmake compile commands" ON)

set(TILEDB_INSTALL_LIBDIR "" CACHE STRING "If non-empty, install TileDB library to this directory instead of CMAKE_INSTALL_LIBDIR.")

if (DEFINED TILEDB_STATIC)
  message(DEPRECATION "TILEDB_STATIC is deprecated and will be removed in version 2.28, to be released in Q3 2024. Use BUILD_SHARED_LIBS INSTEAD. Building both static and shared libraries is no longer available.")
  if (TILEDB_STATIC)
    set(BUILD_SHARED_LIBS OFF)
  else()
    set(BUILD_SHARED_LIBS ON)
  endif()
endif()

if (DEFINED TILEDB_VCPKG AND NOT TILEDB_VCPKG)
  message(FATAL_ERROR "Disabling TILEDB_VCPKG is not supported. To disable automatically downloading vcpkg, enable the TILEDB_DISABLE_AUTO_VCPKG option, or set ENV{TILEDB_DISABLE_AUTO_VCPKG} to any value.")
endif()

if (TILEDB_HDFS)
  message(FATAL_ERROR "The HDFS storage backend is no longer supported.")
endif()

# enable assertions by default for debug builds
if (CMAKE_BUILD_TYPE STREQUAL "Debug")
  set(TILEDB_ASSERTIONS TRUE)
endif()<|MERGE_RESOLUTION|>--- conflicted
+++ resolved
@@ -25,11 +25,7 @@
 option(TILEDB_CCACHE "If true, enables use of 'ccache' (if present)" OFF)
 option(TILEDB_ARROW_TESTS "If true, enables building the arrow adapter unit tests" OFF)
 option(TILEDB_WEBP "If true, enables building webp and a simple linkage test" ON)
-<<<<<<< HEAD
-=======
 option(TILEDB_RUST "If true, enables building Rust components" OFF)
-option(TILEDB_EXPERIMENTAL_FEATURES "If true, build and include experimental features" OFF)
->>>>>>> 44463b2e
 option(TILEDB_TESTS_AWS_S3_CONFIG "Use an S3 config appropriate for AWS in tests" OFF)
 option(TILEDB_DISABLE_AUTO_VCPKG "Do not automatically download vcpkg. Ignored if CMAKE_TOOLCHAIN_FILE or ENV{VCPKG_ROOT} is set." OFF)
 
