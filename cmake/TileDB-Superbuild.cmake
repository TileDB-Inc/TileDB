include (ExternalProject)

############################################################
# Common variables
############################################################

# Build paths for external projects
set(TILEDB_EP_BASE "${CMAKE_CURRENT_BINARY_DIR}/externals")
set(TILEDB_EP_SOURCE_DIR "${TILEDB_EP_BASE}/src")
set(TILEDB_EP_INSTALL_PREFIX "${TILEDB_EP_BASE}/install")

# A variable that will hold the paths to all the dependencies that are built
# during the superbuild. These paths are passed to the regular non-superbuild
# build process as CMake arguments.
set(FORWARD_EP_CMAKE_ARGS)

# Variable that will hold a list of all the external projects added
# as a part of the superbuild.
set(TILEDB_EXTERNAL_PROJECTS)

# Passing lists through ExternalProject_Add requires using a separator
# character other than a semicolon.
list(JOIN CMAKE_PREFIX_PATH "|" CMAKE_PREFIX_PATH_STR)

# Forward any additional CMake args to the non-superbuild.
set(INHERITED_CMAKE_ARGS
  -DCMAKE_INSTALL_PREFIX=${CMAKE_INSTALL_PREFIX}
  -DCMAKE_PREFIX_PATH=${CMAKE_PREFIX_PATH_STR}
  -DCMAKE_BUILD_TYPE=$<CONFIG>
  -DCMAKE_C_COMPILER=${CMAKE_C_COMPILER}
  -DCMAKE_C_FLAGS=${CMAKE_C_FLAGS}
  -DCMAKE_CXX_COMPILER=${CMAKE_CXX_COMPILER}
  -DCMAKE_CXX_FLAGS=${CMAKE_CXX_FLAGS}
  -DCMAKE_CXX_STANDARD=${CMAKE_CXX_STANDARD}
  -DCOMPILER_SUPPORTS_AVX2=${COMPILER_SUPPORTS_AVX2}
  -DTILEDB_VCPKG=${TILEDB_VCPKG}
  -DTILEDB_VERBOSE=${TILEDB_VERBOSE}
  -DTILEDB_ASSERTIONS=${TILEDB_ASSERTIONS}
  -DTILEDB_S3=${TILEDB_S3}
  -DTILEDB_AZURE=${TILEDB_AZURE}
  -DTILEDB_GCS=${TILEDB_GCS}
  -DTILEDB_HDFS=${TILEDB_HDFS}
  -DTILEDB_WERROR=${TILEDB_WERROR}
  -DTILEDB_CPP_API=${TILEDB_CPP_API}
  -DTILEDB_FORCE_ALL_DEPS=${TILEDB_FORCE_ALL_DEPS}
  -DTILEDB_REMOVE_DEPRECATIONS=${TILEDB_REMOVE_DEPRECATIONS}
  -DSANITIZER=${SANITIZER}
  -DTILEDB_EP_BASE=${TILEDB_EP_BASE}
  -DTILEDB_STATS=${TILEDB_STATS}
  -DTILEDB_STATIC=${TILEDB_STATIC}
  -DTILEDB_TESTS=${TILEDB_TESTS}
  -DTILEDB_TOOLS=${TILEDB_TOOLS}
  -DTILEDB_SERIALIZATION=${TILEDB_SERIALIZATION}
  -DTILEDB_ARROW_TESTS=${TILEDB_ARROW_TESTS}
  -DTILEDB_CRC32=${TILEDB_CRC32}
  -DTILEDB_WEBP=${TILEDB_WEBP}
  -DTILEDB_INSTALL_LIBDIR=${TILEDB_INSTALL_LIBDIR}
  -DCMAKE_OSX_ARCHITECTURES=${CMAKE_OSX_ARCHITECTURES}
  -DTILEDB_EXPERIMENTAL_FEATURES=${TILEDB_EXPERIMENTAL_FEATURES}
  -DTILEDB_TESTS_AWS_S3_CONFIG=${TILEDB_TESTS_AWS_S3_CONFIG}
  -DTILEDB_TESTS_ENABLE_REST=${TILEDB_TESTS_ENABLE_REST}
)

if (libxml2_DIR)
  list(APPEND INHERITED_CMAKE_ARGS
    -Dlibxml2_DIR=${libxml2_DIR}
  )
endif()

if (TILEDB_TESTS)
  list(APPEND INHERITED_CMAKE_ARGS
    -DTILEDB_TESTS_AWS_S3_CONFIG=${TILEDB_TESTS_AWS_S3_CONFIG}
    -DTILEDB_TESTS_ENABLE_REST=${TILEDB_TESTS_ENABLE_REST}
  )
endif()

# MSVC_MP_FLAG is defined by bootstrap.ps1
if (DEFINED MSVC_MP_FLAG)
  list(APPEND INHERITED_CMAKE_ARGS
    -DMSVC_MP_FLAG=${MSVC_MP_FLAG}
  )
endif()

if (TILEDB_CCACHE)
  include(${CMAKE_CURRENT_SOURCE_DIR}/cmake/Modules/FindCcache.cmake)
  list(APPEND INHERITED_CMAKE_ARGS
    -DCMAKE_CXX_COMPILER_LAUNCHER=${CCACHE_FOUND}
  )
endif()

############################################################
# Set up external projects for dependencies
############################################################

if (TILEDB_FORCE_ALL_DEPS)
  message(STATUS "Forcing superbuild to build all dependencies as ExternalProjects.")
endif()

# These includes modify the TILEDB_EXTERNAL_PROJECTS and FORWARD_EP_CMAKE_ARGS
# variables.

include(${CMAKE_CURRENT_SOURCE_DIR}/cmake/Modules/FindBzip2_EP.cmake)
include(${CMAKE_CURRENT_SOURCE_DIR}/cmake/Modules/FindLZ4_EP.cmake)
include(${CMAKE_CURRENT_SOURCE_DIR}/cmake/Modules/FindSpdlog_EP.cmake)
include(${CMAKE_CURRENT_SOURCE_DIR}/cmake/Modules/FindZlib_EP.cmake)
include(${CMAKE_CURRENT_SOURCE_DIR}/cmake/Modules/FindZstd_EP.cmake)
include(${CMAKE_CURRENT_SOURCE_DIR}/cmake/Modules/FindMagic_EP.cmake)

if(TILEDB_CRC32)
  include(${CMAKE_CURRENT_SOURCE_DIR}/cmake/Modules/FindCrc32c_EP.cmake)
endif()

if(TILEDB_WEBP)
  include(${CMAKE_CURRENT_SOURCE_DIR}/cmake/Modules/FindWebp_EP.cmake)
endif()

if (TILEDB_SERIALIZATION)
  include(${CMAKE_CURRENT_SOURCE_DIR}/cmake/Modules/FindCapnp_EP.cmake)
endif()

if (NOT WIN32)
  include(${CMAKE_CURRENT_SOURCE_DIR}/cmake/Modules/FindOpenSSL_EP.cmake)
endif()

<<<<<<< HEAD
if (TILEDB_AZURE OR TILEDB_SERIALIZATION)
  # Need libcurl either with Azure or serialization support.
=======
if ((TILEDB_S3 AND NOT WIN32 AND NOT TILEDB_VCPKG) OR TILEDB_AZURE OR TILEDB_GCS OR TILEDB_SERIALIZATION)
  # Need libcurl either with GCS or serialization support.
>>>>>>> 20ac4f84
  include(${CMAKE_CURRENT_SOURCE_DIR}/cmake/Modules/FindCurl_EP.cmake)
endif()

if (TILEDB_S3 AND NOT TILEDB_VCPKG)
  # Note on Win32: AWS SDK uses builtin WinHTTP instead of libcurl,
  # and builtin BCrypt instead of OpenSSL.
  include(${CMAKE_CURRENT_SOURCE_DIR}/cmake/Modules/FindAWSSDK_EP.cmake)
endif()

if (TILEDB_AZURE AND NOT TILEDB_VCPKG)
  if (WIN32)
    include(${CMAKE_CURRENT_SOURCE_DIR}/cmake/Modules/FindWIL_EP.cmake)
  endif()
  include(${CMAKE_CURRENT_SOURCE_DIR}/cmake/Modules/FindAzureCore_EP.cmake)
  include(${CMAKE_CURRENT_SOURCE_DIR}/cmake/Modules/FindAzureStorageCommon_EP.cmake)
  include(${CMAKE_CURRENT_SOURCE_DIR}/cmake/Modules/FindAzureStorageBlobs_EP.cmake)
endif()

if (TILEDB_TESTS)
  include(${CMAKE_CURRENT_SOURCE_DIR}/cmake/Modules/FindCatch_EP.cmake)
endif()

if (TILEDB_TOOLS)
  include(${CMAKE_CURRENT_SOURCE_DIR}/cmake/Modules/FindClipp_EP.cmake)
endif()

############################################################
# Set up the regular build (i.e. non-superbuild).
############################################################

ExternalProject_Add(tiledb
  SOURCE_DIR ${PROJECT_SOURCE_DIR}
  CMAKE_ARGS
    -DTILEDB_SUPERBUILD=OFF
    ${INHERITED_CMAKE_ARGS}
    ${FORWARD_EP_CMAKE_ARGS}
  INSTALL_COMMAND ""
  BINARY_DIR ${CMAKE_CURRENT_BINARY_DIR}/tiledb
  DEPENDS ${TILEDB_EXTERNAL_PROJECTS}
  LIST_SEPARATOR "|"
)

############################################################
# Convenience superbuild targets that invoke TileDB targets
############################################################

# make install-tiledb
add_custom_target(install-tiledb
  COMMAND ${CMAKE_COMMAND} --build . --target install --config $<CONFIG>
  WORKING_DIRECTORY ${CMAKE_CURRENT_BINARY_DIR}/tiledb
)

# make examples
add_custom_target(examples
  COMMAND ${CMAKE_COMMAND} --build . --target examples --config $<CONFIG>
  WORKING_DIRECTORY ${CMAKE_CURRENT_BINARY_DIR}/tiledb
)

# make experimental/examples/
add_custom_target(experimental-examples
  COMMAND ${CMAKE_COMMAND} --build . --target experimental_examples --config $<CONFIG>
  WORKING_DIRECTORY ${CMAKE_CURRENT_BINARY_DIR}/tiledb
)

# make check
if (TILEDB_TESTS)
  add_custom_target(check
    COMMAND ${CMAKE_COMMAND} --build . --target check --config $<CONFIG>
    WORKING_DIRECTORY ${CMAKE_CURRENT_BINARY_DIR}/tiledb
  )
endif()

############################################################
# "make format" and "make check-format" targets
############################################################

set(SCRIPTS_DIR "${CMAKE_CURRENT_SOURCE_DIR}/scripts")

find_package(ClangTools)
if (NOT ${CLANG_FORMAT_FOUND})
  find_program(CLANG_FORMAT_BIN NAMES clang-format-14 clang-format-13 clang-format-12 clang-format-11 clang-format-10 clang-format-9 clang-format-8 clang-format-7 clang-format-6.0 clang-format-5.0 clang-format-4.0)
  if(CLANG_FORMAT_BIN)
    set(CLANG_FORMAT_FOUND TRUE)
  endif()
endif()
if (${CLANG_FORMAT_FOUND})
  message(STATUS "clang hunt, found ${CLANG_FORMAT_BIN}")
  # runs clang format and updates files in place.

  add_custom_target(format ${SCRIPTS_DIR}/run-clang-format.sh ${CMAKE_CURRENT_SOURCE_DIR} ${CLANG_FORMAT_BIN} 1)

  # runs clang format and exits with a non-zero exit code if any files need to be reformatted
  add_custom_target(check-format ${SCRIPTS_DIR}/run-clang-format.sh ${CMAKE_CURRENT_SOURCE_DIR} ${CLANG_FORMAT_BIN} 0)
else()
  message(STATUS "was unable to find clang-format")
endif()

###########################################################
# Doxygen documentation
###########################################################

find_package(Doxygen)
if(DOXYGEN_FOUND)
  file(GLOB_RECURSE TILEDB_C_API_HEADERS "${CMAKE_SOURCE_DIR}/tiledb/*_api_external.h")
  list(APPEND TILEDB_C_API_HEADERS
      "${CMAKE_CURRENT_SOURCE_DIR}/tiledb/api/c_api/api_external_common.h"
      "${CMAKE_CURRENT_SOURCE_DIR}/tiledb/sm/c_api/tiledb.h"
  )
  file(GLOB TILEDB_CPP_API_HEADERS
      "${CMAKE_CURRENT_SOURCE_DIR}/tiledb/sm/cpp_api/*.h"
  )
  set(TILEDB_API_HEADERS ${TILEDB_C_API_HEADERS} ${TILEDB_CPP_API_HEADERS})
  add_custom_command(OUTPUT ${CMAKE_CURRENT_BINARY_DIR}/doxyfile.in
    COMMAND mkdir -p doxygen
    COMMAND echo INPUT = ${CMAKE_CURRENT_SOURCE_DIR}/tiledb/doxygen/mainpage.dox
      ${TILEDB_API_HEADERS} > ${CMAKE_CURRENT_BINARY_DIR}/doxyfile.in
    COMMENT "Preparing for Doxygen documentation" VERBATIM
  )
  add_custom_target(doc
    ${DOXYGEN_EXECUTABLE} ${CMAKE_CURRENT_SOURCE_DIR}/tiledb/doxygen/Doxyfile.mk >
      ${CMAKE_CURRENT_BINARY_DIR}/Doxyfile.log 2>&1
    COMMENT "Generating API documentation with Doxygen" VERBATIM
    DEPENDS ${CMAKE_CURRENT_BINARY_DIR}/doxyfile.in
  )
else(DOXYGEN_FOUND)
  add_custom_target(doc
    _______doc
    COMMENT "!! Docs cannot be built. Please install Doxygen and re-run cmake. !!" VERBATIM
  )
endif(DOXYGEN_FOUND)<|MERGE_RESOLUTION|>--- conflicted
+++ resolved
@@ -122,13 +122,8 @@
   include(${CMAKE_CURRENT_SOURCE_DIR}/cmake/Modules/FindOpenSSL_EP.cmake)
 endif()
 
-<<<<<<< HEAD
-if (TILEDB_AZURE OR TILEDB_SERIALIZATION)
-  # Need libcurl either with Azure or serialization support.
-=======
 if ((TILEDB_S3 AND NOT WIN32 AND NOT TILEDB_VCPKG) OR TILEDB_AZURE OR TILEDB_GCS OR TILEDB_SERIALIZATION)
   # Need libcurl either with GCS or serialization support.
->>>>>>> 20ac4f84
   include(${CMAKE_CURRENT_SOURCE_DIR}/cmake/Modules/FindCurl_EP.cmake)
 endif()
 
