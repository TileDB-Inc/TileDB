--- conflicted
+++ resolved
@@ -37,13 +37,8 @@
   if [ "${example##*/}" == png_ingestion_webp.cc ]; then
     continue
   fi;
-<<<<<<< HEAD
-  # Skip Profile example as it requires access to a TileDB REST server
-  if [ "${example##*/}" == profile.cc ]; then
-=======
   # Skip examples that require access to a TileDB Server
   if [ "${example##*/}" == profile.cc ] || [ "${example##*/}" == writing_remote_global.cc ]; then
->>>>>>> 287d73d0
     continue
   fi;
 
