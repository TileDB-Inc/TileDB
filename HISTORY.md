--- conflicted
+++ resolved
@@ -34,11 +34,8 @@
 ## Deprecations
 
 ## Bug fixes
-<<<<<<< HEAD
 * Fixes a potential memory leak in the filter pipeline [#2185](https://github.com/TileDB-Inc/TileDB/pull/2185)
-=======
 * Fix memory leak of `tiledb_config_t` in error path of `tiledb_config_alloc`. [#2178](https://github.com/TileDB-Inc/TileDB/pull/2178)
->>>>>>> b76e930a
 
 ## API additions
 
