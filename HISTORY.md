--- conflicted
+++ resolved
@@ -34,11 +34,8 @@
 ## Deprecations
 
 ## Bug fixes
-<<<<<<< HEAD
 * Fixes misc memory leaks in the unit tests [#2183](https://github.com/TileDB-Inc/TileDB/pull/2183)
-=======
 * Fix memory leak of `tiledb_config_t` in error path of `tiledb_config_alloc`. [#2178](https://github.com/TileDB-Inc/TileDB/pull/2178)
->>>>>>> b76e930a
 
 ## API additions
 
