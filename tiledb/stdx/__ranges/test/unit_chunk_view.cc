/**
 * @file   tiledb/stdx/__ranges/test/unit_chunk_view.cc
 *
 * @section LICENSE
 *
 * The MIT License
 *
 * @copyright Copyright (c) 2024 TileDB, Inc.
 *
 * Permission is hereby granted, free of charge, to any person obtaining a copy
 * of this software and associated documentation files (the "Software"), to deal
 * in the Software without restriction, including without limitation the rights
 * to use, copy, modify, merge, publish, distribute, sublicense, and/or sell
 * copies of the Software, and to permit persons to whom the Software is
 * furnished to do so, subject to the following conditions:
 *
 * The above copyright notice and this permission notice shall be included in
 * all copies or substantial portions of the Software.
 *
 * THE SOFTWARE IS PROVIDED "AS IS", WITHOUT WARRANTY OF ANY KIND, EXPRESS OR
 * IMPLIED, INCLUDING BUT NOT LIMITED TO THE WARRANTIES OF MERCHANTABILITY,
 * FITNESS FOR A PARTICULAR PURPOSE AND NONINFRINGEMENT. IN NO EVENT SHALL THE
 * AUTHORS OR COPYRIGHT HOLDERS BE LIABLE FOR ANY CLAIM, DAMAGES OR OTHER
 * LIABILITY, WHETHER IN AN ACTION OF CONTRACT, TORT OR OTHERWISE, ARISING FROM,
 * OUT OF OR IN CONNECTION WITH THE SOFTWARE OR THE USE OR OTHER DEALINGS IN
 * THE SOFTWARE.
 *
 * @section DESCRIPTION
 *
 * This file implements unit tests for the chunk_view class.
 */

#include <numeric>

#include <catch2/catch_all.hpp>
#include "tiledb/stdx/__ranges/chunk_view.h"

TEST_CASE("chunk_view: null test", "[chunk_view][null test]") {
  REQUIRE(true);
}

// Test that the chunk_view satisfies the expected concepts
TEST_CASE("chunk_view: Range concepts", "[chunk_view][concepts]") {
  using test_type = stdx::ranges::chunk_view<std::vector<double>>;

  CHECK(std::ranges::range<test_type>);
  CHECK(!std::ranges::borrowed_range<test_type>);
  CHECK(std::ranges::sized_range<test_type>);
  CHECK(std::ranges::view<test_type>);
  CHECK(std::ranges::input_range<test_type>);
  CHECK(!std::ranges::
            output_range<test_type, std::ranges::range_value_t<test_type>>);
  CHECK(std::ranges::forward_range<test_type>);
  CHECK(std::ranges::bidirectional_range<test_type>);
  CHECK(std::ranges::random_access_range<test_type>);
  CHECK(!std::ranges::contiguous_range<test_type>);
  CHECK(std::ranges::common_range<test_type>);
  CHECK(std::ranges::viewable_range<test_type>);

  CHECK(std::ranges::view<test_type>);
}

// Test that the chunk_view iterators satisfy the expected concepts
TEST_CASE("chunk_view: Iterator concepts", "[chunk_view][concepts]") {
  using test_type = stdx::ranges::chunk_view<std::vector<double>>;
  using test_type_iterator = std::ranges::iterator_t<test_type>;
  using test_type_const_iterator = std::ranges::iterator_t<const test_type>;

  CHECK(std::input_or_output_iterator<test_type_iterator>);
  CHECK(std::input_or_output_iterator<test_type_const_iterator>);
  CHECK(std::input_iterator<test_type_iterator>);
  CHECK(std::input_iterator<test_type_const_iterator>);
  CHECK(!std::output_iterator<
        test_type_iterator,
        std::ranges::range_value_t<test_type>>);
  CHECK(!std::output_iterator<
        test_type_const_iterator,
        std::ranges::range_value_t<test_type>>);
  CHECK(std::forward_iterator<test_type_iterator>);
  CHECK(std::forward_iterator<test_type_const_iterator>);
  CHECK(std::bidirectional_iterator<test_type_iterator>);
  CHECK(std::bidirectional_iterator<test_type_const_iterator>);
  CHECK(std::random_access_iterator<test_type_iterator>);
  CHECK(std::random_access_iterator<test_type_const_iterator>);
}

// Test that the chunk_view value_type satisfies the expected concepts
TEST_CASE("chunk_view: value_type concepts", "[chunk_view][concepts]") {
  using test_type = stdx::ranges::chunk_view<std::vector<double>>;
  CHECK(std::ranges::range<test_type>);

  using test_iterator_type = std::ranges::iterator_t<test_type>;
  using test_iterator_value_type = std::iter_value_t<test_iterator_type>;
  using test_iterator_reference_type =
      std::iter_reference_t<test_iterator_type>;

  using range_value_type = std::ranges::range_value_t<test_type>;
  using range_reference_type = std::ranges::range_reference_t<test_type>;

  CHECK(std::is_same_v<test_iterator_value_type, range_value_type>);
  CHECK(std::is_same_v<test_iterator_reference_type, range_reference_type>);
}

std::vector<double> v10 = {1.0, 2.0, 3.0, 4.0, 5.0, 6.0, 7.0, 8.0, 9.0, 10.0};
std::vector<double> v11 = {
    1.0, 2.0, 3.0, 4.0, 5.0, 6.0, 7.0, 8.0, 9.0, 10.0, 11.0};
std::vector<double> v12 = {
    1.0, 2.0, 3.0, 4.0, 5.0, 6.0, 7.0, 8.0, 9.0, 10.0, 11.0, 12.0};
std::vector<double> v13 = {
    1.0, 2.0, 3.0, 4.0, 5.0, 6.0, 7.0, 8.0, 9.0, 10.0, 11.0, 12.0, 13.0};
std::vector<double> v14 = {
    1.0, 2.0, 3.0, 4.0, 5.0, 6.0, 7.0, 8.0, 9.0, 10.0, 11.0, 12.0, 13.0, 14.0};
std::vector<double> v15 = {
    1.0,
    2.0,
    3.0,
    4.0,
    5.0,
    6.0,
    7.0,
    8.0,
    9.0,
    10.0,
    11.0,
    12.0,
    13.0,
    14.0,
    15.0};
std::vector<double> v16 = {
    1.0,
    2.0,
    3.0,
    4.0,
    5.0,
    6.0,
    7.0,
    8.0,
    9.0,
    10.0,
    11.0,
    12.0,
    13.0,
    14.0,
    15.0,
    16.0};

// Simple test that a chunk_view can be constructed
TEST_CASE("chunk_view: Constructor", "[chunk_view]") {
  [[maybe_unused]] auto c = _cpo::chunk(v10, 2);
  [[maybe_unused]] auto d = _cpo::chunk(v10, 3);
  [[maybe_unused]] auto e = _cpo::chunk(v11, 2);
  [[maybe_unused]] auto f = _cpo::chunk(v11, 3);
}

TEST_CASE("chunk_view: Constructor + size", "[chunk_view]") {
  auto c = _cpo::chunk(v10, 2);
  CHECK(c.size() == 5);
  auto d = _cpo::chunk(v10, 3);
  CHECK(d.size() == 4);
  auto e = _cpo::chunk(v11, 2);  // 2, 2, 2, 2, 2, 1
  CHECK(e.size() == 6);
  auto f = _cpo::chunk(v11, 3);  // 3, 3, 3, 2
  CHECK(f.size() == 4);
  auto g = _cpo::chunk(v12, 2);
  CHECK(g.size() == 6);
  auto h = _cpo::chunk(v12, 3);
  CHECK(h.size() == 4);
  auto i = _cpo::chunk(v12, 4);
  CHECK(i.size() == 3);
}

TEST_CASE("chunk_view: Iterators begin and end", "[chunk_view]") {
  for (auto&& v : {v10, v11, v12, v13, v14, v15, v16}) {
    auto a = _cpo::chunk(v, 2);
    auto b = a.begin();
    auto c = a.end();
    auto d = a.begin();
    auto e = a.end();
    CHECK(b != c);
    CHECK(d != e);
    CHECK(b == d);
    CHECK(c == e);
  }

  for (auto&& v : {v11, v12}) {
    auto a = _cpo::chunk(v, 2);
    auto b = a.begin();
    CHECK(b == a.begin());
    CHECK(b != a.end());

    ++b;
    CHECK(b != a.begin());
    CHECK(b != a.end());

    ++b;
    CHECK(b != a.begin());
    CHECK(b != a.end());

    ++b;
    CHECK(b != a.begin());
    CHECK(b != a.end());

    ++b;
    CHECK(b != a.begin());
    CHECK(b != a.end());

    ++b;
    CHECK(b != a.begin());
    CHECK(b != a.end());

    ++b;
    CHECK(b != a.begin());
    CHECK(b == a.end());
  }
}

TEST_CASE("chunk_view: Iterators ++ and --", "[chunk_view]") {
  for (auto&& v : {v10, v11, v12, v13, v14, v15, v16}) {
    auto a = _cpo::chunk(v, 2);
    auto b = a.begin();
    [[maybe_unused]] auto c = a.end();
    auto d = a.begin();
    auto e = a.end();
    while (b != e) {
      ++b;
      d++;
      CHECK(b == d);
    }
  }

  for (auto&& v : {v10, v11, v12, v13, v14, v15, v16}) {
    auto a = _cpo::chunk(v, 2);
    auto b = a.begin();
    [[maybe_unused]] auto c = a.end();
    auto d = a.begin();
    auto e = a.end();
    while (b != e) {
      ++b;
      --b;
      b++;
      d++;
      d--;
      ++d;
      CHECK(b == d);
    }
  }
}

TEST_CASE("chunk_view: Iterators + 1", "[chunk_view]") {
  for (auto ch : {2, 3, 4, 9, 10, 11}) {
    for (auto&& v : {v10, v11, v12, v13, v14, v15, v16}) {
      auto a = _cpo::chunk(v, ch);
      auto b = a.begin();
      [[maybe_unused]] auto c = a.end();
      auto d = a.begin();
      auto e = a.end();

      while (b != e) {
        auto x = b;
        b += 1;
        if (b == e) {
          break;
        }
        CHECK(b != d);
        CHECK(b == d + 1);
        CHECK(b != d + 2);
        d++;
        CHECK(b == d);
        CHECK(b == (x + 1));
      }
    }
  }
}

TEST_CASE("chunk_view: Iterators - 1 - 1", "[chunk_view]") {
  auto a = _cpo::chunk(v11, 3);
  auto b = a.begin();
  auto c = b;
  auto d = a.begin();
  auto e = a.end();

  CHECK(b == c);
  CHECK(c == b);
  CHECK(b == d);
  CHECK(d == b);
  CHECK(c == d);
  CHECK(c == c);
  CHECK(d == c);
  CHECK(c == a.begin());
  CHECK(b != e);
  CHECK(b == c);
  CHECK(c == b);

  auto x = b;
  ++b;
  auto y = b;

  CHECK(c != b);
  CHECK(c == (b - 1));
  CHECK(b == (c + 1));
  CHECK(c == x);
  CHECK(c == y - 1);
  CHECK(y == (c + 1));
  CHECK(y == ((b - 1) + 1));

  --b;
  x = b;

  CHECK(c == x);
  CHECK(x == b);
  CHECK(c == b);
  CHECK(b == c);
  CHECK(b == a.begin());
}

TEST_CASE("chunk_view: Iterators - 1", "[chunk_view]") {
  for (auto ch : {2, 3, 4, 9, 10, 11}) {
    for (auto&& vx : {v10, v11, v12, v13, v14, v15, v16}) {
      auto a = _cpo::chunk(vx, ch);
      auto b = a.begin();
      [[maybe_unused]] auto c = a.end();
      auto d = a.begin();
      auto e = a.end();

      {
        auto dh = 9;
        auto a = _cpo::chunk(vx, dh);
        auto bb = a.begin();
        auto dd = a.begin();
        CHECK(bb == dd);

        ++bb;

        if (bb == e) {
          break;
        }
        --bb;
        if (!(bb == a.begin())) {
          [[maybe_unused]] auto asdf = 1;  // to allow debugging breakpoint
        }
        CHECK(bb == a.begin());
      }

      while (b != e) {
        CHECK(b == d);

        ++b;
        if (b == e) {
          break;
        }
        --b;

        // CHECK(b == d);
        b++;
        d++;
        CHECK(b == d);
      }
    }
  }
}

TEST_CASE("chunk_view: Iterators", "[chunk_view]") {
  for (auto&& v : {v10, v11, v12, v13, v14, v15, v16}) {
    for (size_t i = 1; i <= v.size(); ++i) {
      auto a = _cpo::chunk(v, (long)i);
      auto b = a.begin();
      CHECK(b->size() == (unsigned)i);
    }
  }
}

TEST_CASE("chunk_view: Iterators values", "[chunk_view]") {
  auto a = _cpo::chunk(v10, 5);
  auto b = a.begin();

  CHECK(b->size() == 5);
  CHECK((*b)[0] == 1.0);
  CHECK((*b)[1] == 2.0);
  CHECK((*b)[2] == 3.0);
  CHECK((*b)[3] == 4.0);
  CHECK((*b)[4] == 5.0);
  ++b;
  CHECK(b->size() == 5);
  CHECK((*b)[0] == 6.0);
  CHECK((*b)[1] == 7.0);
  CHECK((*b)[2] == 8.0);
  CHECK((*b)[3] == 9.0);
  CHECK((*b)[4] == 10.0);
  ++b;
  CHECK(b == a.end());
}

TEST_CASE("chunk_view: Larger vector", "[chunk_view]") {
  size_t num_elements = 8 * 1024;
  size_t chunk_size = 128;
  size_t num_chunks = num_elements / chunk_size;

  // Don't worry about boundary cases for now
  REQUIRE(num_elements % num_chunks == 0);

  std::vector<int> base_17(num_elements);
  std::iota(begin(base_17), end(base_17), 0);

  REQUIRE(size(base_17) == num_elements);

  REQUIRE(
      std::ranges::equal(base_17, std::vector<int>(num_elements, 0)) == false);

  auto a = _cpo::chunk(base_17, (long)chunk_size);

  SECTION("Verify base chunk view") {
    for (size_t i = 0; i < num_chunks; ++i) {
<<<<<<< HEAD
      auto chunk = a[i];
      for (size_t j = 0; j < chunk_size; ++j) {
        CHECK(chunk[j] == base_17[i * chunk_size + j]);
=======
      auto current_chunk = a[i];
      for (size_t j = 0; j < chunk_size; ++j) {
        CHECK(current_chunk[j] == base_17[i * chunk_size + j]);
>>>>>>> 081f5ec9
      }
    }
  }

  SECTION("Verify base chunk view") {
    for (size_t i = 0; i < num_chunks; ++i) {
<<<<<<< HEAD
      auto chunk = a[i];
      for (size_t j = 0; j < chunk_size; ++j) {
        CHECK(chunk[j] == base_17[i * chunk_size + j]);
        chunk[j] = 0;
        CHECK(chunk[j] == 0);
=======
      auto current_chunk = a[i];
      for (size_t j = 0; j < chunk_size; ++j) {
        CHECK(current_chunk[j] == base_17[i * chunk_size + j]);
        current_chunk[j] = 0;
        CHECK(current_chunk[j] == 0);
>>>>>>> 081f5ec9
      }
    }
    CHECK(std::ranges::equal(base_17, std::vector<int>(num_elements, 0)));
  }
}<|MERGE_RESOLUTION|>--- conflicted
+++ resolved
@@ -410,34 +410,20 @@
 
   SECTION("Verify base chunk view") {
     for (size_t i = 0; i < num_chunks; ++i) {
-<<<<<<< HEAD
-      auto chunk = a[i];
-      for (size_t j = 0; j < chunk_size; ++j) {
-        CHECK(chunk[j] == base_17[i * chunk_size + j]);
-=======
       auto current_chunk = a[i];
       for (size_t j = 0; j < chunk_size; ++j) {
         CHECK(current_chunk[j] == base_17[i * chunk_size + j]);
->>>>>>> 081f5ec9
       }
     }
   }
 
   SECTION("Verify base chunk view") {
     for (size_t i = 0; i < num_chunks; ++i) {
-<<<<<<< HEAD
-      auto chunk = a[i];
-      for (size_t j = 0; j < chunk_size; ++j) {
-        CHECK(chunk[j] == base_17[i * chunk_size + j]);
-        chunk[j] = 0;
-        CHECK(chunk[j] == 0);
-=======
       auto current_chunk = a[i];
       for (size_t j = 0; j < chunk_size; ++j) {
         CHECK(current_chunk[j] == base_17[i * chunk_size + j]);
         current_chunk[j] = 0;
         CHECK(current_chunk[j] == 0);
->>>>>>> 081f5ec9
       }
     }
     CHECK(std::ranges::equal(base_17, std::vector<int>(num_elements, 0)));
