--- conflicted
+++ resolved
@@ -374,13 +374,11 @@
 /** String describing FILTER_SCALE_FLOAT. */
 extern const std::string filter_scale_float_str;
 
-<<<<<<< HEAD
+/** String describing FILTER_XOR. */
+extern const std::string filter_xor_str;
+
 /** String describing FILTER_BITSORT. */
 extern const std::string filter_bitsort_str;
-=======
-/** String describing FILTER_XOR. */
-extern const std::string filter_xor_str;
->>>>>>> 48a9caef
 
 /** The string representation for FilterOption type compression_level. */
 extern const std::string filter_option_compression_level_str;
