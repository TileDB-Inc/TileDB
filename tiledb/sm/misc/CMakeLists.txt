--- conflicted
+++ resolved
@@ -77,18 +77,7 @@
 commence(object_library uuid)
     this_target_sources(uuid.cc)
     if(WIN32)
-<<<<<<< HEAD
-        if(MSVC)
-            find_library(BCRYPT_LIBRARY bcrypt)
-            message(STATUS "Found Win32 lib bcrypt: ${BCRYPT_LIBRARY}")
-            this_target_link_libraries(${BCRYPT_LIBRARY})
-        else()
-            message(STATUS "Linking to Win32 lib bcrypt")
-            this_target_link_libraries(-lbcrypt)
-        endif()
-=======
-        this_target_link_libraries(rpcrt4)
->>>>>>> 1f4ed0a6
+        this_target_link_libraries(bcrypt)
     else()
         find_package(OpenSSL_EP REQUIRED)
         this_target_link_libraries(OpenSSL::Crypto)
