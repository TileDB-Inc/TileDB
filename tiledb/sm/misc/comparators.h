--- conflicted
+++ resolved
@@ -51,28 +51,23 @@
 class CellCmpBase {
  protected:
   /** The domain. */
-  const Domain* domain_;
+  const Domain& domain_;
 
   /** The number of dimensions. */
   unsigned dim_num_;
 
  public:
-<<<<<<< HEAD
-  explicit CellCmpBase(const Domain* domain)
-=======
-  /** Constructor. */
-  RowCmp(const Domain& domain)
->>>>>>> ec9026d3
+  explicit CellCmpBase(const Domain& domain)
       : domain_(domain)
       , dim_num_(domain.dim_num()) {
   }
 
   [[nodiscard]] int cell_order_cmp_RC(
       unsigned int d, const ResultCoords& a, const ResultCoords& b) const {
-    const auto& dim{*(domain_->dimension(d))};
+    const auto& dim{*(domain_.dimension(d))};
     auto v1{a.dimension_datum(dim, d)};
     auto v2{b.dimension_datum(dim, d)};
-    return domain_->cell_order_cmp(d, v1, v2);
+    return domain_.cell_order_cmp(d, v1, v2);
   }
 };
 
@@ -80,7 +75,7 @@
 class RowCmp : CellCmpBase {
  public:
   /** Constructor. */
-  explicit RowCmp(const Domain* domain)
+  explicit RowCmp(const Domain& domain)
       : CellCmpBase(domain) {
   }
 
@@ -93,11 +88,7 @@
    */
   bool operator()(const ResultCoords& a, const ResultCoords& b) const {
     for (unsigned int d = 0; d < dim_num_; ++d) {
-<<<<<<< HEAD
       auto res = cell_order_cmp_RC(d, a, b);
-=======
-      auto res = domain_.cell_order_cmp(d, a, b);
->>>>>>> ec9026d3
 
       if (res == -1)
         return true;
@@ -108,29 +99,14 @@
 
     return false;
   }
-<<<<<<< HEAD
-=======
-
- private:
-  /** The domain. */
-  const Domain& domain_;
-  /** The number of dimensions. */
-  unsigned dim_num_;
->>>>>>> ec9026d3
 };
 
 /** Wrapper of comparison function for sorting coords on col-major order. */
 class ColCmp : CellCmpBase {
  public:
   /** Constructor. */
-<<<<<<< HEAD
-  explicit ColCmp(const Domain* domain)
+  explicit ColCmp(const Domain& domain)
       : CellCmpBase(domain) {
-=======
-  ColCmp(const Domain& domain)
-      : domain_(domain)
-      , dim_num_(domain.dim_num()) {
->>>>>>> ec9026d3
   }
 
   /**
@@ -142,11 +118,7 @@
    */
   bool operator()(const ResultCoords& a, const ResultCoords& b) const {
     for (unsigned int d = dim_num_ - 1;; --d) {
-<<<<<<< HEAD
       auto res = cell_order_cmp_RC(d, a, b);
-=======
-      auto res = domain_.cell_order_cmp(d, a, b);
->>>>>>> ec9026d3
 
       if (res == -1)
         return true;
@@ -160,102 +132,14 @@
 
     return false;
   }
-<<<<<<< HEAD
-=======
-
- private:
-  /** The domain. */
-  const Domain& domain_;
-  /** The number of dimensions. */
-  unsigned dim_num_;
->>>>>>> ec9026d3
 };
 
 /** Wrapper of comparison function for sorting coords on Hilbert values. */
 class HilbertCmp : protected CellCmpBase {
  public:
   /** Constructor. */
-<<<<<<< HEAD
-  HilbertCmp(const Domain* domain)
+  HilbertCmp(const Domain& domain)
       : CellCmpBase(domain) {
-=======
-  HilbertCmp(
-      const Domain& domain,
-      const std::vector<const QueryBuffer*>* buffs,
-      const std::vector<uint64_t>* hilbert_values)
-      : buffs_(buffs)
-      , domain_(domain)
-      , hilbert_values_(hilbert_values) {
-    dim_num_ = domain.dim_num();
-  }
-
-  /** Constructor. */
-  HilbertCmp(
-      const Domain& domain, std::vector<ResultCoords>::iterator iter_begin)
-      : domain_(domain)
-      , iter_begin_(iter_begin) {
-    dim_num_ = domain.dim_num();
-  }
-
-  /** Constructor. */
-  HilbertCmp(const Domain& domain)
-      : domain_(domain) {
-    dim_num_ = domain.dim_num();
-  }
-
-  /**
-   * Positional comparison operator.
-   *
-   * @param a The first cell position.
-   * @param b The second cell position.
-   * @return `true` if cell at `a` precedes
-   *     cell at `b` on the hilbert value, and `false` otherwise.
-   */
-  bool operator()(uint64_t a, uint64_t b) const {
-    assert(hilbert_values_ != nullptr);
-    if ((*hilbert_values_)[a] < (*hilbert_values_)[b])
-      return true;
-    else if ((*hilbert_values_)[a] > (*hilbert_values_)[b])
-      return false;
-    // else the hilbert values are equal
-
-    // Compare cell order
-    auto cell_cmp = domain_.cell_order_cmp(*buffs_, a, b);
-    return cell_cmp == -1;
-  }
-
-  /**
-   * (Hilbert, iterator offset) comparison operator.
-   *
-   * @param a The first (Hilbert, iterator offset).
-   * @param b The second (Hilbert, iterator offset).
-   * @return `true` if cell represented by `a` across precedes
-   *     cell at `b` on the hilbert value, and `false` otherwise.
-   */
-  bool operator()(
-      const std::pair<uint64_t, uint64_t>& a,
-      const std::pair<uint64_t, uint64_t>& b) const {
-    assert(hilbert_values_ != nullptr);
-    if (a.first < b.first)
-      return true;
-    else if (a.first > b.first)
-      return false;
-    // else the hilbert values are equal
-
-    // Compare cell order on row-major to break the tie
-    const auto& a_coord = *(iter_begin_ + a.second);
-    const auto& b_coord = *(iter_begin_ + b.second);
-    for (unsigned d = 0; d < dim_num_; ++d) {
-      auto res = domain_.cell_order_cmp(d, a_coord, b_coord);
-      if (res == -1)
-        return true;
-      if (res == 1)
-        return false;
-      // else same tile on dimension d --> continue
-    }
-
-    return false;
->>>>>>> ec9026d3
   }
 
   /**
@@ -278,11 +162,7 @@
 
     // Compare cell order on row-major to break the tie
     for (unsigned d = 0; d < dim_num_; ++d) {
-<<<<<<< HEAD
       auto res = cell_order_cmp_RC(d, a, b);
-=======
-      auto res = domain_.cell_order_cmp(d, a, b);
->>>>>>> ec9026d3
       if (res == -1)
         return true;
       if (res == 1)
@@ -292,24 +172,6 @@
 
     return false;
   }
-<<<<<<< HEAD
-=======
-
- private:
-  /**
-   * The coordinate buffers, one per dimension, sorted in the order the
-   * dimensions are defined in the array schema.
-   */
-  const std::vector<const QueryBuffer*>* buffs_;
-  /** The array domain. */
-  const Domain& domain_;
-  /** The number of dimensions. */
-  unsigned dim_num_;
-  /** Start iterator of result coords vector. */
-  std::vector<ResultCoords>::iterator iter_begin_;
-  /** The Hilbert values vector. */
-  const std::vector<uint64_t>* hilbert_values_;
->>>>>>> ec9026d3
 };
 
 /**
@@ -356,7 +218,7 @@
  public:
   /** Constructor. */
   HilbertCmpRCI(
-      const Domain* domain,
+      const Domain& domain,
       const std::vector<ResultCoords>::iterator& iter_begin)
       : CellCmpBase(domain)
       , iter_begin_(iter_begin) {
@@ -408,30 +270,10 @@
    * @param buff The buffer containing the actual values, used
    *     in positional comparisons.
    */
-<<<<<<< HEAD
-  explicit GlobalCmp(const Domain* domain)
+  explicit GlobalCmp(const Domain& domain)
       : CellCmpBase(domain) {
-    tile_order_ = domain->tile_order();
-    cell_order_ = domain->cell_order();
-=======
-  GlobalCmp(const Domain& domain)
-      : domain_(domain) {
-    dim_num_ = domain.dim_num();
     tile_order_ = domain.tile_order();
     cell_order_ = domain.cell_order();
-    buffs_ = nullptr;
-  }
-
-  /**
-   * Constructor.
-   *
-   * @param domain The array domain.
-   * @param buffs The coordinate query buffers, one per dimension.
-   */
-  GlobalCmp(const Domain& domain, const std::vector<const QueryBuffer*>* buffs)
-      : domain_(domain)
-      , buffs_(buffs) {
->>>>>>> ec9026d3
   }
 
   /**
@@ -479,11 +321,7 @@
     // Compare cell order
     if (cell_order_ == Layout::ROW_MAJOR) {
       for (unsigned d = 0; d < dim_num_; ++d) {
-<<<<<<< HEAD
         auto res = cell_order_cmp_RC(d, a, b);
-=======
-        auto res = domain_.cell_order_cmp(d, a, b);
->>>>>>> ec9026d3
 
         if (res == -1)
           return true;
@@ -494,11 +332,7 @@
     } else {  // COL_MAJOR
       assert(cell_order_ == Layout::COL_MAJOR);
       for (unsigned d = dim_num_ - 1;; --d) {
-<<<<<<< HEAD
         auto res = cell_order_cmp_RC(d, a, b);
-=======
-        auto res = domain_.cell_order_cmp(d, a, b);
->>>>>>> ec9026d3
 
         if (res == -1)
           return true;
@@ -514,38 +348,7 @@
     return false;
   }
 
-<<<<<<< HEAD
  private:
-=======
-  /**
-   * Positional comparison operator.
-   *
-   * @param a The first cell position.
-   * @param b The second cell position.
-   * @return `true` if cell at `a` across all coordinate buffers precedes
-   *     cell at `b`, and `false` otherwise.
-   */
-  bool operator()(uint64_t a, uint64_t b) const {
-    assert(buffs_ != nullptr);
-    auto tile_cmp = domain_.tile_order_cmp(*buffs_, a, b);
-
-    if (tile_cmp == -1)
-      return true;
-    if (tile_cmp == 1)
-      return false;
-    // else tile_cmp == 0 --> continue
-
-    // Compare cell order
-    auto cell_cmp = domain_.cell_order_cmp(*buffs_, a, b);
-    return cell_cmp == -1;
-  }
-
- private:
-  /** The domain. */
-  const Domain& domain_;
-  /** The number of dimensions. */
-  unsigned dim_num_;
->>>>>>> ec9026d3
   /** The tile order. */
   Layout tile_order_;
   /** The cell order. */
@@ -565,11 +368,7 @@
    * @param buff The buffer containing the actual values, used
    *     in positional comparisons.
    */
-<<<<<<< HEAD
-  explicit GlobalCmpReverse(const Domain* domain)
-=======
-  GlobalCmpReverse(const Domain& domain)
->>>>>>> ec9026d3
+  explicit GlobalCmpReverse(const Domain& domain)
       : cmp_(domain) {
   }
 
