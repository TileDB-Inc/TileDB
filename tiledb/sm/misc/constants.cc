--- conflicted
+++ resolved
@@ -389,13 +389,11 @@
 /** String describing FILTER_SCALE_FLOAT. */
 const std::string filter_scale_float_str = "SCALE_FLOAT";
 
-<<<<<<< HEAD
+/** String describing FILTER_XOR. */
+const std::string filter_xor_str = "XOR";
+
 /** String describing FILTER_BITSORT. */
 const std::string filter_bitsort_str = "BITSORT";
-=======
-/** String describing FILTER_XOR. */
-const std::string filter_xor_str = "XOR";
->>>>>>> 48a9caef
 
 /** The string representation for FilterOption type compression_level. */
 const std::string filter_option_compression_level_str = "COMPRESSION_LEVEL";
