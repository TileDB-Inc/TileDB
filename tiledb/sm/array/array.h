/**
 * @file   array.h
 *
 * @section LICENSE
 *
 * The MIT License
 *
 * @copyright Copyright (c) 2017-2022 TileDB, Inc.
 *
 * Permission is hereby granted, free of charge, to any person obtaining a copy
 * of this software and associated documentation files (the "Software"), to deal
 * in the Software without restriction, including without limitation the rights
 * to use, copy, modify, merge, publish, distribute, sublicense, and/or sell
 * copies of the Software, and to permit persons to whom the Software is
 * furnished to do so, subject to the following conditions:
 *
 * The above copyright notice and this permission notice shall be included in
 * all copies or substantial portions of the Software.
 *
 * THE SOFTWARE IS PROVIDED "AS IS", WITHOUT WARRANTY OF ANY KIND, EXPRESS OR
 * IMPLIED, INCLUDING BUT NOT LIMITED TO THE WARRANTIES OF MERCHANTABILITY,
 * FITNESS FOR A PARTICULAR PURPOSE AND NONINFRINGEMENT. IN NO EVENT SHALL THE
 * AUTHORS OR COPYRIGHT HOLDERS BE LIABLE FOR ANY CLAIM, DAMAGES OR OTHER
 * LIABILITY, WHETHER IN AN ACTION OF CONTRACT, TORT OR OTHERWISE, ARISING FROM,
 * OUT OF OR IN CONNECTION WITH THE SOFTWARE OR THE USE OR OTHER DEALINGS IN
 * THE SOFTWARE.
 *
 * @section DESCRIPTION
 *
 This file defines class Array.
 */

#ifndef TILEDB_ARRAY_H
#define TILEDB_ARRAY_H

#include <atomic>
#include <unordered_map>
#include <vector>

#include "tiledb/common/common.h"
#include "tiledb/common/memory_tracker.h"
#include "tiledb/common/status.h"
#include "tiledb/sm/array/array_directory.h"
#include "tiledb/sm/array/consistency.h"
#include "tiledb/sm/array_schema/array_schema.h"
#include "tiledb/sm/crypto/encryption_key.h"
#include "tiledb/sm/fragment/fragment_info.h"
#include "tiledb/sm/metadata/metadata.h"

using namespace tiledb::common;

namespace tiledb {
namespace sm {

class ArraySchema;
class SchemaEvolution;
class FragmentMetadata;
class StorageManager;
enum class QueryType : uint8_t;

/**
 * Free function that returns a reference to the ConsistencyController object.
 */
ConsistencyController& controller();

/**
 * An array object to be opened for reads/writes. An ``Array`` instance
 * is associated with the timestamp it is opened at.
 *
 * @invariant is_opening_or_closing_ is false outside of the body of
 * an open or close function.
 *
 * @invariant is_opening_or_closing_ is true when the class is either
 * partially open or partially closed.
 *
 * @invariant atomicity must be maintained between the following:
 * 1. an open Array.
 * 2. the is_open_ flag.
 * 3. the existence of a ConsistencySentry object, which represents
 * open Array registration.
 *
 * @invariant mtx_ must not be locked outside of the scope of a member function.
 */
class Array {
 public:
  /* ********************************* */
  /*     CONSTRUCTORS & DESTRUCTORS    */
  /* ********************************* */

  /** Constructor. */
  Array(
      const URI& array_uri,
      StorageManager* storage_manager,
      ConsistencyController& cc = controller());

  /** Destructor. */
  ~Array() = default;

  DISABLE_COPY_AND_COPY_ASSIGN(Array);
  DISABLE_MOVE_AND_MOVE_ASSIGN(Array);

  /* ********************************* */
  /*                API                */
  /* ********************************* */

  /** Returns the array directory object. */
  const ArrayDirectory& array_directory() const;

  /** Sets the latest array schema.
   * @param array_schema The array schema to set.
   */
  void set_array_schema_latest(const shared_ptr<ArraySchema>& array_schema);

  /** Returns the latest array schema. */
  const ArraySchema& array_schema_latest() const;

  /** Returns the latest array schema as a shared pointer. */
  shared_ptr<const ArraySchema> array_schema_latest_ptr() const;

  /** Returns array schemas map. */
  inline const std::unordered_map<std::string, shared_ptr<ArraySchema>>&
  array_schemas_all() const {
    return array_schemas_all_;
  }

  /**
   * Sets all array schemas.
   * @param all_schemas The array schemas to set.
   */
  void set_array_schemas_all(
      std::unordered_map<std::string, shared_ptr<ArraySchema>>& all_schemas);

  /** Returns the array URI. */
  const URI& array_uri() const;

  /** Returns the serialized array URI, this is for backwards compatibility with
   * serialization in pre TileDB 2.4 */
  const URI& array_uri_serialized() const;

  /**
   * Opens the array for reading at a timestamp retrieved from the config
   * or for writing.
   *
   * @param query_type The mode in which the array is opened.
   * @param encryption_type The encryption type of the array
   * @param encryption_key If the array is encrypted, the private encryption
   *    key. For unencrypted arrays, pass `nullptr`.
   * @param key_length The length in bytes of the encryption key.
   * @return Status
   */
  Status open(
      QueryType query_type,
      EncryptionType encryption_type,
      const void* encryption_key,
      uint32_t key_length);

  /**
   * Opens the array for reading without fragments.
   *
   * @param encryption_type The encryption type of the array
   * @param encryption_key If the array is encrypted, the private encryption
   *    key. For unencrypted arrays, pass `nullptr`.
   * @param key_length The length in bytes of the encryption key.
   * @return Status
   *
   * @note Applicable only to reads.
   */
  Status open_without_fragments(
      EncryptionType encryption_type,
      const void* encryption_key,
      uint32_t key_length);

  /**
   * Reload the array with the specified fragments.
   *
   * @param fragments_to_load The list of fragments to load.
   * @return Status
   */
  Status load_fragments(const std::vector<TimestampedURI>& fragments_to_load);

  /**
   * Deletes the fragments from the Array with given URI.
   *
   * @param uri The uri of the Array whose fragments are to be deleted.
   * @param timestamp_start The start timestamp at which to delete fragments.
   * @param timestamp_end The end timestamp at which to delete fragments.
   * @return Status
   *
   * @pre The Array must be open for exclusive writes
   */
  Status delete_fragments(
      const URI& uri, uint64_t timestamp_start, uint64_t timstamp_end);

  /**
   * Opens the array for reading.
   *
   * @param query_type The query type. This should always be READ. It
   *    is here only for sanity check.
   * @param timestamp_start The start timestamp at which to open the array.
   * @param timestamp_end The end timestamp at which to open the array.
   * @param encryption_type The encryption type of the array
   * @param encryption_key If the array is encrypted, the private encryption
   *    key. For unencrypted arrays, pass `nullptr`.
   * @param key_length The length in bytes of the encryption key.
   * @return Status
   *
   * @note Applicable only to reads.
   */
  Status open(
      QueryType query_type,
      uint64_t timestamp_start,
      uint64_t timestamp_end,
      EncryptionType encryption_type,
      const void* encryption_key,
      uint32_t key_length);

  /** Closes the array and frees all memory. */
  Status close();

  /** Returns a constant pointer to the encryption key. */
  const EncryptionKey* encryption_key() const;

  /**
   * Returns the fragment metadata of the array. If the array is not open,
   * an empty vector is returned.
   */
  std::vector<shared_ptr<FragmentMetadata>> fragment_metadata() const;

  /**
   * Returns `true` if the array is empty at the time it is opened.
   * The funciton returns `false` if the array is not open.
   */
  bool is_empty() const;

  /** Returns `true` if the array is open. */
  bool is_open();

  /** Returns `true` if the array is remote */
  bool is_remote() const;

  /** Retrieves the array schema. Errors if the array is not open. */
  tuple<Status, optional<shared_ptr<ArraySchema>>> get_array_schema() const;

  /** Retrieves the query type. Throws if the array is not open. */
  QueryType get_query_type() const;

  /**
   * Returns the max buffer size given a fixed-sized attribute/dimension and
   * a subarray. Errors if the array is not open.
   */
  Status get_max_buffer_size(
      const char* name, const void* subarray, uint64_t* buffer_size);

  /**
   * Returns the max buffer size given a var-sized attribute/dimension and
   * a subarray. Errors if the array is not open.
   */
  Status get_max_buffer_size(
      const char* name,
      const void* subarray,
      uint64_t* buffer_off_size,
      uint64_t* buffer_val_size);

  /**
   * Returns a reference to the private encryption key.
   */
  const EncryptionKey& get_encryption_key() const;

  /**
   * Re-opens the array. This effectively updates the "view" of the array,
   * by loading the fragments potentially written after the last time
   * the array was opened. Errors if the array is not open.
   *
   * @note Applicable only for reads, it errors if the array was opened
   *     for writes.
   */
  Status reopen();

  /**
   * Re-opens the array between two specific timestamps.
   *
   * @note Applicable only for reads, it errors if the array was opened
   *     for writes.
   */
  Status reopen(uint64_t timestamp_start, uint64_t timestamp_end);

  /** Returns the start timestamp. */
  uint64_t timestamp_start() const;

  /** Returns the end timestamp. */
  uint64_t timestamp_end() const;

  /** Returns the timestamp at which the array was opened. */
  uint64_t timestamp_end_opened_at() const;

  /** Directly set the timestamp start value. */
  Status set_timestamp_start(uint64_t timestamp_start);

  /** Directly set the timestamp end value. */
  Status set_timestamp_end(uint64_t timestamp_end);

  /** Directly set the array config. */
  Status set_config(Config config);

  /** Retrieves a reference to the array config. */
  Config config() const;

  /** Directly set the array URI for serialized compatibility with pre
   * TileDB 2.5 clients */
  Status set_uri_serialized(const std::string& uri);

  /**
   * Deletes metadata from an array opened in WRITE mode.
   *
   * @param key The key of the metadata item to be deleted.
   * @return Status
   */
  Status delete_metadata(const char* key);

  /**
   * Puts metadata into an array opened in WRITE mode.
   *
   * @param key The key of the metadata item to be added. UTF-8 encodings
   *     are acceptable.
   * @param value_type The datatype of the value.
   * @param value_num The value may consist of more than one items of the
   *     same datatype. This argument indicates the number of items in the
   *     value component of the metadata.
   * @param value The metadata value in binary form.
   * @return Status
   */
  Status put_metadata(
      const char* key,
      Datatype value_type,
      uint32_t value_num,
      const void* value);

  /**
   * Gets metadata from an array opened in READ mode. If the key does not
   * exist, then `value` will be `nullptr`.
   *
   * @param key The key of the metadata item to be retrieved. UTF-8 encodings
   *     are acceptable.
   * @param value_type The datatype of the value.
   * @param value_num The value may consist of more than one items of the
   *     same datatype. This argument indicates the number of items in the
   *     value component of the metadata.
   * @param value The metadata value in binary form.
   * @return Status
   */
  Status get_metadata(
      const char* key,
      Datatype* value_type,
      uint32_t* value_num,
      const void** value);

  /**
   * Gets metadata from an array opened in READ mode using an index.
   *
   * @param index The index used to retrieve the metadata.
   * @param key The metadata key.
   * @param key_len The metadata key length.
   * @param value_type The datatype of the value.
   * @param value_num The value may consist of more than one items of the
   *     same datatype. This argument indicates the number of items in the
   *     value component of the metadata.
   * @param value The metadata value in binary form.
   * @return Status
   */
  Status get_metadata(
      uint64_t index,
      const char** key,
      uint32_t* key_len,
      Datatype* value_type,
      uint32_t* value_num,
      const void** value);

  /** Returns the number of array metadata items. */
  Status get_metadata_num(uint64_t* num);

  /** Sets has_key == 1 and corresponding value_type if the array has key. */
  Status has_metadata_key(const char* key, Datatype* value_type, bool* has_key);

  /** Retrieves the array metadata object. */
  Status metadata(Metadata** metadata);

  /**
   * Retrieves the array metadata object.
   *
   * @note This is potentially an unsafe operation
   * it could have contention with locks from lazy loading of metadata.
   * This should only be used by the serialization class
   * (tiledb/sm/serialization/array_schema_latest.cc). In that class we need to
   * fetch the underlying Metadata object to set the values we are loading from
   * REST. A lock should already by taken before load_metadata is called.
   */
  Metadata* unsafe_metadata();

  /** Set if array metadata is loaded already for this array or not */
  inline void set_metadata_loaded(const bool is_loaded) {
    metadata_loaded_ = is_loaded;
  }

  /** Check if array metadata is loaded already for this array or not */
  inline bool& metadata_loaded() {
    return metadata_loaded_;
  }

  /** Check if non emtpy domain is loaded already for this array or not */
  inline bool& non_empty_domain_computed() {
    return non_empty_domain_computed_;
  }

  /** Returns the non-empty domain of the opened array.
   *  If the non_empty_domain has not been computed or loaded
   *  it will be loaded first
   * */
  tuple<Status, optional<const NDRange>> non_empty_domain();

  /**
   * Retrieves the array metadata object that is already loadad.
   * If it's not yet loaded it will be empty.
   */
  NDRange* loaded_non_empty_domain();

  /** Returns the non-empty domain of the opened array. */
  void set_non_empty_domain(const NDRange& non_empty_domain);

  /** Set if the non_empty_domain is computed already for this array or not */
  inline void set_non_empty_domain_computed(const bool is_computed) {
    non_empty_domain_computed_ = is_computed;
  }

  /** Returns the memory tracker. */
  MemoryTracker* memory_tracker();

<<<<<<< HEAD
  /** Retrieves the number of cells in all currently loaded fragments. */
  Status loaded_fragment_cell_num(uint64_t* cell_num) const;
=======
  /** Checks the config to see if non empty domain should be serialized on array
   * open. */
  bool serialize_non_empty_domain() const;

  /** Checks the config to see if metadata should be serialized on array open.
   */
  bool serialize_metadata() const;

  /** Checks the config to see if refactored array open should be used. */
  bool use_refactored_array_open() const;
>>>>>>> 6743d2fd

 private:
  /* ********************************* */
  /*         PRIVATE ATTRIBUTES        */
  /* ********************************* */

  /** The latest array schema. */
  shared_ptr<ArraySchema> array_schema_latest_;

  /**
   * A map of all array_schemas_all
   */
  std::unordered_map<std::string, shared_ptr<ArraySchema>> array_schemas_all_;

  /** The array URI. */
  URI array_uri_;

  /** The array directory object for listing URIs. */
  ArrayDirectory array_dir_;

  /** This is a backwards compatible URI from serialization
   *  In TileDB 2.5 we removed sending the URI but 2.4 and older were
   * unconditionally setting the URI, so things got set to an empty stirng Now
   * we store the serialized URI so we avoid the empty string with older
   * clients.
   */
  URI array_uri_serialized_;

  /**
   * The private encryption key used to encrypt the array.
   *
   * Note: This is the only place in TileDB where the user's private key
   * bytes should be stored. Whenever a key is needed, a pointer to this
   * memory region should be passed instead of a copy of the bytes.
   */
  shared_ptr<EncryptionKey> encryption_key_;

  /** The metadata of the fragments the array was opened with. */
  std::vector<shared_ptr<FragmentMetadata>> fragment_metadata_;

  /** `True` if the array has been opened. */
  std::atomic<bool> is_open_;

  /** `True` if the array is currently in the process of opening or closing. */
  std::atomic<bool> is_opening_or_closing_;

  /** The query type the array was opened for. */
  QueryType query_type_;

  /**
   * The starting timestamp between to open `open_array_` at.
   * In TileDB, timestamps are in ms elapsed since
   * 1970-01-01 00:00:00 +0000 (UTC).
   */
  uint64_t timestamp_start_;

  /**
   * The ending timestamp between to open `open_array_` at.
   * In TileDB, timestamps are in ms elapsed since
   * 1970-01-01 00:00:00 +0000 (UTC). A value of UINT64_T
   * will be interpretted as the current timestamp.
   */
  uint64_t timestamp_end_;

  /**
   * The ending timestamp that the array was last opened
   * at. This is useful when `timestamp_end_` has been
   * set to UINT64_T. In this scenario, this variable will
   * store the timestamp for the time that the array was
   * opened.
   */
  uint64_t timestamp_end_opened_at_;

  /** TileDB storage manager. */
  StorageManager* storage_manager_;

  /** The array config. */
  Config config_;

  /** Stores the max buffer sizes requested last time by the user .*/
  std::unordered_map<std::string, std::pair<uint64_t, uint64_t>>
      last_max_buffer_sizes_;

  /**
   * This is the last subarray used by the user to retrieve the
   * max buffer sizes.
   */
  std::vector<uint8_t> last_max_buffer_sizes_subarray_;

  /** True if the array is remote (has `tiledb://` URI scheme). */
  bool remote_;

  /** The array metadata. */
  Metadata metadata_;

  /** True if the array metadata is loaded. */
  bool metadata_loaded_;

  /** True if the non_empty_domain has been computed */
  bool non_empty_domain_computed_;

  /** The non-empty domain of the array. */
  NDRange non_empty_domain_;

  /** Memory tracker for the array. */
  MemoryTracker memory_tracker_;

  /** A reference to the object which controls the present Array instance. */
  ConsistencyController& consistency_controller_;

  /** Lifespan maintenance of an open array in the ConsistencyController. */
  std::optional<ConsistencySentry> consistency_sentry_;

  /**
   * Mutex that protects atomicity between the existence of the
   * ConsistencySentry registration and the is_open_ flag.
   */
  std::mutex mtx_;

  /* ********************************* */
  /*          PRIVATE METHODS          */
  /* ********************************* */

  /** Clears the cached max buffer sizes and subarray. */
  void clear_last_max_buffer_sizes();

  /**
   * Computes the maximum buffer sizes for all attributes given a subarray,
   * which are cached locally in the instance.
   */
  Status compute_max_buffer_sizes(const void* subarray);

  /**
   * Computes an upper bound on the buffer sizes required for a read
   * query, for a given subarray and set of attributes. Note that
   * the attributes are already set in `max_buffer_sizes`
   *
   * @param subarray The subarray to focus on. Note that it must have the same
   *     underlying type as the array domain.
   * @param max_buffer_sizes The buffer sizes to be retrieved. This is a map
   * from the attribute (or coordinates) name to a pair of sizes (in bytes). For
   * fixed-sized attributes, the second size is ignored. For var-sized
   *     attributes, the first is the offsets size and the second is the
   *     values size.
   * @return Status
   */
  Status compute_max_buffer_sizes(
      const void* subarray,
      std::unordered_map<std::string, std::pair<uint64_t, uint64_t>>*
          max_buffer_sizes_) const;

  /**
   * Load array metadata, handles remote arrays vs non-remote arrays
   * @return  Status
   */
  Status load_metadata();

  /**
   * Loads non empty domain from remote array
   * @return Status
   */
  Status load_remote_non_empty_domain();

  /** Computes the non-empty domain of the array. */
  Status compute_non_empty_domain();

  /**
   * Sets the array state as open.
   *
   * @param query_type The QueryType of the Array.
   */
  void set_array_open(const QueryType& query_type);

  /** Sets the array state as closed.
   *
   * Note: the Sentry object will also be released upon Array destruction.
   **/
  void set_array_closed();
};

}  // namespace sm
}  // namespace tiledb

#endif  // TILEDB_ARRAY_H<|MERGE_RESOLUTION|>--- conflicted
+++ resolved
@@ -434,10 +434,9 @@
   /** Returns the memory tracker. */
   MemoryTracker* memory_tracker();
 
-<<<<<<< HEAD
   /** Retrieves the number of cells in all currently loaded fragments. */
   Status loaded_fragment_cell_num(uint64_t* cell_num) const;
-=======
+
   /** Checks the config to see if non empty domain should be serialized on array
    * open. */
   bool serialize_non_empty_domain() const;
@@ -448,7 +447,6 @@
 
   /** Checks the config to see if refactored array open should be used. */
   bool use_refactored_array_open() const;
->>>>>>> 6743d2fd
 
  private:
   /* ********************************* */
