--- conflicted
+++ resolved
@@ -461,17 +461,15 @@
     query_type_ = query_type;
   }
 
-<<<<<<< HEAD
+  /**
+   * Returns a map of the computed average cell size for var size
+   * dimensions/attributes.
+   */
+  std::unordered_map<std::string, uint64_t> get_average_var_cell_sizes();
+
   /** Return the max tile size across ALL fragments of the array. */
   void array_get_fragments_tile_max_size(
       tiledb_fragment_max_tile_sizes_t* max_tile_sizes);
-=======
-  /**
-   * Returns a map of the computed average cell size for var size
-   * dimensions/attributes.
-   */
-  std::unordered_map<std::string, uint64_t> get_average_var_cell_sizes();
->>>>>>> 3eb93b35
 
  private:
   /* ********************************* */
