--- conflicted
+++ resolved
@@ -805,13 +805,10 @@
 
 shared_ptr<const Enumeration> Array::get_enumeration(
     const std::string& enumeration_name) {
-<<<<<<< HEAD
-=======
   if (!is_open_) {
     throw ArrayException("Unable to load enumerations; Array is not open.");
   }
 
->>>>>>> 9b4e5ea0
   return get_enumerations(
       {enumeration_name}, opened_array_->array_schema_latest_ptr())[0];
 }
@@ -888,14 +885,8 @@
     throw ArrayException("Unable to load all enumerations; Array is not open.");
   }
   // Load all enumerations, discarding the returned list of loaded enumerations.
-<<<<<<< HEAD
-  for (auto schema : array_schemas_all()) {
-    get_enumerations(
-        array_schema_latest().get_enumeration_names(), schema.second);
-=======
   for (const auto& schema : array_schemas_all()) {
     get_enumerations(schema.second->get_enumeration_names(), schema.second);
->>>>>>> 9b4e5ea0
   }
 }
 
