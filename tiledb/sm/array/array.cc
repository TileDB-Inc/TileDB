--- conflicted
+++ resolved
@@ -1506,7 +1506,44 @@
   is_open_ = false;
 }
 
-<<<<<<< HEAD
+void Array::ensure_array_is_valid_for_delete(const URI& uri) {
+  // Check that query type is MODIFY_EXCLUSIVE
+  if (query_type_ != QueryType::MODIFY_EXCLUSIVE) {
+    throw ArrayStatusException(
+        "[ensure_array_is_valid_for_delete] "
+        "Query type must be MODIFY_EXCLUSIVE to perform a delete.");
+  }
+
+  // Check that array is open
+  if (!is_open() && !controller().is_open(uri)) {
+    throw ArrayStatusException(
+        "[ensure_array_is_valid_for_delete] Array is closed");
+  }
+
+  // Check that array is not in the process of opening or closing
+  if (is_opening_or_closing_) {
+    throw ArrayStatusException(
+        "[ensure_array_is_valid_for_delete] "
+        "May not perform simultaneous open or close operations.");
+  }
+}
+
+void ensure_supported_schema_version_for_read(format_version_t version) {
+  // We do not allow reading from arrays written by newer version of TileDB
+  if (version > constants::format_version) {
+    std::stringstream err;
+    err << "Cannot open array for reads; Array format version (";
+    err << version;
+    err << ") is newer than library format version (";
+    err << constants::format_version << ")";
+    throw Status_StorageManagerError(err.str());
+  }
+}
+
+void Array::set_serialized_array_open() {
+  is_open_ = true;
+}
+
 void Array::get_max_tile_size(
     tiledb_fragment_max_tile_sizes_t* max_tile_sizes) {
   assert(max_tile_sizes);
@@ -1544,8 +1581,7 @@
   // Create an ArrayDirectory object and then load the array schemas
   // and fragment metadata.
   auto array_dir = ArrayDirectory(
-      storage_manager_->vfs(),
-      storage_manager_->compute_tp(),
+      resources_,
       array_uri_,
       timestamp_start,
       timestamp_end);
@@ -1655,44 +1691,6 @@
         maxs.max_in_memory_tile_size_validity,
         max_frag_in_memory_tile_size_validity);
   }
-=======
-void Array::ensure_array_is_valid_for_delete(const URI& uri) {
-  // Check that query type is MODIFY_EXCLUSIVE
-  if (query_type_ != QueryType::MODIFY_EXCLUSIVE) {
-    throw ArrayStatusException(
-        "[ensure_array_is_valid_for_delete] "
-        "Query type must be MODIFY_EXCLUSIVE to perform a delete.");
-  }
-
-  // Check that array is open
-  if (!is_open() && !controller().is_open(uri)) {
-    throw ArrayStatusException(
-        "[ensure_array_is_valid_for_delete] Array is closed");
-  }
-
-  // Check that array is not in the process of opening or closing
-  if (is_opening_or_closing_) {
-    throw ArrayStatusException(
-        "[ensure_array_is_valid_for_delete] "
-        "May not perform simultaneous open or close operations.");
-  }
-}
-
-void ensure_supported_schema_version_for_read(format_version_t version) {
-  // We do not allow reading from arrays written by newer version of TileDB
-  if (version > constants::format_version) {
-    std::stringstream err;
-    err << "Cannot open array for reads; Array format version (";
-    err << version;
-    err << ") is newer than library format version (";
-    err << constants::format_version << ")";
-    throw Status_StorageManagerError(err.str());
-  }
-}
-
-void Array::set_serialized_array_open() {
-  is_open_ = true;
->>>>>>> 1afbd154
 }
 
 }  // namespace sm
