/**
 * @file   subarray.cc
 *
 * @section LICENSE
 *
 * The MIT License
 *
 * @copyright Copyright (c) 2017-2023 TileDB, Inc.
 *
 * Permission is hereby granted, free of charge, to any person obtaining a copy
 * of this software and associated documentation files (the "Software"), to deal
 * in the Software without restriction, including without limitation the rights
 * to use, copy, modify, merge, publish, distribute, sublicense, and/or sell
 * copies of the Software, and to permit persons to whom the Software is
 * furnished to do so, subject to the following conditions:
 *
 * The above copyright notice and this permission notice shall be included in
 * all copies or substantial portions of the Software.
 *
 * THE SOFTWARE IS PROVIDED "AS IS", WITHOUT WARRANTY OF ANY KIND, EXPRESS OR
 * IMPLIED, INCLUDING BUT NOT LIMITED TO THE WARRANTIES OF MERCHANTABILITY,
 * FITNESS FOR A PARTICULAR PURPOSE AND NONINFRINGEMENT. IN NO EVENT SHALL THE
 * AUTHORS OR COPYRIGHT HOLDERS BE LIABLE FOR ANY CLAIM, DAMAGES OR OTHER
 * LIABILITY, WHETHER IN AN ACTION OF CONTRACT, TORT OR OTHERWISE, ARISING FROM,
 * OUT OF OR IN CONNECTION WITH THE SOFTWARE OR THE USE OR OTHER DEALINGS IN
 * THE SOFTWARE.
 *
 * @section DESCRIPTION
 *
 * This file implements class Subarray.
 */

#include <algorithm>
#include <cmath>
#include <iomanip>
#include <sstream>
#include <unordered_set>

#include "tiledb/common/heap_memory.h"
#include "tiledb/common/logger.h"
#include "tiledb/sm/array/array.h"
#include "tiledb/sm/array_schema/array_schema.h"
#include "tiledb/sm/array_schema/attribute.h"
#include "tiledb/sm/array_schema/dimension.h"
#include "tiledb/sm/array_schema/dimension_label.h"
#include "tiledb/sm/array_schema/domain.h"
#include "tiledb/sm/enums/layout.h"
#include "tiledb/sm/enums/query_type.h"
#include "tiledb/sm/fragment/fragment_metadata.h"
#include "tiledb/sm/misc/hash.h"
#include "tiledb/sm/misc/parallel_functions.h"
#include "tiledb/sm/misc/resource_pool.h"
#include "tiledb/sm/misc/tdb_math.h"
#include "tiledb/sm/misc/utils.h"
#include "tiledb/sm/query/query.h"
#include "tiledb/sm/query/readers/sparse_index_reader_base.h"
#include "tiledb/sm/rest/rest_client.h"
#include "tiledb/sm/rtree/rtree.h"
#include "tiledb/sm/stats/global_stats.h"
#include "tiledb/sm/subarray/relevant_fragment_generator.h"
#include "tiledb/sm/subarray/subarray.h"
#include "tiledb/type/range/range.h"

using namespace tiledb::common;
using namespace tiledb::sm::stats;
using namespace tiledb::type;

namespace tiledb {
namespace sm {

/** Class for query status exceptions. */
class SubarrayStatusException : public StatusException {
 public:
  explicit SubarrayStatusException(const std::string& msg)
      : StatusException("Subarray", msg) {
  }
};

/* ****************************** */
/*   CONSTRUCTORS & DESTRUCTORS   */
/* ****************************** */

Subarray::Subarray()
    : array_(nullptr)
    , layout_(Layout::UNORDERED)
    , cell_order_(Layout::ROW_MAJOR)
    , est_result_size_computed_(false)
    , relevant_fragments_(0)
    , coalesce_ranges_(true)
    , ranges_sorted_(false) {
}

Subarray::Subarray(
    const Array* array,
    Stats* const parent_stats,
    shared_ptr<Logger> logger,
    const bool coalesce_ranges,
    StorageManager* storage_manager)
    : Subarray(
          array,
          Layout::UNORDERED,
          parent_stats,
          logger,
          coalesce_ranges,
          storage_manager) {
}

Subarray::Subarray(
    const Array* const array,
    const Layout layout,
    Stats* const parent_stats,
    shared_ptr<Logger> logger,
    const bool coalesce_ranges,
    StorageManager* storage_manager)
    : stats_(
          parent_stats ? parent_stats->create_child("Subarray") :
          storage_manager ?
                         storage_manager->stats()->create_child("subSubarray") :
                         nullptr)
    , logger_(logger->clone("Subarray", ++logger_id_))
    , array_(array)
    , layout_(layout)
    , cell_order_(array_->array_schema_latest().cell_order())
    , est_result_size_computed_(false)
    , relevant_fragments_(array->fragment_metadata().size())
    , coalesce_ranges_(coalesce_ranges)
    , ranges_sorted_(false) {
  if (!parent_stats && !storage_manager) {
    throw std::runtime_error(
        "Subarray(): missing parent_stats requires live storage_manager!");
  }
  add_default_ranges();
}

Subarray::Subarray(const Subarray& subarray)
    : Subarray() {
  // Make a deep-copy clone
  auto clone = subarray.clone();
  // Swap with the clone
  swap(clone);
}

Subarray::Subarray(Subarray&& subarray) noexcept
    : Subarray() {
  // Swap with the argument
  swap(subarray);
}

Subarray& Subarray::operator=(const Subarray& subarray) {
  // Make a deep-copy clone
  auto clone = subarray.clone();
  // Swap with the clone
  swap(clone);

  return *this;
}

Subarray& Subarray::operator=(Subarray&& subarray) noexcept {
  // Swap with the argument
  swap(subarray);

  return *this;
}

/* ****************************** */
/*               API              */
/* ****************************** */

void Subarray::add_index_ranges_from_label(
    const uint32_t dim_idx,
    const bool is_point_ranges,
    const void* start,
    const uint64_t count) {
  is_point_ranges ?
      throw_if_not_ok(add_point_ranges(dim_idx, start, count, false)) :
      throw_if_not_ok(add_ranges_list(dim_idx, start, count, false));
}

void Subarray::add_label_range(
    const DimensionLabel& dim_label_ref,
    Range&& range,
    const bool read_range_oob_error) {
  const auto dim_idx = dim_label_ref.dimension_index();
  if (label_range_subset_[dim_idx].has_value()) {
    // A label range has already been set on this dimension. Do the following:
    //  * Check this label is the same label that rangers were already set.
    if (dim_label_ref.name() != label_range_subset_[dim_idx].value().name) {
      throw SubarrayStatusException(
          "[add_label_range] Dimension is already to set to use "
          "dimension label '" +
          label_range_subset_[dim_idx].value().name + "'");
    }
  } else {
    // A label range has not yet been set on this dimension. Do the following:
    //  * Verify no ranges explicitly set on the dimension.
    //  * Construct LabelRangeSubset for this dimension label.
    //  * Clear implicitly set range from the dimension ranges.
    //  * Update is_default (tracks if the range on the dimension is the default
    //    value of the entire domain).
    if (range_subset_[dim_label_ref.dimension_index()]
            .is_explicitly_initialized()) {
      throw SubarrayStatusException(
          "[add_label_range] Dimension '" + std::to_string(dim_idx) +
          "' already has ranges set to it.");
    }
    label_range_subset_[dim_idx] =
        LabelRangeSubset(dim_label_ref, coalesce_ranges_);
    range_subset_[dim_label_ref.dimension_index()].clear();
    is_default_[dim_idx] = false;  // Only need to clear default once.
  }

  // Must reset the result size and tile overlap
  est_result_size_computed_ = false;
  tile_overlap_.clear();

  // Restrict the range to the dimension domain and add.
  auto&& [error_status, oob_warning] =
      label_range_subset_[dim_idx].value().ranges.add_range(
          range, read_range_oob_error);
  if (!error_status.ok()) {
    throw SubarrayStatusException(
        "[add_label_range] Cannot add label range for dimension label '" +
        dim_label_ref.name() + "'; " + error_status.message());
  }
  if (oob_warning.has_value()) {
    LOG_WARN(
        oob_warning.value() + " for dimension label '" + dim_label_ref.name() +
        "'");
  }
}

void Subarray::add_label_range(
    const std::string& label_name,
    const void* start,
    const void* end,
    const void* stride) {
  // Check input range data is valid data.
  if (start == nullptr || end == nullptr) {
    throw SubarrayStatusException("[add_label_range] Invalid range");
  }
  if (stride != nullptr) {
    throw SubarrayStatusException(
        "[add_label_range] Setting range stride is currently unsupported");
  }
  // Get dimension label range and check the label is in fact fixed-sized.
  const auto& dim_label_ref =
      array_->array_schema_latest().dimension_label(label_name);
  if (dim_label_ref.label_cell_val_num() == constants::var_num) {
    throw SubarrayStatusException(
        "[add_label_range] Cannot add a fixed-sized range to a variable sized "
        "dimension label");
  }
  // Add the label range to this subarray.
  return this->add_label_range(
      dim_label_ref,
      Range(start, end, datatype_size(dim_label_ref.label_type())),
      err_on_range_oob_);
}

void Subarray::add_label_range_var(
    const std::string& label_name,
    const void* start,
    uint64_t start_size,
    const void* end,
    uint64_t end_size) {
  // Check the input range data is valid.
  if ((start == nullptr && start_size != 0) ||
      (end == nullptr && end_size != 0)) {
    throw SubarrayStatusException("[add_label_range_var] Invalid range");
  }
  // Get the dimension label range and check the label is in fact
  // variable-sized.
  const auto& dim_label_ref =
      array_->array_schema_latest().dimension_label(label_name);
  if (dim_label_ref.label_cell_val_num() != constants::var_num) {
    throw SubarrayStatusException(
        "[add_label_range_var] Cannot add a variable-sized range to a "
        "fixed-sized dimension label");
  }
  // Add the label range to this subarray.
  return this->add_label_range(
      dim_label_ref,
      Range(start, start_size, end, end_size),
      err_on_range_oob_);
}

Status Subarray::add_range(
    uint32_t dim_idx, Range&& range, const bool read_range_oob_error) {
  auto dim_num = array_->array_schema_latest().dim_num();
  if (dim_idx >= dim_num) {
    return logger_->status(Status_SubarrayError(
        "Cannot add range to dimension; Invalid dimension index"));
  }

  // Must reset the result size and tile overlap
  est_result_size_computed_ = false;
  tile_overlap_.clear();

  // Restrict the range to the dimension domain and add.
  auto dim_name = array_->array_schema_latest().dimension_ptr(dim_idx)->name();
  auto&& [error_status, oob_warning] =
      range_subset_[dim_idx].add_range(range, read_range_oob_error);
  if (!error_status.ok())
    return logger_->status(Status_SubarrayError(
        "Cannot add range to dimension '" + dim_name + "'; " +
        error_status.message()));
  if (oob_warning.has_value())
    LOG_WARN(oob_warning.value() + " on dimension '" + dim_name + "'");

  // Update is default.
  is_default_[dim_idx] = range_subset_[dim_idx].is_implicitly_initialized();
  return Status::Ok();
}

Status Subarray::add_range_unsafe(uint32_t dim_idx, const Range& range) {
  // Must reset the result size and tile overlap
  est_result_size_computed_ = false;
  tile_overlap_.clear();

  // Add the range
  throw_if_not_ok(range_subset_[dim_idx].add_range_unrestricted(range));
  is_default_[dim_idx] = range_subset_[dim_idx].is_implicitly_initialized();
  return Status::Ok();
}

Status Subarray::set_subarray(const void* subarray) {
  if (!array_->array_schema_latest().domain().all_dims_same_type())
    return LOG_STATUS(
        Status_SubarrayError("Cannot set subarray; Function not applicable to "
                             "heterogeneous domains"));

  if (!array_->array_schema_latest().domain().all_dims_fixed())
    return LOG_STATUS(
        Status_SubarrayError("Cannot set subarray; Function not applicable to "
                             "domains with variable-sized dimensions"));

  add_default_ranges();
  if (subarray != nullptr) {
    auto dim_num = array_->array_schema_latest().dim_num();
    auto s_ptr = (const unsigned char*)subarray;
    uint64_t offset = 0;
    for (unsigned d = 0; d < dim_num; ++d) {
      auto r_size =
          2 * array_->array_schema_latest().dimension_ptr(d)->coord_size();
      Range range(&s_ptr[offset], r_size);
      RETURN_NOT_OK(this->add_range(d, std::move(range), err_on_range_oob_));
      offset += r_size;
    }
  }

  return Status::Ok();
}

void Subarray::set_subarray_unsafe(const void* subarray) {
  add_default_ranges();
  if (subarray != nullptr) {
    auto dim_num = array_->array_schema_latest().dim_num();
    auto s_ptr = (const unsigned char*)subarray;
    uint64_t offset = 0;
    for (unsigned d = 0; d < dim_num; ++d) {
      auto r_size =
          2 * array_->array_schema_latest().dimension_ptr(d)->coord_size();
      Range range(&s_ptr[offset], r_size);
      throw_if_not_ok(this->add_range_unsafe(d, std::move(range)));
      offset += r_size;
    }
  }
}

Status Subarray::add_range(
    unsigned dim_idx, const void* start, const void* end, const void* stride) {
  if (dim_idx >= this->array_->array_schema_latest().dim_num())
    return LOG_STATUS(
        Status_SubarrayError("Cannot add range; Invalid dimension index"));

  if (has_label_ranges(dim_idx)) {
    return logger_->status(Status_SubarrayError(
        "Cannot add range to to dimension; A range is already set on a "
        "dimension label for this dimension"));
  }

  if (start == nullptr || end == nullptr)
    return LOG_STATUS(Status_SubarrayError("Cannot add range; Invalid range"));

  if (stride != nullptr)
    return LOG_STATUS(Status_SubarrayError(
        "Cannot add range; Setting range stride is currently unsupported"));

  if (this->array_->array_schema_latest()
          .domain()
          .dimension_ptr(dim_idx)
          ->var_size())
    return LOG_STATUS(
        Status_SubarrayError("Cannot add range; Range must be fixed-sized"));

  // Prepare a temp range
  std::vector<uint8_t> range;
  auto coord_size =
      this->array_->array_schema_latest().dimension_ptr(dim_idx)->coord_size();
  range.resize(2 * coord_size);
  std::memcpy(&range[0], start, coord_size);
  std::memcpy(&range[coord_size], end, coord_size);

  // Add range
  return this->add_range(
      dim_idx, Range(&range[0], 2 * coord_size), err_on_range_oob_);
}

Status Subarray::add_point_ranges(
    unsigned dim_idx, const void* start, uint64_t count, bool check_for_label) {
  if (dim_idx >= this->array_->array_schema_latest().dim_num()) {
    return LOG_STATUS(
        Status_SubarrayError("Cannot add range; Invalid dimension index"));
  }

  if (check_for_label && label_range_subset_[dim_idx].has_value()) {
    return logger_->status(Status_SubarrayError(
        "Cannot add range to to dimension; A range is already set on a "
        "dimension label for this dimension"));
  }

  if (start == nullptr) {
    return LOG_STATUS(
        Status_SubarrayError("Cannot add ranges; Invalid start pointer"));
  }

  if (this->array_->array_schema_latest()
          .domain()
          .dimension_ptr(dim_idx)
          ->var_size()) {
    return LOG_STATUS(
        Status_SubarrayError("Cannot add range; Range must be fixed-sized"));
  }

  // Prepare a temp range
  std::vector<uint8_t> range;
  auto coord_size =
      this->array_->array_schema_latest().dimension_ptr(dim_idx)->coord_size();
  range.resize(2 * coord_size);

  for (size_t i = 0; i < count; i++) {
    uint8_t* ptr = (uint8_t*)start + coord_size * i;
    // point ranges
    std::memcpy(&range[0], ptr, coord_size);
    std::memcpy(&range[coord_size], ptr, coord_size);

    // Add range
    auto st = this->add_range(
        dim_idx, Range(&range[0], 2 * coord_size), err_on_range_oob_);
    if (!st.ok()) {
      return LOG_STATUS(std::move(st));
    }
  }
  return Status::Ok();
}

Status Subarray::add_ranges_list(
    unsigned dim_idx, const void* start, uint64_t count, bool check_for_label) {
  if (dim_idx >= this->array_->array_schema_latest().dim_num()) {
    return LOG_STATUS(
        Status_SubarrayError("Cannot add range; Invalid dimension index"));
  }

  if (check_for_label && label_range_subset_[dim_idx].has_value()) {
    return logger_->status(Status_SubarrayError(
        "Cannot add range to to dimension; A range is already set on a "
        "dimension label for this dimension"));
  }

  if (count % 2) {
    return LOG_STATUS(Status_SubarrayError(
        "add_ranges_list: Invalid count " + std::to_string(count) +
        ", count must be a multiple of 2 "));
  }

  if (start == nullptr) {
    return LOG_STATUS(
        Status_SubarrayError("Cannot add ranges; Invalid start pointer"));
  }

  if (this->array_->array_schema_latest()
          .domain()
          .dimension_ptr(dim_idx)
          ->var_size()) {
    return LOG_STATUS(
        Status_SubarrayError("Cannot add range; Range must be fixed-sized"));
  }

  // Prepare a temp range
  auto coord_size =
      this->array_->array_schema_latest().dimension_ptr(dim_idx)->coord_size();

  for (size_t i = 0; i < count / 2; i++) {
    uint8_t* ptr = (uint8_t*)start + 2 * coord_size * i;

    // Add range
    auto st =
        this->add_range(dim_idx, Range(ptr, 2 * coord_size), err_on_range_oob_);
    if (!st.ok()) {
      return LOG_STATUS(std::move(st));
    }
  }
  return Status::Ok();
}

Status Subarray::add_range_by_name(
    const std::string& dim_name,
    const void* start,
    const void* end,
    const void* stride) {
  unsigned dim_idx;
  RETURN_NOT_OK(array_->array_schema_latest().domain().get_dimension_index(
      dim_name, &dim_idx));

  return add_range(dim_idx, start, end, stride);
}

Status Subarray::add_range_var(
    unsigned dim_idx,
    const void* start,
    uint64_t start_size,
    const void* end,
    uint64_t end_size) {
  if (dim_idx >= array_->array_schema_latest().dim_num()) {
    return LOG_STATUS(
        Status_SubarrayError("Cannot add range; Invalid dimension index"));
  }

  if (has_label_ranges(dim_idx)) {
    return logger_->status(Status_SubarrayError(
        "Cannot add range to to dimension; A range is already set on a "
        "dimension label for this dimension"));
  }

  if ((start == nullptr && start_size != 0) ||
      (end == nullptr && end_size != 0)) {
    return LOG_STATUS(Status_SubarrayError("Cannot add range; Invalid range"));
  }

  if (!array_->array_schema_latest()
           .domain()
           .dimension_ptr(dim_idx)
           ->var_size()) {
    return LOG_STATUS(
        Status_SubarrayError("Cannot add range; Range must be variable-sized"));
  }

  // Get read_range_oob config setting
  bool found = false;
  std::string read_range_oob = config_.get("sm.read_range_oob", &found);
  assert(found);

  if (read_range_oob != "error" && read_range_oob != "warn") {
    return LOG_STATUS(Status_SubarrayError(
        "Invalid value " + read_range_oob +
        " for sm.read_range_obb. Acceptable values are 'error' or 'warn'."));
  }

  // Add range
  return this->add_range(
      dim_idx, Range(start, start_size, end, end_size), err_on_range_oob_);
}

Status Subarray::add_range_var_by_name(
    const std::string& dim_name,
    const void* start,
    uint64_t start_size,
    const void* end,
    uint64_t end_size) {
  unsigned dim_idx;
  RETURN_NOT_OK(array_->array_schema_latest().domain().get_dimension_index(
      dim_name, &dim_idx));

  return add_range_var(dim_idx, start, start_size, end, end_size);
}

const std::vector<Range>& Subarray::get_attribute_ranges(
    const std::string& attr_name) const {
  const auto& ranges = attr_range_subset_.at(attr_name);
  return ranges;
}

const std::string& Subarray::get_label_name(const uint32_t dim_index) const {
  if (!has_label_ranges(dim_index)) {
    throw SubarrayStatusException("[get_label_name] No label ranges set");
  }
  return label_range_subset_[dim_index]->name;
}

void Subarray::get_label_range(
    const std::string& label_name,
    uint64_t range_idx,
    const void** start,
    const void** end,
    const void** stride) const {
  auto dim_idx = array_->array_schema_latest()
                     .dimension_label(label_name)
                     .dimension_index();
  if (!label_range_subset_[dim_idx].has_value() ||
      label_range_subset_[dim_idx].value().name != label_name) {
    throw SubarrayStatusException(
        "[get_label_range] No ranges set on dimension label '" + label_name +
        "'");
  }
  const auto& range = label_range_subset_[dim_idx].value().ranges[range_idx];
  *start = range.start_fixed();
  *end = range.end_fixed();
  *stride = nullptr;
}

void Subarray::get_label_range_num(
    const std::string& label_name, uint64_t* range_num) const {
  auto dim_idx = array_->array_schema_latest()
                     .dimension_label(label_name)
                     .dimension_index();
  *range_num = (label_range_subset_[dim_idx].has_value() &&
                label_range_subset_[dim_idx].value().name == label_name) ?
                   label_range_subset_[dim_idx].value().ranges.num_ranges() :
                   0;
}

void Subarray::get_label_range_var(
    const std::string& label_name,
    uint64_t range_idx,
    void* start,
    void* end) const {
  auto dim_idx = array_->array_schema_latest()
                     .dimension_label(label_name)
                     .dimension_index();
  if (!label_range_subset_[dim_idx].has_value() ||
      label_range_subset_[dim_idx].value().name != label_name) {
    throw SubarrayStatusException(
        "[get_label_range_var] No ranges set on dimension label '" +
        label_name + "'");
  }
  const auto& range = label_range_subset_[dim_idx].value().ranges[range_idx];
  std::memcpy(start, range.start_str().data(), range.start_size());
  std::memcpy(end, range.end_str().data(), range.end_size());
}

void Subarray::get_label_range_var_size(
    const std::string& label_name,
    uint64_t range_idx,
    uint64_t* start_size,
    uint64_t* end_size) const {
  auto dim_idx = array_->array_schema_latest()
                     .dimension_label(label_name)
                     .dimension_index();
  if (!label_range_subset_[dim_idx].has_value() ||
      label_range_subset_[dim_idx].value().name != label_name) {
    throw SubarrayStatusException(
        "[get_label_range_var_size] No ranges set on dimension label '" +
        label_name + "'");
  }
  const auto& range = label_range_subset_[dim_idx].value().ranges[range_idx];
  *start_size = range.start_size();
  *end_size = range.end_size();
}

Status Subarray::get_range_var(
    unsigned dim_idx, uint64_t range_idx, void* start, void* end) const {
  uint64_t start_size = 0;
  uint64_t end_size = 0;
  throw_if_not_ok(
      this->get_range_var_size(dim_idx, range_idx, &start_size, &end_size));

  const void* range_start;
  const void* range_end;
  const void* stride;
  RETURN_NOT_OK(
      get_range(dim_idx, range_idx, &range_start, &range_end, &stride));

  std::memcpy(start, range_start, start_size);
  std::memcpy(end, range_end, end_size);

  return Status::Ok();
}

Status Subarray::get_range_num_from_name(
    const std::string& dim_name, uint64_t* range_num) const {
  unsigned dim_idx;
  RETURN_NOT_OK(array_->array_schema_latest().domain().get_dimension_index(
      dim_name, &dim_idx));

  return get_range_num(dim_idx, range_num);
}

Status Subarray::get_range(
    unsigned dim_idx,
    uint64_t range_idx,
    const void** start,
    const void** end,
    const void** stride) const {
  *stride = nullptr;
  return this->get_range(dim_idx, range_idx, start, end);
}

Status Subarray::get_range_from_name(
    const std::string& dim_name,
    uint64_t range_idx,
    const void** start,
    const void** end,
    const void** stride) const {
  unsigned dim_idx;
  RETURN_NOT_OK(array_->array_schema_latest().domain().get_dimension_index(
      dim_name, &dim_idx));

  return get_range(dim_idx, range_idx, start, end, stride);
}

Status Subarray::get_range_var_size_from_name(
    const std::string& dim_name,
    uint64_t range_idx,
    uint64_t* start_size,
    uint64_t* end_size) const {
  unsigned dim_idx;
  RETURN_NOT_OK(array_->array_schema_latest().domain().get_dimension_index(
      dim_name, &dim_idx));

  return get_range_var_size(dim_idx, range_idx, start_size, end_size);
}

Status Subarray::get_range_var_from_name(
    const std::string& dim_name,
    uint64_t range_idx,
    void* start,
    void* end) const {
  unsigned dim_idx;
  RETURN_NOT_OK(array_->array_schema_latest().domain().get_dimension_index(
      dim_name, &dim_idx));

  return get_range_var(dim_idx, range_idx, start, end);
}
const Array* Subarray::array() const {
  return array_;
}

uint64_t Subarray::cell_num() const {
  const auto& array_schema = array_->array_schema_latest();
  unsigned dim_num = array_schema.dim_num();
  uint64_t ret = 1;
  for (unsigned d = 0; d < dim_num; ++d) {
    auto dim{array_schema.dimension_ptr(d)};
    uint64_t num = 0;
    auto& range_subset = range_subset_[d];
    for (uint64_t index = 0; index < range_subset.num_ranges(); ++index)
      num += dim->domain_range(range_subset[index]);
    ret = utils::math::safe_mul(ret, num);
  }

  return ret;
}

uint64_t Subarray::cell_num(uint64_t range_idx) const {
  uint64_t cell_num = 1, range_cell_num;
  auto& domain{array_->array_schema_latest().domain()};
  unsigned dim_num = array_->array_schema_latest().dim_num();
  auto layout =
      (layout_ == Layout::UNORDERED) ?
          ((cell_order_ == Layout::HILBERT) ? Layout::ROW_MAJOR : cell_order_) :
          layout_;
  uint64_t tmp_idx = range_idx;

  // Unary case or GLOBAL_ORDER
  if (range_num() == 1) {
    for (unsigned d = 0; d < dim_num; ++d) {
      range_cell_num =
          domain.dimension_ptr(d)->domain_range(range_subset_[d][0]);
      if (range_cell_num == std::numeric_limits<uint64_t>::max())  // Overflow
        return range_cell_num;

      cell_num = utils::math::safe_mul(range_cell_num, cell_num);
      if (cell_num == std::numeric_limits<uint64_t>::max())  // Overflow
        return cell_num;
    }

    return cell_num;
  }

  // Non-unary case (range_offsets_ must be computed)
  if (layout == Layout::ROW_MAJOR) {
    assert(!range_offsets_.empty());
    for (unsigned d = 0; d < dim_num; ++d) {
      range_cell_num = domain.dimension_ptr(d)->domain_range(
          range_subset_[d][tmp_idx / range_offsets_[d]]);
      tmp_idx %= range_offsets_[d];
      if (range_cell_num == std::numeric_limits<uint64_t>::max())  // Overflow
        return range_cell_num;

      cell_num = utils::math::safe_mul(range_cell_num, cell_num);
      if (cell_num == std::numeric_limits<uint64_t>::max())  // Overflow
        return cell_num;
    }
  } else if (layout == Layout::COL_MAJOR) {
    assert(!range_offsets_.empty());
    for (unsigned d = dim_num - 1;; --d) {
      range_cell_num = domain.dimension_ptr(d)->domain_range(
          range_subset_[d][tmp_idx / range_offsets_[d]]);
      tmp_idx %= range_offsets_[d];
      if (range_cell_num == std::numeric_limits<uint64_t>::max())  // Overflow
        return range_cell_num;

      cell_num = utils::math::safe_mul(range_cell_num, cell_num);
      if (cell_num == std::numeric_limits<uint64_t>::max())  // Overflow
        return cell_num;

      if (d == 0)
        break;
    }
  } else {  // GLOBAL_ORDER handled above
    assert(false);
  }

  return cell_num;
}

uint64_t Subarray::cell_num(const std::vector<uint64_t>& range_coords) const {
  const auto& array_schema = array_->array_schema_latest();
  auto dim_num = array_->array_schema_latest().dim_num();
  assert(dim_num == range_coords.size());

  uint64_t ret = 1;
  for (unsigned d = 0; d < dim_num; ++d) {
    auto dim{array_schema.dimension_ptr(d)};
    ret = utils::math::safe_mul(
        ret, dim->domain_range(range_subset_[d][range_coords[d]]));
    if (ret == std::numeric_limits<uint64_t>::max())  // Overflow
      return ret;
  }

  return ret;
}

void Subarray::clear() {
  range_offsets_.clear();
  range_subset_.clear();
  label_range_subset_.clear();
  is_default_.clear();
  est_result_size_computed_ = false;
  tile_overlap_.clear();
}

void Subarray::clear_tile_overlap() {
  tile_overlap_.clear();
}

uint64_t Subarray::tile_overlap_byte_size() const {
  return tile_overlap_.byte_size();
}

bool Subarray::coincides_with_tiles() const {
  if (range_num() != 1)
    return false;

  auto dim_num = array_->array_schema_latest().dim_num();
  for (unsigned d = 0; d < dim_num; ++d) {
    auto dim{array_->array_schema_latest().dimension_ptr(d)};
    if (!dim->coincides_with_tiles(range_subset_[d][0]))
      return false;
  }

  return true;
}

template <class T>
Subarray Subarray::crop_to_tile(const T* tile_coords, Layout layout) const {
  // TBD: is it ok that Subarray log id will increase as if it's a new subarray?
  Subarray ret(array_, layout, stats_->parent(), logger_, false);
  crop_to_tile_impl(tile_coords, ret);

  return ret;
}

template <class T>
void Subarray::crop_to_tile(
    Subarray* ret, const T* tile_coords, Layout layout) const {
  new (ret) Subarray(array_, layout, stats_->parent(), logger_, false);
  Subarray(array_, layout, stats_->parent(), logger_, false);
  crop_to_tile_impl(tile_coords, *ret);
}

uint32_t Subarray::dim_num() const {
  return array_->array_schema_latest().dim_num();
}

NDRange Subarray::domain() const {
  return array_->array_schema_latest().domain().domain();
}

bool Subarray::empty() const {
  return range_num() == 0;
}

bool Subarray::empty(uint32_t dim_idx) const {
  return range_subset_[dim_idx].is_empty();
}

<<<<<<< HEAD
QueryType Subarray::get_query_type() const {
  if (array_ == nullptr)
    throw SubarrayStatusException("[get_query_type] Invalid array");

  return array_->get_query_type();
}

=======
>>>>>>> f4b566d6
Status Subarray::get_range(
    uint32_t dim_idx, uint64_t range_idx, const Range** range) const {
  auto dim_num = array_->array_schema_latest().dim_num();
  if (dim_idx >= dim_num)
    return logger_->status(
        Status_SubarrayError("Cannot get range; Invalid dimension index"));

  auto range_num = range_subset_[dim_idx].num_ranges();
  if (range_idx >= range_num)
    return logger_->status(
        Status_SubarrayError("Cannot get range; Invalid range index"));

  *range = &range_subset_[dim_idx][range_idx];

  return Status::Ok();
}

Status Subarray::get_range(
    uint32_t dim_idx,
    uint64_t range_idx,
    const void** start,
    const void** end) const {
  auto dim_num = array_->array_schema_latest().dim_num();
  if (dim_idx >= dim_num)
    return logger_->status(
        Status_SubarrayError("Cannot get range; Invalid dimension index"));

  auto range_num = range_subset_[dim_idx].num_ranges();
  if (range_idx >= range_num)
    return logger_->status(
        Status_SubarrayError("Cannot get range; Invalid range index"));

  auto& range = range_subset_[dim_idx][range_idx];
  auto is_var = range.var_size();
  if (is_var) {
    *start = range_subset_[dim_idx][range_idx].start_str().data();
    *end = range_subset_[dim_idx][range_idx].end_str().data();
  } else {
    *start = range_subset_[dim_idx][range_idx].start_fixed();
    *end = range_subset_[dim_idx][range_idx].end_fixed();
  }

  return Status::Ok();
}

Status Subarray::get_range_var_size(
    uint32_t dim_idx,
    uint64_t range_idx,
    uint64_t* start,
    uint64_t* end) const {
  const auto& schema = array_->array_schema_latest();
  auto dim_num = schema.dim_num();
  if (dim_idx >= dim_num)
    return logger_->status(Status_SubarrayError(
        "Cannot get var range size; Invalid dimension index"));

  auto dim{schema.domain().dimension_ptr(dim_idx)};
  if (!dim->var_size())
    return logger_->status(Status_SubarrayError(
        "Cannot get var range size; Dimension " + dim->name() +
        " is not var sized"));

  auto range_num = range_subset_[dim_idx].num_ranges();
  if (range_idx >= range_num)
    return logger_->status(
        Status_SubarrayError("Cannot get var range size; Invalid range index"));

  *start = range_subset_[dim_idx][range_idx].start_size();
  *end = range_subset_[dim_idx][range_idx].end_size();

  return Status::Ok();
}

Status Subarray::get_range_num(uint32_t dim_idx, uint64_t* range_num) const {
  auto dim_num = array_->array_schema_latest().dim_num();
  if (dim_idx >= dim_num) {
    return LOG_STATUS(Status_SubarrayError(
        "Cannot get number of ranges for a dimension; Invalid dimension "
        "index " +
        std::to_string(dim_idx) + " requested, " + std::to_string(dim_num - 1) +
        " max avail."));
  }

  *range_num = range_subset_[dim_idx].num_ranges();

  return Status::Ok();
}

Subarray Subarray::get_subarray(uint64_t start, uint64_t end) const {
  // TBD: is it ok that Subarray log id will increase as if it's a new subarray?
  Subarray ret(array_, layout_, stats_->parent(), logger_, coalesce_ranges_);

  auto start_coords = get_range_coords(start);
  auto end_coords = get_range_coords(end);

  auto dim_num = this->dim_num();
  for (unsigned d = 0; d < dim_num; ++d) {
    if (!range_subset_[d].is_implicitly_initialized()) {
      for (uint64_t r = start_coords[d]; r <= end_coords[d]; ++r) {
        throw_if_not_ok(ret.add_range_unsafe(d, range_subset_[d][r]));
      }
    }
  }

  ret.tile_overlap_ = tile_overlap_;
  ret.tile_overlap_.update_range(start, end);

  // Compute range offsets
  ret.compute_range_offsets();

  return ret;
}

bool Subarray::has_label_ranges() const {
  return std::any_of(
      label_range_subset_.cbegin(),
      label_range_subset_.cend(),
      [](const auto& range_subset) {
        return range_subset.has_value() && !range_subset->ranges.is_empty();
      });
}

bool Subarray::has_label_ranges(const uint32_t dim_index) const {
  return label_range_subset_[dim_index].has_value() &&
         !label_range_subset_[dim_index]->ranges.is_empty();
}

bool Subarray::is_default(uint32_t dim_index) const {
  return range_subset_[dim_index].is_implicitly_initialized();
}

bool Subarray::is_set() const {
  for (auto& range_subset : range_subset_)
    if (!range_subset.is_implicitly_initialized())
      return true;
  return false;
}

int32_t Subarray::count_set_ranges() const {
  int32_t num_set = 0;
  for (auto& range_subset : range_subset_)
    if (!range_subset.is_implicitly_initialized())
      ++num_set;
  return num_set;
}

bool Subarray::is_set(unsigned dim_idx) const {
  assert(dim_idx < dim_num());
  return !range_subset_[dim_idx].is_implicitly_initialized();
}

bool Subarray::is_unary() const {
  for (const auto& range_subset : range_subset_) {
    if (!range_subset.has_single_element())
      return false;
  }
  return true;
}

bool Subarray::is_unary(uint64_t range_idx) const {
  auto coords = get_range_coords(range_idx);
  auto dim_num = this->dim_num();

  for (unsigned d = 0; d < dim_num; ++d) {
    if (!range_subset_[d][coords[d]].unary())
      return false;
  }

  return true;
}

void Subarray::set_is_default(uint32_t dim_index, bool is_default) {
  if (is_default) {
    auto dim{array_->array_schema_latest().dimension_ptr(dim_index)};
    range_subset_.at(dim_index) = RangeSetAndSuperset(
        dim->type(), dim->domain(), is_default, coalesce_ranges_);
  }
  is_default_[dim_index] = is_default;
}

void Subarray::set_layout(Layout layout) {
  layout_ = layout;
}

void Subarray::set_config(const Config& config) {
  config_.inherit(config);

  QueryType array_query_type{array_->get_query_type()};

  if (array_query_type == QueryType::READ) {
    bool found = false;
    std::string read_range_oob_str = config.get("sm.read_range_oob", &found);
    assert(found);
    if (read_range_oob_str != "error" && read_range_oob_str != "warn")
      throw SubarrayStatusException(
          "[set_config] Invalid value " + read_range_oob_str +
          " for sm.read_range_obb. Acceptable values are 'error' or 'warn'.");
    err_on_range_oob_ = read_range_oob_str == "error";
  }
};

const Config* Subarray::config() const {
  return &config_;
}

Status Subarray::set_coalesce_ranges(bool coalesce_ranges) {
  if (count_set_ranges())
    return LOG_STATUS(
        Status_SubarrayError("non-default ranges have been set, cannot change "
                             "coalesce_ranges setting!"));
  // trying to mimic conditions at ctor()
  coalesce_ranges_ = coalesce_ranges;
  add_default_ranges();
  return Status::Ok();
}

Status Subarray::to_byte_vec(std::vector<uint8_t>* byte_vec) const {
  if (range_num() != 1)
    return logger_->status(Status_SubarrayError(
        "Cannot export to byte vector; The subarray must be unary"));

  byte_vec->clear();

  for (const auto& subset : range_subset_) {
    auto offset = byte_vec->size();
    byte_vec->resize(offset + subset[0].size());
    std::memcpy(&(*byte_vec)[offset], subset[0].data(), subset[0].size());
  }

  return Status::Ok();
}

Layout Subarray::layout() const {
  return layout_;
}

Status Subarray::get_est_result_size_internal(
    const char* name,
    uint64_t* size,
    const Config* const config,
    ThreadPool* const compute_tp) {
  // Check attribute/dimension name
  if (name == nullptr) {
    return logger_->status(
        Status_SubarrayError("Cannot get estimated result size; "
                             "Attribute/Dimension name cannot be null"));
  }

  // Check size pointer
  if (size == nullptr) {
    return logger_->status(Status_SubarrayError(
        "Cannot get estimated result size; Input size cannot be null"));
  }

  // Check if name is attribute or dimension
  const auto& array_schema = array_->array_schema_latest();
  const bool is_dim = array_schema.is_dim(name);
  const bool is_attr = array_schema.is_attr(name);

  // Check if attribute/dimension exists
  if (!ArraySchema::is_special_attribute(name) && !is_dim && !is_attr) {
    return logger_->status(Status_SubarrayError(
        std::string("Cannot get estimated result size; Attribute/Dimension '") +
        name + "' does not exist"));
  }

  // Check if the attribute/dimension is fixed-sized
  if (array_schema.var_size(name)) {
    return logger_->status(
        Status_SubarrayError("Cannot get estimated result size; "
                             "Attribute/Dimension must be fixed-sized"));
  }

  // Check if attribute/dimension is nullable
  if (array_schema.is_nullable(name)) {
    return logger_->status(
        Status_SubarrayError("Cannot get estimated result size; "
                             "Attribute/Dimension must not be nullable"));
  }

  // Compute tile overlap for each fragment
  RETURN_NOT_OK(compute_est_result_size(config, compute_tp));
  *size = static_cast<uint64_t>(std::ceil(est_result_size_[name].size_fixed_));

  // If the size is non-zero, ensure it is large enough to
  // contain at least one cell.
  const auto cell_size = array_schema.cell_size(name);
  if (*size > 0 && *size < cell_size)
    *size = cell_size;

  return Status::Ok();
}

Status Subarray::get_est_result_size(
    const char* name,
    uint64_t* size_off,
    uint64_t* size_val,
    const Config* const config,
    ThreadPool* const compute_tp) {
  // Check attribute/dimension name
  if (name == nullptr) {
    return logger_->status(
        Status_SubarrayError("Cannot get estimated result size; "
                             "Attribute/Dimension name cannot be null"));
  }

  // Check size pointer
  if (size_off == nullptr || size_val == nullptr) {
    return logger_->status(Status_SubarrayError(
        "Cannot get estimated result size; Input sizes cannot be null"));
  }

  // Check if name is attribute or dimension
  const auto& array_schema = array_->array_schema_latest();
  const bool is_dim = array_schema.is_dim(name);
  const bool is_attr = array_schema.is_attr(name);

  // Check if attribute/dimension exists
  if (!ArraySchema::is_special_attribute(name) && !is_dim && !is_attr) {
    return logger_->status(Status_SubarrayError(
        std::string("Cannot get estimated result size; Attribute/Dimension '") +
        name + "' does not exist"));
  }

  // Check if the attribute/dimension is var-sized
  if (!array_schema.var_size(name)) {
    return logger_->status(
        Status_SubarrayError("Cannot get estimated result size; "
                             "Attribute/Dimension must be var-sized"));
  }

  // Check if attribute/dimension is nullable
  if (array_schema.is_nullable(name)) {
    return logger_->status(
        Status_SubarrayError("Cannot get estimated result size; "
                             "Attribute/Dimension must not be nullable"));
  }

  // Compute tile overlap for each fragment
  RETURN_NOT_OK(compute_est_result_size(config, compute_tp));
  *size_off =
      static_cast<uint64_t>(std::ceil(est_result_size_[name].size_fixed_));
  *size_val =
      static_cast<uint64_t>(std::ceil(est_result_size_[name].size_var_));

  // If the value size is non-zero, ensure both it and the offset size
  // are large enough to contain at least one cell. Otherwise, ensure
  // the offset size is also zero.
  if (*size_val > 0) {
    const auto off_cell_size = constants::cell_var_offset_size;
    if (*size_off < off_cell_size)
      *size_off = off_cell_size;

    const uint64_t val_cell_size = datatype_size(array_schema.type(name));
    if (*size_val < val_cell_size)
      *size_val = val_cell_size;
  } else {
    *size_off = 0;
  }

  return Status::Ok();
}

Status Subarray::get_est_result_size_nullable(
    const char* name,
    uint64_t* size,
    uint64_t* size_validity,
    const Config* const config,
    ThreadPool* const compute_tp) {
  // Check attribute/dimension name
  if (name == nullptr)
    return logger_->status(
        Status_SubarrayError("Cannot get estimated result size; "
                             "Attribute name cannot be null"));

  // Check size pointer
  if (size == nullptr || size_validity == nullptr)
    return logger_->status(Status_SubarrayError(
        "Cannot get estimated result size; Input sizes cannot be null"));

  // Check if name is attribute
  const auto& array_schema = array_->array_schema_latest();
  const bool is_attr = array_schema.is_attr(name);

  // Check if attribute exists
  if (!is_attr)
    return logger_->status(Status_SubarrayError(
        std::string("Cannot get estimated result size; Attribute '") + name +
        "' does not exist"));

  // Check if the attribute is fixed-sized
  if (array_schema.var_size(name))
    return logger_->status(
        Status_SubarrayError("Cannot get estimated result size; "
                             "Attribute must be fixed-sized"));

  // Check if attribute is nullable
  if (!array_schema.is_nullable(name))
    return logger_->status(
        Status_SubarrayError("Cannot get estimated result size; "
                             "Attribute must be nullable"));

  if (array_->is_remote() && !this->est_result_size_computed()) {
    return LOG_STATUS(Status_SubarrayError(
        "Error in query estimate result size; unimplemented "
        "for nullable attributes in remote arrays."));
  }

  // Compute tile overlap for each fragment
  RETURN_NOT_OK(compute_est_result_size(config, compute_tp));
  *size = static_cast<uint64_t>(std::ceil(est_result_size_[name].size_fixed_));
  *size_validity =
      static_cast<uint64_t>(std::ceil(est_result_size_[name].size_validity_));

  // If the size is non-zero, ensure it is large enough to
  // contain at least one cell.
  const auto cell_size = array_schema.cell_size(name);
  if (*size > 0 && *size < cell_size) {
    *size = cell_size;
    *size_validity = 1;
  }

  return Status::Ok();
}

Status Subarray::get_est_result_size_nullable(
    const char* name,
    uint64_t* size_off,
    uint64_t* size_val,
    uint64_t* size_validity,
    const Config* const config,
    ThreadPool* const compute_tp) {
  // Check attribute/dimension name
  if (name == nullptr)
    return logger_->status(
        Status_SubarrayError("Cannot get estimated result size; "
                             "Attribute name cannot be null"));

  // Check size pointer
  if (size_off == nullptr || size_val == nullptr || size_validity == nullptr)
    return logger_->status(Status_SubarrayError(
        "Cannot get estimated result size; Input sizes cannot be null"));

  // Check if name is attribute
  const auto& array_schema = array_->array_schema_latest();
  const bool is_attr = array_schema.is_attr(name);

  // Check if attribute exists
  if (!is_attr)
    return logger_->status(Status_SubarrayError(
        std::string("Cannot get estimated result size; Attribute '") + name +
        "' does not exist"));

  // Check if the attribute is var-sized
  if (!array_schema.var_size(name))
    return logger_->status(
        Status_SubarrayError("Cannot get estimated result size; "
                             "Attribute must be var-sized"));

  // Check if attribute is nullable
  if (!array_schema.is_nullable(name))
    return logger_->status(
        Status_SubarrayError("Cannot get estimated result size; "
                             "Attribute must be nullable"));

  if (array_->is_remote() && !this->est_result_size_computed()) {
    return LOG_STATUS(Status_SubarrayError(
        "Error in query estimate result size; unimplemented "
        "for nullable attributes in remote arrays."));
  }

  // Compute tile overlap for each fragment
  RETURN_NOT_OK(compute_est_result_size(config, compute_tp));
  *size_off =
      static_cast<uint64_t>(std::ceil(est_result_size_[name].size_fixed_));
  *size_val =
      static_cast<uint64_t>(std::ceil(est_result_size_[name].size_var_));
  *size_validity =
      static_cast<uint64_t>(std::ceil(est_result_size_[name].size_validity_));

  // If the value size is non-zero, ensure both it and the offset and
  // validity sizes are large enough to contain at least one cell. Otherwise,
  // ensure the offset and validity sizes are also zero.
  if (*size_val > 0) {
    const uint64_t off_cell_size = constants::cell_var_offset_size;
    if (*size_off < off_cell_size)
      *size_off = off_cell_size;

    const uint64_t val_cell_size = datatype_size(array_schema.type(name));
    if (*size_val < val_cell_size)
      *size_val = val_cell_size;

    const uint64_t validity_cell_size = constants::cell_validity_size;
    if (*size_validity < validity_cell_size)
      *size_validity = validity_cell_size;
  } else {
    *size_off = 0;
    *size_validity = 0;
  }

  return Status::Ok();
}

Status Subarray::get_max_memory_size(
    const char* name,
    uint64_t* size,
    const Config* const config,
    ThreadPool* const compute_tp) {
  // Check attribute/dimension name
  if (name == nullptr)
    return logger_->status(Status_SubarrayError(
        "Cannot get max memory size; Attribute/Dimension cannot be null"));

  // Check size pointer
  if (size == nullptr)
    return logger_->status(Status_SubarrayError(
        "Cannot get max memory size; Input size cannot be null"));

  // Check if name is attribute or dimension
  const auto& array_schema = array_->array_schema_latest();
  bool is_dim = array_schema.is_dim(name);
  bool is_attr = array_schema.is_attr(name);

  // Check if attribute/dimension exists
  if (!ArraySchema::is_special_attribute(name) && !is_dim && !is_attr) {
    return logger_->status(Status_SubarrayError(
        std::string("Cannot get max memory size; Attribute/Dimension '") +
        name + "' does not exist"));
  }

  // Check if the attribute/dimension is fixed-sized
  if (name != constants::coords && array_schema.var_size(name)) {
    return logger_->status(Status_SubarrayError(
        "Cannot get max memory size; Attribute/Dimension must be fixed-sized"));
  }

  // Check if attribute/dimension is nullable
  if (array_schema.is_nullable(name)) {
    return logger_->status(
        Status_SubarrayError("Cannot get estimated result size; "
                             "Attribute/Dimension must not be nullable"));
  }

  // Compute tile overlap for each fragment
  throw_if_not_ok(compute_est_result_size(config, compute_tp));
  *size = max_mem_size_[name].size_fixed_;

  return Status::Ok();
}

Status Subarray::get_max_memory_size(
    const char* name,
    uint64_t* size_off,
    uint64_t* size_val,
    const Config* const config,
    ThreadPool* const compute_tp) {
  // Check attribute/dimension name
  if (name == nullptr)
    return logger_->status(Status_SubarrayError(
        "Cannot get max memory size; Attribute/Dimension cannot be null"));

  // Check size pointer
  if (size_off == nullptr || size_val == nullptr)
    return logger_->status(Status_SubarrayError(
        "Cannot get max memory size; Input sizes cannot be null"));

  // Check if name is attribute or dimension
  const auto& array_schema = array_->array_schema_latest();
  bool is_dim = array_schema.is_dim(name);
  bool is_attr = array_schema.is_attr(name);

  // Check if attribute/dimension exists
  if (!ArraySchema::is_special_attribute(name) && !is_dim && !is_attr)
    return logger_->status(Status_SubarrayError(
        std::string("Cannot get max memory size; Attribute/Dimension '") +
        name + "' does not exist"));

  // Check if the attribute/dimension is var-sized
  if (!array_schema.var_size(name))
    return logger_->status(Status_SubarrayError(
        "Cannot get max memory size; Attribute/Dimension must be var-sized"));

  // Check if attribute/dimension is nullable
  if (array_schema.is_nullable(name))
    return logger_->status(
        Status_SubarrayError("Cannot get estimated result size; "
                             "Attribute/Dimension must not be nullable"));

  // Compute tile overlap for each fragment
  throw_if_not_ok(compute_est_result_size(config, compute_tp));
  *size_off = max_mem_size_[name].size_fixed_;
  *size_val = max_mem_size_[name].size_var_;

  return Status::Ok();
}

Status Subarray::get_max_memory_size_nullable(
    const char* name,
    uint64_t* size,
    uint64_t* size_validity,
    const Config* const config,
    ThreadPool* const compute_tp) {
  // Check attribute name
  if (name == nullptr)
    return logger_->status(Status_SubarrayError(
        "Cannot get max memory size; Attribute cannot be null"));

  // Check size pointer
  if (size == nullptr || size_validity == nullptr)
    return logger_->status(Status_SubarrayError(
        "Cannot get max memory size; Input sizes cannot be null"));

  // Check if name is attribute
  const auto& array_schema = array_->array_schema_latest();
  bool is_attr = array_schema.is_attr(name);

  // Check if attribute exists
  if (!is_attr)
    return logger_->status(Status_SubarrayError(
        std::string("Cannot get max memory size; Attribute '") + name +
        "' does not exist"));

  // Check if the attribute is fixed-sized
  if (array_schema.var_size(name))
    return logger_->status(Status_SubarrayError(
        "Cannot get max memory size; Attribute must be fixed-sized"));

  // Check if attribute is nullable
  if (!array_schema.is_nullable(name))
    return logger_->status(
        Status_SubarrayError("Cannot get estimated result size; "
                             "Attribute must be nullable"));

  // Compute tile overlap for each fragment
  throw_if_not_ok(compute_est_result_size(config, compute_tp));
  *size = max_mem_size_[name].size_fixed_;
  *size_validity = max_mem_size_[name].size_validity_;

  return Status::Ok();
}

Status Subarray::get_max_memory_size_nullable(
    const char* name,
    uint64_t* size_off,
    uint64_t* size_val,
    uint64_t* size_validity,
    const Config* const config,
    ThreadPool* const compute_tp) {
  // Check attribute/dimension name
  if (name == nullptr)
    return logger_->status(Status_SubarrayError(
        "Cannot get max memory size; Attribute/Dimension cannot be null"));

  // Check size pointer
  if (size_off == nullptr || size_val == nullptr || size_validity == nullptr)
    return logger_->status(Status_SubarrayError(
        "Cannot get max memory size; Input sizes cannot be null"));

  // Check if name is attribute or dimension
  const auto& array_schema = array_->array_schema_latest();
  bool is_attr = array_schema.is_attr(name);

  // Check if attribute exists
  if (!is_attr)
    return logger_->status(Status_SubarrayError(
        std::string("Cannot get max memory size; Attribute '") + name +
        "' does not exist"));

  // Check if the attribute is var-sized
  if (!array_schema.var_size(name))
    return logger_->status(Status_SubarrayError(
        "Cannot get max memory size; Attribute/Dimension must be var-sized"));

  // Check if attribute is nullable
  if (!array_schema.is_nullable(name))
    return logger_->status(
        Status_SubarrayError("Cannot get estimated result size; "
                             "Attribute must be nullable"));

  // Compute tile overlap for each fragment
  throw_if_not_ok(compute_est_result_size(config, compute_tp));
  *size_off = max_mem_size_[name].size_fixed_;
  *size_val = max_mem_size_[name].size_var_;
  *size_validity = max_mem_size_[name].size_validity_;

  return Status::Ok();
}

std::vector<uint64_t> Subarray::get_range_coords(uint64_t range_idx) const {
  std::vector<uint64_t> ret;

  uint64_t tmp_idx = range_idx;
  auto dim_num = this->dim_num();
  auto layout =
      (layout_ == Layout::UNORDERED) ?
          ((cell_order_ == Layout::HILBERT) ? Layout::ROW_MAJOR : cell_order_) :
          layout_;

  if (layout == Layout::ROW_MAJOR) {
    for (unsigned i = 0; i < dim_num; ++i) {
      ret.push_back(tmp_idx / range_offsets_[i]);
      tmp_idx %= range_offsets_[i];
    }
  } else if (layout == Layout::COL_MAJOR) {
    for (unsigned i = dim_num - 1;; --i) {
      ret.push_back(tmp_idx / range_offsets_[i]);
      tmp_idx %= range_offsets_[i];
      if (i == 0)
        break;
    }
    std::reverse(ret.begin(), ret.end());
  } else {
    // Global order or Hilbert - single range
    assert(layout == Layout::GLOBAL_ORDER || layout == Layout::HILBERT);
    assert(range_num() == 1);
    for (unsigned i = 0; i < dim_num; ++i)
      ret.push_back(0);
  }

  return ret;
}

void Subarray::get_next_range_coords(
    std::vector<uint64_t>* range_coords) const {
  auto dim_num = array_->array_schema_latest().dim_num();
  auto layout =
      (layout_ == Layout::UNORDERED) ?
          ((cell_order_ == Layout::HILBERT) ? Layout::ROW_MAJOR : cell_order_) :
          layout_;

  if (layout == Layout::ROW_MAJOR) {
    auto d = dim_num - 1;
    ++(*range_coords)[d];
    while ((*range_coords)[d] >= range_subset_[d].num_ranges() && d != 0) {
      (*range_coords)[d] = 0;
      --d;
      ++(*range_coords)[d];
    }
  } else if (layout == Layout::COL_MAJOR) {
    auto d = (unsigned)0;
    ++(*range_coords)[d];
    while ((*range_coords)[d] >= range_subset_[d].num_ranges() &&
           d != dim_num - 1) {
      (*range_coords)[d] = 0;
      ++d;
      ++(*range_coords)[d];
    }
  } else {
    // Global order - noop
  }
}

uint64_t Subarray::range_idx(const std::vector<uint64_t>& range_coords) const {
  uint64_t ret = 0;
  auto dim_num = this->dim_num();
  for (unsigned i = 0; i < dim_num; ++i)
    ret += range_offsets_[i] * range_coords[i];

  return ret;
}

uint64_t Subarray::range_num() const {
  if (range_subset_.empty())
    return 0;

  uint64_t ret = 1;
  for (const auto& subset : range_subset_) {
    ret *= subset.num_ranges();
  }

  return ret;
}

NDRange Subarray::ndrange(uint64_t range_idx) const {
  NDRange ret;
  uint64_t tmp_idx = range_idx;
  auto dim_num = this->dim_num();
  auto layout =
      (layout_ == Layout::UNORDERED) ?
          ((cell_order_ == Layout::HILBERT) ? Layout::ROW_MAJOR : cell_order_) :
          layout_;
  ret.reserve(dim_num);

  // Unary case or GLOBAL_ORDER
  if (range_idx == 0 && range_num() == 1) {
    for (unsigned d = 0; d < dim_num; ++d)
      ret.emplace_back(range_subset_[d][0]);
    return ret;
  }

  // Non-unary case (range_offsets_ must be computed)
  if (layout == Layout::ROW_MAJOR) {
    assert(!range_offsets_.empty());
    for (unsigned d = 0; d < dim_num; ++d) {
      ret.emplace_back(range_subset_[d][tmp_idx / range_offsets_[d]]);
      tmp_idx %= range_offsets_[d];
    }
  } else if (layout == Layout::COL_MAJOR) {
    assert(!range_offsets_.empty());
    for (unsigned d = dim_num - 1;; --d) {
      ret.emplace_back(range_subset_[d][tmp_idx / range_offsets_[d]]);
      tmp_idx %= range_offsets_[d];
      if (d == 0)
        break;
    }
    std::reverse(ret.begin(), ret.end());
  } else {  // GLOBAL_ORDER handled above
    assert(false);
  }

  return ret;
}

NDRange Subarray::ndrange(const std::vector<uint64_t>& range_coords) const {
  auto dim_num = this->dim_num();
  NDRange ret;
  ret.reserve(dim_num);
  for (unsigned d = 0; d < dim_num; ++d)
    ret.emplace_back(range_subset_[d][range_coords[d]]);
  return ret;
}

void Subarray::set_attribute_ranges(
    const std::string& attr_name, const std::vector<Range>& ranges) {
  if (!array_->array_schema_latest().is_attr(attr_name)) {
    throw SubarrayStatusException(
        "[set_attribute_ranges] No attribute named " + attr_name + "'.");
  }
  auto search = attr_range_subset_.find(attr_name);
  if (search != attr_range_subset_.end()) {
    throw SubarrayStatusException(
        "[set_attribute_ranges] Ranges are already set for attribute '" +
        attr_name + "'.");
  }
  attr_range_subset_[attr_name] = ranges;
}

const std::vector<Range>& Subarray::ranges_for_label(
    const std::string& label_name) const {
  auto dim_idx = array_->array_schema_latest()
                     .dimension_label(label_name)
                     .dimension_index();
  if (!label_range_subset_[dim_idx].has_value() ||
      label_range_subset_[dim_idx].value().name != label_name) {
    throw SubarrayStatusException(
        "[ranges_for_label] No ranges set on dimension label '" + label_name +
        "'");
  }
  return label_range_subset_[dim_idx]->get_ranges();
}

Status Subarray::set_ranges_for_dim(
    uint32_t dim_idx, const std::vector<Range>& ranges) {
  auto dim{array_->array_schema_latest().dimension_ptr(dim_idx)};
  range_subset_[dim_idx] =
      RangeSetAndSuperset(dim->type(), dim->domain(), false, coalesce_ranges_);
  is_default_[dim_idx] = false;
  // Add each range individually so that contiguous
  // ranges may be coalesced.
  for (const auto& range : ranges)
    throw_if_not_ok(range_subset_[dim_idx].add_range_unrestricted(range));
  is_default_[dim_idx] = range_subset_[dim_idx].is_implicitly_initialized();
  return Status::Ok();
}

Status Subarray::split(
    unsigned splitting_dim,
    const ByteVecValue& splitting_value,
    Subarray* r1,
    Subarray* r2) const {
  assert(r1 != nullptr);
  assert(r2 != nullptr);
  *r1 = Subarray(array_, layout_, stats_->parent(), logger_, coalesce_ranges_);
  *r2 = Subarray(array_, layout_, stats_->parent(), logger_, coalesce_ranges_);

  auto dim_num = array_->array_schema_latest().dim_num();

  Range sr1, sr2;
  for (unsigned d = 0; d < dim_num; ++d) {
    const auto& r = range_subset_[d][0];
    if (d == splitting_dim) {
      auto dim{array_->array_schema_latest().dimension_ptr(d)};
      dim->split_range(r, splitting_value, &sr1, &sr2);
      RETURN_NOT_OK(r1->add_range_unsafe(d, sr1));
      RETURN_NOT_OK(r2->add_range_unsafe(d, sr2));
    } else {
      if (!range_subset_[d].is_implicitly_initialized()) {
        RETURN_NOT_OK(r1->add_range_unsafe(d, r));
        RETURN_NOT_OK(r2->add_range_unsafe(d, r));
      }
    }
  }

  return Status::Ok();
}

Status Subarray::split(
    uint64_t splitting_range,
    unsigned splitting_dim,
    const ByteVecValue& splitting_value,
    Subarray* r1,
    Subarray* r2) const {
  assert(r1 != nullptr);
  assert(r2 != nullptr);
  *r1 = Subarray(array_, layout_, stats_->parent(), logger_, coalesce_ranges_);
  *r2 = Subarray(array_, layout_, stats_->parent(), logger_, coalesce_ranges_);

  // For easy reference
  const auto& array_schema = array_->array_schema_latest();
  auto dim_num = array_schema.dim_num();
  uint64_t range_num;
  Range sr1, sr2;

  for (unsigned d = 0; d < dim_num; ++d) {
    RETURN_NOT_OK(this->get_range_num(d, &range_num));
    if (d != splitting_dim) {
      if (!range_subset_[d].is_implicitly_initialized()) {
        for (uint64_t j = 0; j < range_num; ++j) {
          const auto& r = range_subset_[d][j];
          RETURN_NOT_OK(r1->add_range_unsafe(d, r));
          RETURN_NOT_OK(r2->add_range_unsafe(d, r));
        }
      }
    } else {                                // d == splitting_dim
      if (splitting_range != UINT64_MAX) {  // Need to split multiple ranges
        for (uint64_t j = 0; j <= splitting_range; ++j) {
          const auto& r = range_subset_[d][j];
          RETURN_NOT_OK(r1->add_range_unsafe(d, r));
        }
        for (uint64_t j = splitting_range + 1; j < range_num; ++j) {
          const auto& r = range_subset_[d][j];
          RETURN_NOT_OK(r2->add_range_unsafe(d, r));
        }
      } else {  // Need to split a single range
        const auto& r = range_subset_[d][0];
        auto dim{array_schema.dimension_ptr(d)};
        dim->split_range(r, splitting_value, &sr1, &sr2);
        RETURN_NOT_OK(r1->add_range_unsafe(d, sr1));
        RETURN_NOT_OK(r2->add_range_unsafe(d, sr2));
      }
    }
  }

  return Status::Ok();
}

const std::vector<std::vector<uint8_t>>& Subarray::tile_coords() const {
  return tile_coords_;
}

template <class T>
Status Subarray::compute_tile_coords() {
  auto timer_se = stats_->start_timer("read_compute_tile_coords");

  if (array_->array_schema_latest().tile_order() == Layout::ROW_MAJOR)
    return compute_tile_coords_row<T>();
  return compute_tile_coords_col<T>();
}

template <class T>
const T* Subarray::tile_coords_ptr(
    const std::vector<T>& tile_coords,
    std::vector<uint8_t>* aux_tile_coords) const {
  auto dim_num = array_->array_schema_latest().dim_num();
  auto coord_size{array_->array_schema_latest().dimension_ptr(0)->coord_size()};
  std::memcpy(&((*aux_tile_coords)[0]), &tile_coords[0], dim_num * coord_size);
  auto it = tile_coords_map_.find(*aux_tile_coords);
  if (it == tile_coords_map_.end())
    return nullptr;
  return (const T*)&(tile_coords_[it->second][0]);
}

const SubarrayTileOverlap* Subarray::subarray_tile_overlap() const {
  return &tile_overlap_;
}

Status Subarray::compute_relevant_fragment_est_result_sizes(
    const std::vector<std::string>& names,
    uint64_t range_start,
    uint64_t range_end,
    std::vector<std::vector<ResultSize>>* result_sizes,
    std::vector<std::vector<MemorySize>>* mem_sizes,
    ThreadPool* const compute_tp) {
  // For easy reference
  const auto& array_schema = array_->array_schema_latest();
  auto fragment_metadata = array_->fragment_metadata();
  auto dim_num = array_->array_schema_latest().dim_num();
  auto layout =
      (layout_ == Layout::UNORDERED) ?
          ((cell_order_ == Layout::HILBERT) ? Layout::ROW_MAJOR : cell_order_) :
          layout_;

  RETURN_NOT_OK(load_relevant_fragment_tile_var_sizes(names, compute_tp));

  // Prepare result sizes vectors
  auto range_num = range_end - range_start + 1;
  result_sizes->resize(range_num);
  std::vector<std::set<std::pair<unsigned, uint64_t>>> frag_tiles(range_num);
  for (size_t r = 0; r < range_num; ++r)
    (*result_sizes)[r].reserve(names.size());

  // Create vector of var and validity flags
  std::vector<bool> var_sizes;
  std::vector<bool> nullable;
  var_sizes.reserve(names.size());
  nullable.reserve(names.size());
  for (const auto& name : names) {
    var_sizes.push_back(array_schema.var_size(name));
    nullable.push_back(array_schema.is_nullable(name));
  }

  auto all_dims_same_type = array_schema.domain().all_dims_same_type();
  auto all_dims_fixed = array_schema.domain().all_dims_fixed();
  auto num_threads = compute_tp->concurrency_level();
  auto ranges_per_thread = (uint64_t)std::ceil((double)range_num / num_threads);
  auto status = parallel_for(compute_tp, 0, num_threads, [&](uint64_t t) {
    auto r_start = range_start + t * ranges_per_thread;
    auto r_end =
        std::min(range_start + (t + 1) * ranges_per_thread - 1, range_end);
    auto r_coords = get_range_coords(r_start);
    for (uint64_t r = r_start; r <= r_end; ++r) {
      RETURN_NOT_OK(compute_relevant_fragment_est_result_sizes(
          array_schema,
          all_dims_same_type,
          all_dims_fixed,
          fragment_metadata,
          names,
          var_sizes,
          nullable,
          r,
          r_coords,
          &(*result_sizes)[r - range_start],
          &frag_tiles[r - range_start]));

      // Get next range coordinates
      if (layout == Layout::ROW_MAJOR) {
        auto d = dim_num - 1;
        ++(r_coords)[d];
        while ((r_coords)[d] >= range_subset_[d].num_ranges() && d != 0) {
          (r_coords)[d] = 0;
          --d;
          ++(r_coords)[d];
        }
      } else if (layout == Layout::COL_MAJOR) {
        auto d = (unsigned)0;
        ++(r_coords)[d];
        while ((r_coords)[d] >= range_subset_[d].num_ranges() &&
               d != dim_num - 1) {
          (r_coords)[d] = 0;
          ++d;
          ++(r_coords)[d];
        }
      } else {
        // Global order - noop
      }
    }

    return Status::Ok();
  });
  RETURN_NOT_OK(status);

  // Compute the mem sizes vector
  mem_sizes->resize(range_num);
  for (auto& ms : *mem_sizes)
    ms.resize(names.size(), {0, 0, 0});
  std::unordered_set<std::pair<unsigned, uint64_t>, utils::hash::pair_hash>
      all_frag_tiles;
  for (uint64_t r = 0; r < range_num; ++r) {
    auto& mem_vec = (*mem_sizes)[r];
    for (const auto& ft : frag_tiles[r]) {
      auto it = all_frag_tiles.insert(ft);
      if (it.second) {  // If the fragment/tile pair is new
        auto meta = fragment_metadata[ft.first];
        for (size_t i = 0; i < names.size(); ++i) {
          // If this attribute does not exist, skip it as this is likely a new
          // attribute added as a result of schema evolution
          if (!meta->array_schema()->is_field(names[i])) {
            continue;
          }

          auto tile_size = meta->tile_size(names[i], ft.second);
          auto cell_size = array_schema.cell_size(names[i]);
          if (!var_sizes[i]) {
            mem_vec[i].size_fixed_ += tile_size;
            if (nullable[i])
              mem_vec[i].size_validity_ +=
                  tile_size / cell_size * constants::cell_validity_size;
          } else {
            auto tile_var_size = meta->tile_var_size(names[i], ft.second);
            mem_vec[i].size_fixed_ += tile_size;
            mem_vec[i].size_var_ += tile_var_size;
            if (nullable[i])
              mem_vec[i].size_validity_ +=
                  tile_var_size / cell_size * constants::cell_validity_size;
          }
        }
      }
    }
  }

  return Status::Ok();
}

std::unordered_map<std::string, Subarray::ResultSize>
Subarray::get_est_result_size_map(
    const Config* const config, ThreadPool* const compute_tp) {
  // If the result sizes have not been computed, compute them first
  if (!est_result_size_computed_)
    throw_if_not_ok(compute_est_result_size(config, compute_tp));

  return est_result_size_;
}

std::unordered_map<std::string, Subarray::MemorySize>
Subarray::get_max_mem_size_map(
    const Config* const config, ThreadPool* const compute_tp) {
  // If the result sizes have not been computed, compute them first
  if (!est_result_size_computed_)
    throw_if_not_ok(compute_est_result_size(config, compute_tp));

  return max_mem_size_;
}

Status Subarray::set_est_result_size(
    std::unordered_map<std::string, ResultSize>& est_result_size,
    std::unordered_map<std::string, MemorySize>& max_mem_size) {
  est_result_size_ = est_result_size;
  max_mem_size_ = max_mem_size;
  est_result_size_computed_ = true;

  return Status::Ok();
}

Status Subarray::sort_ranges(ThreadPool* const compute_tp) {
  std::scoped_lock<std::mutex> lock(ranges_sort_mtx_);
  if (ranges_sorted_)
    return Status::Ok();

  auto timer = stats_->start_timer("sort_ranges");
  auto st = parallel_for(
      compute_tp,
      0,
      array_->array_schema_latest().dim_num(),
      [&](uint64_t dim_idx) {
        return range_subset_[dim_idx].sort_ranges(compute_tp);
      });

  RETURN_NOT_OK(st);
  ranges_sorted_ = true;

  return Status::Ok();
}

tuple<Status, optional<bool>> Subarray::non_overlapping_ranges(
    ThreadPool* const compute_tp) {
  RETURN_NOT_OK_TUPLE(sort_ranges(compute_tp), nullopt);

  std::atomic<bool> non_overlapping_ranges = true;
  auto st = parallel_for(
      compute_tp,
      0,
      array_->array_schema_latest().dim_num(),
      [&](uint64_t dim_idx) {
        auto&& [status, nor]{non_overlapping_ranges_for_dim(dim_idx)};

        if (!*nor) {
          non_overlapping_ranges = false;
        }

        return status;
      });
  RETURN_NOT_OK_TUPLE(st, nullopt);

  return {Status::Ok(), non_overlapping_ranges};
}

/* ****************************** */
/*          PRIVATE METHODS       */
/* ****************************** */

void Subarray::add_default_ranges() {
  auto& domain{array_->array_schema_latest().domain()};
  auto dim_num = array_->array_schema_latest().dim_num();

  range_subset_.clear();
  for (unsigned dim_index = 0; dim_index < dim_num; ++dim_index) {
    auto dim{domain.dimension_ptr(dim_index)};
    range_subset_.push_back(RangeSetAndSuperset(
        dim->type(), dim->domain(), true, coalesce_ranges_));
  }
  is_default_.resize(dim_num, true);
  label_range_subset_.clear();
  label_range_subset_.resize(dim_num, nullopt);
}

void Subarray::compute_range_offsets() {
  range_offsets_.clear();

  auto dim_num = this->dim_num();
  auto layout =
      (layout_ == Layout::UNORDERED) ?
          ((cell_order_ == Layout::HILBERT) ? Layout::ROW_MAJOR : cell_order_) :
          layout_;

  if (layout == Layout::COL_MAJOR) {
    range_offsets_.push_back(1);
    if (dim_num > 1) {
      for (unsigned int i = 1; i < dim_num; ++i)
        range_offsets_.push_back(
            range_offsets_.back() * range_subset_[i - 1].num_ranges());
    }
  } else if (layout == Layout::ROW_MAJOR) {
    range_offsets_.push_back(1);
    if (dim_num > 1) {
      for (unsigned int i = dim_num - 2;; --i) {
        range_offsets_.push_back(
            range_offsets_.back() * range_subset_[i + 1].num_ranges());
        if (i == 0)
          break;
      }
    }
    std::reverse(range_offsets_.begin(), range_offsets_.end());
  } else {
    // Global order or Hilbert - single range
    assert(layout == Layout::GLOBAL_ORDER || layout == Layout::HILBERT);
    assert(range_num() == 1);
    range_offsets_.push_back(1);
    if (dim_num > 1) {
      for (unsigned int i = 1; i < dim_num; ++i)
        range_offsets_.push_back(1);
    }
  }
}

Status Subarray::compute_est_result_size(
    const Config* const config, ThreadPool* const compute_tp) {
  auto timer_se = stats_->start_timer("read_compute_est_result_size");
  if (est_result_size_computed_)
    return Status::Ok();

  // TODO: This routine is used in the path for the C APIs that estimate
  // result sizes. We need to refactor this routine to handle the scenario
  // where `tile_overlap_` may be truncated to fit the memory budget.
  RETURN_NOT_OK(
      precompute_tile_overlap(0, range_num() - 1, config, compute_tp, true));

  // Prepare estimated result size vector for all
  // attributes/dimension and zipped coords
  const auto& array_schema = array_->array_schema_latest();
  auto attribute_num = array_schema.attribute_num();
  auto dim_num = array_schema.dim_num();
  auto attributes = array_schema.attributes();
  auto num = attribute_num + dim_num + 1;
  auto range_num = this->range_num();

  // Compute estimated result in parallel over fragments and ranges
  auto meta = array_->fragment_metadata();

  // Get attribute and dimension names
  std::vector<std::string> names(num);
  for (unsigned i = 0; i < num; ++i) {
    if (i < attribute_num)
      names[i] = attributes[i]->name();
    else if (i < attribute_num + dim_num)
      names[i] = array_schema.domain().dimension_ptr(i - attribute_num)->name();
    else
      names[i] = constants::coords;
  }

  // Compute the estimated result and max memory sizes
  std::vector<std::vector<ResultSize>> result_sizes;
  std::vector<std::vector<MemorySize>> mem_sizes;
  RETURN_NOT_OK(compute_relevant_fragment_est_result_sizes(
      names, 0, range_num - 1, &result_sizes, &mem_sizes, compute_tp));

  // Accummulate the individual estimated result sizes
  std::vector<ResultSize> est_vec(num, ResultSize{0.0, 0.0, 0.0});
  std::vector<MemorySize> mem_vec(num, MemorySize{0, 0, 0});
  for (uint64_t r = 0; r < range_num; ++r) {
    for (size_t i = 0; i < result_sizes[r].size(); ++i) {
      est_vec[i].size_fixed_ += result_sizes[r][i].size_fixed_;
      est_vec[i].size_var_ += result_sizes[r][i].size_var_;
      est_vec[i].size_validity_ += result_sizes[r][i].size_validity_;
      mem_vec[i].size_fixed_ += mem_sizes[r][i].size_fixed_;
      mem_vec[i].size_var_ += mem_sizes[r][i].size_var_;
      mem_vec[i].size_validity_ += mem_sizes[r][i].size_validity_;
    }
  }

  // Calibrate for dense arrays
  uint64_t min_size_fixed, min_size_var, min_size_validity;
  if (array_schema.dense()) {
    auto cell_num = this->cell_num();
    for (unsigned i = 0; i < num; ++i) {
      if (!array_schema.var_size(names[i])) {
        min_size_fixed = cell_num * array_schema.cell_size(names[i]);
        min_size_var = 0;
      } else {
        min_size_fixed = cell_num * constants::cell_var_offset_size;
        min_size_var =
            cell_num * array_schema.attribute(names[i])->fill_value().size();
      }

      if (array_schema.is_nullable(names[i])) {
        min_size_validity = cell_num * constants::cell_validity_size;
      } else {
        min_size_validity = 0;
      }

      if (est_vec[i].size_fixed_ < min_size_fixed)
        est_vec[i].size_fixed_ = min_size_fixed;
      if (est_vec[i].size_var_ < min_size_var)
        est_vec[i].size_var_ = min_size_var;
      if (est_vec[i].size_validity_ < min_size_validity)
        est_vec[i].size_validity_ = min_size_validity;
    }
  }

  // Amplify result estimation
  if (constants::est_result_size_amplification != 1.0) {
    for (auto& r : est_vec) {
      r.size_fixed_ *= constants::est_result_size_amplification;
      r.size_var_ *= constants::est_result_size_amplification;
      r.size_validity_ *= constants::est_result_size_amplification;
    }
  }

  // Set the estimated result size map
  est_result_size_.clear();
  max_mem_size_.clear();
  for (unsigned i = 0; i < num; ++i) {
    est_result_size_[names[i]] = est_vec[i];
    max_mem_size_[names[i]] = mem_vec[i];
  }
  est_result_size_computed_ = true;

  return Status::Ok();
}

bool Subarray::est_result_size_computed() {
  return est_result_size_computed_;
}

Status Subarray::compute_relevant_fragment_est_result_sizes(
    const ArraySchema& array_schema,
    bool all_dims_same_type,
    bool all_dims_fixed,
    const std::vector<shared_ptr<FragmentMetadata>>& fragment_meta,
    const std::vector<std::string>& names,
    const std::vector<bool>& var_sizes,
    const std::vector<bool>& nullable,
    uint64_t range_idx,
    const std::vector<uint64_t>& range_coords,
    std::vector<ResultSize>* result_sizes,
    std::set<std::pair<unsigned, uint64_t>>* frag_tiles) {
  result_sizes->resize(names.size(), {0.0, 0.0, 0.0});

  const uint64_t translated_range_idx =
      range_idx - tile_overlap_.range_idx_start();

  // Compute estimated result
  auto fragment_num = (unsigned)relevant_fragments_.size();
  for (unsigned i = 0; i < fragment_num; ++i) {
    auto f = relevant_fragments_[i];
    const TileOverlap* const overlap =
        tile_overlap_.at(f, translated_range_idx);
    auto meta = fragment_meta[f];

    // Parse tile ranges
    for (const auto& tr : overlap->tile_ranges_) {
      for (uint64_t tid = tr.first; tid <= tr.second; ++tid) {
        for (size_t n = 0; n < names.size(); ++n) {
          // Zipped coords applicable only in homogeneous domains
          if (names[n] == constants::coords && !all_dims_same_type)
            continue;

          // If this attribute does not exist, skip it as this is likely a new
          // attribute added as a result of schema evolution
          if (!meta->array_schema()->is_field(names[n])) {
            continue;
          }

          frag_tiles->insert(std::pair<unsigned, uint64_t>(f, tid));
          auto tile_size = meta->tile_size(names[n], tid);
          auto attr_datatype_size = datatype_size(array_schema.type(names[n]));
          if (!var_sizes[n]) {
            (*result_sizes)[n].size_fixed_ += tile_size;
            if (nullable[n])
              (*result_sizes)[n].size_validity_ +=
                  tile_size / attr_datatype_size *
                  constants::cell_validity_size;
          } else {
            (*result_sizes)[n].size_fixed_ += tile_size;
            auto tile_var_size = meta->tile_var_size(names[n], tid);
            (*result_sizes)[n].size_var_ += tile_var_size;
            if (nullable[n])
              (*result_sizes)[n].size_validity_ +=
                  tile_var_size / attr_datatype_size *
                  constants::cell_validity_size;
          }
        }
      }
    }

    // Parse individual tiles
    for (const auto& t : overlap->tiles_) {
      auto tid = t.first;
      auto ratio = t.second;
      for (size_t n = 0; n < names.size(); ++n) {
        // Zipped coords applicable only in homogeneous domains
        if (names[n] == constants::coords && !all_dims_same_type)
          continue;

        // If this attribute does not exist, skip it as this is likely a new
        // attribute added as a result of schema evolution
        if (!meta->array_schema()->is_field(names[n])) {
          continue;
        }

        frag_tiles->insert(std::pair<unsigned, uint64_t>(f, tid));
        auto tile_size = meta->tile_size(names[n], tid);
        auto attr_datatype_size = datatype_size(array_schema.type(names[n]));
        if (!var_sizes[n]) {
          (*result_sizes)[n].size_fixed_ += tile_size * ratio;
          if (nullable[n])
            (*result_sizes)[n].size_validity_ +=
                (tile_size / attr_datatype_size *
                 constants::cell_validity_size) *
                ratio;

        } else {
          (*result_sizes)[n].size_fixed_ += tile_size * ratio;
          auto tile_var_size = meta->tile_var_size(names[n], tid);
          (*result_sizes)[n].size_var_ += tile_var_size * ratio;
          if (nullable[n])
            (*result_sizes)[n].size_validity_ +=
                (tile_var_size / attr_datatype_size *
                 constants::cell_validity_size) *
                ratio;
        }
      }
    }
  }

  // Calibrate result - applicable only to arrays without coordinate duplicates
  // and fixed dimensions
  if (!array_schema.allows_dups() && all_dims_fixed) {
    // Calculate cell num
    uint64_t cell_num = 1;
    auto dim_num = array_schema.dim_num();
    for (unsigned d = 0; d < dim_num; ++d) {
      auto dim{array_schema.dimension_ptr(d)};
      cell_num = utils::math::safe_mul(
          cell_num, dim->domain_range(range_subset_[d][range_coords[d]]));
    }

    uint64_t max_size_fixed = UINT64_MAX;
    uint64_t max_size_var = UINT64_MAX;
    uint64_t max_size_validity = UINT64_MAX;
    for (size_t n = 0; n < names.size(); ++n) {
      // Zipped coords applicable only in homogeneous domains
      if (names[n] == constants::coords && !all_dims_same_type)
        continue;

      if (var_sizes[n]) {
        max_size_fixed =
            utils::math::safe_mul(cell_num, constants::cell_var_offset_size);
      } else {
        max_size_fixed =
            utils::math::safe_mul(cell_num, array_schema.cell_size(names[n]));
      }
      if (nullable[n])
        max_size_validity =
            utils::math::safe_mul(cell_num, constants::cell_validity_size);

      (*result_sizes)[n].size_fixed_ =
          std::min<double>((*result_sizes)[n].size_fixed_, max_size_fixed);
      (*result_sizes)[n].size_var_ =
          std::min<double>((*result_sizes)[n].size_var_, max_size_var);
      (*result_sizes)[n].size_validity_ = std::min<double>(
          (*result_sizes)[n].size_validity_, max_size_validity);
    }
  }

  return Status::Ok();
}

template <class T>
Status Subarray::compute_tile_coords_col() {
  std::vector<std::set<T>> coords_set;
  const auto& array_schema = array_->array_schema_latest();
  auto domain = array_schema.domain().domain();
  auto dim_num = this->dim_num();
  uint64_t tile_start, tile_end;

  // Compute unique tile coords per dimension
  coords_set.resize(dim_num);
  for (unsigned d = 0; d < dim_num; ++d) {
    auto tile_extent = *(const T*)array_schema.domain().tile_extent(d).data();
    for (uint64_t j = 0; j < range_subset_[d].num_ranges(); ++j) {
      auto dim_dom = (const T*)domain[d].data();
      auto r = (const T*)range_subset_[d][j].data();
      tile_start = Dimension::tile_idx(r[0], dim_dom[0], tile_extent);
      tile_end = Dimension::tile_idx(r[1], dim_dom[0], tile_extent);
      for (uint64_t t = tile_start; t <= tile_end; ++t)
        coords_set[d].insert(t);
    }
  }

  // Compute `tile_coords_`
  std::vector<typename std::set<T>::iterator> iters;
  size_t tile_coords_num = 1;
  for (unsigned d = 0; d < dim_num; ++d) {
    iters.push_back(coords_set[d].begin());
    tile_coords_num *= coords_set[d].size();
  }

  tile_coords_.resize(tile_coords_num);
  std::vector<uint8_t> coords;
  auto coords_size{dim_num * array_schema.dimension_ptr(0)->coord_size()};
  coords.resize(coords_size);
  size_t coord_size = sizeof(T);
  size_t tile_coords_pos = 0;
  while (iters[dim_num - 1] != coords_set[dim_num - 1].end()) {
    for (unsigned d = 0; d < dim_num; ++d)
      std::memcpy(&(coords[d * coord_size]), &(*iters[d]), coord_size);
    tile_coords_[tile_coords_pos++] = coords;

    // Advance the iterators
    unsigned d = 0;
    while (d < dim_num) {
      iters[d]++;
      if (iters[d] != coords_set[d].end())
        break;
      if (d < dim_num - 1)
        iters[d] = coords_set[d].begin();
      d++;
    }
  }

  // Compute `tile_coords_map_`
  for (size_t i = 0; i < tile_coords_.size(); ++i, ++tile_coords_pos)
    tile_coords_map_[tile_coords_[i]] = i;

  return Status::Ok();
}

template <class T>
Status Subarray::compute_tile_coords_row() {
  std::vector<std::set<T>> coords_set;
  const auto& array_schema = array_->array_schema_latest();
  auto domain = array_schema.domain().domain();
  auto dim_num = this->dim_num();
  uint64_t tile_start, tile_end;

  // Compute unique tile coords per dimension
  coords_set.resize(dim_num);
  for (unsigned d = 0; d < dim_num; ++d) {
    auto tile_extent = *(const T*)array_schema.domain().tile_extent(d).data();
    auto dim_dom = (const T*)domain[d].data();
    for (uint64_t j = 0; j < range_subset_[d].num_ranges(); ++j) {
      auto r = (const T*)range_subset_[d][j].data();
      tile_start = Dimension::tile_idx(r[0], dim_dom[0], tile_extent);
      tile_end = Dimension::tile_idx(r[1], dim_dom[0], tile_extent);
      for (uint64_t t = tile_start; t <= tile_end; ++t)
        coords_set[d].insert(t);
    }
  }

  // Compute `tile_coords_`
  std::vector<typename std::set<T>::iterator> iters;
  size_t tile_coords_num = 1;
  for (unsigned d = 0; d < dim_num; ++d) {
    iters.push_back(coords_set[d].begin());
    tile_coords_num *= coords_set[d].size();
  }

  tile_coords_.resize(tile_coords_num);
  std::vector<uint8_t> coords;
  auto coords_size{dim_num * array_schema.dimension_ptr(0)->coord_size()};
  coords.resize(coords_size);
  size_t coord_size = sizeof(T);
  size_t tile_coords_pos = 0;
  while (iters[0] != coords_set[0].end()) {
    for (unsigned d = 0; d < dim_num; ++d)
      std::memcpy(&(coords[d * coord_size]), &(*iters[d]), coord_size);
    tile_coords_[tile_coords_pos++] = coords;

    // Advance the iterators
    auto d = (int)dim_num - 1;
    while (d >= 0) {
      iters[d]++;
      if (iters[d] != coords_set[d].end())
        break;
      if (d > 0)
        iters[d] = coords_set[d].begin();
      d--;
    }
  }

  // Compute `tile_coords_map_`
  for (size_t i = 0; i < tile_coords_.size(); ++i, ++tile_coords_pos)
    tile_coords_map_[tile_coords_[i]] = i;

  return Status::Ok();
}

Status Subarray::precompute_tile_overlap(
    const uint64_t start_range_idx,
    const uint64_t end_range_idx,
    const Config* config,
    ThreadPool* const compute_tp,
    const bool override_memory_constraint) {
  auto timer_se = stats_->start_timer("read_compute_tile_overlap");

  // If the `tile_overlap_` has already been precomputed and contains
  // the given range, re-use it with new range.
  const bool tile_overlap_computed =
      tile_overlap_.contains_range(start_range_idx, end_range_idx);
  if (tile_overlap_computed) {
    stats_->add_counter("precompute_tile_overlap.tile_overlap_cache_hit", 1);
    tile_overlap_.update_range(start_range_idx, end_range_idx);
    return Status::Ok();
  }

  stats_->add_counter(
      "precompute_tile_overlap.ranges_requested",
      end_range_idx - start_range_idx + 1);

  compute_range_offsets();

  auto meta = array_->fragment_metadata();
  auto fragment_num = meta.size();

  // Lookup the target maximum tile overlap size.
  bool found = false;
  uint64_t max_tile_overlap_size = 0;
  RETURN_NOT_OK(config->get<uint64_t>(
      "sm.max_tile_overlap_size", &max_tile_overlap_size, &found));
  assert(found);

  uint64_t tile_overlap_start = start_range_idx;
  uint64_t tile_overlap_end = end_range_idx;

  // Currently, we allow the caller to override the memory constraint
  // imposed by `constants::max_tile_overlap_size`. This is temporary
  // until we refactor for all callers to become aware that `tile_overlap_`
  // may be truncated.
  uint64_t tmp_tile_overlap_end = tile_overlap_start;
  if (override_memory_constraint || fragment_num == 0) {
    tmp_tile_overlap_end = tile_overlap_end;
  }

  // Incrementally compute the tile overlap until either:
  //   1). Tile overlap has been computed for all of the requested ranges.
  //   2). The size of the current tile overlap has exceed our budget.
  //
  // Each loop is expensive, so we will double the range to compute for
  // each successive loop. The intent is to minimize the number of loops
  // at the risk of exceeding our target maximum memory usage for the
  // tile overlap data.
  RelevantFragmentGenerator relevant_fragment_generator(*array_, *this, stats_);
  ComputeRelevantTileOverlapCtx tile_overlap_ctx;
  SubarrayTileOverlap tile_overlap(
      fragment_num, tile_overlap_start, tmp_tile_overlap_end);
  do {
    if (relevant_fragment_generator.update_range_coords(&tile_overlap)) {
      relevant_fragments_ =
          relevant_fragment_generator.compute_relevant_fragments(compute_tp);
    }
    RETURN_NOT_OK(load_relevant_fragment_rtrees(compute_tp));
    RETURN_NOT_OK(compute_relevant_fragment_tile_overlap(
        compute_tp, &tile_overlap, &tile_overlap_ctx));

    if (tmp_tile_overlap_end == tile_overlap_end ||
        tile_overlap.byte_size() >= max_tile_overlap_size) {
      tile_overlap_ = std::move(tile_overlap);
      break;
    }

    // Double the range for the next loop.
    tmp_tile_overlap_end = std::min<uint64_t>(
        tile_overlap_end, tmp_tile_overlap_end + tile_overlap.range_num());
    tile_overlap.expand(tmp_tile_overlap_end);
  } while (true);

  stats_->add_counter("precompute_tile_overlap.fragment_num", fragment_num);
  stats_->add_counter(
      "precompute_tile_overlap.relevant_fragment_num",
      relevant_fragments_.size());
  stats_->add_counter(
      "precompute_tile_overlap.tile_overlap_byte_size",
      tile_overlap_.byte_size());
  stats_->add_counter(
      "precompute_tile_overlap.ranges_computed",
      tile_overlap_.range_idx_end() - tile_overlap_.range_idx_start() + 1);

  return Status::Ok();
}

Status Subarray::precompute_all_ranges_tile_overlap(
    ThreadPool* const compute_tp,
    std::vector<FragIdx>& frag_tile_idx,
    std::vector<std::vector<std::pair<uint64_t, uint64_t>>>*
        result_tile_ranges) {
  auto timer_se = stats_->start_timer("read_compute_simple_tile_overlap");

  // For easy reference.
  const auto meta = array_->fragment_metadata();
  const auto fragment_num = meta.size();
  const auto dim_num = array_->array_schema_latest().dim_num();

  // Get the results ready.
  result_tile_ranges->clear();
  result_tile_ranges->resize(fragment_num);

  compute_range_offsets();

  // Compute relevant fragments and load rtrees.
  ComputeRelevantTileOverlapCtx tile_overlap_ctx;
  RelevantFragmentGenerator relevant_fragment_generator(*array_, *this, stats_);
  relevant_fragment_generator.update_range_coords(nullptr);
  relevant_fragments_ =
      relevant_fragment_generator.compute_relevant_fragments(compute_tp);
  RETURN_NOT_OK(load_relevant_fragment_rtrees(compute_tp));

  // Each thread will use one bitmap per dimensions.
  const auto num_threads = compute_tp->concurrency_level();
  BlockingResourcePool<std::vector<std::vector<uint8_t>>>
      all_threads_tile_bitmaps(static_cast<unsigned int>(num_threads));

  // Run all fragments in parallel.
  auto status =
      parallel_for(compute_tp, 0, relevant_fragments_.size(), [&](uint64_t i) {
        const auto f = relevant_fragments_[i];
        auto tile_bitmaps_resource_guard =
            ResourceGuard(all_threads_tile_bitmaps);
        auto tile_bitmaps = tile_bitmaps_resource_guard.get();

        // Make sure all bitmaps have the correct size.
        if (tile_bitmaps.size() == 0) {
          tile_bitmaps.resize(dim_num);
          for (unsigned d = 0; d < dim_num; d++)
            tile_bitmaps[d].resize(meta[f]->tile_num());
        } else {
          uint64_t memset_length =
              std::min((uint64_t)tile_bitmaps[0].size(), meta[f]->tile_num());
          for (unsigned d = 0; d < dim_num; d++) {
            // TODO we might be able to skip the memset if
            // tile_bitmaps.capacity() <= meta[f]->tile_num().
            memset(tile_bitmaps[d].data(), 0, memset_length * sizeof(uint8_t));
            tile_bitmaps[d].resize(meta[f]->tile_num());
          }
        }

        for (unsigned d = 0; d < dim_num; d++) {
          if (is_default_[d]) {
            continue;
          }

          // Run all ranges in parallel.
          const uint64_t range_num = range_subset_[d].num_ranges();

          // Compute tile bitmaps for this fragment.
          const auto ranges_per_thread =
              (uint64_t)std::ceil((double)range_num / num_threads);
          const auto status_ranges =
              parallel_for(compute_tp, 0, num_threads, [&](uint64_t t) {
                const auto r_start = t * ranges_per_thread;
                const auto r_end =
                    std::min((t + 1) * ranges_per_thread - 1, range_num - 1);
                for (uint64_t r = r_start; r <= r_end; ++r) {
                  meta[f]->compute_tile_bitmap(
                      range_subset_[d][r], d, &tile_bitmaps[d]);
                }

                return Status::Ok();
              });
          RETURN_NOT_OK(status_ranges);
        }

        // Go through the bitmaps in reverse, whenever there is a "hole" in tile
        // contiguity, push a new result tile range.
        uint64_t end = tile_bitmaps[0].size() - 1;
        uint64_t length = 0;
        int64_t min = static_cast<int64_t>(frag_tile_idx[f].tile_idx_);
        for (int64_t t = tile_bitmaps[0].size() - 1; t >= min; t--) {
          bool comb = true;
          for (unsigned d = 0; d < dim_num; d++) {
            comb &= is_default_[d] || (bool)tile_bitmaps[d][t];
          }

          if (!comb) {
            if (length != 0) {
              result_tile_ranges->at(f).emplace_back(end + 1 - length, end);
              length = 0;
            }

            end = t - 1;
          } else {
            length++;
          }
        }

        // Push the last result tile range.
        if (length != 0)
          result_tile_ranges->at(f).emplace_back(end + 1 - length, end);

        return Status::Ok();
      });
  RETURN_NOT_OK(status);

  return Status::Ok();
}

Subarray Subarray::clone() const {
  Subarray clone;
  clone.stats_ = stats_;
  clone.logger_ = logger_;
  clone.array_ = array_;
  clone.layout_ = layout_;
  clone.cell_order_ = cell_order_;
  clone.range_subset_ = range_subset_;
  clone.is_default_ = is_default_;
  clone.range_offsets_ = range_offsets_;
  clone.label_range_subset_ = label_range_subset_;
  clone.attr_range_subset_ = attr_range_subset_;
  clone.tile_overlap_ = tile_overlap_;
  clone.est_result_size_computed_ = est_result_size_computed_;
  clone.relevant_fragments_ = relevant_fragments_;
  clone.coalesce_ranges_ = coalesce_ranges_;
  clone.est_result_size_ = est_result_size_;
  clone.max_mem_size_ = max_mem_size_;
  clone.original_range_idx_ = original_range_idx_;

  return clone;
}

TileOverlap Subarray::compute_tile_overlap(
    uint64_t range_idx, unsigned fid) const {
  assert(array_->array_schema_latest().dense());
  auto type{array_->array_schema_latest().dimension_ptr(0)->type()};
  switch (type) {
    case Datatype::INT8:
      return compute_tile_overlap<int8_t>(range_idx, fid);
    case Datatype::UINT8:
      return compute_tile_overlap<uint8_t>(range_idx, fid);
    case Datatype::INT16:
      return compute_tile_overlap<int16_t>(range_idx, fid);
    case Datatype::UINT16:
      return compute_tile_overlap<uint16_t>(range_idx, fid);
    case Datatype::INT32:
      return compute_tile_overlap<int32_t>(range_idx, fid);
    case Datatype::UINT32:
      return compute_tile_overlap<uint32_t>(range_idx, fid);
    case Datatype::INT64:
      return compute_tile_overlap<int64_t>(range_idx, fid);
    case Datatype::UINT64:
      return compute_tile_overlap<uint64_t>(range_idx, fid);
    case Datatype::FLOAT32:
      return compute_tile_overlap<float>(range_idx, fid);
    case Datatype::FLOAT64:
      return compute_tile_overlap<double>(range_idx, fid);
    case Datatype::DATETIME_YEAR:
    case Datatype::DATETIME_MONTH:
    case Datatype::DATETIME_WEEK:
    case Datatype::DATETIME_DAY:
    case Datatype::DATETIME_HR:
    case Datatype::DATETIME_MIN:
    case Datatype::DATETIME_SEC:
    case Datatype::DATETIME_MS:
    case Datatype::DATETIME_US:
    case Datatype::DATETIME_NS:
    case Datatype::DATETIME_PS:
    case Datatype::DATETIME_FS:
    case Datatype::DATETIME_AS:
    case Datatype::TIME_HR:
    case Datatype::TIME_MIN:
    case Datatype::TIME_SEC:
    case Datatype::TIME_MS:
    case Datatype::TIME_US:
    case Datatype::TIME_NS:
    case Datatype::TIME_PS:
    case Datatype::TIME_FS:
    case Datatype::TIME_AS:
      return compute_tile_overlap<int64_t>(range_idx, fid);
    default:
      assert(false);
  }
  return TileOverlap();
}

template <class T>
TileOverlap Subarray::compute_tile_overlap(
    uint64_t range_idx, unsigned fid) const {
  assert(array_->array_schema_latest().dense());
  TileOverlap ret;
  auto ndrange = this->ndrange(range_idx);

  // Prepare a range copy
  auto dim_num = array_->array_schema_latest().dim_num();
  std::vector<T> range_cpy;
  range_cpy.resize(2 * dim_num);
  for (unsigned d = 0; d < dim_num; ++d) {
    auto r = (const T*)ndrange[d].data();
    range_cpy[2 * d] = r[0];
    range_cpy[2 * d + 1] = r[1];
  }

  // Get tile overlap from fragment
  auto meta = array_->fragment_metadata()[fid];
  auto frag_overlap = meta->compute_overlapping_tile_ids_cov<T>(&range_cpy[0]);

  // Prepare ret. Contiguous tile ids with full overlap
  // will be grouped together
  uint64_t start_tid = UINT64_MAX;  // Indicates no new range has started
  uint64_t end_tid = UINT64_MAX;    // Indicates no new range has started
  for (auto o : frag_overlap) {
    // Partial overlap
    if (o.second != 1.0) {
      // Add previous range (if started) and reset
      if (start_tid != UINT64_MAX) {
        if (start_tid != end_tid)
          ret.tile_ranges_.emplace_back(start_tid, end_tid);
        else
          ret.tiles_.emplace_back(start_tid, 1.0);
        start_tid = UINT64_MAX;
        end_tid = UINT64_MAX;
      }
      // Add this tile overlap
      ret.tiles_.push_back(o);
    } else {  // Full overlap
      // New range starting
      if (start_tid == UINT64_MAX) {
        start_tid = o.first;
        end_tid = o.first;
      } else {
        if (o.first == end_tid + 1) {  // Group into previous range
          end_tid++;
        } else {
          // Add previous range
          if (start_tid != end_tid)
            ret.tile_ranges_.emplace_back(start_tid, end_tid);
          else
            ret.tiles_.emplace_back(start_tid, 1.0);
          // New range starting
          start_tid = o.first;
          end_tid = o.first;
        }
      }
    }
  }

  // Potentially add last tile range
  if (start_tid != UINT64_MAX) {
    if (start_tid != end_tid)
      ret.tile_ranges_.emplace_back(start_tid, end_tid);
    else
      ret.tiles_.emplace_back(start_tid, 1.0);
  }

  return ret;
}

void Subarray::swap(Subarray& subarray) {
  std::swap(stats_, subarray.stats_);
  std::swap(logger_, subarray.logger_);
  std::swap(array_, subarray.array_);
  std::swap(layout_, subarray.layout_);
  std::swap(cell_order_, subarray.cell_order_);
  std::swap(range_subset_, subarray.range_subset_);
  std::swap(label_range_subset_, subarray.label_range_subset_);
  std::swap(attr_range_subset_, subarray.attr_range_subset_);
  std::swap(is_default_, subarray.is_default_);
  std::swap(range_offsets_, subarray.range_offsets_);
  std::swap(tile_overlap_, subarray.tile_overlap_);
  std::swap(est_result_size_computed_, subarray.est_result_size_computed_);
  std::swap(relevant_fragments_, subarray.relevant_fragments_);
  std::swap(coalesce_ranges_, subarray.coalesce_ranges_);
  std::swap(est_result_size_, subarray.est_result_size_);
  std::swap(max_mem_size_, subarray.max_mem_size_);
  std::swap(original_range_idx_, subarray.original_range_idx_);
}

void Subarray::get_expanded_coordinates(
    const uint64_t range_idx_start,
    const uint64_t range_idx_end,
    std::vector<uint64_t>* const start_coords,
    std::vector<uint64_t>* const end_coords) const {
  // Fetch the multi-dimensional coordinates from the
  // flattened (total order) range indexes.
  *start_coords = get_range_coords(range_idx_start);
  *end_coords = get_range_coords(range_idx_end);

  // This is only applicable to row-major, column-major, or unordered
  // layouts. We will treat unordered layouts as the cell layout.
  const Layout coords_layout =
      (layout_ == Layout::UNORDERED) ?
          ((cell_order_ == Layout::HILBERT) ? Layout::ROW_MAJOR : cell_order_) :
          layout_;
  if (coords_layout == Layout::GLOBAL_ORDER ||
      coords_layout == Layout::HILBERT) {
    assert(*start_coords == *end_coords);
    return;
  }

  assert(
      coords_layout == Layout::ROW_MAJOR || coords_layout == Layout::COL_MAJOR);

  const uint32_t dim_num = array_->array_schema_latest().dim_num();

  // Locate the first dimension where the start/end coordinates deviate.
  int64_t deviation_d;
  if (coords_layout == Layout::ROW_MAJOR) {
    deviation_d = 0;
    while (deviation_d < dim_num - 1) {
      if ((*start_coords)[deviation_d] != (*end_coords)[deviation_d])
        break;
      ++deviation_d;
    }
  } else {
    assert(coords_layout == Layout::COL_MAJOR);
    deviation_d = dim_num - 1;
    while (deviation_d > 0) {
      if ((*start_coords)[deviation_d] != (*end_coords)[deviation_d])
        break;
      --deviation_d;
    }
  }

  // Calculate the first dimension to start the expansion. This is the
  // the dimension that immediately follows the dimension where the
  // coordinates deviate.
  int64_t expand_d;
  if (coords_layout == Layout::ROW_MAJOR) {
    expand_d = deviation_d + 1;
  } else {
    assert(coords_layout == Layout::COL_MAJOR);
    expand_d = deviation_d - 1;
  }

  // Expand each dimension at-and-after the expansion dimension so that
  // the coordinates align with the first and last ranges.
  if (coords_layout == Layout::ROW_MAJOR) {
    for (int64_t d = expand_d; d < dim_num; ++d) {
      (*start_coords)[d] = 0;
      (*end_coords)[d] = range_subset_[d].num_ranges() - 1;
    }
  } else {
    assert(coords_layout == Layout::COL_MAJOR);
    for (int64_t d = expand_d; d >= 0; --d) {
      (*start_coords)[d] = 0;
      (*end_coords)[d] = range_subset_[d].num_ranges() - 1;
    }
  }
}

Status Subarray::load_relevant_fragment_rtrees(
    ThreadPool* const compute_tp) const {
  auto timer_se = stats_->start_timer("read_load_relevant_rtrees");

  auto meta = array_->fragment_metadata();
  auto encryption_key = array_->encryption_key();

  auto status =
      parallel_for(compute_tp, 0, relevant_fragments_.size(), [&](uint64_t f) {
        return meta[relevant_fragments_[f]]->load_rtree(*encryption_key);
      });
  RETURN_NOT_OK(status);

  return Status::Ok();
}

Status Subarray::compute_relevant_fragment_tile_overlap(
    ThreadPool* const compute_tp,
    SubarrayTileOverlap* const tile_overlap,
    ComputeRelevantTileOverlapCtx* const fn_ctx) {
  auto timer_se = stats_->start_timer("read_compute_relevant_tile_overlap");

  const auto range_num = tile_overlap->range_num();
  fn_ctx->range_idx_offset_ = fn_ctx->range_idx_offset_ + fn_ctx->range_len_;
  fn_ctx->range_len_ = range_num - fn_ctx->range_idx_offset_;

  const auto& meta = array_->fragment_metadata();

  auto status =
      parallel_for(compute_tp, 0, relevant_fragments_.size(), [&](uint64_t i) {
        const auto f = relevant_fragments_[i];
        const auto dense = meta[f]->dense();
        return compute_relevant_fragment_tile_overlap(
            meta[f], f, dense, compute_tp, tile_overlap, fn_ctx);
      });
  RETURN_NOT_OK(status);

  return Status::Ok();
}

Status Subarray::compute_relevant_fragment_tile_overlap(
    shared_ptr<FragmentMetadata> meta,
    unsigned frag_idx,
    bool dense,
    ThreadPool* const compute_tp,
    SubarrayTileOverlap* const tile_overlap,
    ComputeRelevantTileOverlapCtx* const fn_ctx) {
  const auto num_threads = compute_tp->concurrency_level();
  const auto range_num = fn_ctx->range_len_;

  const auto ranges_per_thread =
      (uint64_t)std::ceil((double)range_num / num_threads);
  const auto status = parallel_for(compute_tp, 0, num_threads, [&](uint64_t t) {
    const auto r_start = fn_ctx->range_idx_offset_ + (t * ranges_per_thread);
    const auto r_end = fn_ctx->range_idx_offset_ +
                       std::min((t + 1) * ranges_per_thread - 1, range_num - 1);
    for (uint64_t r = r_start; r <= r_end; ++r) {
      if (dense) {  // Dense fragment
        *tile_overlap->at(frag_idx, r) =
            compute_tile_overlap(r + tile_overlap->range_idx_start(), frag_idx);
      } else {  // Sparse fragment
        const auto& range = this->ndrange(r + tile_overlap->range_idx_start());
        RETURN_NOT_OK(meta->get_tile_overlap(
            range, is_default_, tile_overlap->at(frag_idx, r)));
      }
    }

    return Status::Ok();
  });
  RETURN_NOT_OK(status);

  return Status::Ok();
}

Status Subarray::load_relevant_fragment_tile_var_sizes(
    const std::vector<std::string>& names, ThreadPool* const compute_tp) const {
  const auto& array_schema = array_->array_schema_latest();
  auto encryption_key = array_->encryption_key();
  auto meta = array_->fragment_metadata();

  // Find the names of the var-sized dimensions or attributes
  std::vector<std::string> var_names;
  var_names.reserve(names.size());
  for (unsigned i = 0; i < names.size(); ++i) {
    if (array_schema.var_size(names[i]))
      var_names.emplace_back(names[i]);
  }

  // No var-sized attributes/dimensions in `names`
  if (var_names.empty())
    return Status::Ok();

  // Load all metadata for tile var sizes among fragments.
  for (const auto& var_name : var_names) {
    const auto status = parallel_for(
        compute_tp, 0, relevant_fragments_.size(), [&](const size_t i) {
          auto f = relevant_fragments_[i];
          // Gracefully skip loading tile sizes for attributes added in schema
          // evolution that do not exists in this fragment
          const auto& schema = meta[f]->array_schema();
          if (!schema->is_field(var_name))
            return Status::Ok();

          return meta[f]->load_tile_var_sizes(*encryption_key, var_name);
        });

    RETURN_NOT_OK(status);
  }

  return Status::Ok();
}

const RelevantFragments& Subarray::relevant_fragments() const {
  return relevant_fragments_;
}

RelevantFragments& Subarray::relevant_fragments() {
  return relevant_fragments_;
}

stats::Stats* Subarray::stats() const {
  return stats_;
}

template <typename T>
tuple<Status, optional<bool>> Subarray::non_overlapping_ranges_for_dim(
    const uint64_t dim_idx) {
  const auto& ranges = range_subset_[dim_idx].ranges();
  auto dim{array_->array_schema_latest().dimension_ptr(dim_idx)};

  if (ranges.size() > 1) {
    for (uint64_t r = 0; r < ranges.size() - 1; r++) {
      if (dim->overlap<T>(ranges[r], ranges[r + 1]))
        return {Status::Ok(), false};
    }
  }

  return {Status::Ok(), true};
}

tuple<Status, optional<bool>> Subarray::non_overlapping_ranges_for_dim(
    const uint64_t dim_idx) {
  const Datatype& datatype{
      array_->array_schema_latest().dimension_ptr(dim_idx)->type()};
  switch (datatype) {
    case Datatype::INT8:
      return non_overlapping_ranges_for_dim<int8_t>(dim_idx);
    case Datatype::UINT8:
      return non_overlapping_ranges_for_dim<uint8_t>(dim_idx);
    case Datatype::INT16:
      return non_overlapping_ranges_for_dim<int16_t>(dim_idx);
    case Datatype::UINT16:
      return non_overlapping_ranges_for_dim<uint16_t>(dim_idx);
    case Datatype::INT32:
      return non_overlapping_ranges_for_dim<int32_t>(dim_idx);
    case Datatype::UINT32:
      return non_overlapping_ranges_for_dim<uint32_t>(dim_idx);
    case Datatype::INT64:
      return non_overlapping_ranges_for_dim<int64_t>(dim_idx);
    case Datatype::UINT64:
      return non_overlapping_ranges_for_dim<uint64_t>(dim_idx);
    case Datatype::FLOAT32:
      return non_overlapping_ranges_for_dim<float>(dim_idx);
    case Datatype::FLOAT64:
      return non_overlapping_ranges_for_dim<double>(dim_idx);
    case Datatype::STRING_ASCII:
      return non_overlapping_ranges_for_dim<char>(dim_idx);
    case Datatype::CHAR:
    case Datatype::BLOB:
    case Datatype::BOOL:
    case Datatype::STRING_UTF8:
    case Datatype::STRING_UTF16:
    case Datatype::STRING_UTF32:
    case Datatype::STRING_UCS2:
    case Datatype::STRING_UCS4:
    case Datatype::ANY:
      return {
          LOG_STATUS(Status_SubarrayError(
              "Invalid datatype " + datatype_str(datatype) + " for sorting")),
          false};
    case Datatype::DATETIME_YEAR:
    case Datatype::DATETIME_MONTH:
    case Datatype::DATETIME_WEEK:
    case Datatype::DATETIME_DAY:
    case Datatype::DATETIME_HR:
    case Datatype::DATETIME_MIN:
    case Datatype::DATETIME_SEC:
    case Datatype::DATETIME_MS:
    case Datatype::DATETIME_US:
    case Datatype::DATETIME_NS:
    case Datatype::DATETIME_PS:
    case Datatype::DATETIME_FS:
    case Datatype::DATETIME_AS:
    case Datatype::TIME_HR:
    case Datatype::TIME_MIN:
    case Datatype::TIME_SEC:
    case Datatype::TIME_MS:
    case Datatype::TIME_US:
    case Datatype::TIME_NS:
    case Datatype::TIME_PS:
    case Datatype::TIME_FS:
    case Datatype::TIME_AS:
      return non_overlapping_ranges_for_dim<int64_t>(dim_idx);
  }
  return {Status::Ok(), false};
  ;
}

template <class T>
void Subarray::crop_to_tile_impl(const T* tile_coords, Subarray& ret) const {
  T new_range[2];
  bool overlaps;

  // Get tile subarray based on the input coordinates
  const auto& array_schema = array_->array_schema_latest();
  std::vector<T> tile_subarray(2 * dim_num());
  array_schema.domain().get_tile_subarray(tile_coords, &tile_subarray[0]);

  // Compute cropped subarray
  for (unsigned d = 0; d < dim_num(); ++d) {
    auto r_size{2 * array_schema.dimension_ptr(d)->coord_size()};
    uint64_t i = 0;
    for (size_t r = 0; r < range_subset_[d].num_ranges(); ++r) {
      const auto& range = range_subset_[d][r];
      utils::geometry::overlap(
          (const T*)range.data(),
          &tile_subarray[2 * d],
          1,
          new_range,
          &overlaps);

      if (overlaps) {
        throw_if_not_ok(ret.add_range_unsafe(d, Range(new_range, r_size)));
        ret.original_range_idx_.resize(dim_num());
        ret.original_range_idx_[d].resize(i + 1);
        ret.original_range_idx_[d][i++] = r;
      }
    }
  }
}

// Explicit instantiations
template Status Subarray::compute_tile_coords<int8_t>();
template Status Subarray::compute_tile_coords<uint8_t>();
template Status Subarray::compute_tile_coords<int16_t>();
template Status Subarray::compute_tile_coords<uint16_t>();
template Status Subarray::compute_tile_coords<int32_t>();
template Status Subarray::compute_tile_coords<uint32_t>();
template Status Subarray::compute_tile_coords<int64_t>();
template Status Subarray::compute_tile_coords<uint64_t>();
template Status Subarray::compute_tile_coords<float>();
template Status Subarray::compute_tile_coords<double>();

template const int8_t* Subarray::tile_coords_ptr<int8_t>(
    const std::vector<int8_t>& tile_coords,
    std::vector<uint8_t>* aux_tile_coords) const;
template const uint8_t* Subarray::tile_coords_ptr<uint8_t>(
    const std::vector<uint8_t>& tile_coords,
    std::vector<uint8_t>* aux_tile_coords) const;
template const int16_t* Subarray::tile_coords_ptr<int16_t>(
    const std::vector<int16_t>& tile_coords,
    std::vector<uint8_t>* aux_tile_coords) const;
template const uint16_t* Subarray::tile_coords_ptr<uint16_t>(
    const std::vector<uint16_t>& tile_coords,
    std::vector<uint8_t>* aux_tile_coords) const;
template const int32_t* Subarray::tile_coords_ptr<int32_t>(
    const std::vector<int32_t>& tile_coords,
    std::vector<uint8_t>* aux_tile_coords) const;
template const uint32_t* Subarray::tile_coords_ptr<uint32_t>(
    const std::vector<uint32_t>& tile_coords,
    std::vector<uint8_t>* aux_tile_coords) const;
template const int64_t* Subarray::tile_coords_ptr<int64_t>(
    const std::vector<int64_t>& tile_coords,
    std::vector<uint8_t>* aux_tile_coords) const;
template const uint64_t* Subarray::tile_coords_ptr<uint64_t>(
    const std::vector<uint64_t>& tile_coords,
    std::vector<uint8_t>* aux_tile_coords) const;
template const float* Subarray::tile_coords_ptr<float>(
    const std::vector<float>& tile_coords,
    std::vector<uint8_t>* aux_tile_coords) const;
template const double* Subarray::tile_coords_ptr<double>(
    const std::vector<double>& tile_coords,
    std::vector<uint8_t>* aux_tile_coords) const;

template Subarray Subarray::crop_to_tile<int8_t>(
    const int8_t* tile_coords, Layout layout) const;
template Subarray Subarray::crop_to_tile<uint8_t>(
    const uint8_t* tile_coords, Layout layout) const;
template Subarray Subarray::crop_to_tile<int16_t>(
    const int16_t* tile_coords, Layout layout) const;
template Subarray Subarray::crop_to_tile<uint16_t>(
    const uint16_t* tile_coords, Layout layout) const;
template Subarray Subarray::crop_to_tile<int32_t>(
    const int32_t* tile_coords, Layout layout) const;
template Subarray Subarray::crop_to_tile<uint32_t>(
    const uint32_t* tile_coords, Layout layout) const;
template Subarray Subarray::crop_to_tile<int64_t>(
    const int64_t* tile_coords, Layout layout) const;
template Subarray Subarray::crop_to_tile<uint64_t>(
    const uint64_t* tile_coords, Layout layout) const;
template Subarray Subarray::crop_to_tile<float>(
    const float* tile_coords, Layout layout) const;
template Subarray Subarray::crop_to_tile<double>(
    const double* tile_coords, Layout layout) const;

template void Subarray::crop_to_tile<int8_t>(
    Subarray* ret, const int8_t* tile_coords, Layout layout) const;
template void Subarray::crop_to_tile<uint8_t>(
    Subarray* ret, const uint8_t* tile_coords, Layout layout) const;
template void Subarray::crop_to_tile<int16_t>(
    Subarray* ret, const int16_t* tile_coords, Layout layout) const;
template void Subarray::crop_to_tile<uint16_t>(
    Subarray* ret, const uint16_t* tile_coords, Layout layout) const;
template void Subarray::crop_to_tile<int32_t>(
    Subarray* ret, const int32_t* tile_coords, Layout layout) const;
template void Subarray::crop_to_tile<uint32_t>(
    Subarray* ret, const uint32_t* tile_coords, Layout layout) const;
template void Subarray::crop_to_tile<int64_t>(
    Subarray* ret, const int64_t* tile_coords, Layout layout) const;
template void Subarray::crop_to_tile<uint64_t>(
    Subarray* ret, const uint64_t* tile_coords, Layout layout) const;
template void Subarray::crop_to_tile<float>(
    Subarray* ret, const float* tile_coords, Layout layout) const;
template void Subarray::crop_to_tile<double>(
    Subarray* ret, const double* tile_coords, Layout layout) const;

/* ********************************* */
/*         LABEL RANGE SUBSET        */
/* ********************************* */

Subarray::LabelRangeSubset::LabelRangeSubset(
    const DimensionLabel& ref, bool coalesce_ranges)
    : name{ref.name()}
    , ranges{RangeSetAndSuperset(
          ref.label_type(), Range(), false, coalesce_ranges)} {
}

}  // namespace sm
}  // namespace tiledb<|MERGE_RESOLUTION|>--- conflicted
+++ resolved
@@ -895,16 +895,6 @@
   return range_subset_[dim_idx].is_empty();
 }
 
-<<<<<<< HEAD
-QueryType Subarray::get_query_type() const {
-  if (array_ == nullptr)
-    throw SubarrayStatusException("[get_query_type] Invalid array");
-
-  return array_->get_query_type();
-}
-
-=======
->>>>>>> f4b566d6
 Status Subarray::get_range(
     uint32_t dim_idx, uint64_t range_idx, const Range** range) const {
   auto dim_num = array_->array_schema_latest().dim_num();
