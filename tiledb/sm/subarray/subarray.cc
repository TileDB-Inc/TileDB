/**
 * @file   subarray.cc
 *
 * @section LICENSE
 *
 * The MIT License
 *
 * @copyright Copyright (c) 2017-2023 TileDB, Inc.
 *
 * Permission is hereby granted, free of charge, to any person obtaining a copy
 * of this software and associated documentation files (the "Software"), to deal
 * in the Software without restriction, including without limitation the rights
 * to use, copy, modify, merge, publish, distribute, sublicense, and/or sell
 * copies of the Software, and to permit persons to whom the Software is
 * furnished to do so, subject to the following conditions:
 *
 * The above copyright notice and this permission notice shall be included in
 * all copies or substantial portions of the Software.
 *
 * THE SOFTWARE IS PROVIDED "AS IS", WITHOUT WARRANTY OF ANY KIND, EXPRESS OR
 * IMPLIED, INCLUDING BUT NOT LIMITED TO THE WARRANTIES OF MERCHANTABILITY,
 * FITNESS FOR A PARTICULAR PURPOSE AND NONINFRINGEMENT. IN NO EVENT SHALL THE
 * AUTHORS OR COPYRIGHT HOLDERS BE LIABLE FOR ANY CLAIM, DAMAGES OR OTHER
 * LIABILITY, WHETHER IN AN ACTION OF CONTRACT, TORT OR OTHERWISE, ARISING FROM,
 * OUT OF OR IN CONNECTION WITH THE SOFTWARE OR THE USE OR OTHER DEALINGS IN
 * THE SOFTWARE.
 *
 * @section DESCRIPTION
 *
 * This file implements class Subarray.
 */

#include <algorithm>
#include <cmath>
#include <iomanip>
#include <sstream>
#include <unordered_set>

#include "tiledb/common/heap_memory.h"
#include "tiledb/common/logger.h"
#include "tiledb/sm/array/array.h"
#include "tiledb/sm/array_schema/array_schema.h"
#include "tiledb/sm/array_schema/attribute.h"
#include "tiledb/sm/array_schema/dimension.h"
#include "tiledb/sm/array_schema/dimension_label.h"
#include "tiledb/sm/array_schema/domain.h"
#include "tiledb/sm/enums/layout.h"
#include "tiledb/sm/enums/query_type.h"
#include "tiledb/sm/fragment/fragment_metadata.h"
#include "tiledb/sm/misc/hash.h"
#include "tiledb/sm/misc/parallel_functions.h"
#include "tiledb/sm/misc/resource_pool.h"
#include "tiledb/sm/misc/tdb_math.h"
#include "tiledb/sm/misc/utils.h"
#include "tiledb/sm/query/query.h"
#include "tiledb/sm/query/readers/sparse_index_reader_base.h"
#include "tiledb/sm/rest/rest_client.h"
#include "tiledb/sm/rtree/rtree.h"
#include "tiledb/sm/stats/global_stats.h"
#include "tiledb/sm/subarray/relevant_fragment_generator.h"
#include "tiledb/sm/subarray/subarray.h"
#include "tiledb/type/range/range.h"

using namespace tiledb::common;
using namespace tiledb::sm::stats;
using namespace tiledb::type;

namespace tiledb {
namespace sm {

/** Class for query status exceptions. */
class SubarrayStatusException : public StatusException {
 public:
  explicit SubarrayStatusException(const std::string& msg)
      : StatusException("Subarray", msg) {
  }
};

/* ****************************** */
/*   CONSTRUCTORS & DESTRUCTORS   */
/* ****************************** */

Subarray::Subarray()
    : array_(nullptr)
    , layout_(Layout::UNORDERED)
    , cell_order_(Layout::ROW_MAJOR)
    , est_result_size_computed_(false)
    , relevant_fragments_(0)
    , coalesce_ranges_(true)
    , ranges_sorted_(false) {
}

Subarray::Subarray(
    const Array* array,
    Stats* const parent_stats,
    shared_ptr<Logger> logger,
    const bool coalesce_ranges,
    StorageManager* storage_manager)
    : Subarray(
          array,
          Layout::UNORDERED,
          parent_stats,
          logger,
          coalesce_ranges,
          storage_manager) {
}

Subarray::Subarray(
    const Array* const array,
    const Layout layout,
    Stats* const parent_stats,
    shared_ptr<Logger> logger,
    const bool coalesce_ranges,
    StorageManager* storage_manager)
    : stats_(
          parent_stats ? parent_stats->create_child("Subarray") :
          storage_manager ?
                         storage_manager->stats()->create_child("subSubarray") :
                         nullptr)
    , logger_(logger->clone("Subarray", ++logger_id_))
    , array_(array)
    , layout_(layout)
    , cell_order_(array_->array_schema_latest().cell_order())
    , est_result_size_computed_(false)
    , relevant_fragments_(array->fragment_metadata().size())
    , coalesce_ranges_(coalesce_ranges)
    , ranges_sorted_(false) {
  if (!parent_stats && !storage_manager) {
    throw std::runtime_error(
        "Subarray(): missing parent_stats requires live storage_manager!");
  }
  add_default_ranges();
}

Subarray::Subarray(const Subarray& subarray)
    : Subarray() {
  // Make a deep-copy clone
  auto clone = subarray.clone();
  // Swap with the clone
  swap(clone);
}

Subarray::Subarray(Subarray&& subarray) noexcept
    : Subarray() {
  // Swap with the argument
  swap(subarray);
}

Subarray& Subarray::operator=(const Subarray& subarray) {
  // Make a deep-copy clone
  auto clone = subarray.clone();
  // Swap with the clone
  swap(clone);

  return *this;
}

Subarray& Subarray::operator=(Subarray&& subarray) noexcept {
  // Swap with the argument
  swap(subarray);

  return *this;
}

/* ****************************** */
/*               API              */
/* ****************************** */

void Subarray::add_index_ranges_from_label(
    const uint32_t dim_idx,
    const bool is_point_ranges,
    const void* start,
    const uint64_t count) {
  is_point_ranges ?
      throw_if_not_ok(add_point_ranges(dim_idx, start, count, false)) :
      throw_if_not_ok(add_ranges_list(dim_idx, start, count, false));
}

void Subarray::add_label_range(
    const DimensionLabel& dim_label_ref,
    Range&& range,
    const bool read_range_oob_error) {
  const auto dim_idx = dim_label_ref.dimension_index();
  if (label_range_subset_[dim_idx].has_value()) {
    // A label range has already been set on this dimension. Do the following:
<<<<<<< HEAD
    //  * Check this label is the same label that ranges were already set.
    if (dim_label_ref.name() != label_range_subset_[dim_idx].value().name_) {
      throw StatusException(Status_SubarrayError(
          "Cannot add label range; Dimension is already to set to use "
          "dimension label '" +
          label_range_subset_[dim_idx].value().name_));
=======
    //  * Check this label is the same label that rangers were already set.
    if (dim_label_ref.name() != label_range_subset_[dim_idx].value().name) {
      throw SubarrayStatusException(
          "[add_label_range] Dimension is already to set to use "
          "dimension label '" +
          label_range_subset_[dim_idx].value().name + "'");
>>>>>>> 9d8c1829
    }
  } else {
    // A label range has not yet been set on this dimension. Do the following:
    //  * Verify no ranges explicitly set on the dimension.
    //  * Construct LabelRangeSubset for this dimension label.
    //  * Clear implicitly set range from the dimension ranges.
    //  * Update is_default (tracks if the range on the dimension is the default
    //    value of the entire domain).
    if (range_subset_[dim_label_ref.dimension_index()]
            .is_explicitly_initialized()) {
      throw SubarrayStatusException(
          "[add_label_range] Dimension '" + std::to_string(dim_idx) +
          "' already has ranges set to it.");
    }
    label_range_subset_[dim_idx] =
        LabelRangeSubset(dim_label_ref, coalesce_ranges_);
    range_subset_[dim_label_ref.dimension_index()].clear();
    is_default_[dim_idx] = false;  // Only need to clear default once.
  }

  // Must reset the result size and tile overlap
  est_result_size_computed_ = false;
  tile_overlap_.clear();

  // Restrict the range to the dimension domain and add.
  auto&& [error_status, oob_warning] =
      label_range_subset_[dim_idx].value().ranges_.add_range(
          range, read_range_oob_error);
  if (!error_status.ok()) {
    throw SubarrayStatusException(
        "[add_label_range] Cannot add label range for dimension label '" +
        dim_label_ref.name() + "'; " + error_status.message());
  }
  if (oob_warning.has_value()) {
    LOG_WARN(
        oob_warning.value() + " for dimension label '" + dim_label_ref.name() +
        "'");
  }
}

void Subarray::add_label_range(
    const std::string& label_name,
    const void* start,
    const void* end,
    const void* stride) {
  // Check input range data is valid data.
  if (start == nullptr || end == nullptr) {
    throw SubarrayStatusException("[add_label_range] Invalid range");
  }
  if (stride != nullptr) {
    throw SubarrayStatusException(
        "[add_label_range] Setting range stride is currently unsupported");
  }
  // Get dimension label range and check the label is in fact fixed-sized.
  const auto& dim_label_ref =
      array_->array_schema_latest().dimension_label(label_name);
  if (dim_label_ref.label_cell_val_num() == constants::var_num) {
    throw SubarrayStatusException(
        "[add_label_range] Cannot add a fixed-sized range to a variable sized "
        "dimension label");
  }
  // Add the label range to this subarray.
  return this->add_label_range(
      dim_label_ref,
      Range(start, end, datatype_size(dim_label_ref.label_type())),
      err_on_range_oob_);
}

void Subarray::add_label_range_var(
    const std::string& label_name,
    const void* start,
    uint64_t start_size,
    const void* end,
    uint64_t end_size) {
  // Check the input range data is valid.
  if ((start == nullptr && start_size != 0) ||
      (end == nullptr && end_size != 0)) {
    throw SubarrayStatusException("[add_label_range_var] Invalid range");
  }
  // Get the dimension label range and check the label is in fact
  // variable-sized.
  const auto& dim_label_ref =
      array_->array_schema_latest().dimension_label(label_name);
  if (dim_label_ref.label_cell_val_num() != constants::var_num) {
    throw SubarrayStatusException(
        "[add_label_range_var] Cannot add a variable-sized range to a "
        "fixed-sized dimension label");
  }
  // Add the label range to this subarray.
  return this->add_label_range(
      dim_label_ref,
      Range(start, start_size, end, end_size),
      err_on_range_oob_);
}

Status Subarray::add_range(
    uint32_t dim_idx, Range&& range, const bool read_range_oob_error) {
  auto dim_num = array_->array_schema_latest().dim_num();
  if (dim_idx >= dim_num) {
    return logger_->status(Status_SubarrayError(
        "Cannot add range to dimension; Invalid dimension index"));
  }

  // Must reset the result size and tile overlap
  est_result_size_computed_ = false;
  tile_overlap_.clear();

  // Restrict the range to the dimension domain and add.
  auto dim_name = array_->array_schema_latest().dimension_ptr(dim_idx)->name();
  auto&& [error_status, oob_warning] =
      range_subset_[dim_idx].add_range(range, read_range_oob_error);
  if (!error_status.ok())
    return logger_->status(Status_SubarrayError(
        "Cannot add range to dimension '" + dim_name + "'; " +
        error_status.message()));
  if (oob_warning.has_value())
    LOG_WARN(oob_warning.value() + " on dimension '" + dim_name + "'");

  // Update is default.
  is_default_[dim_idx] = range_subset_[dim_idx].is_implicitly_initialized();
  return Status::Ok();
}

Status Subarray::add_range_unsafe(uint32_t dim_idx, const Range& range) {
  // Must reset the result size and tile overlap
  est_result_size_computed_ = false;
  tile_overlap_.clear();

  // Add the range
  throw_if_not_ok(range_subset_[dim_idx].add_range_unrestricted(range));
  is_default_[dim_idx] = range_subset_[dim_idx].is_implicitly_initialized();
  return Status::Ok();
}

Status Subarray::set_subarray(const void* subarray) {
  if (!array_->array_schema_latest().domain().all_dims_same_type())
    return LOG_STATUS(
        Status_SubarrayError("Cannot set subarray; Function not applicable to "
                             "heterogeneous domains"));

  if (!array_->array_schema_latest().domain().all_dims_fixed())
    return LOG_STATUS(
        Status_SubarrayError("Cannot set subarray; Function not applicable to "
                             "domains with variable-sized dimensions"));

  add_default_ranges();
  if (subarray != nullptr) {
    auto dim_num = array_->array_schema_latest().dim_num();
    auto s_ptr = (const unsigned char*)subarray;
    uint64_t offset = 0;
    for (unsigned d = 0; d < dim_num; ++d) {
      auto r_size =
          2 * array_->array_schema_latest().dimension_ptr(d)->coord_size();
      Range range(&s_ptr[offset], r_size);
      RETURN_NOT_OK(this->add_range(d, std::move(range), err_on_range_oob_));
      offset += r_size;
    }
  }

  return Status::Ok();
}

void Subarray::set_subarray_unsafe(const void* subarray) {
  add_default_ranges();
  if (subarray != nullptr) {
    auto dim_num = array_->array_schema_latest().dim_num();
    auto s_ptr = (const unsigned char*)subarray;
    uint64_t offset = 0;
    for (unsigned d = 0; d < dim_num; ++d) {
      auto r_size =
          2 * array_->array_schema_latest().dimension_ptr(d)->coord_size();
      Range range(&s_ptr[offset], r_size);
      throw_if_not_ok(this->add_range_unsafe(d, std::move(range)));
      offset += r_size;
    }
  }
}

Status Subarray::add_range(
    unsigned dim_idx, const void* start, const void* end, const void* stride) {
  if (dim_idx >= this->array_->array_schema_latest().dim_num())
    return LOG_STATUS(
        Status_SubarrayError("Cannot add range; Invalid dimension index"));

  if (has_label_ranges(dim_idx)) {
    return logger_->status(Status_SubarrayError(
        "Cannot add range to to dimension; A range is already set on a "
        "dimension label for this dimension"));
  }

  if (start == nullptr || end == nullptr)
    return LOG_STATUS(Status_SubarrayError("Cannot add range; Invalid range"));

  if (stride != nullptr)
    return LOG_STATUS(Status_SubarrayError(
        "Cannot add range; Setting range stride is currently unsupported"));

  if (this->array_->array_schema_latest()
          .domain()
          .dimension_ptr(dim_idx)
          ->var_size())
    return LOG_STATUS(
        Status_SubarrayError("Cannot add range; Range must be fixed-sized"));

  // Prepare a temp range
  std::vector<uint8_t> range;
  auto coord_size =
      this->array_->array_schema_latest().dimension_ptr(dim_idx)->coord_size();
  range.resize(2 * coord_size);
  std::memcpy(&range[0], start, coord_size);
  std::memcpy(&range[coord_size], end, coord_size);

  // Add range
  return this->add_range(
      dim_idx, Range(&range[0], 2 * coord_size), err_on_range_oob_);
}

Status Subarray::add_point_ranges(
    unsigned dim_idx, const void* start, uint64_t count, bool check_for_label) {
  if (dim_idx >= this->array_->array_schema_latest().dim_num()) {
    return LOG_STATUS(
        Status_SubarrayError("Cannot add range; Invalid dimension index"));
  }

  if (check_for_label && label_range_subset_[dim_idx].has_value()) {
    return logger_->status(Status_SubarrayError(
        "Cannot add range to to dimension; A range is already set on a "
        "dimension label for this dimension"));
  }

  if (start == nullptr) {
    return LOG_STATUS(
        Status_SubarrayError("Cannot add ranges; Invalid start pointer"));
  }

  if (this->array_->array_schema_latest()
          .domain()
          .dimension_ptr(dim_idx)
          ->var_size()) {
    return LOG_STATUS(
        Status_SubarrayError("Cannot add range; Range must be fixed-sized"));
  }

  // Prepare a temp range
  std::vector<uint8_t> range;
  auto coord_size =
      this->array_->array_schema_latest().dimension_ptr(dim_idx)->coord_size();
  range.resize(2 * coord_size);

  for (size_t i = 0; i < count; i++) {
    uint8_t* ptr = (uint8_t*)start + coord_size * i;
    // point ranges
    std::memcpy(&range[0], ptr, coord_size);
    std::memcpy(&range[coord_size], ptr, coord_size);

    // Add range
    auto st = this->add_range(
        dim_idx, Range(&range[0], 2 * coord_size), err_on_range_oob_);
    if (!st.ok()) {
      return LOG_STATUS(std::move(st));
    }
  }
  return Status::Ok();
}

Status Subarray::add_ranges_list(
    unsigned dim_idx, const void* start, uint64_t count, bool check_for_label) {
  if (dim_idx >= this->array_->array_schema_latest().dim_num()) {
    return LOG_STATUS(
        Status_SubarrayError("Cannot add range; Invalid dimension index"));
  }

  if (check_for_label && label_range_subset_[dim_idx].has_value()) {
    return logger_->status(Status_SubarrayError(
        "Cannot add range to to dimension; A range is already set on a "
        "dimension label for this dimension"));
  }

  if (count % 2) {
    return LOG_STATUS(Status_SubarrayError(
        "add_ranges_list: Invalid count " + std::to_string(count) +
        ", count must be a multiple of 2 "));
  }

  if (start == nullptr) {
    return LOG_STATUS(
        Status_SubarrayError("Cannot add ranges; Invalid start pointer"));
  }

  if (this->array_->array_schema_latest()
          .domain()
          .dimension_ptr(dim_idx)
          ->var_size()) {
    return LOG_STATUS(
        Status_SubarrayError("Cannot add range; Range must be fixed-sized"));
  }

  // Prepare a temp range
  auto coord_size =
      this->array_->array_schema_latest().dimension_ptr(dim_idx)->coord_size();

  for (size_t i = 0; i < count / 2; i++) {
    uint8_t* ptr = (uint8_t*)start + 2 * coord_size * i;

    // Add range
    auto st =
        this->add_range(dim_idx, Range(ptr, 2 * coord_size), err_on_range_oob_);
    if (!st.ok()) {
      return LOG_STATUS(std::move(st));
    }
  }
  return Status::Ok();
}

Status Subarray::add_range_by_name(
    const std::string& dim_name,
    const void* start,
    const void* end,
    const void* stride) {
  unsigned dim_idx;
  RETURN_NOT_OK(array_->array_schema_latest().domain().get_dimension_index(
      dim_name, &dim_idx));

  return add_range(dim_idx, start, end, stride);
}

Status Subarray::add_range_var(
    unsigned dim_idx,
    const void* start,
    uint64_t start_size,
    const void* end,
    uint64_t end_size) {
  if (dim_idx >= array_->array_schema_latest().dim_num()) {
    return LOG_STATUS(
        Status_SubarrayError("Cannot add range; Invalid dimension index"));
  }

  if (has_label_ranges(dim_idx)) {
    return logger_->status(Status_SubarrayError(
        "Cannot add range to to dimension; A range is already set on a "
        "dimension label for this dimension"));
  }

  if ((start == nullptr && start_size != 0) ||
      (end == nullptr && end_size != 0)) {
    return LOG_STATUS(Status_SubarrayError("Cannot add range; Invalid range"));
  }

  if (!array_->array_schema_latest()
           .domain()
           .dimension_ptr(dim_idx)
           ->var_size()) {
    return LOG_STATUS(
        Status_SubarrayError("Cannot add range; Range must be variable-sized"));
  }

  // Get read_range_oob config setting
  bool found = false;
  std::string read_range_oob = config_.get("sm.read_range_oob", &found);
  assert(found);

  if (read_range_oob != "error" && read_range_oob != "warn") {
    return LOG_STATUS(Status_SubarrayError(
        "Invalid value " + read_range_oob +
        " for sm.read_range_obb. Acceptable values are 'error' or 'warn'."));
  }

  // Add range
  return this->add_range(
      dim_idx, Range(start, start_size, end, end_size), err_on_range_oob_);
}

Status Subarray::add_range_var_by_name(
    const std::string& dim_name,
    const void* start,
    uint64_t start_size,
    const void* end,
    uint64_t end_size) {
  unsigned dim_idx;
  RETURN_NOT_OK(array_->array_schema_latest().domain().get_dimension_index(
      dim_name, &dim_idx));

  return add_range_var(dim_idx, start, start_size, end, end_size);
}

const std::vector<Range>& Subarray::get_attribute_ranges(
    const std::string& attr_name) const {
  const auto& ranges = attr_range_subset_.at(attr_name);
  return ranges;
}

const std::string& Subarray::get_label_name(const uint32_t dim_index) const {
  if (!has_label_ranges(dim_index)) {
    throw SubarrayStatusException("[get_label_name] No label ranges set");
  }
  return label_range_subset_[dim_index]->name_;
}

void Subarray::get_label_range(
    const std::string& label_name,
    uint64_t range_idx,
    const void** start,
    const void** end,
    const void** stride) const {
  auto dim_idx = array_->array_schema_latest()
                     .dimension_label(label_name)
                     .dimension_index();
  if (!label_range_subset_[dim_idx].has_value() ||
<<<<<<< HEAD
      label_range_subset_[dim_idx].value().name_ != label_name) {
    throw StatusException(Status_SubarrayError(
        "Cannot get label range; No ranges set on dimension label '" +
        label_name + "'"));
=======
      label_range_subset_[dim_idx].value().name != label_name) {
    throw SubarrayStatusException(
        "[get_label_range] No ranges set on dimension label '" + label_name +
        "'");
>>>>>>> 9d8c1829
  }
  const auto& range = label_range_subset_[dim_idx].value().ranges_[range_idx];
  *start = range.start_fixed();
  *end = range.end_fixed();
  *stride = nullptr;
}

void Subarray::get_label_range_num(
    const std::string& label_name, uint64_t* range_num) const {
  auto dim_idx = array_->array_schema_latest()
                     .dimension_label(label_name)
                     .dimension_index();
  *range_num = (label_range_subset_[dim_idx].has_value() &&
                label_range_subset_[dim_idx].value().name_ == label_name) ?
                   label_range_subset_[dim_idx].value().ranges_.num_ranges() :
                   0;
}

void Subarray::get_label_range_var(
    const std::string& label_name,
    uint64_t range_idx,
    void* start,
    void* end) const {
  auto dim_idx = array_->array_schema_latest()
                     .dimension_label(label_name)
                     .dimension_index();
  if (!label_range_subset_[dim_idx].has_value() ||
<<<<<<< HEAD
      label_range_subset_[dim_idx].value().name_ != label_name) {
    throw StatusException(Status_SubarrayError(
        "Cannot get label range; No ranges set on dimension label '" +
        label_name + "'"));
=======
      label_range_subset_[dim_idx].value().name != label_name) {
    throw SubarrayStatusException(
        "[get_label_range_var] No ranges set on dimension label '" +
        label_name + "'");
>>>>>>> 9d8c1829
  }
  const auto& range = label_range_subset_[dim_idx].value().ranges_[range_idx];
  std::memcpy(start, range.start_str().data(), range.start_size());
  std::memcpy(end, range.end_str().data(), range.end_size());
}

void Subarray::get_label_range_var_size(
    const std::string& label_name,
    uint64_t range_idx,
    uint64_t* start_size,
    uint64_t* end_size) const {
  auto dim_idx = array_->array_schema_latest()
                     .dimension_label(label_name)
                     .dimension_index();
  if (!label_range_subset_[dim_idx].has_value() ||
<<<<<<< HEAD
      label_range_subset_[dim_idx].value().name_ != label_name) {
    throw StatusException(Status_SubarrayError(
        "Cannot get label range size; No ranges set on dimension label '" +
        label_name + "'"));
=======
      label_range_subset_[dim_idx].value().name != label_name) {
    throw SubarrayStatusException(
        "[get_label_range_var_size] No ranges set on dimension label '" +
        label_name + "'");
>>>>>>> 9d8c1829
  }
  const auto& range = label_range_subset_[dim_idx].value().ranges_[range_idx];
  *start_size = range.start_size();
  *end_size = range.end_size();
}

Status Subarray::get_range_var(
    unsigned dim_idx, uint64_t range_idx, void* start, void* end) const {
  uint64_t start_size = 0;
  uint64_t end_size = 0;
  throw_if_not_ok(
      this->get_range_var_size(dim_idx, range_idx, &start_size, &end_size));

  const void* range_start;
  const void* range_end;
  const void* stride;
  RETURN_NOT_OK(
      get_range(dim_idx, range_idx, &range_start, &range_end, &stride));

  std::memcpy(start, range_start, start_size);
  std::memcpy(end, range_end, end_size);

  return Status::Ok();
}

Status Subarray::get_range_num_from_name(
    const std::string& dim_name, uint64_t* range_num) const {
  unsigned dim_idx;
  RETURN_NOT_OK(array_->array_schema_latest().domain().get_dimension_index(
      dim_name, &dim_idx));

  return get_range_num(dim_idx, range_num);
}

Status Subarray::get_range(
    unsigned dim_idx,
    uint64_t range_idx,
    const void** start,
    const void** end,
    const void** stride) const {
  *stride = nullptr;
  return this->get_range(dim_idx, range_idx, start, end);
}

Status Subarray::get_range_from_name(
    const std::string& dim_name,
    uint64_t range_idx,
    const void** start,
    const void** end,
    const void** stride) const {
  unsigned dim_idx;
  RETURN_NOT_OK(array_->array_schema_latest().domain().get_dimension_index(
      dim_name, &dim_idx));

  return get_range(dim_idx, range_idx, start, end, stride);
}

Status Subarray::get_range_var_size_from_name(
    const std::string& dim_name,
    uint64_t range_idx,
    uint64_t* start_size,
    uint64_t* end_size) const {
  unsigned dim_idx;
  RETURN_NOT_OK(array_->array_schema_latest().domain().get_dimension_index(
      dim_name, &dim_idx));

  return get_range_var_size(dim_idx, range_idx, start_size, end_size);
}

Status Subarray::get_range_var_from_name(
    const std::string& dim_name,
    uint64_t range_idx,
    void* start,
    void* end) const {
  unsigned dim_idx;
  RETURN_NOT_OK(array_->array_schema_latest().domain().get_dimension_index(
      dim_name, &dim_idx));

  return get_range_var(dim_idx, range_idx, start, end);
}
const Array* Subarray::array() const {
  return array_;
}

uint64_t Subarray::cell_num() const {
  const auto& array_schema = array_->array_schema_latest();
  unsigned dim_num = array_schema.dim_num();
  uint64_t ret = 1;
  for (unsigned d = 0; d < dim_num; ++d) {
    auto dim{array_schema.dimension_ptr(d)};
    uint64_t num = 0;
    auto& range_subset = range_subset_[d];
    for (uint64_t index = 0; index < range_subset.num_ranges(); ++index)
      num += dim->domain_range(range_subset[index]);
    ret = utils::math::safe_mul(ret, num);
  }

  return ret;
}

uint64_t Subarray::cell_num(uint64_t range_idx) const {
  uint64_t cell_num = 1, range_cell_num;
  auto& domain{array_->array_schema_latest().domain()};
  unsigned dim_num = array_->array_schema_latest().dim_num();
  auto layout =
      (layout_ == Layout::UNORDERED) ?
          ((cell_order_ == Layout::HILBERT) ? Layout::ROW_MAJOR : cell_order_) :
          layout_;
  uint64_t tmp_idx = range_idx;

  // Unary case or GLOBAL_ORDER
  if (range_num() == 1) {
    for (unsigned d = 0; d < dim_num; ++d) {
      range_cell_num =
          domain.dimension_ptr(d)->domain_range(range_subset_[d][0]);
      if (range_cell_num == std::numeric_limits<uint64_t>::max())  // Overflow
        return range_cell_num;

      cell_num = utils::math::safe_mul(range_cell_num, cell_num);
      if (cell_num == std::numeric_limits<uint64_t>::max())  // Overflow
        return cell_num;
    }

    return cell_num;
  }

  // Non-unary case (range_offsets_ must be computed)
  if (layout == Layout::ROW_MAJOR) {
    assert(!range_offsets_.empty());
    for (unsigned d = 0; d < dim_num; ++d) {
      range_cell_num = domain.dimension_ptr(d)->domain_range(
          range_subset_[d][tmp_idx / range_offsets_[d]]);
      tmp_idx %= range_offsets_[d];
      if (range_cell_num == std::numeric_limits<uint64_t>::max())  // Overflow
        return range_cell_num;

      cell_num = utils::math::safe_mul(range_cell_num, cell_num);
      if (cell_num == std::numeric_limits<uint64_t>::max())  // Overflow
        return cell_num;
    }
  } else if (layout == Layout::COL_MAJOR) {
    assert(!range_offsets_.empty());
    for (unsigned d = dim_num - 1;; --d) {
      range_cell_num = domain.dimension_ptr(d)->domain_range(
          range_subset_[d][tmp_idx / range_offsets_[d]]);
      tmp_idx %= range_offsets_[d];
      if (range_cell_num == std::numeric_limits<uint64_t>::max())  // Overflow
        return range_cell_num;

      cell_num = utils::math::safe_mul(range_cell_num, cell_num);
      if (cell_num == std::numeric_limits<uint64_t>::max())  // Overflow
        return cell_num;

      if (d == 0)
        break;
    }
  } else {  // GLOBAL_ORDER handled above
    assert(false);
  }

  return cell_num;
}

uint64_t Subarray::cell_num(const std::vector<uint64_t>& range_coords) const {
  const auto& array_schema = array_->array_schema_latest();
  auto dim_num = array_->array_schema_latest().dim_num();
  assert(dim_num == range_coords.size());

  uint64_t ret = 1;
  for (unsigned d = 0; d < dim_num; ++d) {
    auto dim{array_schema.dimension_ptr(d)};
    ret = utils::math::safe_mul(
        ret, dim->domain_range(range_subset_[d][range_coords[d]]));
    if (ret == std::numeric_limits<uint64_t>::max())  // Overflow
      return ret;
  }

  return ret;
}

void Subarray::clear() {
  range_offsets_.clear();
  range_subset_.clear();
  label_range_subset_.clear();
  is_default_.clear();
  est_result_size_computed_ = false;
  tile_overlap_.clear();
}

void Subarray::clear_tile_overlap() {
  tile_overlap_.clear();
}

uint64_t Subarray::tile_overlap_byte_size() const {
  return tile_overlap_.byte_size();
}

bool Subarray::coincides_with_tiles() const {
  if (range_num() != 1)
    return false;

  auto dim_num = array_->array_schema_latest().dim_num();
  for (unsigned d = 0; d < dim_num; ++d) {
    auto dim{array_->array_schema_latest().dimension_ptr(d)};
    if (!dim->coincides_with_tiles(range_subset_[d][0]))
      return false;
  }

  return true;
}

template <class T>
Subarray Subarray::crop_to_tile(const T* tile_coords, Layout layout) const {
  // TBD: is it ok that Subarray log id will increase as if it's a new subarray?
  Subarray ret(array_, layout, stats_->parent(), logger_, false);
  crop_to_tile_impl(tile_coords, ret);

  return ret;
}

template <class T>
void Subarray::crop_to_tile(
    Subarray* ret, const T* tile_coords, Layout layout) const {
  new (ret) Subarray(array_, layout, stats_->parent(), logger_, false);
  Subarray(array_, layout, stats_->parent(), logger_, false);
  crop_to_tile_impl(tile_coords, *ret);
}

uint32_t Subarray::dim_num() const {
  return array_->array_schema_latest().dim_num();
}

NDRange Subarray::domain() const {
  return array_->array_schema_latest().domain().domain();
}

bool Subarray::empty() const {
  return range_num() == 0;
}

bool Subarray::empty(uint32_t dim_idx) const {
  return range_subset_[dim_idx].is_empty();
}

Status Subarray::get_range(
    uint32_t dim_idx, uint64_t range_idx, const Range** range) const {
  auto dim_num = array_->array_schema_latest().dim_num();
  if (dim_idx >= dim_num)
    return logger_->status(
        Status_SubarrayError("Cannot get range; Invalid dimension index"));

  auto range_num = range_subset_[dim_idx].num_ranges();
  if (range_idx >= range_num)
    return logger_->status(
        Status_SubarrayError("Cannot get range; Invalid range index"));

  *range = &range_subset_[dim_idx][range_idx];

  return Status::Ok();
}

Status Subarray::get_range(
    uint32_t dim_idx,
    uint64_t range_idx,
    const void** start,
    const void** end) const {
  auto dim_num = array_->array_schema_latest().dim_num();
  if (dim_idx >= dim_num)
    return logger_->status(
        Status_SubarrayError("Cannot get range; Invalid dimension index"));

  auto range_num = range_subset_[dim_idx].num_ranges();
  if (range_idx >= range_num)
    return logger_->status(
        Status_SubarrayError("Cannot get range; Invalid range index"));

  auto& range = range_subset_[dim_idx][range_idx];
  auto is_var = range.var_size();
  if (is_var) {
    *start = range_subset_[dim_idx][range_idx].start_str().data();
    *end = range_subset_[dim_idx][range_idx].end_str().data();
  } else {
    *start = range_subset_[dim_idx][range_idx].start_fixed();
    *end = range_subset_[dim_idx][range_idx].end_fixed();
  }

  return Status::Ok();
}

Status Subarray::get_range_var_size(
    uint32_t dim_idx,
    uint64_t range_idx,
    uint64_t* start,
    uint64_t* end) const {
  const auto& schema = array_->array_schema_latest();
  auto dim_num = schema.dim_num();
  if (dim_idx >= dim_num)
    return logger_->status(Status_SubarrayError(
        "Cannot get var range size; Invalid dimension index"));

  auto dim{schema.domain().dimension_ptr(dim_idx)};
  if (!dim->var_size())
    return logger_->status(Status_SubarrayError(
        "Cannot get var range size; Dimension " + dim->name() +
        " is not var sized"));

  auto range_num = range_subset_[dim_idx].num_ranges();
  if (range_idx >= range_num)
    return logger_->status(
        Status_SubarrayError("Cannot get var range size; Invalid range index"));

  *start = range_subset_[dim_idx][range_idx].start_size();
  *end = range_subset_[dim_idx][range_idx].end_size();

  return Status::Ok();
}

Status Subarray::get_range_num(uint32_t dim_idx, uint64_t* range_num) const {
  auto dim_num = array_->array_schema_latest().dim_num();
  if (dim_idx >= dim_num) {
    return LOG_STATUS(Status_SubarrayError(
        "Cannot get number of ranges for a dimension; Invalid dimension "
        "index " +
        std::to_string(dim_idx) + " requested, " + std::to_string(dim_num - 1) +
        " max avail."));
  }

  *range_num = range_subset_[dim_idx].num_ranges();

  return Status::Ok();
}

Subarray Subarray::get_subarray(uint64_t start, uint64_t end) const {
  // TBD: is it ok that Subarray log id will increase as if it's a new subarray?
  Subarray ret(array_, layout_, stats_->parent(), logger_, coalesce_ranges_);

  auto start_coords = get_range_coords(start);
  auto end_coords = get_range_coords(end);

  auto dim_num = this->dim_num();
  for (unsigned d = 0; d < dim_num; ++d) {
    if (!range_subset_[d].is_implicitly_initialized()) {
      for (uint64_t r = start_coords[d]; r <= end_coords[d]; ++r) {
        throw_if_not_ok(ret.add_range_unsafe(d, range_subset_[d][r]));
      }
    }
  }

  ret.tile_overlap_ = tile_overlap_;
  ret.tile_overlap_.update_range(start, end);

  // Compute range offsets
  ret.compute_range_offsets();

  return ret;
}

bool Subarray::has_label_ranges() const {
  return std::any_of(
      label_range_subset_.cbegin(),
      label_range_subset_.cend(),
      [](const auto& range_subset) {
        return range_subset.has_value() && !range_subset->ranges_.is_empty();
      });
}

bool Subarray::has_label_ranges(const uint32_t dim_index) const {
  return label_range_subset_[dim_index].has_value() &&
         !label_range_subset_[dim_index]->ranges_.is_empty();
}

int Subarray::label_ranges_num() const {
  return std::count_if(
      std::begin(label_range_subset_),
      std::end(label_range_subset_),
      [](const auto& range_subset) {
        return range_subset.has_value() && !range_subset->ranges_.is_empty();
      });
}

bool Subarray::is_default(uint32_t dim_index) const {
  return range_subset_[dim_index].is_implicitly_initialized();
}

bool Subarray::is_set() const {
  for (auto& range_subset : range_subset_)
    if (!range_subset.is_implicitly_initialized())
      return true;
  return false;
}

int32_t Subarray::count_set_ranges() const {
  int32_t num_set = 0;
  for (auto& range_subset : range_subset_)
    if (!range_subset.is_implicitly_initialized())
      ++num_set;
  return num_set;
}

bool Subarray::is_set(unsigned dim_idx) const {
  assert(dim_idx < dim_num());
  return !range_subset_[dim_idx].is_implicitly_initialized();
}

bool Subarray::is_unary() const {
  for (const auto& range_subset : range_subset_) {
    if (!range_subset.has_single_element())
      return false;
  }
  return true;
}

bool Subarray::is_unary(uint64_t range_idx) const {
  auto coords = get_range_coords(range_idx);
  auto dim_num = this->dim_num();

  for (unsigned d = 0; d < dim_num; ++d) {
    if (!range_subset_[d][coords[d]].unary())
      return false;
  }

  return true;
}

void Subarray::set_is_default(uint32_t dim_index, bool is_default) {
  if (is_default) {
    auto dim{array_->array_schema_latest().dimension_ptr(dim_index)};
    range_subset_.at(dim_index) = RangeSetAndSuperset(
        dim->type(), dim->domain(), is_default, coalesce_ranges_);
  }
  is_default_[dim_index] = is_default;
}

void Subarray::set_layout(Layout layout) {
  layout_ = layout;
}

void Subarray::set_config(const Config& config) {
  config_.inherit(config);

  QueryType array_query_type{array_->get_query_type()};

  if (array_query_type == QueryType::READ) {
    bool found = false;
    std::string read_range_oob_str = config.get("sm.read_range_oob", &found);
    assert(found);
    if (read_range_oob_str != "error" && read_range_oob_str != "warn")
      throw SubarrayStatusException(
          "[set_config] Invalid value " + read_range_oob_str +
          " for sm.read_range_obb. Acceptable values are 'error' or 'warn'.");
    err_on_range_oob_ = read_range_oob_str == "error";
  }
};

const Config* Subarray::config() const {
  return &config_;
}

Status Subarray::set_coalesce_ranges(bool coalesce_ranges) {
  if (count_set_ranges())
    return LOG_STATUS(
        Status_SubarrayError("non-default ranges have been set, cannot change "
                             "coalesce_ranges setting!"));
  // trying to mimic conditions at ctor()
  coalesce_ranges_ = coalesce_ranges;
  add_default_ranges();
  return Status::Ok();
}

Status Subarray::to_byte_vec(std::vector<uint8_t>* byte_vec) const {
  if (range_num() != 1)
    return logger_->status(Status_SubarrayError(
        "Cannot export to byte vector; The subarray must be unary"));

  byte_vec->clear();

  for (const auto& subset : range_subset_) {
    auto offset = byte_vec->size();
    byte_vec->resize(offset + subset[0].size());
    std::memcpy(&(*byte_vec)[offset], subset[0].data(), subset[0].size());
  }

  return Status::Ok();
}

Layout Subarray::layout() const {
  return layout_;
}

Status Subarray::get_est_result_size_internal(
    const char* name,
    uint64_t* size,
    const Config* const config,
    ThreadPool* const compute_tp) {
  // Check attribute/dimension name
  if (name == nullptr) {
    return logger_->status(
        Status_SubarrayError("Cannot get estimated result size; "
                             "Attribute/Dimension name cannot be null"));
  }

  // Check size pointer
  if (size == nullptr) {
    return logger_->status(Status_SubarrayError(
        "Cannot get estimated result size; Input size cannot be null"));
  }

  // Check if name is attribute or dimension
  const auto& array_schema = array_->array_schema_latest();
  const bool is_dim = array_schema.is_dim(name);
  const bool is_attr = array_schema.is_attr(name);

  // Check if attribute/dimension exists
  if (!ArraySchema::is_special_attribute(name) && !is_dim && !is_attr) {
    return logger_->status(Status_SubarrayError(
        std::string("Cannot get estimated result size; Attribute/Dimension '") +
        name + "' does not exist"));
  }

  // Check if the attribute/dimension is fixed-sized
  if (array_schema.var_size(name)) {
    return logger_->status(
        Status_SubarrayError("Cannot get estimated result size; "
                             "Attribute/Dimension must be fixed-sized"));
  }

  // Check if attribute/dimension is nullable
  if (array_schema.is_nullable(name)) {
    return logger_->status(
        Status_SubarrayError("Cannot get estimated result size; "
                             "Attribute/Dimension must not be nullable"));
  }

  // Compute tile overlap for each fragment
  RETURN_NOT_OK(compute_est_result_size(config, compute_tp));
  *size = static_cast<uint64_t>(std::ceil(est_result_size_[name].size_fixed_));

  // If the size is non-zero, ensure it is large enough to
  // contain at least one cell.
  const auto cell_size = array_schema.cell_size(name);
  if (*size > 0 && *size < cell_size)
    *size = cell_size;

  return Status::Ok();
}

Status Subarray::get_est_result_size(
    const char* name,
    uint64_t* size_off,
    uint64_t* size_val,
    const Config* const config,
    ThreadPool* const compute_tp) {
  // Check attribute/dimension name
  if (name == nullptr) {
    return logger_->status(
        Status_SubarrayError("Cannot get estimated result size; "
                             "Attribute/Dimension name cannot be null"));
  }

  // Check size pointer
  if (size_off == nullptr || size_val == nullptr) {
    return logger_->status(Status_SubarrayError(
        "Cannot get estimated result size; Input sizes cannot be null"));
  }

  // Check if name is attribute or dimension
  const auto& array_schema = array_->array_schema_latest();
  const bool is_dim = array_schema.is_dim(name);
  const bool is_attr = array_schema.is_attr(name);

  // Check if attribute/dimension exists
  if (!ArraySchema::is_special_attribute(name) && !is_dim && !is_attr) {
    return logger_->status(Status_SubarrayError(
        std::string("Cannot get estimated result size; Attribute/Dimension '") +
        name + "' does not exist"));
  }

  // Check if the attribute/dimension is var-sized
  if (!array_schema.var_size(name)) {
    return logger_->status(
        Status_SubarrayError("Cannot get estimated result size; "
                             "Attribute/Dimension must be var-sized"));
  }

  // Check if attribute/dimension is nullable
  if (array_schema.is_nullable(name)) {
    return logger_->status(
        Status_SubarrayError("Cannot get estimated result size; "
                             "Attribute/Dimension must not be nullable"));
  }

  // Compute tile overlap for each fragment
  RETURN_NOT_OK(compute_est_result_size(config, compute_tp));
  *size_off =
      static_cast<uint64_t>(std::ceil(est_result_size_[name].size_fixed_));
  *size_val =
      static_cast<uint64_t>(std::ceil(est_result_size_[name].size_var_));

  // If the value size is non-zero, ensure both it and the offset size
  // are large enough to contain at least one cell. Otherwise, ensure
  // the offset size is also zero.
  if (*size_val > 0) {
    const auto off_cell_size = constants::cell_var_offset_size;
    if (*size_off < off_cell_size)
      *size_off = off_cell_size;

    const uint64_t val_cell_size = datatype_size(array_schema.type(name));
    if (*size_val < val_cell_size)
      *size_val = val_cell_size;
  } else {
    *size_off = 0;
  }

  return Status::Ok();
}

Status Subarray::get_est_result_size_nullable(
    const char* name,
    uint64_t* size,
    uint64_t* size_validity,
    const Config* const config,
    ThreadPool* const compute_tp) {
  // Check attribute/dimension name
  if (name == nullptr)
    return logger_->status(
        Status_SubarrayError("Cannot get estimated result size; "
                             "Attribute name cannot be null"));

  // Check size pointer
  if (size == nullptr || size_validity == nullptr)
    return logger_->status(Status_SubarrayError(
        "Cannot get estimated result size; Input sizes cannot be null"));

  // Check if name is attribute
  const auto& array_schema = array_->array_schema_latest();
  const bool is_attr = array_schema.is_attr(name);

  // Check if attribute exists
  if (!is_attr)
    return logger_->status(Status_SubarrayError(
        std::string("Cannot get estimated result size; Attribute '") + name +
        "' does not exist"));

  // Check if the attribute is fixed-sized
  if (array_schema.var_size(name))
    return logger_->status(
        Status_SubarrayError("Cannot get estimated result size; "
                             "Attribute must be fixed-sized"));

  // Check if attribute is nullable
  if (!array_schema.is_nullable(name))
    return logger_->status(
        Status_SubarrayError("Cannot get estimated result size; "
                             "Attribute must be nullable"));

  if (array_->is_remote() && !this->est_result_size_computed()) {
    return LOG_STATUS(Status_SubarrayError(
        "Error in query estimate result size; unimplemented "
        "for nullable attributes in remote arrays."));
  }

  // Compute tile overlap for each fragment
  RETURN_NOT_OK(compute_est_result_size(config, compute_tp));
  *size = static_cast<uint64_t>(std::ceil(est_result_size_[name].size_fixed_));
  *size_validity =
      static_cast<uint64_t>(std::ceil(est_result_size_[name].size_validity_));

  // If the size is non-zero, ensure it is large enough to
  // contain at least one cell.
  const auto cell_size = array_schema.cell_size(name);
  if (*size > 0 && *size < cell_size) {
    *size = cell_size;
    *size_validity = 1;
  }

  return Status::Ok();
}

Status Subarray::get_est_result_size_nullable(
    const char* name,
    uint64_t* size_off,
    uint64_t* size_val,
    uint64_t* size_validity,
    const Config* const config,
    ThreadPool* const compute_tp) {
  // Check attribute/dimension name
  if (name == nullptr)
    return logger_->status(
        Status_SubarrayError("Cannot get estimated result size; "
                             "Attribute name cannot be null"));

  // Check size pointer
  if (size_off == nullptr || size_val == nullptr || size_validity == nullptr)
    return logger_->status(Status_SubarrayError(
        "Cannot get estimated result size; Input sizes cannot be null"));

  // Check if name is attribute
  const auto& array_schema = array_->array_schema_latest();
  const bool is_attr = array_schema.is_attr(name);

  // Check if attribute exists
  if (!is_attr)
    return logger_->status(Status_SubarrayError(
        std::string("Cannot get estimated result size; Attribute '") + name +
        "' does not exist"));

  // Check if the attribute is var-sized
  if (!array_schema.var_size(name))
    return logger_->status(
        Status_SubarrayError("Cannot get estimated result size; "
                             "Attribute must be var-sized"));

  // Check if attribute is nullable
  if (!array_schema.is_nullable(name))
    return logger_->status(
        Status_SubarrayError("Cannot get estimated result size; "
                             "Attribute must be nullable"));

  if (array_->is_remote() && !this->est_result_size_computed()) {
    return LOG_STATUS(Status_SubarrayError(
        "Error in query estimate result size; unimplemented "
        "for nullable attributes in remote arrays."));
  }

  // Compute tile overlap for each fragment
  RETURN_NOT_OK(compute_est_result_size(config, compute_tp));
  *size_off =
      static_cast<uint64_t>(std::ceil(est_result_size_[name].size_fixed_));
  *size_val =
      static_cast<uint64_t>(std::ceil(est_result_size_[name].size_var_));
  *size_validity =
      static_cast<uint64_t>(std::ceil(est_result_size_[name].size_validity_));

  // If the value size is non-zero, ensure both it and the offset and
  // validity sizes are large enough to contain at least one cell. Otherwise,
  // ensure the offset and validity sizes are also zero.
  if (*size_val > 0) {
    const uint64_t off_cell_size = constants::cell_var_offset_size;
    if (*size_off < off_cell_size)
      *size_off = off_cell_size;

    const uint64_t val_cell_size = datatype_size(array_schema.type(name));
    if (*size_val < val_cell_size)
      *size_val = val_cell_size;

    const uint64_t validity_cell_size = constants::cell_validity_size;
    if (*size_validity < validity_cell_size)
      *size_validity = validity_cell_size;
  } else {
    *size_off = 0;
    *size_validity = 0;
  }

  return Status::Ok();
}

Status Subarray::get_max_memory_size(
    const char* name,
    uint64_t* size,
    const Config* const config,
    ThreadPool* const compute_tp) {
  // Check attribute/dimension name
  if (name == nullptr)
    return logger_->status(Status_SubarrayError(
        "Cannot get max memory size; Attribute/Dimension cannot be null"));

  // Check size pointer
  if (size == nullptr)
    return logger_->status(Status_SubarrayError(
        "Cannot get max memory size; Input size cannot be null"));

  // Check if name is attribute or dimension
  const auto& array_schema = array_->array_schema_latest();
  bool is_dim = array_schema.is_dim(name);
  bool is_attr = array_schema.is_attr(name);

  // Check if attribute/dimension exists
  if (!ArraySchema::is_special_attribute(name) && !is_dim && !is_attr) {
    return logger_->status(Status_SubarrayError(
        std::string("Cannot get max memory size; Attribute/Dimension '") +
        name + "' does not exist"));
  }

  // Check if the attribute/dimension is fixed-sized
  if (name != constants::coords && array_schema.var_size(name)) {
    return logger_->status(Status_SubarrayError(
        "Cannot get max memory size; Attribute/Dimension must be fixed-sized"));
  }

  // Check if attribute/dimension is nullable
  if (array_schema.is_nullable(name)) {
    return logger_->status(
        Status_SubarrayError("Cannot get estimated result size; "
                             "Attribute/Dimension must not be nullable"));
  }

  // Compute tile overlap for each fragment
  throw_if_not_ok(compute_est_result_size(config, compute_tp));
  *size = max_mem_size_[name].size_fixed_;

  return Status::Ok();
}

Status Subarray::get_max_memory_size(
    const char* name,
    uint64_t* size_off,
    uint64_t* size_val,
    const Config* const config,
    ThreadPool* const compute_tp) {
  // Check attribute/dimension name
  if (name == nullptr)
    return logger_->status(Status_SubarrayError(
        "Cannot get max memory size; Attribute/Dimension cannot be null"));

  // Check size pointer
  if (size_off == nullptr || size_val == nullptr)
    return logger_->status(Status_SubarrayError(
        "Cannot get max memory size; Input sizes cannot be null"));

  // Check if name is attribute or dimension
  const auto& array_schema = array_->array_schema_latest();
  bool is_dim = array_schema.is_dim(name);
  bool is_attr = array_schema.is_attr(name);

  // Check if attribute/dimension exists
  if (!ArraySchema::is_special_attribute(name) && !is_dim && !is_attr)
    return logger_->status(Status_SubarrayError(
        std::string("Cannot get max memory size; Attribute/Dimension '") +
        name + "' does not exist"));

  // Check if the attribute/dimension is var-sized
  if (!array_schema.var_size(name))
    return logger_->status(Status_SubarrayError(
        "Cannot get max memory size; Attribute/Dimension must be var-sized"));

  // Check if attribute/dimension is nullable
  if (array_schema.is_nullable(name))
    return logger_->status(
        Status_SubarrayError("Cannot get estimated result size; "
                             "Attribute/Dimension must not be nullable"));

  // Compute tile overlap for each fragment
  throw_if_not_ok(compute_est_result_size(config, compute_tp));
  *size_off = max_mem_size_[name].size_fixed_;
  *size_val = max_mem_size_[name].size_var_;

  return Status::Ok();
}

Status Subarray::get_max_memory_size_nullable(
    const char* name,
    uint64_t* size,
    uint64_t* size_validity,
    const Config* const config,
    ThreadPool* const compute_tp) {
  // Check attribute name
  if (name == nullptr)
    return logger_->status(Status_SubarrayError(
        "Cannot get max memory size; Attribute cannot be null"));

  // Check size pointer
  if (size == nullptr || size_validity == nullptr)
    return logger_->status(Status_SubarrayError(
        "Cannot get max memory size; Input sizes cannot be null"));

  // Check if name is attribute
  const auto& array_schema = array_->array_schema_latest();
  bool is_attr = array_schema.is_attr(name);

  // Check if attribute exists
  if (!is_attr)
    return logger_->status(Status_SubarrayError(
        std::string("Cannot get max memory size; Attribute '") + name +
        "' does not exist"));

  // Check if the attribute is fixed-sized
  if (array_schema.var_size(name))
    return logger_->status(Status_SubarrayError(
        "Cannot get max memory size; Attribute must be fixed-sized"));

  // Check if attribute is nullable
  if (!array_schema.is_nullable(name))
    return logger_->status(
        Status_SubarrayError("Cannot get estimated result size; "
                             "Attribute must be nullable"));

  // Compute tile overlap for each fragment
  throw_if_not_ok(compute_est_result_size(config, compute_tp));
  *size = max_mem_size_[name].size_fixed_;
  *size_validity = max_mem_size_[name].size_validity_;

  return Status::Ok();
}

Status Subarray::get_max_memory_size_nullable(
    const char* name,
    uint64_t* size_off,
    uint64_t* size_val,
    uint64_t* size_validity,
    const Config* const config,
    ThreadPool* const compute_tp) {
  // Check attribute/dimension name
  if (name == nullptr)
    return logger_->status(Status_SubarrayError(
        "Cannot get max memory size; Attribute/Dimension cannot be null"));

  // Check size pointer
  if (size_off == nullptr || size_val == nullptr || size_validity == nullptr)
    return logger_->status(Status_SubarrayError(
        "Cannot get max memory size; Input sizes cannot be null"));

  // Check if name is attribute or dimension
  const auto& array_schema = array_->array_schema_latest();
  bool is_attr = array_schema.is_attr(name);

  // Check if attribute exists
  if (!is_attr)
    return logger_->status(Status_SubarrayError(
        std::string("Cannot get max memory size; Attribute '") + name +
        "' does not exist"));

  // Check if the attribute is var-sized
  if (!array_schema.var_size(name))
    return logger_->status(Status_SubarrayError(
        "Cannot get max memory size; Attribute/Dimension must be var-sized"));

  // Check if attribute is nullable
  if (!array_schema.is_nullable(name))
    return logger_->status(
        Status_SubarrayError("Cannot get estimated result size; "
                             "Attribute must be nullable"));

  // Compute tile overlap for each fragment
  throw_if_not_ok(compute_est_result_size(config, compute_tp));
  *size_off = max_mem_size_[name].size_fixed_;
  *size_val = max_mem_size_[name].size_var_;
  *size_validity = max_mem_size_[name].size_validity_;

  return Status::Ok();
}

std::vector<uint64_t> Subarray::get_range_coords(uint64_t range_idx) const {
  std::vector<uint64_t> ret;

  uint64_t tmp_idx = range_idx;
  auto dim_num = this->dim_num();
  auto layout =
      (layout_ == Layout::UNORDERED) ?
          ((cell_order_ == Layout::HILBERT) ? Layout::ROW_MAJOR : cell_order_) :
          layout_;

  if (layout == Layout::ROW_MAJOR) {
    for (unsigned i = 0; i < dim_num; ++i) {
      ret.push_back(tmp_idx / range_offsets_[i]);
      tmp_idx %= range_offsets_[i];
    }
  } else if (layout == Layout::COL_MAJOR) {
    for (unsigned i = dim_num - 1;; --i) {
      ret.push_back(tmp_idx / range_offsets_[i]);
      tmp_idx %= range_offsets_[i];
      if (i == 0)
        break;
    }
    std::reverse(ret.begin(), ret.end());
  } else {
    // Global order or Hilbert - single range
    assert(layout == Layout::GLOBAL_ORDER || layout == Layout::HILBERT);
    assert(range_num() == 1);
    for (unsigned i = 0; i < dim_num; ++i)
      ret.push_back(0);
  }

  return ret;
}

void Subarray::get_next_range_coords(
    std::vector<uint64_t>* range_coords) const {
  auto dim_num = array_->array_schema_latest().dim_num();
  auto layout =
      (layout_ == Layout::UNORDERED) ?
          ((cell_order_ == Layout::HILBERT) ? Layout::ROW_MAJOR : cell_order_) :
          layout_;

  if (layout == Layout::ROW_MAJOR) {
    auto d = dim_num - 1;
    ++(*range_coords)[d];
    while ((*range_coords)[d] >= range_subset_[d].num_ranges() && d != 0) {
      (*range_coords)[d] = 0;
      --d;
      ++(*range_coords)[d];
    }
  } else if (layout == Layout::COL_MAJOR) {
    auto d = (unsigned)0;
    ++(*range_coords)[d];
    while ((*range_coords)[d] >= range_subset_[d].num_ranges() &&
           d != dim_num - 1) {
      (*range_coords)[d] = 0;
      ++d;
      ++(*range_coords)[d];
    }
  } else {
    // Global order - noop
  }
}

uint64_t Subarray::range_idx(const std::vector<uint64_t>& range_coords) const {
  uint64_t ret = 0;
  auto dim_num = this->dim_num();
  for (unsigned i = 0; i < dim_num; ++i)
    ret += range_offsets_[i] * range_coords[i];

  return ret;
}

uint64_t Subarray::range_num() const {
  if (range_subset_.empty())
    return 0;

  uint64_t ret = 1;
  for (const auto& subset : range_subset_) {
    ret *= subset.num_ranges();
  }

  return ret;
}

NDRange Subarray::ndrange(uint64_t range_idx) const {
  NDRange ret;
  uint64_t tmp_idx = range_idx;
  auto dim_num = this->dim_num();
  auto layout =
      (layout_ == Layout::UNORDERED) ?
          ((cell_order_ == Layout::HILBERT) ? Layout::ROW_MAJOR : cell_order_) :
          layout_;
  ret.reserve(dim_num);

  // Unary case or GLOBAL_ORDER
  if (range_idx == 0 && range_num() == 1) {
    for (unsigned d = 0; d < dim_num; ++d)
      ret.emplace_back(range_subset_[d][0]);
    return ret;
  }

  // Non-unary case (range_offsets_ must be computed)
  if (layout == Layout::ROW_MAJOR) {
    assert(!range_offsets_.empty());
    for (unsigned d = 0; d < dim_num; ++d) {
      ret.emplace_back(range_subset_[d][tmp_idx / range_offsets_[d]]);
      tmp_idx %= range_offsets_[d];
    }
  } else if (layout == Layout::COL_MAJOR) {
    assert(!range_offsets_.empty());
    for (unsigned d = dim_num - 1;; --d) {
      ret.emplace_back(range_subset_[d][tmp_idx / range_offsets_[d]]);
      tmp_idx %= range_offsets_[d];
      if (d == 0)
        break;
    }
    std::reverse(ret.begin(), ret.end());
  } else {  // GLOBAL_ORDER handled above
    assert(false);
  }

  return ret;
}

NDRange Subarray::ndrange(const std::vector<uint64_t>& range_coords) const {
  auto dim_num = this->dim_num();
  NDRange ret;
  ret.reserve(dim_num);
  for (unsigned d = 0; d < dim_num; ++d)
    ret.emplace_back(range_subset_[d][range_coords[d]]);
  return ret;
}

void Subarray::set_attribute_ranges(
    const std::string& attr_name, const std::vector<Range>& ranges) {
  if (!array_->array_schema_latest().is_attr(attr_name)) {
    throw SubarrayStatusException(
        "[set_attribute_ranges] No attribute named " + attr_name + "'.");
  }
  auto search = attr_range_subset_.find(attr_name);
  if (search != attr_range_subset_.end()) {
    throw SubarrayStatusException(
        "[set_attribute_ranges] Ranges are already set for attribute '" +
        attr_name + "'.");
  }
  attr_range_subset_[attr_name] = ranges;
}

const std::vector<Range>& Subarray::ranges_for_label(
    const std::string& label_name) const {
  auto dim_idx = array_->array_schema_latest()
                     .dimension_label(label_name)
                     .dimension_index();
  if (!label_range_subset_[dim_idx].has_value() ||
<<<<<<< HEAD
      label_range_subset_[dim_idx].value().name_ != label_name) {
    throw StatusException(Status_SubarrayError(
        "Cannot get label ranges; No ranges set on dimension label '" +
        label_name + "'"));
=======
      label_range_subset_[dim_idx].value().name != label_name) {
    throw SubarrayStatusException(
        "[ranges_for_label] No ranges set on dimension label '" + label_name +
        "'");
>>>>>>> 9d8c1829
  }
  return label_range_subset_[dim_idx]->get_ranges();
}

Status Subarray::set_ranges_for_dim(
    uint32_t dim_idx, const std::vector<Range>& ranges) {
  auto dim{array_->array_schema_latest().dimension_ptr(dim_idx)};
  range_subset_[dim_idx] =
      RangeSetAndSuperset(dim->type(), dim->domain(), false, coalesce_ranges_);
  is_default_[dim_idx] = false;
  // Add each range individually so that contiguous
  // ranges may be coalesced.
  for (const auto& range : ranges)
    throw_if_not_ok(range_subset_[dim_idx].add_range_unrestricted(range));
  is_default_[dim_idx] = range_subset_[dim_idx].is_implicitly_initialized();
  return Status::Ok();
}

void Subarray::set_label_ranges_for_dim(
    const uint32_t dim_idx,
    const std::string& name,
    const std::vector<Range>& ranges) {
  auto dim{array_->array_schema_latest().dimension_ptr(dim_idx)};
  label_range_subset_[dim_idx] =
      LabelRangeSubset(name, dim->type(), coalesce_ranges_);
  for (const auto& range : ranges) {
    throw_if_not_ok(
        label_range_subset_[dim_idx].value().ranges_.add_range_unrestricted(
            range));
  }
}

Status Subarray::split(
    unsigned splitting_dim,
    const ByteVecValue& splitting_value,
    Subarray* r1,
    Subarray* r2) const {
  assert(r1 != nullptr);
  assert(r2 != nullptr);
  *r1 = Subarray(array_, layout_, stats_->parent(), logger_, coalesce_ranges_);
  *r2 = Subarray(array_, layout_, stats_->parent(), logger_, coalesce_ranges_);

  auto dim_num = array_->array_schema_latest().dim_num();

  Range sr1, sr2;
  for (unsigned d = 0; d < dim_num; ++d) {
    const auto& r = range_subset_[d][0];
    if (d == splitting_dim) {
      auto dim{array_->array_schema_latest().dimension_ptr(d)};
      dim->split_range(r, splitting_value, &sr1, &sr2);
      RETURN_NOT_OK(r1->add_range_unsafe(d, sr1));
      RETURN_NOT_OK(r2->add_range_unsafe(d, sr2));
    } else {
      if (!range_subset_[d].is_implicitly_initialized()) {
        RETURN_NOT_OK(r1->add_range_unsafe(d, r));
        RETURN_NOT_OK(r2->add_range_unsafe(d, r));
      }
    }
  }

  return Status::Ok();
}

Status Subarray::split(
    uint64_t splitting_range,
    unsigned splitting_dim,
    const ByteVecValue& splitting_value,
    Subarray* r1,
    Subarray* r2) const {
  assert(r1 != nullptr);
  assert(r2 != nullptr);
  *r1 = Subarray(array_, layout_, stats_->parent(), logger_, coalesce_ranges_);
  *r2 = Subarray(array_, layout_, stats_->parent(), logger_, coalesce_ranges_);

  // For easy reference
  const auto& array_schema = array_->array_schema_latest();
  auto dim_num = array_schema.dim_num();
  uint64_t range_num;
  Range sr1, sr2;

  for (unsigned d = 0; d < dim_num; ++d) {
    RETURN_NOT_OK(this->get_range_num(d, &range_num));
    if (d != splitting_dim) {
      if (!range_subset_[d].is_implicitly_initialized()) {
        for (uint64_t j = 0; j < range_num; ++j) {
          const auto& r = range_subset_[d][j];
          RETURN_NOT_OK(r1->add_range_unsafe(d, r));
          RETURN_NOT_OK(r2->add_range_unsafe(d, r));
        }
      }
    } else {                                // d == splitting_dim
      if (splitting_range != UINT64_MAX) {  // Need to split multiple ranges
        for (uint64_t j = 0; j <= splitting_range; ++j) {
          const auto& r = range_subset_[d][j];
          RETURN_NOT_OK(r1->add_range_unsafe(d, r));
        }
        for (uint64_t j = splitting_range + 1; j < range_num; ++j) {
          const auto& r = range_subset_[d][j];
          RETURN_NOT_OK(r2->add_range_unsafe(d, r));
        }
      } else {  // Need to split a single range
        const auto& r = range_subset_[d][0];
        auto dim{array_schema.dimension_ptr(d)};
        dim->split_range(r, splitting_value, &sr1, &sr2);
        RETURN_NOT_OK(r1->add_range_unsafe(d, sr1));
        RETURN_NOT_OK(r2->add_range_unsafe(d, sr2));
      }
    }
  }

  return Status::Ok();
}

const std::vector<std::vector<uint8_t>>& Subarray::tile_coords() const {
  return tile_coords_;
}

template <class T>
Status Subarray::compute_tile_coords() {
  auto timer_se = stats_->start_timer("read_compute_tile_coords");

  if (array_->array_schema_latest().tile_order() == Layout::ROW_MAJOR)
    return compute_tile_coords_row<T>();
  return compute_tile_coords_col<T>();
}

template <class T>
const T* Subarray::tile_coords_ptr(
    const std::vector<T>& tile_coords,
    std::vector<uint8_t>* aux_tile_coords) const {
  auto dim_num = array_->array_schema_latest().dim_num();
  auto coord_size{array_->array_schema_latest().dimension_ptr(0)->coord_size()};
  std::memcpy(&((*aux_tile_coords)[0]), &tile_coords[0], dim_num * coord_size);
  auto it = tile_coords_map_.find(*aux_tile_coords);
  if (it == tile_coords_map_.end())
    return nullptr;
  return (const T*)&(tile_coords_[it->second][0]);
}

const SubarrayTileOverlap* Subarray::subarray_tile_overlap() const {
  return &tile_overlap_;
}

Status Subarray::compute_relevant_fragment_est_result_sizes(
    const std::vector<std::string>& names,
    uint64_t range_start,
    uint64_t range_end,
    std::vector<std::vector<ResultSize>>* result_sizes,
    std::vector<std::vector<MemorySize>>* mem_sizes,
    ThreadPool* const compute_tp) {
  // For easy reference
  const auto& array_schema = array_->array_schema_latest();
  auto fragment_metadata = array_->fragment_metadata();
  auto dim_num = array_->array_schema_latest().dim_num();
  auto layout =
      (layout_ == Layout::UNORDERED) ?
          ((cell_order_ == Layout::HILBERT) ? Layout::ROW_MAJOR : cell_order_) :
          layout_;

  RETURN_NOT_OK(load_relevant_fragment_tile_var_sizes(names, compute_tp));

  // Prepare result sizes vectors
  auto range_num = range_end - range_start + 1;
  result_sizes->resize(range_num);
  std::vector<std::set<std::pair<unsigned, uint64_t>>> frag_tiles(range_num);
  for (size_t r = 0; r < range_num; ++r)
    (*result_sizes)[r].reserve(names.size());

  // Create vector of var and validity flags
  std::vector<bool> var_sizes;
  std::vector<bool> nullable;
  var_sizes.reserve(names.size());
  nullable.reserve(names.size());
  for (const auto& name : names) {
    var_sizes.push_back(array_schema.var_size(name));
    nullable.push_back(array_schema.is_nullable(name));
  }

  auto all_dims_same_type = array_schema.domain().all_dims_same_type();
  auto all_dims_fixed = array_schema.domain().all_dims_fixed();
  auto num_threads = compute_tp->concurrency_level();
  auto ranges_per_thread = (uint64_t)std::ceil((double)range_num / num_threads);
  auto status = parallel_for(compute_tp, 0, num_threads, [&](uint64_t t) {
    auto r_start = range_start + t * ranges_per_thread;
    auto r_end =
        std::min(range_start + (t + 1) * ranges_per_thread - 1, range_end);
    auto r_coords = get_range_coords(r_start);
    for (uint64_t r = r_start; r <= r_end; ++r) {
      RETURN_NOT_OK(compute_relevant_fragment_est_result_sizes(
          array_schema,
          all_dims_same_type,
          all_dims_fixed,
          fragment_metadata,
          names,
          var_sizes,
          nullable,
          r,
          r_coords,
          &(*result_sizes)[r - range_start],
          &frag_tiles[r - range_start]));

      // Get next range coordinates
      if (layout == Layout::ROW_MAJOR) {
        auto d = dim_num - 1;
        ++(r_coords)[d];
        while ((r_coords)[d] >= range_subset_[d].num_ranges() && d != 0) {
          (r_coords)[d] = 0;
          --d;
          ++(r_coords)[d];
        }
      } else if (layout == Layout::COL_MAJOR) {
        auto d = (unsigned)0;
        ++(r_coords)[d];
        while ((r_coords)[d] >= range_subset_[d].num_ranges() &&
               d != dim_num - 1) {
          (r_coords)[d] = 0;
          ++d;
          ++(r_coords)[d];
        }
      } else {
        // Global order - noop
      }
    }

    return Status::Ok();
  });
  RETURN_NOT_OK(status);

  // Compute the mem sizes vector
  mem_sizes->resize(range_num);
  for (auto& ms : *mem_sizes)
    ms.resize(names.size(), {0, 0, 0});
  std::unordered_set<std::pair<unsigned, uint64_t>, utils::hash::pair_hash>
      all_frag_tiles;
  for (uint64_t r = 0; r < range_num; ++r) {
    auto& mem_vec = (*mem_sizes)[r];
    for (const auto& ft : frag_tiles[r]) {
      auto it = all_frag_tiles.insert(ft);
      if (it.second) {  // If the fragment/tile pair is new
        auto meta = fragment_metadata[ft.first];
        for (size_t i = 0; i < names.size(); ++i) {
          // If this attribute does not exist, skip it as this is likely a new
          // attribute added as a result of schema evolution
          if (!meta->array_schema()->is_field(names[i])) {
            continue;
          }

          auto tile_size = meta->tile_size(names[i], ft.second);
          auto cell_size = array_schema.cell_size(names[i]);
          if (!var_sizes[i]) {
            mem_vec[i].size_fixed_ += tile_size;
            if (nullable[i])
              mem_vec[i].size_validity_ +=
                  tile_size / cell_size * constants::cell_validity_size;
          } else {
            auto tile_var_size = meta->tile_var_size(names[i], ft.second);
            mem_vec[i].size_fixed_ += tile_size;
            mem_vec[i].size_var_ += tile_var_size;
            if (nullable[i])
              mem_vec[i].size_validity_ +=
                  tile_var_size / cell_size * constants::cell_validity_size;
          }
        }
      }
    }
  }

  return Status::Ok();
}

std::unordered_map<std::string, Subarray::ResultSize>
Subarray::get_est_result_size_map(
    const Config* const config, ThreadPool* const compute_tp) {
  // If the result sizes have not been computed, compute them first
  if (!est_result_size_computed_)
    throw_if_not_ok(compute_est_result_size(config, compute_tp));

  return est_result_size_;
}

std::unordered_map<std::string, Subarray::MemorySize>
Subarray::get_max_mem_size_map(
    const Config* const config, ThreadPool* const compute_tp) {
  // If the result sizes have not been computed, compute them first
  if (!est_result_size_computed_)
    throw_if_not_ok(compute_est_result_size(config, compute_tp));

  return max_mem_size_;
}

Status Subarray::set_est_result_size(
    std::unordered_map<std::string, ResultSize>& est_result_size,
    std::unordered_map<std::string, MemorySize>& max_mem_size) {
  est_result_size_ = est_result_size;
  max_mem_size_ = max_mem_size;
  est_result_size_computed_ = true;

  return Status::Ok();
}

Status Subarray::sort_ranges(ThreadPool* const compute_tp) {
  std::scoped_lock<std::mutex> lock(ranges_sort_mtx_);
  if (ranges_sorted_)
    return Status::Ok();

  auto timer = stats_->start_timer("sort_ranges");
  auto st = parallel_for(
      compute_tp,
      0,
      array_->array_schema_latest().dim_num(),
      [&](uint64_t dim_idx) {
        return range_subset_[dim_idx].sort_ranges(compute_tp);
      });

  RETURN_NOT_OK(st);
  ranges_sorted_ = true;

  return Status::Ok();
}

tuple<Status, optional<bool>> Subarray::non_overlapping_ranges(
    ThreadPool* const compute_tp) {
  RETURN_NOT_OK_TUPLE(sort_ranges(compute_tp), nullopt);

  std::atomic<bool> non_overlapping_ranges = true;
  auto st = parallel_for(
      compute_tp,
      0,
      array_->array_schema_latest().dim_num(),
      [&](uint64_t dim_idx) {
        auto&& [status, nor]{non_overlapping_ranges_for_dim(dim_idx)};

        if (!*nor) {
          non_overlapping_ranges = false;
        }

        return status;
      });
  RETURN_NOT_OK_TUPLE(st, nullopt);

  return {Status::Ok(), non_overlapping_ranges};
}

/* ****************************** */
/*          PRIVATE METHODS       */
/* ****************************** */

void Subarray::add_default_ranges() {
  auto& domain{array_->array_schema_latest().domain()};
  auto dim_num = array_->array_schema_latest().dim_num();

  range_subset_.clear();
  for (unsigned dim_index = 0; dim_index < dim_num; ++dim_index) {
    auto dim{domain.dimension_ptr(dim_index)};
    range_subset_.push_back(RangeSetAndSuperset(
        dim->type(), dim->domain(), true, coalesce_ranges_));
  }
  is_default_.resize(dim_num, true);
  add_default_label_ranges(dim_num);
}

void Subarray::add_default_label_ranges(dimension_size_type dim_num) {
  label_range_subset_.clear();
  label_range_subset_.resize(dim_num, nullopt);
}

void Subarray::compute_range_offsets() {
  range_offsets_.clear();

  auto dim_num = this->dim_num();
  auto layout =
      (layout_ == Layout::UNORDERED) ?
          ((cell_order_ == Layout::HILBERT) ? Layout::ROW_MAJOR : cell_order_) :
          layout_;

  if (layout == Layout::COL_MAJOR) {
    range_offsets_.push_back(1);
    if (dim_num > 1) {
      for (unsigned int i = 1; i < dim_num; ++i)
        range_offsets_.push_back(
            range_offsets_.back() * range_subset_[i - 1].num_ranges());
    }
  } else if (layout == Layout::ROW_MAJOR) {
    range_offsets_.push_back(1);
    if (dim_num > 1) {
      for (unsigned int i = dim_num - 2;; --i) {
        range_offsets_.push_back(
            range_offsets_.back() * range_subset_[i + 1].num_ranges());
        if (i == 0)
          break;
      }
    }
    std::reverse(range_offsets_.begin(), range_offsets_.end());
  } else {
    // Global order or Hilbert - single range
    assert(layout == Layout::GLOBAL_ORDER || layout == Layout::HILBERT);
    assert(range_num() == 1);
    range_offsets_.push_back(1);
    if (dim_num > 1) {
      for (unsigned int i = 1; i < dim_num; ++i)
        range_offsets_.push_back(1);
    }
  }
}

Status Subarray::compute_est_result_size(
    const Config* const config, ThreadPool* const compute_tp) {
  auto timer_se = stats_->start_timer("read_compute_est_result_size");
  if (est_result_size_computed_)
    return Status::Ok();

  // TODO: This routine is used in the path for the C APIs that estimate
  // result sizes. We need to refactor this routine to handle the scenario
  // where `tile_overlap_` may be truncated to fit the memory budget.
  RETURN_NOT_OK(
      precompute_tile_overlap(0, range_num() - 1, config, compute_tp, true));

  // Prepare estimated result size vector for all
  // attributes/dimension and zipped coords
  const auto& array_schema = array_->array_schema_latest();
  auto attribute_num = array_schema.attribute_num();
  auto dim_num = array_schema.dim_num();
  auto attributes = array_schema.attributes();
  auto num = attribute_num + dim_num + 1;
  auto range_num = this->range_num();

  // Compute estimated result in parallel over fragments and ranges
  auto meta = array_->fragment_metadata();

  // Get attribute and dimension names
  std::vector<std::string> names(num);
  for (unsigned i = 0; i < num; ++i) {
    if (i < attribute_num)
      names[i] = attributes[i]->name();
    else if (i < attribute_num + dim_num)
      names[i] = array_schema.domain().dimension_ptr(i - attribute_num)->name();
    else
      names[i] = constants::coords;
  }

  // Compute the estimated result and max memory sizes
  std::vector<std::vector<ResultSize>> result_sizes;
  std::vector<std::vector<MemorySize>> mem_sizes;
  RETURN_NOT_OK(compute_relevant_fragment_est_result_sizes(
      names, 0, range_num - 1, &result_sizes, &mem_sizes, compute_tp));

  // Accummulate the individual estimated result sizes
  std::vector<ResultSize> est_vec(num, ResultSize{0.0, 0.0, 0.0});
  std::vector<MemorySize> mem_vec(num, MemorySize{0, 0, 0});
  for (uint64_t r = 0; r < range_num; ++r) {
    for (size_t i = 0; i < result_sizes[r].size(); ++i) {
      est_vec[i].size_fixed_ += result_sizes[r][i].size_fixed_;
      est_vec[i].size_var_ += result_sizes[r][i].size_var_;
      est_vec[i].size_validity_ += result_sizes[r][i].size_validity_;
      mem_vec[i].size_fixed_ += mem_sizes[r][i].size_fixed_;
      mem_vec[i].size_var_ += mem_sizes[r][i].size_var_;
      mem_vec[i].size_validity_ += mem_sizes[r][i].size_validity_;
    }
  }

  // Calibrate for dense arrays
  uint64_t min_size_fixed, min_size_var, min_size_validity;
  if (array_schema.dense()) {
    auto cell_num = this->cell_num();
    for (unsigned i = 0; i < num; ++i) {
      if (!array_schema.var_size(names[i])) {
        min_size_fixed = cell_num * array_schema.cell_size(names[i]);
        min_size_var = 0;
      } else {
        min_size_fixed = cell_num * constants::cell_var_offset_size;
        min_size_var =
            cell_num * array_schema.attribute(names[i])->fill_value().size();
      }

      if (array_schema.is_nullable(names[i])) {
        min_size_validity = cell_num * constants::cell_validity_size;
      } else {
        min_size_validity = 0;
      }

      if (est_vec[i].size_fixed_ < min_size_fixed)
        est_vec[i].size_fixed_ = min_size_fixed;
      if (est_vec[i].size_var_ < min_size_var)
        est_vec[i].size_var_ = min_size_var;
      if (est_vec[i].size_validity_ < min_size_validity)
        est_vec[i].size_validity_ = min_size_validity;
    }
  }

  // Amplify result estimation
  if (constants::est_result_size_amplification != 1.0) {
    for (auto& r : est_vec) {
      r.size_fixed_ *= constants::est_result_size_amplification;
      r.size_var_ *= constants::est_result_size_amplification;
      r.size_validity_ *= constants::est_result_size_amplification;
    }
  }

  // Set the estimated result size map
  est_result_size_.clear();
  max_mem_size_.clear();
  for (unsigned i = 0; i < num; ++i) {
    est_result_size_[names[i]] = est_vec[i];
    max_mem_size_[names[i]] = mem_vec[i];
  }
  est_result_size_computed_ = true;

  return Status::Ok();
}

bool Subarray::est_result_size_computed() {
  return est_result_size_computed_;
}

Status Subarray::compute_relevant_fragment_est_result_sizes(
    const ArraySchema& array_schema,
    bool all_dims_same_type,
    bool all_dims_fixed,
    const std::vector<shared_ptr<FragmentMetadata>>& fragment_meta,
    const std::vector<std::string>& names,
    const std::vector<bool>& var_sizes,
    const std::vector<bool>& nullable,
    uint64_t range_idx,
    const std::vector<uint64_t>& range_coords,
    std::vector<ResultSize>* result_sizes,
    std::set<std::pair<unsigned, uint64_t>>* frag_tiles) {
  result_sizes->resize(names.size(), {0.0, 0.0, 0.0});

  const uint64_t translated_range_idx =
      range_idx - tile_overlap_.range_idx_start();

  // Compute estimated result
  auto fragment_num = (unsigned)relevant_fragments_.size();
  for (unsigned i = 0; i < fragment_num; ++i) {
    auto f = relevant_fragments_[i];
    const TileOverlap* const overlap =
        tile_overlap_.at(f, translated_range_idx);
    auto meta = fragment_meta[f];

    // Parse tile ranges
    for (const auto& tr : overlap->tile_ranges_) {
      for (uint64_t tid = tr.first; tid <= tr.second; ++tid) {
        for (size_t n = 0; n < names.size(); ++n) {
          // Zipped coords applicable only in homogeneous domains
          if (names[n] == constants::coords && !all_dims_same_type)
            continue;

          // If this attribute does not exist, skip it as this is likely a new
          // attribute added as a result of schema evolution
          if (!meta->array_schema()->is_field(names[n])) {
            continue;
          }

          frag_tiles->insert(std::pair<unsigned, uint64_t>(f, tid));
          auto tile_size = meta->tile_size(names[n], tid);
          auto attr_datatype_size = datatype_size(array_schema.type(names[n]));
          if (!var_sizes[n]) {
            (*result_sizes)[n].size_fixed_ += tile_size;
            if (nullable[n])
              (*result_sizes)[n].size_validity_ +=
                  tile_size / attr_datatype_size *
                  constants::cell_validity_size;
          } else {
            (*result_sizes)[n].size_fixed_ += tile_size;
            auto tile_var_size = meta->tile_var_size(names[n], tid);
            (*result_sizes)[n].size_var_ += tile_var_size;
            if (nullable[n])
              (*result_sizes)[n].size_validity_ +=
                  tile_var_size / attr_datatype_size *
                  constants::cell_validity_size;
          }
        }
      }
    }

    // Parse individual tiles
    for (const auto& t : overlap->tiles_) {
      auto tid = t.first;
      auto ratio = t.second;
      for (size_t n = 0; n < names.size(); ++n) {
        // Zipped coords applicable only in homogeneous domains
        if (names[n] == constants::coords && !all_dims_same_type)
          continue;

        // If this attribute does not exist, skip it as this is likely a new
        // attribute added as a result of schema evolution
        if (!meta->array_schema()->is_field(names[n])) {
          continue;
        }

        frag_tiles->insert(std::pair<unsigned, uint64_t>(f, tid));
        auto tile_size = meta->tile_size(names[n], tid);
        auto attr_datatype_size = datatype_size(array_schema.type(names[n]));
        if (!var_sizes[n]) {
          (*result_sizes)[n].size_fixed_ += tile_size * ratio;
          if (nullable[n])
            (*result_sizes)[n].size_validity_ +=
                (tile_size / attr_datatype_size *
                 constants::cell_validity_size) *
                ratio;

        } else {
          (*result_sizes)[n].size_fixed_ += tile_size * ratio;
          auto tile_var_size = meta->tile_var_size(names[n], tid);
          (*result_sizes)[n].size_var_ += tile_var_size * ratio;
          if (nullable[n])
            (*result_sizes)[n].size_validity_ +=
                (tile_var_size / attr_datatype_size *
                 constants::cell_validity_size) *
                ratio;
        }
      }
    }
  }

  // Calibrate result - applicable only to arrays without coordinate duplicates
  // and fixed dimensions
  if (!array_schema.allows_dups() && all_dims_fixed) {
    // Calculate cell num
    uint64_t cell_num = 1;
    auto dim_num = array_schema.dim_num();
    for (unsigned d = 0; d < dim_num; ++d) {
      auto dim{array_schema.dimension_ptr(d)};
      cell_num = utils::math::safe_mul(
          cell_num, dim->domain_range(range_subset_[d][range_coords[d]]));
    }

    uint64_t max_size_fixed = UINT64_MAX;
    uint64_t max_size_var = UINT64_MAX;
    uint64_t max_size_validity = UINT64_MAX;
    for (size_t n = 0; n < names.size(); ++n) {
      // Zipped coords applicable only in homogeneous domains
      if (names[n] == constants::coords && !all_dims_same_type)
        continue;

      if (var_sizes[n]) {
        max_size_fixed =
            utils::math::safe_mul(cell_num, constants::cell_var_offset_size);
      } else {
        max_size_fixed =
            utils::math::safe_mul(cell_num, array_schema.cell_size(names[n]));
      }
      if (nullable[n])
        max_size_validity =
            utils::math::safe_mul(cell_num, constants::cell_validity_size);

      (*result_sizes)[n].size_fixed_ =
          std::min<double>((*result_sizes)[n].size_fixed_, max_size_fixed);
      (*result_sizes)[n].size_var_ =
          std::min<double>((*result_sizes)[n].size_var_, max_size_var);
      (*result_sizes)[n].size_validity_ = std::min<double>(
          (*result_sizes)[n].size_validity_, max_size_validity);
    }
  }

  return Status::Ok();
}

template <class T>
Status Subarray::compute_tile_coords_col() {
  std::vector<std::set<T>> coords_set;
  const auto& array_schema = array_->array_schema_latest();
  auto domain = array_schema.domain().domain();
  auto dim_num = this->dim_num();
  uint64_t tile_start, tile_end;

  // Compute unique tile coords per dimension
  coords_set.resize(dim_num);
  for (unsigned d = 0; d < dim_num; ++d) {
    auto tile_extent = *(const T*)array_schema.domain().tile_extent(d).data();
    for (uint64_t j = 0; j < range_subset_[d].num_ranges(); ++j) {
      auto dim_dom = (const T*)domain[d].data();
      auto r = (const T*)range_subset_[d][j].data();
      tile_start = Dimension::tile_idx(r[0], dim_dom[0], tile_extent);
      tile_end = Dimension::tile_idx(r[1], dim_dom[0], tile_extent);
      for (uint64_t t = tile_start; t <= tile_end; ++t)
        coords_set[d].insert(t);
    }
  }

  // Compute `tile_coords_`
  std::vector<typename std::set<T>::iterator> iters;
  size_t tile_coords_num = 1;
  for (unsigned d = 0; d < dim_num; ++d) {
    iters.push_back(coords_set[d].begin());
    tile_coords_num *= coords_set[d].size();
  }

  tile_coords_.resize(tile_coords_num);
  std::vector<uint8_t> coords;
  auto coords_size{dim_num * array_schema.dimension_ptr(0)->coord_size()};
  coords.resize(coords_size);
  size_t coord_size = sizeof(T);
  size_t tile_coords_pos = 0;
  while (iters[dim_num - 1] != coords_set[dim_num - 1].end()) {
    for (unsigned d = 0; d < dim_num; ++d)
      std::memcpy(&(coords[d * coord_size]), &(*iters[d]), coord_size);
    tile_coords_[tile_coords_pos++] = coords;

    // Advance the iterators
    unsigned d = 0;
    while (d < dim_num) {
      iters[d]++;
      if (iters[d] != coords_set[d].end())
        break;
      if (d < dim_num - 1)
        iters[d] = coords_set[d].begin();
      d++;
    }
  }

  // Compute `tile_coords_map_`
  for (size_t i = 0; i < tile_coords_.size(); ++i, ++tile_coords_pos)
    tile_coords_map_[tile_coords_[i]] = i;

  return Status::Ok();
}

template <class T>
Status Subarray::compute_tile_coords_row() {
  std::vector<std::set<T>> coords_set;
  const auto& array_schema = array_->array_schema_latest();
  auto domain = array_schema.domain().domain();
  auto dim_num = this->dim_num();
  uint64_t tile_start, tile_end;

  // Compute unique tile coords per dimension
  coords_set.resize(dim_num);
  for (unsigned d = 0; d < dim_num; ++d) {
    auto tile_extent = *(const T*)array_schema.domain().tile_extent(d).data();
    auto dim_dom = (const T*)domain[d].data();
    for (uint64_t j = 0; j < range_subset_[d].num_ranges(); ++j) {
      auto r = (const T*)range_subset_[d][j].data();
      tile_start = Dimension::tile_idx(r[0], dim_dom[0], tile_extent);
      tile_end = Dimension::tile_idx(r[1], dim_dom[0], tile_extent);
      for (uint64_t t = tile_start; t <= tile_end; ++t)
        coords_set[d].insert(t);
    }
  }

  // Compute `tile_coords_`
  std::vector<typename std::set<T>::iterator> iters;
  size_t tile_coords_num = 1;
  for (unsigned d = 0; d < dim_num; ++d) {
    iters.push_back(coords_set[d].begin());
    tile_coords_num *= coords_set[d].size();
  }

  tile_coords_.resize(tile_coords_num);
  std::vector<uint8_t> coords;
  auto coords_size{dim_num * array_schema.dimension_ptr(0)->coord_size()};
  coords.resize(coords_size);
  size_t coord_size = sizeof(T);
  size_t tile_coords_pos = 0;
  while (iters[0] != coords_set[0].end()) {
    for (unsigned d = 0; d < dim_num; ++d)
      std::memcpy(&(coords[d * coord_size]), &(*iters[d]), coord_size);
    tile_coords_[tile_coords_pos++] = coords;

    // Advance the iterators
    auto d = (int)dim_num - 1;
    while (d >= 0) {
      iters[d]++;
      if (iters[d] != coords_set[d].end())
        break;
      if (d > 0)
        iters[d] = coords_set[d].begin();
      d--;
    }
  }

  // Compute `tile_coords_map_`
  for (size_t i = 0; i < tile_coords_.size(); ++i, ++tile_coords_pos)
    tile_coords_map_[tile_coords_[i]] = i;

  return Status::Ok();
}

Status Subarray::precompute_tile_overlap(
    const uint64_t start_range_idx,
    const uint64_t end_range_idx,
    const Config* config,
    ThreadPool* const compute_tp,
    const bool override_memory_constraint) {
  auto timer_se = stats_->start_timer("read_compute_tile_overlap");

  // If the `tile_overlap_` has already been precomputed and contains
  // the given range, re-use it with new range.
  const bool tile_overlap_computed =
      tile_overlap_.contains_range(start_range_idx, end_range_idx);
  if (tile_overlap_computed) {
    stats_->add_counter("precompute_tile_overlap.tile_overlap_cache_hit", 1);
    tile_overlap_.update_range(start_range_idx, end_range_idx);
    return Status::Ok();
  }

  stats_->add_counter(
      "precompute_tile_overlap.ranges_requested",
      end_range_idx - start_range_idx + 1);

  compute_range_offsets();

  auto meta = array_->fragment_metadata();
  auto fragment_num = meta.size();

  // Lookup the target maximum tile overlap size.
  bool found = false;
  uint64_t max_tile_overlap_size = 0;
  RETURN_NOT_OK(config->get<uint64_t>(
      "sm.max_tile_overlap_size", &max_tile_overlap_size, &found));
  assert(found);

  uint64_t tile_overlap_start = start_range_idx;
  uint64_t tile_overlap_end = end_range_idx;

  // Currently, we allow the caller to override the memory constraint
  // imposed by `constants::max_tile_overlap_size`. This is temporary
  // until we refactor for all callers to become aware that `tile_overlap_`
  // may be truncated.
  uint64_t tmp_tile_overlap_end = tile_overlap_start;
  if (override_memory_constraint || fragment_num == 0) {
    tmp_tile_overlap_end = tile_overlap_end;
  }

  // Incrementally compute the tile overlap until either:
  //   1). Tile overlap has been computed for all of the requested ranges.
  //   2). The size of the current tile overlap has exceed our budget.
  //
  // Each loop is expensive, so we will double the range to compute for
  // each successive loop. The intent is to minimize the number of loops
  // at the risk of exceeding our target maximum memory usage for the
  // tile overlap data.
  RelevantFragmentGenerator relevant_fragment_generator(*array_, *this, stats_);
  ComputeRelevantTileOverlapCtx tile_overlap_ctx;
  SubarrayTileOverlap tile_overlap(
      fragment_num, tile_overlap_start, tmp_tile_overlap_end);
  do {
    if (relevant_fragment_generator.update_range_coords(&tile_overlap)) {
      relevant_fragments_ =
          relevant_fragment_generator.compute_relevant_fragments(compute_tp);
    }
    RETURN_NOT_OK(load_relevant_fragment_rtrees(compute_tp));
    RETURN_NOT_OK(compute_relevant_fragment_tile_overlap(
        compute_tp, &tile_overlap, &tile_overlap_ctx));

    if (tmp_tile_overlap_end == tile_overlap_end ||
        tile_overlap.byte_size() >= max_tile_overlap_size) {
      tile_overlap_ = std::move(tile_overlap);
      break;
    }

    // Double the range for the next loop.
    tmp_tile_overlap_end = std::min<uint64_t>(
        tile_overlap_end, tmp_tile_overlap_end + tile_overlap.range_num());
    tile_overlap.expand(tmp_tile_overlap_end);
  } while (true);

  stats_->add_counter("precompute_tile_overlap.fragment_num", fragment_num);
  stats_->add_counter(
      "precompute_tile_overlap.relevant_fragment_num",
      relevant_fragments_.size());
  stats_->add_counter(
      "precompute_tile_overlap.tile_overlap_byte_size",
      tile_overlap_.byte_size());
  stats_->add_counter(
      "precompute_tile_overlap.ranges_computed",
      tile_overlap_.range_idx_end() - tile_overlap_.range_idx_start() + 1);

  return Status::Ok();
}

Status Subarray::precompute_all_ranges_tile_overlap(
    ThreadPool* const compute_tp,
    std::vector<FragIdx>& frag_tile_idx,
    std::vector<std::vector<std::pair<uint64_t, uint64_t>>>*
        result_tile_ranges) {
  auto timer_se = stats_->start_timer("read_compute_simple_tile_overlap");

  // For easy reference.
  const auto meta = array_->fragment_metadata();
  const auto fragment_num = meta.size();
  const auto dim_num = array_->array_schema_latest().dim_num();

  // Get the results ready.
  result_tile_ranges->clear();
  result_tile_ranges->resize(fragment_num);

  compute_range_offsets();

  // Compute relevant fragments and load rtrees.
  ComputeRelevantTileOverlapCtx tile_overlap_ctx;
  RelevantFragmentGenerator relevant_fragment_generator(*array_, *this, stats_);
  relevant_fragment_generator.update_range_coords(nullptr);
  relevant_fragments_ =
      relevant_fragment_generator.compute_relevant_fragments(compute_tp);
  RETURN_NOT_OK(load_relevant_fragment_rtrees(compute_tp));

  // Each thread will use one bitmap per dimensions.
  const auto num_threads = compute_tp->concurrency_level();
  BlockingResourcePool<std::vector<std::vector<uint8_t>>>
      all_threads_tile_bitmaps(static_cast<unsigned int>(num_threads));

  // Run all fragments in parallel.
  auto status =
      parallel_for(compute_tp, 0, relevant_fragments_.size(), [&](uint64_t i) {
        const auto f = relevant_fragments_[i];
        auto tile_bitmaps_resource_guard =
            ResourceGuard(all_threads_tile_bitmaps);
        auto tile_bitmaps = tile_bitmaps_resource_guard.get();

        // Make sure all bitmaps have the correct size.
        if (tile_bitmaps.size() == 0) {
          tile_bitmaps.resize(dim_num);
          for (unsigned d = 0; d < dim_num; d++)
            tile_bitmaps[d].resize(meta[f]->tile_num());
        } else {
          uint64_t memset_length =
              std::min((uint64_t)tile_bitmaps[0].size(), meta[f]->tile_num());
          for (unsigned d = 0; d < dim_num; d++) {
            // TODO we might be able to skip the memset if
            // tile_bitmaps.capacity() <= meta[f]->tile_num().
            memset(tile_bitmaps[d].data(), 0, memset_length * sizeof(uint8_t));
            tile_bitmaps[d].resize(meta[f]->tile_num());
          }
        }

        for (unsigned d = 0; d < dim_num; d++) {
          if (is_default_[d]) {
            continue;
          }

          // Run all ranges in parallel.
          const uint64_t range_num = range_subset_[d].num_ranges();

          // Compute tile bitmaps for this fragment.
          const auto ranges_per_thread =
              (uint64_t)std::ceil((double)range_num / num_threads);
          const auto status_ranges =
              parallel_for(compute_tp, 0, num_threads, [&](uint64_t t) {
                const auto r_start = t * ranges_per_thread;
                const auto r_end =
                    std::min((t + 1) * ranges_per_thread - 1, range_num - 1);
                for (uint64_t r = r_start; r <= r_end; ++r) {
                  meta[f]->compute_tile_bitmap(
                      range_subset_[d][r], d, &tile_bitmaps[d]);
                }

                return Status::Ok();
              });
          RETURN_NOT_OK(status_ranges);
        }

        // Go through the bitmaps in reverse, whenever there is a "hole" in tile
        // contiguity, push a new result tile range.
        uint64_t end = tile_bitmaps[0].size() - 1;
        uint64_t length = 0;
        int64_t min = static_cast<int64_t>(frag_tile_idx[f].tile_idx_);
        for (int64_t t = tile_bitmaps[0].size() - 1; t >= min; t--) {
          bool comb = true;
          for (unsigned d = 0; d < dim_num; d++) {
            comb &= is_default_[d] || (bool)tile_bitmaps[d][t];
          }

          if (!comb) {
            if (length != 0) {
              result_tile_ranges->at(f).emplace_back(end + 1 - length, end);
              length = 0;
            }

            end = t - 1;
          } else {
            length++;
          }
        }

        // Push the last result tile range.
        if (length != 0)
          result_tile_ranges->at(f).emplace_back(end + 1 - length, end);

        return Status::Ok();
      });
  RETURN_NOT_OK(status);

  return Status::Ok();
}

Subarray Subarray::clone() const {
  Subarray clone;
  clone.stats_ = stats_;
  clone.logger_ = logger_;
  clone.array_ = array_;
  clone.layout_ = layout_;
  clone.cell_order_ = cell_order_;
  clone.range_subset_ = range_subset_;
  clone.is_default_ = is_default_;
  clone.range_offsets_ = range_offsets_;
  clone.label_range_subset_ = label_range_subset_;
  clone.attr_range_subset_ = attr_range_subset_;
  clone.tile_overlap_ = tile_overlap_;
  clone.est_result_size_computed_ = est_result_size_computed_;
  clone.relevant_fragments_ = relevant_fragments_;
  clone.coalesce_ranges_ = coalesce_ranges_;
  clone.est_result_size_ = est_result_size_;
  clone.max_mem_size_ = max_mem_size_;
  clone.original_range_idx_ = original_range_idx_;

  return clone;
}

TileOverlap Subarray::compute_tile_overlap(
    uint64_t range_idx, unsigned fid) const {
  assert(array_->array_schema_latest().dense());
  auto type{array_->array_schema_latest().dimension_ptr(0)->type()};
  switch (type) {
    case Datatype::INT8:
      return compute_tile_overlap<int8_t>(range_idx, fid);
    case Datatype::UINT8:
      return compute_tile_overlap<uint8_t>(range_idx, fid);
    case Datatype::INT16:
      return compute_tile_overlap<int16_t>(range_idx, fid);
    case Datatype::UINT16:
      return compute_tile_overlap<uint16_t>(range_idx, fid);
    case Datatype::INT32:
      return compute_tile_overlap<int32_t>(range_idx, fid);
    case Datatype::UINT32:
      return compute_tile_overlap<uint32_t>(range_idx, fid);
    case Datatype::INT64:
      return compute_tile_overlap<int64_t>(range_idx, fid);
    case Datatype::UINT64:
      return compute_tile_overlap<uint64_t>(range_idx, fid);
    case Datatype::FLOAT32:
      return compute_tile_overlap<float>(range_idx, fid);
    case Datatype::FLOAT64:
      return compute_tile_overlap<double>(range_idx, fid);
    case Datatype::DATETIME_YEAR:
    case Datatype::DATETIME_MONTH:
    case Datatype::DATETIME_WEEK:
    case Datatype::DATETIME_DAY:
    case Datatype::DATETIME_HR:
    case Datatype::DATETIME_MIN:
    case Datatype::DATETIME_SEC:
    case Datatype::DATETIME_MS:
    case Datatype::DATETIME_US:
    case Datatype::DATETIME_NS:
    case Datatype::DATETIME_PS:
    case Datatype::DATETIME_FS:
    case Datatype::DATETIME_AS:
    case Datatype::TIME_HR:
    case Datatype::TIME_MIN:
    case Datatype::TIME_SEC:
    case Datatype::TIME_MS:
    case Datatype::TIME_US:
    case Datatype::TIME_NS:
    case Datatype::TIME_PS:
    case Datatype::TIME_FS:
    case Datatype::TIME_AS:
      return compute_tile_overlap<int64_t>(range_idx, fid);
    default:
      assert(false);
  }
  return TileOverlap();
}

template <class T>
TileOverlap Subarray::compute_tile_overlap(
    uint64_t range_idx, unsigned fid) const {
  assert(array_->array_schema_latest().dense());
  TileOverlap ret;
  auto ndrange = this->ndrange(range_idx);

  // Prepare a range copy
  auto dim_num = array_->array_schema_latest().dim_num();
  std::vector<T> range_cpy;
  range_cpy.resize(2 * dim_num);
  for (unsigned d = 0; d < dim_num; ++d) {
    auto r = (const T*)ndrange[d].data();
    range_cpy[2 * d] = r[0];
    range_cpy[2 * d + 1] = r[1];
  }

  // Get tile overlap from fragment
  auto meta = array_->fragment_metadata()[fid];
  auto frag_overlap = meta->compute_overlapping_tile_ids_cov<T>(&range_cpy[0]);

  // Prepare ret. Contiguous tile ids with full overlap
  // will be grouped together
  uint64_t start_tid = UINT64_MAX;  // Indicates no new range has started
  uint64_t end_tid = UINT64_MAX;    // Indicates no new range has started
  for (auto o : frag_overlap) {
    // Partial overlap
    if (o.second != 1.0) {
      // Add previous range (if started) and reset
      if (start_tid != UINT64_MAX) {
        if (start_tid != end_tid)
          ret.tile_ranges_.emplace_back(start_tid, end_tid);
        else
          ret.tiles_.emplace_back(start_tid, 1.0);
        start_tid = UINT64_MAX;
        end_tid = UINT64_MAX;
      }
      // Add this tile overlap
      ret.tiles_.push_back(o);
    } else {  // Full overlap
      // New range starting
      if (start_tid == UINT64_MAX) {
        start_tid = o.first;
        end_tid = o.first;
      } else {
        if (o.first == end_tid + 1) {  // Group into previous range
          end_tid++;
        } else {
          // Add previous range
          if (start_tid != end_tid)
            ret.tile_ranges_.emplace_back(start_tid, end_tid);
          else
            ret.tiles_.emplace_back(start_tid, 1.0);
          // New range starting
          start_tid = o.first;
          end_tid = o.first;
        }
      }
    }
  }

  // Potentially add last tile range
  if (start_tid != UINT64_MAX) {
    if (start_tid != end_tid)
      ret.tile_ranges_.emplace_back(start_tid, end_tid);
    else
      ret.tiles_.emplace_back(start_tid, 1.0);
  }

  return ret;
}

void Subarray::swap(Subarray& subarray) {
  std::swap(stats_, subarray.stats_);
  std::swap(logger_, subarray.logger_);
  std::swap(array_, subarray.array_);
  std::swap(layout_, subarray.layout_);
  std::swap(cell_order_, subarray.cell_order_);
  std::swap(range_subset_, subarray.range_subset_);
  std::swap(label_range_subset_, subarray.label_range_subset_);
  std::swap(attr_range_subset_, subarray.attr_range_subset_);
  std::swap(is_default_, subarray.is_default_);
  std::swap(range_offsets_, subarray.range_offsets_);
  std::swap(tile_overlap_, subarray.tile_overlap_);
  std::swap(est_result_size_computed_, subarray.est_result_size_computed_);
  std::swap(relevant_fragments_, subarray.relevant_fragments_);
  std::swap(coalesce_ranges_, subarray.coalesce_ranges_);
  std::swap(est_result_size_, subarray.est_result_size_);
  std::swap(max_mem_size_, subarray.max_mem_size_);
  std::swap(original_range_idx_, subarray.original_range_idx_);
}

void Subarray::get_expanded_coordinates(
    const uint64_t range_idx_start,
    const uint64_t range_idx_end,
    std::vector<uint64_t>* const start_coords,
    std::vector<uint64_t>* const end_coords) const {
  // Fetch the multi-dimensional coordinates from the
  // flattened (total order) range indexes.
  *start_coords = get_range_coords(range_idx_start);
  *end_coords = get_range_coords(range_idx_end);

  // This is only applicable to row-major, column-major, or unordered
  // layouts. We will treat unordered layouts as the cell layout.
  const Layout coords_layout =
      (layout_ == Layout::UNORDERED) ?
          ((cell_order_ == Layout::HILBERT) ? Layout::ROW_MAJOR : cell_order_) :
          layout_;
  if (coords_layout == Layout::GLOBAL_ORDER ||
      coords_layout == Layout::HILBERT) {
    assert(*start_coords == *end_coords);
    return;
  }

  assert(
      coords_layout == Layout::ROW_MAJOR || coords_layout == Layout::COL_MAJOR);

  const uint32_t dim_num = array_->array_schema_latest().dim_num();

  // Locate the first dimension where the start/end coordinates deviate.
  int64_t deviation_d;
  if (coords_layout == Layout::ROW_MAJOR) {
    deviation_d = 0;
    while (deviation_d < dim_num - 1) {
      if ((*start_coords)[deviation_d] != (*end_coords)[deviation_d])
        break;
      ++deviation_d;
    }
  } else {
    assert(coords_layout == Layout::COL_MAJOR);
    deviation_d = dim_num - 1;
    while (deviation_d > 0) {
      if ((*start_coords)[deviation_d] != (*end_coords)[deviation_d])
        break;
      --deviation_d;
    }
  }

  // Calculate the first dimension to start the expansion. This is the
  // the dimension that immediately follows the dimension where the
  // coordinates deviate.
  int64_t expand_d;
  if (coords_layout == Layout::ROW_MAJOR) {
    expand_d = deviation_d + 1;
  } else {
    assert(coords_layout == Layout::COL_MAJOR);
    expand_d = deviation_d - 1;
  }

  // Expand each dimension at-and-after the expansion dimension so that
  // the coordinates align with the first and last ranges.
  if (coords_layout == Layout::ROW_MAJOR) {
    for (int64_t d = expand_d; d < dim_num; ++d) {
      (*start_coords)[d] = 0;
      (*end_coords)[d] = range_subset_[d].num_ranges() - 1;
    }
  } else {
    assert(coords_layout == Layout::COL_MAJOR);
    for (int64_t d = expand_d; d >= 0; --d) {
      (*start_coords)[d] = 0;
      (*end_coords)[d] = range_subset_[d].num_ranges() - 1;
    }
  }
}

Status Subarray::load_relevant_fragment_rtrees(
    ThreadPool* const compute_tp) const {
  auto timer_se = stats_->start_timer("read_load_relevant_rtrees");

  auto meta = array_->fragment_metadata();
  auto encryption_key = array_->encryption_key();

  auto status =
      parallel_for(compute_tp, 0, relevant_fragments_.size(), [&](uint64_t f) {
        return meta[relevant_fragments_[f]]->load_rtree(*encryption_key);
      });
  RETURN_NOT_OK(status);

  return Status::Ok();
}

Status Subarray::compute_relevant_fragment_tile_overlap(
    ThreadPool* const compute_tp,
    SubarrayTileOverlap* const tile_overlap,
    ComputeRelevantTileOverlapCtx* const fn_ctx) {
  auto timer_se = stats_->start_timer("read_compute_relevant_tile_overlap");

  const auto range_num = tile_overlap->range_num();
  fn_ctx->range_idx_offset_ = fn_ctx->range_idx_offset_ + fn_ctx->range_len_;
  fn_ctx->range_len_ = range_num - fn_ctx->range_idx_offset_;

  const auto& meta = array_->fragment_metadata();

  auto status =
      parallel_for(compute_tp, 0, relevant_fragments_.size(), [&](uint64_t i) {
        const auto f = relevant_fragments_[i];
        const auto dense = meta[f]->dense();
        return compute_relevant_fragment_tile_overlap(
            meta[f], f, dense, compute_tp, tile_overlap, fn_ctx);
      });
  RETURN_NOT_OK(status);

  return Status::Ok();
}

Status Subarray::compute_relevant_fragment_tile_overlap(
    shared_ptr<FragmentMetadata> meta,
    unsigned frag_idx,
    bool dense,
    ThreadPool* const compute_tp,
    SubarrayTileOverlap* const tile_overlap,
    ComputeRelevantTileOverlapCtx* const fn_ctx) {
  const auto num_threads = compute_tp->concurrency_level();
  const auto range_num = fn_ctx->range_len_;

  const auto ranges_per_thread =
      (uint64_t)std::ceil((double)range_num / num_threads);
  const auto status = parallel_for(compute_tp, 0, num_threads, [&](uint64_t t) {
    const auto r_start = fn_ctx->range_idx_offset_ + (t * ranges_per_thread);
    const auto r_end = fn_ctx->range_idx_offset_ +
                       std::min((t + 1) * ranges_per_thread - 1, range_num - 1);
    for (uint64_t r = r_start; r <= r_end; ++r) {
      if (dense) {  // Dense fragment
        *tile_overlap->at(frag_idx, r) =
            compute_tile_overlap(r + tile_overlap->range_idx_start(), frag_idx);
      } else {  // Sparse fragment
        const auto& range = this->ndrange(r + tile_overlap->range_idx_start());
        RETURN_NOT_OK(meta->get_tile_overlap(
            range, is_default_, tile_overlap->at(frag_idx, r)));
      }
    }

    return Status::Ok();
  });
  RETURN_NOT_OK(status);

  return Status::Ok();
}

Status Subarray::load_relevant_fragment_tile_var_sizes(
    const std::vector<std::string>& names, ThreadPool* const compute_tp) const {
  const auto& array_schema = array_->array_schema_latest();
  auto encryption_key = array_->encryption_key();
  auto meta = array_->fragment_metadata();

  // Find the names of the var-sized dimensions or attributes
  std::vector<std::string> var_names;
  var_names.reserve(names.size());
  for (unsigned i = 0; i < names.size(); ++i) {
    if (array_schema.var_size(names[i]))
      var_names.emplace_back(names[i]);
  }

  // No var-sized attributes/dimensions in `names`
  if (var_names.empty())
    return Status::Ok();

  // Load all metadata for tile var sizes among fragments.
  for (const auto& var_name : var_names) {
    const auto status = parallel_for(
        compute_tp, 0, relevant_fragments_.size(), [&](const size_t i) {
          auto f = relevant_fragments_[i];
          // Gracefully skip loading tile sizes for attributes added in schema
          // evolution that do not exists in this fragment
          const auto& schema = meta[f]->array_schema();
          if (!schema->is_field(var_name))
            return Status::Ok();

          return meta[f]->load_tile_var_sizes(*encryption_key, var_name);
        });

    RETURN_NOT_OK(status);
  }

  return Status::Ok();
}

const RelevantFragments& Subarray::relevant_fragments() const {
  return relevant_fragments_;
}

RelevantFragments& Subarray::relevant_fragments() {
  return relevant_fragments_;
}

stats::Stats* Subarray::stats() const {
  return stats_;
}

template <typename T>
tuple<Status, optional<bool>> Subarray::non_overlapping_ranges_for_dim(
    const uint64_t dim_idx) {
  const auto& ranges = range_subset_[dim_idx].ranges();
  auto dim{array_->array_schema_latest().dimension_ptr(dim_idx)};

  if (ranges.size() > 1) {
    for (uint64_t r = 0; r < ranges.size() - 1; r++) {
      if (dim->overlap<T>(ranges[r], ranges[r + 1]))
        return {Status::Ok(), false};
    }
  }

  return {Status::Ok(), true};
}

tuple<Status, optional<bool>> Subarray::non_overlapping_ranges_for_dim(
    const uint64_t dim_idx) {
  const Datatype& datatype{
      array_->array_schema_latest().dimension_ptr(dim_idx)->type()};
  switch (datatype) {
    case Datatype::INT8:
      return non_overlapping_ranges_for_dim<int8_t>(dim_idx);
    case Datatype::UINT8:
      return non_overlapping_ranges_for_dim<uint8_t>(dim_idx);
    case Datatype::INT16:
      return non_overlapping_ranges_for_dim<int16_t>(dim_idx);
    case Datatype::UINT16:
      return non_overlapping_ranges_for_dim<uint16_t>(dim_idx);
    case Datatype::INT32:
      return non_overlapping_ranges_for_dim<int32_t>(dim_idx);
    case Datatype::UINT32:
      return non_overlapping_ranges_for_dim<uint32_t>(dim_idx);
    case Datatype::INT64:
      return non_overlapping_ranges_for_dim<int64_t>(dim_idx);
    case Datatype::UINT64:
      return non_overlapping_ranges_for_dim<uint64_t>(dim_idx);
    case Datatype::FLOAT32:
      return non_overlapping_ranges_for_dim<float>(dim_idx);
    case Datatype::FLOAT64:
      return non_overlapping_ranges_for_dim<double>(dim_idx);
    case Datatype::STRING_ASCII:
      return non_overlapping_ranges_for_dim<char>(dim_idx);
    case Datatype::CHAR:
    case Datatype::BLOB:
    case Datatype::BOOL:
    case Datatype::STRING_UTF8:
    case Datatype::STRING_UTF16:
    case Datatype::STRING_UTF32:
    case Datatype::STRING_UCS2:
    case Datatype::STRING_UCS4:
    case Datatype::ANY:
      return {
          LOG_STATUS(Status_SubarrayError(
              "Invalid datatype " + datatype_str(datatype) + " for sorting")),
          false};
    case Datatype::DATETIME_YEAR:
    case Datatype::DATETIME_MONTH:
    case Datatype::DATETIME_WEEK:
    case Datatype::DATETIME_DAY:
    case Datatype::DATETIME_HR:
    case Datatype::DATETIME_MIN:
    case Datatype::DATETIME_SEC:
    case Datatype::DATETIME_MS:
    case Datatype::DATETIME_US:
    case Datatype::DATETIME_NS:
    case Datatype::DATETIME_PS:
    case Datatype::DATETIME_FS:
    case Datatype::DATETIME_AS:
    case Datatype::TIME_HR:
    case Datatype::TIME_MIN:
    case Datatype::TIME_SEC:
    case Datatype::TIME_MS:
    case Datatype::TIME_US:
    case Datatype::TIME_NS:
    case Datatype::TIME_PS:
    case Datatype::TIME_FS:
    case Datatype::TIME_AS:
      return non_overlapping_ranges_for_dim<int64_t>(dim_idx);
  }
  return {Status::Ok(), false};
  ;
}

template <class T>
void Subarray::crop_to_tile_impl(const T* tile_coords, Subarray& ret) const {
  T new_range[2];
  bool overlaps;

  // Get tile subarray based on the input coordinates
  const auto& array_schema = array_->array_schema_latest();
  std::vector<T> tile_subarray(2 * dim_num());
  array_schema.domain().get_tile_subarray(tile_coords, &tile_subarray[0]);

  // Compute cropped subarray
  for (unsigned d = 0; d < dim_num(); ++d) {
    auto r_size{2 * array_schema.dimension_ptr(d)->coord_size()};
    uint64_t i = 0;
    for (size_t r = 0; r < range_subset_[d].num_ranges(); ++r) {
      const auto& range = range_subset_[d][r];
      utils::geometry::overlap(
          (const T*)range.data(),
          &tile_subarray[2 * d],
          1,
          new_range,
          &overlaps);

      if (overlaps) {
        throw_if_not_ok(ret.add_range_unsafe(d, Range(new_range, r_size)));
        ret.original_range_idx_.resize(dim_num());
        ret.original_range_idx_[d].resize(i + 1);
        ret.original_range_idx_[d][i++] = r;
      }
    }
  }
}

// Explicit instantiations
template Status Subarray::compute_tile_coords<int8_t>();
template Status Subarray::compute_tile_coords<uint8_t>();
template Status Subarray::compute_tile_coords<int16_t>();
template Status Subarray::compute_tile_coords<uint16_t>();
template Status Subarray::compute_tile_coords<int32_t>();
template Status Subarray::compute_tile_coords<uint32_t>();
template Status Subarray::compute_tile_coords<int64_t>();
template Status Subarray::compute_tile_coords<uint64_t>();
template Status Subarray::compute_tile_coords<float>();
template Status Subarray::compute_tile_coords<double>();

template const int8_t* Subarray::tile_coords_ptr<int8_t>(
    const std::vector<int8_t>& tile_coords,
    std::vector<uint8_t>* aux_tile_coords) const;
template const uint8_t* Subarray::tile_coords_ptr<uint8_t>(
    const std::vector<uint8_t>& tile_coords,
    std::vector<uint8_t>* aux_tile_coords) const;
template const int16_t* Subarray::tile_coords_ptr<int16_t>(
    const std::vector<int16_t>& tile_coords,
    std::vector<uint8_t>* aux_tile_coords) const;
template const uint16_t* Subarray::tile_coords_ptr<uint16_t>(
    const std::vector<uint16_t>& tile_coords,
    std::vector<uint8_t>* aux_tile_coords) const;
template const int32_t* Subarray::tile_coords_ptr<int32_t>(
    const std::vector<int32_t>& tile_coords,
    std::vector<uint8_t>* aux_tile_coords) const;
template const uint32_t* Subarray::tile_coords_ptr<uint32_t>(
    const std::vector<uint32_t>& tile_coords,
    std::vector<uint8_t>* aux_tile_coords) const;
template const int64_t* Subarray::tile_coords_ptr<int64_t>(
    const std::vector<int64_t>& tile_coords,
    std::vector<uint8_t>* aux_tile_coords) const;
template const uint64_t* Subarray::tile_coords_ptr<uint64_t>(
    const std::vector<uint64_t>& tile_coords,
    std::vector<uint8_t>* aux_tile_coords) const;
template const float* Subarray::tile_coords_ptr<float>(
    const std::vector<float>& tile_coords,
    std::vector<uint8_t>* aux_tile_coords) const;
template const double* Subarray::tile_coords_ptr<double>(
    const std::vector<double>& tile_coords,
    std::vector<uint8_t>* aux_tile_coords) const;

template Subarray Subarray::crop_to_tile<int8_t>(
    const int8_t* tile_coords, Layout layout) const;
template Subarray Subarray::crop_to_tile<uint8_t>(
    const uint8_t* tile_coords, Layout layout) const;
template Subarray Subarray::crop_to_tile<int16_t>(
    const int16_t* tile_coords, Layout layout) const;
template Subarray Subarray::crop_to_tile<uint16_t>(
    const uint16_t* tile_coords, Layout layout) const;
template Subarray Subarray::crop_to_tile<int32_t>(
    const int32_t* tile_coords, Layout layout) const;
template Subarray Subarray::crop_to_tile<uint32_t>(
    const uint32_t* tile_coords, Layout layout) const;
template Subarray Subarray::crop_to_tile<int64_t>(
    const int64_t* tile_coords, Layout layout) const;
template Subarray Subarray::crop_to_tile<uint64_t>(
    const uint64_t* tile_coords, Layout layout) const;
template Subarray Subarray::crop_to_tile<float>(
    const float* tile_coords, Layout layout) const;
template Subarray Subarray::crop_to_tile<double>(
    const double* tile_coords, Layout layout) const;

template void Subarray::crop_to_tile<int8_t>(
    Subarray* ret, const int8_t* tile_coords, Layout layout) const;
template void Subarray::crop_to_tile<uint8_t>(
    Subarray* ret, const uint8_t* tile_coords, Layout layout) const;
template void Subarray::crop_to_tile<int16_t>(
    Subarray* ret, const int16_t* tile_coords, Layout layout) const;
template void Subarray::crop_to_tile<uint16_t>(
    Subarray* ret, const uint16_t* tile_coords, Layout layout) const;
template void Subarray::crop_to_tile<int32_t>(
    Subarray* ret, const int32_t* tile_coords, Layout layout) const;
template void Subarray::crop_to_tile<uint32_t>(
    Subarray* ret, const uint32_t* tile_coords, Layout layout) const;
template void Subarray::crop_to_tile<int64_t>(
    Subarray* ret, const int64_t* tile_coords, Layout layout) const;
template void Subarray::crop_to_tile<uint64_t>(
    Subarray* ret, const uint64_t* tile_coords, Layout layout) const;
template void Subarray::crop_to_tile<float>(
    Subarray* ret, const float* tile_coords, Layout layout) const;
template void Subarray::crop_to_tile<double>(
    Subarray* ret, const double* tile_coords, Layout layout) const;

/* ********************************* */
/*         LABEL RANGE SUBSET        */
/* ********************************* */

Subarray::LabelRangeSubset::LabelRangeSubset(
    const DimensionLabel& ref, bool coalesce_ranges)
    : name_{ref.name()}
    , ranges_{RangeSetAndSuperset(
          ref.label_type(), Range(), false, coalesce_ranges)} {
}

Subarray::LabelRangeSubset::LabelRangeSubset(
    const std::string& name, Datatype type, bool coalesce_ranges)
    : name_{name}
    , ranges_{RangeSetAndSuperset(type, Range(), false, coalesce_ranges)} {
}

}  // namespace sm
}  // namespace tiledb<|MERGE_RESOLUTION|>--- conflicted
+++ resolved
@@ -183,21 +183,12 @@
   const auto dim_idx = dim_label_ref.dimension_index();
   if (label_range_subset_[dim_idx].has_value()) {
     // A label range has already been set on this dimension. Do the following:
-<<<<<<< HEAD
-    //  * Check this label is the same label that ranges were already set.
-    if (dim_label_ref.name() != label_range_subset_[dim_idx].value().name_) {
-      throw StatusException(Status_SubarrayError(
-          "Cannot add label range; Dimension is already to set to use "
-          "dimension label '" +
-          label_range_subset_[dim_idx].value().name_));
-=======
     //  * Check this label is the same label that rangers were already set.
     if (dim_label_ref.name() != label_range_subset_[dim_idx].value().name) {
       throw SubarrayStatusException(
           "[add_label_range] Dimension is already to set to use "
           "dimension label '" +
           label_range_subset_[dim_idx].value().name + "'");
->>>>>>> 9d8c1829
     }
   } else {
     // A label range has not yet been set on this dimension. Do the following:
@@ -606,17 +597,10 @@
                      .dimension_label(label_name)
                      .dimension_index();
   if (!label_range_subset_[dim_idx].has_value() ||
-<<<<<<< HEAD
-      label_range_subset_[dim_idx].value().name_ != label_name) {
-    throw StatusException(Status_SubarrayError(
-        "Cannot get label range; No ranges set on dimension label '" +
-        label_name + "'"));
-=======
       label_range_subset_[dim_idx].value().name != label_name) {
     throw SubarrayStatusException(
         "[get_label_range] No ranges set on dimension label '" + label_name +
         "'");
->>>>>>> 9d8c1829
   }
   const auto& range = label_range_subset_[dim_idx].value().ranges_[range_idx];
   *start = range.start_fixed();
@@ -644,17 +628,10 @@
                      .dimension_label(label_name)
                      .dimension_index();
   if (!label_range_subset_[dim_idx].has_value() ||
-<<<<<<< HEAD
-      label_range_subset_[dim_idx].value().name_ != label_name) {
-    throw StatusException(Status_SubarrayError(
-        "Cannot get label range; No ranges set on dimension label '" +
-        label_name + "'"));
-=======
       label_range_subset_[dim_idx].value().name != label_name) {
     throw SubarrayStatusException(
         "[get_label_range_var] No ranges set on dimension label '" +
         label_name + "'");
->>>>>>> 9d8c1829
   }
   const auto& range = label_range_subset_[dim_idx].value().ranges_[range_idx];
   std::memcpy(start, range.start_str().data(), range.start_size());
@@ -670,17 +647,10 @@
                      .dimension_label(label_name)
                      .dimension_index();
   if (!label_range_subset_[dim_idx].has_value() ||
-<<<<<<< HEAD
-      label_range_subset_[dim_idx].value().name_ != label_name) {
-    throw StatusException(Status_SubarrayError(
-        "Cannot get label range size; No ranges set on dimension label '" +
-        label_name + "'"));
-=======
       label_range_subset_[dim_idx].value().name != label_name) {
     throw SubarrayStatusException(
         "[get_label_range_var_size] No ranges set on dimension label '" +
         label_name + "'");
->>>>>>> 9d8c1829
   }
   const auto& range = label_range_subset_[dim_idx].value().ranges_[range_idx];
   *start_size = range.start_size();
@@ -1777,17 +1747,10 @@
                      .dimension_label(label_name)
                      .dimension_index();
   if (!label_range_subset_[dim_idx].has_value() ||
-<<<<<<< HEAD
-      label_range_subset_[dim_idx].value().name_ != label_name) {
-    throw StatusException(Status_SubarrayError(
-        "Cannot get label ranges; No ranges set on dimension label '" +
-        label_name + "'"));
-=======
       label_range_subset_[dim_idx].value().name != label_name) {
     throw SubarrayStatusException(
         "[ranges_for_label] No ranges set on dimension label '" + label_name +
         "'");
->>>>>>> 9d8c1829
   }
   return label_range_subset_[dim_idx]->get_ranges();
 }
