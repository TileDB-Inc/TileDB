/**
 * @file   filter_pipeline.cc
 *
 * @section LICENSE
 *
 * The MIT License
 *
 * @copyright Copyright (c) 2017-2021 TileDB, Inc.
 *
 * Permission is hereby granted, free of charge, to any person obtaining a copy
 * of this software and associated documentation files (the "Software"), to deal
 * in the Software without restriction, including without limitation the rights
 * to use, copy, modify, merge, publish, distribute, sublicense, and/or sell
 * copies of the Software, and to permit persons to whom the Software is
 * furnished to do so, subject to the following conditions:
 *
 * The above copyright notice and this permission notice shall be included in
 * all copies or substantial portions of the Software.
 *
 * THE SOFTWARE IS PROVIDED "AS IS", WITHOUT WARRANTY OF ANY KIND, EXPRESS OR
 * IMPLIED, INCLUDING BUT NOT LIMITED TO THE WARRANTIES OF MERCHANTABILITY,
 * FITNESS FOR A PARTICULAR PURPOSE AND NONINFRINGEMENT. IN NO EVENT SHALL THE
 * AUTHORS OR COPYRIGHT HOLDERS BE LIABLE FOR ANY CLAIM, DAMAGES OR OTHER
 * LIABILITY, WHETHER IN AN ACTION OF CONTRACT, TORT OR OTHERWISE, ARISING FROM,
 * OUT OF OR IN CONNECTION WITH THE SOFTWARE OR THE USE OR OTHER DEALINGS IN
 * THE SOFTWARE.
 *
 * @section DESCRIPTION
 *
 * This file defines class FilterPipeline.
 */

#include "tiledb/sm/filter/filter_pipeline.h"
#include "filter_create.h"
#include "tiledb/common/heap_memory.h"
#include "tiledb/common/logger.h"
#include "tiledb/sm/crypto/encryption_key.h"
#include "tiledb/sm/enums/encryption_type.h"
#include "tiledb/sm/enums/filter_type.h"
#include "tiledb/sm/filter/compression_filter.h"
#include "tiledb/sm/filter/encryption_aes256gcm_filter.h"
#include "tiledb/sm/filter/filter.h"
#include "tiledb/sm/filter/filter_storage.h"
#include "tiledb/sm/filter/noop_filter.h"
#include "tiledb/sm/misc/parallel_functions.h"
#include "tiledb/sm/stats/global_stats.h"
#include "tiledb/sm/tile/tile.h"

using namespace tiledb::common;

namespace tiledb {
namespace sm {

FilterPipeline::FilterPipeline()
    : max_chunk_size_(constants::max_tile_chunk_size) {
}

FilterPipeline::FilterPipeline(const FilterPipeline& other) {
  for (auto& filter : other.filters_) {
    add_filter(*filter);
  }
  max_chunk_size_ = other.max_chunk_size_;
}

FilterPipeline::FilterPipeline(FilterPipeline&& other) {
  swap(other);
}

FilterPipeline& FilterPipeline::operator=(const FilterPipeline& other) {
  // Call copy constructor
  FilterPipeline copy(other);
  // Swap with the temporary copy
  swap(copy);
  return *this;
}

FilterPipeline& FilterPipeline::operator=(FilterPipeline&& other) {
  swap(other);
  return *this;
}

Status FilterPipeline::add_filter(const Filter& filter) {
  tdb_unique_ptr<Filter> copy(filter.clone());
  filters_.push_back(std::move(copy));
  return Status::Ok();
}

void FilterPipeline::clear() {
  filters_.clear();
}

Status FilterPipeline::filter_chunks_forward(
    const Tile& tile,
    const Buffer& input,
    uint32_t chunk_size,
    Buffer* const output,
    ThreadPool* const compute_tp) const {
  assert(output);

  uint64_t nchunks = input.size() / chunk_size;
  uint64_t last_buffer_size = input.size() % chunk_size;
  if (last_buffer_size != 0) {
    nchunks++;
  } else {
    last_buffer_size = chunk_size;
  }

  // Vector storing the input and output of the final pipeline stage for each
  // chunk.
  std::vector<std::pair<FilterBufferPair, FilterBufferPair>> final_stage_io(
      nchunks);

  // Run each chunk through the entire pipeline.
  auto status = parallel_for(compute_tp, 0, nchunks, [&](uint64_t i) {
    // TODO(ttd): can we instead allocate one FilterStorage per thread?
    // or make it threadsafe?
    FilterStorage storage;
    FilterBuffer input_data(&storage), output_data(&storage);
    FilterBuffer input_metadata(&storage), output_metadata(&storage);

    // First filter's input is the original chunk.
    void* chunk_buffer = static_cast<char*>(input.data()) + i * chunk_size;
    uint32_t chunk_buffer_size =
        i == nchunks - 1 ? last_buffer_size : chunk_size;
    RETURN_NOT_OK(input_data.init(chunk_buffer, chunk_buffer_size));

    // Apply the filters sequentially.
    for (auto it = filters_.begin(), ite = filters_.end(); it != ite; ++it) {
      auto& f = *it;

      // Clear and reset I/O buffers
      input_data.reset_offset();
      input_data.set_read_only(true);
      input_metadata.reset_offset();
      input_metadata.set_read_only(true);

      output_data.clear();
      output_metadata.clear();

      RETURN_NOT_OK(f->run_forward(
          tile, &input_metadata, &input_data, &output_metadata, &output_data));

      input_data.set_read_only(false);
      input_data.swap(output_data);
      input_metadata.set_read_only(false);
      input_metadata.swap(output_metadata);
      // Next input (input_buffers) now stores this output (output_buffers).
    }

    // Save the finished chunk (last stage's output). This is safe to do
    // because when the local FilterStorage goes out of scope, it will not
    // free the buffers saved here as their tdb_shared_ptr counters will not
    // be zero. However, as the output may have been a view on the input, we
    // do need to save both here to prevent the input buffer from being
    // freed.
    auto& io = final_stage_io[i];
    auto& io_input = io.first;
    auto& io_output = io.second;
    io_input.first.swap(input_metadata);
    io_input.second.swap(input_data);
    io_output.first.swap(output_metadata);
    io_output.second.swap(output_data);
    return Status::Ok();
  });

  RETURN_NOT_OK(status);

  uint64_t total_processed_size = 0;
  std::vector<uint32_t> var_chunk_sizes(final_stage_io.size());
  uint64_t offset = sizeof(uint64_t);
  std::vector<uint64_t> offsets(final_stage_io.size());
  for (uint64_t i = 0; i < final_stage_io.size(); i++) {
    auto& final_stage_output_metadata = final_stage_io[i].first.first;
    auto& final_stage_output_data = final_stage_io[i].first.second;

    // Check the size doesn't exceed the limit (should never happen).
    if (final_stage_output_data.size() > std::numeric_limits<uint32_t>::max() ||
        final_stage_output_metadata.size() >
            std::numeric_limits<uint32_t>::max())
      return LOG_STATUS(Status::FilterError(
          "Filter error; filtered chunk size exceeds uint32_t"));

    // Leave space for the chunk sizes and the data itself.
    const uint32_t space_required = 3 * sizeof(uint32_t) +
                                    final_stage_output_data.size() +
                                    final_stage_output_metadata.size();

    total_processed_size += space_required;
    var_chunk_sizes[i] = space_required;
    offsets[i] = offset;
    offset += space_required;
  }

  // Allocate enough space in 'output' to store the leading uint64_t
  // prefix containing the number of chunks and the 'total_processed_size'.
  RETURN_NOT_OK(output->realloc(sizeof(uint64_t) + total_processed_size));

  // Write the leading prefix that contains the number of chunks.
  RETURN_NOT_OK(output->write(&nchunks, sizeof(uint64_t)));

  // Concatenate all processed chunks into the final output buffer.
  status = parallel_for(compute_tp, 0, final_stage_io.size(), [&](uint64_t i) {
    auto& final_stage_output_metadata = final_stage_io[i].first.first;
    auto& final_stage_output_data = final_stage_io[i].first.second;
    auto filtered_size = (uint32_t)final_stage_output_data.size();
    uint32_t orig_chunk_size =
        i == final_stage_io.size() - 1 ? last_buffer_size : chunk_size;
    auto metadata_size = (uint32_t)final_stage_output_metadata.size();
    void* dest = output->data(offsets[i]);
    uint64_t dest_offset = 0;

    // Write the original (unfiltered) chunk size
    std::memcpy((char*)dest + dest_offset, &orig_chunk_size, sizeof(uint32_t));
    dest_offset += sizeof(uint32_t);
    // Write the filtered chunk size
    std::memcpy((char*)dest + dest_offset, &filtered_size, sizeof(uint32_t));
    dest_offset += sizeof(uint32_t);
    // Write the metadata size
    std::memcpy((char*)dest + dest_offset, &metadata_size, sizeof(uint32_t));
    dest_offset += sizeof(uint32_t);
    // Write the chunk metadata
    RETURN_NOT_OK(
        final_stage_output_metadata.copy_to((char*)dest + dest_offset));
    dest_offset += metadata_size;
    // Write the chunk data
    RETURN_NOT_OK(final_stage_output_data.copy_to((char*)dest + dest_offset));
    return Status::Ok();
  });

  RETURN_NOT_OK(status);

  // Ensure the final size is set to the concatenated size.
  output->advance_offset(total_processed_size);
  output->advance_size(total_processed_size);

  return Status::Ok();
}

Status FilterPipeline::filter_chunks_reverse(
    const Tile& tile,
    const std::vector<std::tuple<void*, uint32_t, uint32_t, uint32_t>>& input,
    Buffer* const output,
    ThreadPool* const compute_tp,
    const Config& config) const {
  if (input.empty()) {
    return Status::Ok();
  }

  // Precompute the sizes of the final output chunks.
  uint64_t total_size = 0;
  std::vector<uint64_t> chunk_offsets(input.size());
  for (size_t i = 0; i < input.size(); i++) {
    chunk_offsets[i] = total_size;
    total_size += std::get<2>(input[i]);
  }

  RETURN_NOT_OK(output->realloc(total_size));

  // Run each chunk through the entire pipeline.
  auto status = parallel_for(compute_tp, 0, input.size(), [&](uint64_t i) {
    const auto& chunk_input = input[i];

    const uint32_t filtered_chunk_len = std::get<1>(chunk_input);
    const uint32_t orig_chunk_len = std::get<2>(chunk_input);
    const uint32_t metadata_len = std::get<3>(chunk_input);
    void* const metadata = std::get<0>(chunk_input);
    void* const chunk_data = (char*)metadata + metadata_len;

    // TODO(ttd): can we instead allocate one FilterStorage per thread?
    // or make it threadsafe?
    FilterStorage storage;
    FilterBuffer input_data(&storage), output_data(&storage);
    FilterBuffer input_metadata(&storage), output_metadata(&storage);

    // First filter's input is the filtered chunk data.
    RETURN_NOT_OK(input_metadata.init(metadata, metadata_len));
    RETURN_NOT_OK(input_data.init(chunk_data, filtered_chunk_len));

    // If the pipeline is empty, just copy input to output.
    if (filters_.empty()) {
      void* output_chunk_buffer =
          static_cast<char*>(output->data()) + chunk_offsets[i];
      RETURN_NOT_OK(input_data.copy_to(output_chunk_buffer));
      return Status::Ok();
    }

    // Apply the filters sequentially in reverse.
    for (int64_t filter_idx = (int64_t)filters_.size() - 1; filter_idx >= 0;
         filter_idx--) {
      auto& f = filters_[filter_idx];

      // Clear and reset I/O buffers
      input_data.reset_offset();
      input_data.set_read_only(true);
      input_metadata.reset_offset();
      input_metadata.set_read_only(true);

      output_data.clear();
      output_metadata.clear();

      // Final filter: output directly into the shared output buffer.
      bool last_filter = filter_idx == 0;
      if (last_filter) {
        void* output_chunk_buffer =
            static_cast<char*>(output->data()) + chunk_offsets[i];
        RETURN_NOT_OK(output_data.set_fixed_allocation(
            output_chunk_buffer, orig_chunk_len));
      }

      RETURN_NOT_OK(f->run_reverse(
          tile,
          &input_metadata,
          &input_data,
          &output_metadata,
          &output_data,
          config));

      input_data.set_read_only(false);
      input_metadata.set_read_only(false);

      if (!last_filter) {
        input_data.swap(output_data);
        input_metadata.swap(output_metadata);
        // Next input (input_buffers) now stores this output (output_buffers).
      }
    }

    return Status::Ok();
  });

  RETURN_NOT_OK(status);

  // Since we did not use the 'write' interface above, the 'output' size
  // will still be 0. We wrote the entire capacity of the output buffer,
  // set it here.
  output->set_size(total_size);

  return Status::Ok();
}

Filter* FilterPipeline::get_filter(unsigned index) const {
  if (index >= filters_.size())
    return nullptr;

  return filters_[index].get();
}

uint32_t FilterPipeline::max_chunk_size() const {
  return max_chunk_size_;
}

Status FilterPipeline::run_forward(
    stats::Stats* const writer_stats,
    Tile* const tile,
    ThreadPool* const compute_tp) const {
  RETURN_NOT_OK(
      tile ? Status::Ok() : Status::Error("invalid argument: null Tile*"));

  writer_stats->add_counter("write_filtered_byte_num", tile->size());

  uint32_t chunk_size = 0;
  RETURN_NOT_OK(Tile::compute_chunk_size(
      tile->size(), tile->dim_num(), tile->cell_size(), &chunk_size));

  // Run the filters over all the chunks and store the result in
  // 'filtered_buffer'.
  RETURN_NOT_OK_ELSE(
      filter_chunks_forward(
          *tile,
          *tile->buffer(),
          chunk_size,
          tile->filtered_buffer(),
          compute_tp),
      tile->filtered_buffer()->clear());

  // The contents of 'buffer' have been filtered and stored
  // in 'filtered_buffer'. We can safely free 'buffer'.
  tile->buffer()->clear();

  return Status::Ok();
}

Status FilterPipeline::run_reverse(
    stats::Stats* const reader_stats,
    Tile* const tile,
    ThreadPool* const compute_tp,
    const Config& config) const {
  assert(tile->filtered());

  return run_reverse_internal(reader_stats, tile, compute_tp, config);
}

Status FilterPipeline::run_reverse_internal(
    stats::Stats* const reader_stats,
    Tile* tile,
    ThreadPool* const compute_tp,
    const Config& config) const {
  Buffer* const filtered_buffer = tile->filtered_buffer();
  if (filtered_buffer == nullptr)
    return LOG_STATUS(
        Status::FilterError("Filter error; tile has null buffer."));

  assert(tile->buffer());
  assert(tile->buffer()->size() == 0);
  if (tile->buffer()->size() > 0)
    return LOG_STATUS(Status::FilterError(
        "Filter error; tile has allocated uncompressed chunk buffers."));

  // First make a pass over the tile to get the chunk information.
  filtered_buffer->reset_offset();
  uint64_t num_chunks;
  RETURN_NOT_OK(filtered_buffer->read(&num_chunks, sizeof(uint64_t)));
  std::vector<std::tuple<void*, uint32_t, uint32_t, uint32_t>> filtered_chunks(
      num_chunks);
  uint64_t total_orig_size = 0;
  for (uint64_t i = 0; i < num_chunks; i++) {
    uint32_t filtered_chunk_size, orig_chunk_size, metadata_size;
    RETURN_NOT_OK(filtered_buffer->read(&orig_chunk_size, sizeof(uint32_t)));
    RETURN_NOT_OK(
        filtered_buffer->read(&filtered_chunk_size, sizeof(uint32_t)));
    RETURN_NOT_OK(filtered_buffer->read(&metadata_size, sizeof(uint32_t)));

    total_orig_size += orig_chunk_size;

    filtered_chunks[i] = std::make_tuple(
        filtered_buffer->cur_data(),
        filtered_chunk_size,
        orig_chunk_size,
        metadata_size);
    filtered_buffer->advance_offset(metadata_size + filtered_chunk_size);
  }
  assert(filtered_buffer->offset() == filtered_buffer->size());

  reader_stats->add_counter("read_unfiltered_byte_num", total_orig_size);

  const Status st = filter_chunks_reverse(
      *tile, filtered_chunks, tile->buffer(), compute_tp, config);
  if (!st.ok()) {
    tile->buffer()->clear();
    return st;
  }

  // Clear the filtered buffer now that we have reverse-filtered it into
  // 'tile->buffer()'.
  filtered_buffer->clear();

  // Zip the coords.
  if (tile->stores_coords()) {
    // Note that format version < 2 only split the coordinates when compression
    // was used. See https://github.com/TileDB-Inc/TileDB/issues/1053
    // For format version > 4, a tile never stores coordinates
    bool using_compression = get_filter<CompressionFilter>() != nullptr;
    auto version = tile->format_version();
    if (version > 1 || using_compression) {
      RETURN_NOT_OK(tile->zip_coordinates());
    }
  }

  return Status::Ok();
}

// ===== FORMAT =====
// max_chunk_size (uint32_t)
// num_filters (uint32_t)
// filter0 metadata (see Filter::serialize)
// filter1...
Status FilterPipeline::serialize(Buffer* buff) const {
  RETURN_NOT_OK(buff->write(&max_chunk_size_, sizeof(uint32_t)));
  auto num_filters = static_cast<uint32_t>(filters_.size());
  RETURN_NOT_OK(buff->write(&num_filters, sizeof(uint32_t)));

  for (const auto& f : filters_) {
    // For compatibility with the old attribute compressor API: if the filter
    // is a compression filter but with no compression, serialize the filter
    // as a no-op filter instead.
    auto as_compression = dynamic_cast<CompressionFilter*>(f.get());
    if (as_compression != nullptr && f->type() == FilterType::FILTER_NONE) {
      auto noop = tdb_unique_ptr<NoopFilter>(new NoopFilter);
      RETURN_NOT_OK(noop->serialize(buff));
    } else {
      RETURN_NOT_OK(f->serialize(buff));
    }
  }

  return Status::Ok();
}

Status FilterPipeline::deserialize(ConstBuffer* buff) {
  // Remove any old filters.
  clear();

  RETURN_NOT_OK(buff->read(&max_chunk_size_, sizeof(uint32_t)));
  uint32_t num_filters;
  RETURN_NOT_OK(buff->read(&num_filters, sizeof(uint32_t)));

  for (uint32_t i = 0; i < num_filters; i++) {
<<<<<<< HEAD
    auto&& [st_filter, filter]{Filter::deserialize(buff)};
    RETURN_NOT_OK(st_filter);
    RETURN_NOT_OK(add_filter(*filter.value()));
=======
    Filter* filter;
    RETURN_NOT_OK(FilterCreate::deserialize(buff, &filter));
    RETURN_NOT_OK_ELSE(add_filter(*filter), tdb_delete(filter));
    tdb_delete(filter);
>>>>>>> 17aee387
  }

  return Status::Ok();
}

void FilterPipeline::dump(FILE* out) const {
  if (out == nullptr)
    out = stdout;

  for (const auto& filter : filters_) {
    fprintf(out, "\n  > ");
    filter->dump(out);
  }
}

void FilterPipeline::set_max_chunk_size(uint32_t max_chunk_size) {
  max_chunk_size_ = max_chunk_size;
}

unsigned FilterPipeline::size() const {
  return static_cast<unsigned>(filters_.size());
}

bool FilterPipeline::empty() const {
  return filters_.empty();
}

void FilterPipeline::swap(FilterPipeline& other) {
  filters_.swap(other.filters_);
  std::swap(max_chunk_size_, other.max_chunk_size_);
}

Status FilterPipeline::append_encryption_filter(
    FilterPipeline* pipeline, const EncryptionKey& encryption_key) {
  switch (encryption_key.encryption_type()) {
    case EncryptionType ::NO_ENCRYPTION:
      return Status::Ok();
    case EncryptionType::AES_256_GCM:
      return pipeline->add_filter(EncryptionAES256GCMFilter(encryption_key));
    default:
      return LOG_STATUS(Status::FilterError(
          "Error appending encryption filter; unknown type."));
  }
}

}  // namespace sm
}  // namespace tiledb<|MERGE_RESOLUTION|>--- conflicted
+++ resolved
@@ -494,16 +494,9 @@
   RETURN_NOT_OK(buff->read(&num_filters, sizeof(uint32_t)));
 
   for (uint32_t i = 0; i < num_filters; i++) {
-<<<<<<< HEAD
-    auto&& [st_filter, filter]{Filter::deserialize(buff)};
+    auto&& [st_filter, filter]{FilterCreate::deserialize(buff)};
     RETURN_NOT_OK(st_filter);
     RETURN_NOT_OK(add_filter(*filter.value()));
-=======
-    Filter* filter;
-    RETURN_NOT_OK(FilterCreate::deserialize(buff, &filter));
-    RETURN_NOT_OK_ELSE(add_filter(*filter), tdb_delete(filter));
-    tdb_delete(filter);
->>>>>>> 17aee387
   }
 
   return Status::Ok();
