/**
 * @file bitsort_filter_type.h
 *
 * @section LICENSE
 *
 * The MIT License
 *
 * @copyright Copyright (c) 2022 TileDB, Inc.
 *
 * Permission is hereby granted, free of charge, to any person obtaining a copy
 * of this software and associated documentation files (the "Software"), to deal
 * in the Software without restriction, including without limitation the rights
 * to use, copy, modify, merge, publish, distribute, sublicense, and/or sell
 * copies of the Software, and to permit persons to whom the Software is
 * furnished to do so, subject to the following conditions:
 *
 * The above copyright notice and this permission notice shall be included in
 * all copies or substantial portions of the Software.
 *
 * THE SOFTWARE IS PROVIDED "AS IS", WITHOUT WARRANTY OF ANY KIND, EXPRESS OR
 * IMPLIED, INCLUDING BUT NOT LIMITED TO THE WARRANTIES OF MERCHANTABILITY,
 * FITNESS FOR A PARTICULAR PURPOSE AND NONINFRINGEMENT. IN NO EVENT SHALL THE
 * AUTHORS OR COPYRIGHT HOLDERS BE LIABLE FOR ANY CLAIM, DAMAGES OR OTHER
 * LIABILITY, WHETHER IN AN ACTION OF CONTRACT, TORT OR OTHERWISE, ARISING FROM,
 * OUT OF OR IN CONNECTION WITH THE SOFTWARE OR THE USE OR OTHER DEALINGS IN
 * THE SOFTWARE.
 *
 * @section DESCRIPTION
 *
 * This file defines the BitSortFilterMetadataType type.
 * BitSortFilterMetadataType is used to pass auxiliary information to the
 * bitsort filter from either the writer or the reader. We send a reference
 * to both a vector of dimension tiles (that we plan to modify in the bitsort
 * filter), and a reference to the domain, which will give us the dimension
 * information.
 *
 */

#include <functional>
#include <vector>

#ifndef TILEDB_BITSORT_FILTER_TYPE_H
#define TILEDB_BITSORT_FILTER_TYPE_H

namespace tiledb {
namespace sm {

class Tile;
class GlobalCmpQB;
class HilbertCmpQB;

class BitSortFilterMetadataType {
 public:
  BitSortFilterMetadataType() = delete;

  BitSortFilterMetadataType(
      std::vector<Tile*>& dim_tiles,
      std::function<bool(const uint64_t&, const uint64_t&)>& comparator)
      : dim_tiles_(dim_tiles)
      , comparator_(comparator) {
  }

  std::vector<Tile*>& dim_tiles() {
    return dim_tiles_;
  }

  std::vector<uint64_t>& hilbert_values() {
    return hilbert_values_;
  }

  std::function<bool(const uint64_t&, const uint64_t&)>& comparator() {
    return comparator_;
  }

 private:
<<<<<<< HEAD
  std::vector<Tile*> dim_tiles_;
  std::vector<uint64_t> hilbert_values_;
  std::function<bool(const uint64_t&, const uint64_t&)> comparator_;
=======
  std::vector<Tile*>& dim_tiles_;
  std::function<bool(const uint64_t&, const uint64_t&)>& comparator_;
>>>>>>> acf4ca7c
};

}  // namespace sm
}  // namespace tiledb

#endif  // TILEDB_BITSORT_FILTER_TYPE_H<|MERGE_RESOLUTION|>--- conflicted
+++ resolved
@@ -37,6 +37,7 @@
  */
 
 #include <functional>
+#include <utility>
 #include <vector>
 
 #ifndef TILEDB_BITSORT_FILTER_TYPE_H
@@ -51,36 +52,26 @@
 
 class BitSortFilterMetadataType {
  public:
-  BitSortFilterMetadataType() = delete;
+  BitSortFilterMetadataType() : dim_tiles_(nullptr), comparator_(nullptr) {}
 
   BitSortFilterMetadataType(
-      std::vector<Tile*>& dim_tiles,
-      std::function<bool(const uint64_t&, const uint64_t&)>& comparator)
+      std::vector<Tile*>* dim_tiles,
+      std::function<bool(const uint64_t&, const uint64_t&)>* comparator)
       : dim_tiles_(dim_tiles)
       , comparator_(comparator) {
   }
 
   std::vector<Tile*>& dim_tiles() {
-    return dim_tiles_;
-  }
-
-  std::vector<uint64_t>& hilbert_values() {
-    return hilbert_values_;
+    return *dim_tiles_;
   }
 
   std::function<bool(const uint64_t&, const uint64_t&)>& comparator() {
-    return comparator_;
+    return *comparator_;
   }
 
  private:
-<<<<<<< HEAD
-  std::vector<Tile*> dim_tiles_;
-  std::vector<uint64_t> hilbert_values_;
-  std::function<bool(const uint64_t&, const uint64_t&)> comparator_;
-=======
-  std::vector<Tile*>& dim_tiles_;
-  std::function<bool(const uint64_t&, const uint64_t&)>& comparator_;
->>>>>>> acf4ca7c
+  std::vector<Tile*>* dim_tiles_;
+  std::function<bool(const uint64_t&, const uint64_t&)>* comparator_;
 };
 
 }  // namespace sm
