--- conflicted
+++ resolved
@@ -70,14 +70,13 @@
   fprintf(out, "EncryptionAES256GCM");
 }
 
-<<<<<<< HEAD
 void EncryptionAES256GCMFilter::dump(std::string* out) const {
   *out = "EncryptionAES256GCM";
-=======
+}
+
 Datatype EncryptionAES256GCMFilter::output_datatype(Datatype) const {
   /* encryption gives us meaningless bits with overwhelming probability */
   return Datatype::BLOB;
->>>>>>> 505b39ab
 }
 
 Status EncryptionAES256GCMFilter::run_forward(
