/**
 * @file filter_create.cc
 *
 * @section LICENSE
 *
 * The MIT License
 *
 * @copyright Copyright (c) 2017-2021 TileDB, Inc.
 *
 * Permission is hereby granted, free of charge, to any person obtaining a copy
 * of this software and associated documentation files (the "Software"), to deal
 * in the Software without restriction, including without limitation the rights
 * to use, copy, modify, merge, publish, distribute, sublicense, and/or sell
 * copies of the Software, and to permit persons to whom the Software is
 * furnished to do so, subject to the following conditions:
 *
 * The above copyright notice and this permission notice shall be included in
 * all copies or substantial portions of the Software.
 *
 * THE SOFTWARE IS PROVIDED "AS IS", WITHOUT WARRANTY OF ANY KIND, EXPRESS OR
 * IMPLIED, INCLUDING BUT NOT LIMITED TO THE WARRANTIES OF MERCHANTABILITY,
 * FITNESS FOR A PARTICULAR PURPOSE AND NONINFRINGEMENT. IN NO EVENT SHALL THE
 * AUTHORS OR COPYRIGHT HOLDERS BE LIABLE FOR ANY CLAIM, DAMAGES OR OTHER
 * LIABILITY, WHETHER IN AN ACTION OF CONTRACT, TORT OR OTHERWISE, ARISING FROM,
 * OUT OF OR IN CONNECTION WITH THE SOFTWARE OR THE USE OR OTHER DEALINGS IN
 * THE SOFTWARE.
 *
 * @section DESCRIPTION
 *
 * This file defines class FilterCreate, which contains the factory for the C
 * API and the deserialize function.
 */

#include "filter_create.h"
#include "bit_width_reduction_filter.h"
#include "bitshuffle_filter.h"
#include "byteshuffle_filter.h"
#include "checksum_md5_filter.h"
#include "checksum_sha256_filter.h"
#include "compression_filter.h"
#include "encryption_aes256gcm_filter.h"
#include "filter.h"
#include "noop_filter.h"
#include "positive_delta_filter.h"
#include "tiledb/common/logger_public.h"
#include "tiledb/sm/crypto/encryption_key.h"
#include "tiledb/sm/enums/encryption_type.h"
#include "tiledb/sm/enums/filter_type.h"

tiledb::sm::Filter* tiledb::sm::FilterCreate::make(FilterType type) {
  switch (type) {
    case tiledb::sm::FilterType::FILTER_NONE:
      return tdb_new(tiledb::sm::NoopFilter);
    case tiledb::sm::FilterType::FILTER_GZIP:
    case tiledb::sm::FilterType::FILTER_ZSTD:
    case tiledb::sm::FilterType::FILTER_LZ4:
    case tiledb::sm::FilterType::FILTER_RLE:
    case tiledb::sm::FilterType::FILTER_BZIP2:
    case tiledb::sm::FilterType::FILTER_DOUBLE_DELTA:
      return tdb_new(tiledb::sm::CompressionFilter, type, -1);
    case tiledb::sm::FilterType::FILTER_BIT_WIDTH_REDUCTION:
      return tdb_new(tiledb::sm::BitWidthReductionFilter);
    case tiledb::sm::FilterType::FILTER_BITSHUFFLE:
      return tdb_new(tiledb::sm::BitshuffleFilter);
    case tiledb::sm::FilterType::FILTER_BYTESHUFFLE:
      return tdb_new(tiledb::sm::ByteshuffleFilter);
    case tiledb::sm::FilterType::FILTER_POSITIVE_DELTA:
      return tdb_new(tiledb::sm::PositiveDeltaFilter);
    case tiledb::sm::FilterType::INTERNAL_FILTER_AES_256_GCM:
      return tdb_new(tiledb::sm::EncryptionAES256GCMFilter);
    case tiledb::sm::FilterType::FILTER_CHECKSUM_MD5:
      return tdb_new(tiledb::sm::ChecksumMD5Filter);
    case tiledb::sm::FilterType::FILTER_CHECKSUM_SHA256:
      return tdb_new(tiledb::sm::ChecksumSHA256Filter);
    default:
      assert(false);
      return nullptr;
  }
}

std::tuple<Status, optional<std::shared_ptr<tiledb::sm::Filter>>>
tiledb::sm::FilterCreate::deserialize(
    ConstBuffer* buff, const EncryptionKey& encryption_key) {
  Status st;
  uint8_t type;
  st = buff->read(&type, sizeof(uint8_t));
  if (!st.ok()) {
    return {st, nullopt};
  }
  FilterType filtertype = static_cast<FilterType>(type);
  uint32_t filter_metadata_len;
<<<<<<< HEAD
  st = buff->read(&filter_metadata_len, sizeof(uint32_t));
  if (!st.ok()) {
    return {st, nullopt};
  }

  auto offset = buff->offset();
  if ((buff->size() - offset) < filter_metadata_len) {
    return {
        Status::FilterError(
            "Deserialization error; not enough data in buffer for metadata"),
        nullopt};
=======
  RETURN_NOT_OK(buff->read(&filter_metadata_len, sizeof(uint32_t)));

  auto* f = make(static_cast<FilterType>(type));
  if (f == nullptr)
    return LOG_STATUS(Status_FilterError("Deserialization error."));

  auto offset = buff->offset();
  RETURN_NOT_OK_ELSE(f->deserialize_impl(buff), tdb_delete(f));

  if (buff->offset() - offset != filter_metadata_len) {
    tdb_delete(f);
    return LOG_STATUS(Status_FilterError(
        "Deserialization error; unexpected metadata length"));
>>>>>>> 2ed4f0a7
  }
  switch (filtertype) {
    case FilterType::FILTER_NONE:
      return {Status::Ok(), tiledb::common::make_shared<NoopFilter>(HERE())};
    case FilterType::FILTER_GZIP:
    case FilterType::FILTER_ZSTD:
    case FilterType::FILTER_LZ4:
    case FilterType::FILTER_RLE:
    case FilterType::FILTER_BZIP2:
    case FilterType::FILTER_DOUBLE_DELTA: {
      uint8_t compressor_char;
      int compression_level;
      st = (buff->read(&compressor_char, sizeof(uint8_t)));
      if (!st.ok()) {
        return {st, nullopt};
      }
      Compressor compressor = static_cast<Compressor>(compressor_char);
      st = buff->read(&compression_level, sizeof(int32_t));
      if (!st.ok()) {
        return {st, nullopt};
      }
      return {Status::Ok(),
              tiledb::common::make_shared<CompressionFilter>(
                  HERE(), compressor, compression_level)};
    }
    case FilterType::FILTER_BIT_WIDTH_REDUCTION: {
      uint32_t max_window_size;
      st = buff->read(&max_window_size, sizeof(uint32_t));
      if (!st.ok()) {
        return {st, nullopt};
      }
      return {Status::Ok(),
              tiledb::common::make_shared<BitWidthReductionFilter>(
                  HERE(), max_window_size)};
    }
    case FilterType::FILTER_BITSHUFFLE:
      return {Status::Ok(),
              tiledb::common::make_shared<BitshuffleFilter>(HERE())};
    case FilterType::FILTER_BYTESHUFFLE:
      return {Status::Ok(),
              tiledb::common::make_shared<ByteshuffleFilter>(HERE())};
    case FilterType::FILTER_POSITIVE_DELTA: {
      uint32_t max_window_size;
      st = buff->read(&max_window_size, sizeof(uint32_t));
      if (!st.ok()) {
        return {st, nullopt};
      } else {
        return {Status::Ok(),
                tiledb::common::make_shared<PositiveDeltaFilter>(
                    HERE(), max_window_size)};
      }
    }
    case FilterType::INTERNAL_FILTER_AES_256_GCM:
      if (encryption_key.encryption_type() ==
          tiledb::sm::EncryptionType::AES_256_GCM) {
        return {Status::Ok(),
                tiledb::common::make_shared<EncryptionAES256GCMFilter>(
                    HERE(), encryption_key)};
      } else {
        return {Status::Ok(),
                tiledb::common::make_shared<EncryptionAES256GCMFilter>(HERE())};
      }
    case FilterType::FILTER_CHECKSUM_MD5:
      return {Status::Ok(),
              tiledb::common::make_shared<ChecksumMD5Filter>(HERE())};
    case FilterType::FILTER_CHECKSUM_SHA256:
      return {Status::Ok(),
              tiledb::common::make_shared<ChecksumSHA256Filter>(HERE())};
    default:
      assert(false);
      return {Status::FilterError("Deserialization error; unknown type"),
              nullopt};
  }
}

std::tuple<Status, optional<std::shared_ptr<tiledb::sm::Filter>>>
tiledb::sm::FilterCreate::deserialize(ConstBuffer* buff) {
  EncryptionKey encryption_key;
  return tiledb::sm::FilterCreate::deserialize(buff, encryption_key);
}<|MERGE_RESOLUTION|>--- conflicted
+++ resolved
@@ -89,7 +89,6 @@
   }
   FilterType filtertype = static_cast<FilterType>(type);
   uint32_t filter_metadata_len;
-<<<<<<< HEAD
   st = buff->read(&filter_metadata_len, sizeof(uint32_t));
   if (!st.ok()) {
     return {st, nullopt};
@@ -98,24 +97,9 @@
   auto offset = buff->offset();
   if ((buff->size() - offset) < filter_metadata_len) {
     return {
-        Status::FilterError(
+        Status_FilterError(
             "Deserialization error; not enough data in buffer for metadata"),
         nullopt};
-=======
-  RETURN_NOT_OK(buff->read(&filter_metadata_len, sizeof(uint32_t)));
-
-  auto* f = make(static_cast<FilterType>(type));
-  if (f == nullptr)
-    return LOG_STATUS(Status_FilterError("Deserialization error."));
-
-  auto offset = buff->offset();
-  RETURN_NOT_OK_ELSE(f->deserialize_impl(buff), tdb_delete(f));
-
-  if (buff->offset() - offset != filter_metadata_len) {
-    tdb_delete(f);
-    return LOG_STATUS(Status_FilterError(
-        "Deserialization error; unexpected metadata length"));
->>>>>>> 2ed4f0a7
   }
   switch (filtertype) {
     case FilterType::FILTER_NONE:
@@ -186,7 +170,7 @@
               tiledb::common::make_shared<ChecksumSHA256Filter>(HERE())};
     default:
       assert(false);
-      return {Status::FilterError("Deserialization error; unknown type"),
+      return {Status_FilterError("Deserialization error; unknown type"),
               nullopt};
   }
 }
