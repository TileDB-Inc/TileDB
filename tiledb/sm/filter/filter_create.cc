/**
 * @file filter_create.cc
 *
 * @section LICENSE
 *
 * The MIT License
 *
 * @copyright Copyright (c) 2017-2022 TileDB, Inc.
 *
 * Permission is hereby granted, free of charge, to any person obtaining a copy
 * of this software and associated documentation files (the "Software"), to deal
 * in the Software without restriction, including without limitation the rights
 * to use, copy, modify, merge, publish, distribute, sublicense, and/or sell
 * copies of the Software, and to permit persons to whom the Software is
 * furnished to do so, subject to the following conditions:
 *
 * The above copyright notice and this permission notice shall be included in
 * all copies or substantial portions of the Software.
 *
 * THE SOFTWARE IS PROVIDED "AS IS", WITHOUT WARRANTY OF ANY KIND, EXPRESS OR
 * IMPLIED, INCLUDING BUT NOT LIMITED TO THE WARRANTIES OF MERCHANTABILITY,
 * FITNESS FOR A PARTICULAR PURPOSE AND NONINFRINGEMENT. IN NO EVENT SHALL THE
 * AUTHORS OR COPYRIGHT HOLDERS BE LIABLE FOR ANY CLAIM, DAMAGES OR OTHER
 * LIABILITY, WHETHER IN AN ACTION OF CONTRACT, TORT OR OTHERWISE, ARISING FROM,
 * OUT OF OR IN CONNECTION WITH THE SOFTWARE OR THE USE OR OTHER DEALINGS IN
 * THE SOFTWARE.
 *
 * @section DESCRIPTION
 *
 * This file defines class FilterCreate, which contains the factory for the C
 * API and the deserialize function.
 */

#include "filter_create.h"
#include "bit_width_reduction_filter.h"
#include "bitshuffle_filter.h"
#include "bitsort_filter.h"
#include "byteshuffle_filter.h"
#include "checksum_md5_filter.h"
#include "checksum_sha256_filter.h"
#include "compression_filter.h"
#include "encryption_aes256gcm_filter.h"
#include "filter.h"
#include "float_scaling_filter.h"
#include "noop_filter.h"
#include "positive_delta_filter.h"
#include "tiledb/common/logger_public.h"
#include "tiledb/sm/crypto/encryption_key.h"
#include "tiledb/sm/enums/compressor.h"
#include "tiledb/sm/enums/encryption_type.h"
#include "tiledb/sm/enums/filter_type.h"
#include "tiledb/stdx/utility/to_underlying.h"
#include "xor_filter.h"

tiledb::sm::Filter* tiledb::sm::FilterCreate::make(FilterType type) {
  switch (type) {
    case tiledb::sm::FilterType::FILTER_NONE:
      return tdb_new(tiledb::sm::NoopFilter);
    case tiledb::sm::FilterType::FILTER_GZIP:
    case tiledb::sm::FilterType::FILTER_ZSTD:
    case tiledb::sm::FilterType::FILTER_LZ4:
    case tiledb::sm::FilterType::FILTER_RLE:
    case tiledb::sm::FilterType::FILTER_BZIP2:
    case tiledb::sm::FilterType::FILTER_DOUBLE_DELTA:
    case tiledb::sm::FilterType::FILTER_DICTIONARY:
      return tdb_new(tiledb::sm::CompressionFilter, type, -1);
    case tiledb::sm::FilterType::FILTER_BIT_WIDTH_REDUCTION:
      return tdb_new(tiledb::sm::BitWidthReductionFilter);
    case tiledb::sm::FilterType::FILTER_BITSHUFFLE:
      return tdb_new(tiledb::sm::BitshuffleFilter);
    case tiledb::sm::FilterType::FILTER_BYTESHUFFLE:
      return tdb_new(tiledb::sm::ByteshuffleFilter);
    case tiledb::sm::FilterType::FILTER_POSITIVE_DELTA:
      return tdb_new(tiledb::sm::PositiveDeltaFilter);
    case tiledb::sm::FilterType::INTERNAL_FILTER_AES_256_GCM:
      return tdb_new(tiledb::sm::EncryptionAES256GCMFilter);
    case tiledb::sm::FilterType::FILTER_CHECKSUM_MD5:
      return tdb_new(tiledb::sm::ChecksumMD5Filter);
    case tiledb::sm::FilterType::FILTER_CHECKSUM_SHA256:
      return tdb_new(tiledb::sm::ChecksumSHA256Filter);
    case tiledb::sm::FilterType::FILTER_SCALE_FLOAT:
      return tdb_new(tiledb::sm::FloatScalingFilter);
    case tiledb::sm::FilterType::FILTER_XOR:
      return tdb_new(tiledb::sm::XORFilter);
    default:
      throw StatusException(
          "FilterCreate",
          "Invalid filter type " + std::to_string(stdx::to_underlying(type)));
  }
}

shared_ptr<tiledb::sm::Filter> tiledb::sm::FilterCreate::deserialize(
    Deserializer& deserializer,
    const EncryptionKey& encryption_key,
    const uint32_t version) {
  Status st;
  uint8_t type = deserializer.read<uint8_t>();
  FilterType filtertype = static_cast<FilterType>(type);
  uint32_t filter_metadata_len = deserializer.read<uint32_t>();
  if (deserializer.size() < filter_metadata_len) {
    throw StatusException(
        "FilterCreate",
        "Deserialization error; not enough data in buffer for metadata");
  }

  switch (filtertype) {
    case FilterType::FILTER_NONE:
      return make_shared<NoopFilter>(HERE());
    case FilterType::FILTER_GZIP:
    case FilterType::FILTER_ZSTD:
    case FilterType::FILTER_LZ4:
    case FilterType::FILTER_RLE:
    case FilterType::FILTER_BZIP2:
    case FilterType::FILTER_DOUBLE_DELTA:
    case FilterType::FILTER_DICTIONARY: {
      uint8_t compressor_char = deserializer.read<uint8_t>();
      int compression_level = deserializer.read<int32_t>();
      Compressor compressor = static_cast<Compressor>(compressor_char);
      return make_shared<CompressionFilter>(
          HERE(), compressor, compression_level, version);
    }
    case FilterType::FILTER_BIT_WIDTH_REDUCTION: {
      uint32_t max_window_size = deserializer.read<uint32_t>();
      return make_shared<BitWidthReductionFilter>(HERE(), max_window_size);
    }
    case FilterType::FILTER_BITSHUFFLE:
      return make_shared<BitshuffleFilter>(HERE());
    case FilterType::FILTER_BYTESHUFFLE:
      return make_shared<ByteshuffleFilter>(HERE());
    case FilterType::FILTER_POSITIVE_DELTA: {
      uint32_t max_window_size = deserializer.read<uint32_t>();
      return make_shared<PositiveDeltaFilter>(HERE(), max_window_size);
    }
    case FilterType::INTERNAL_FILTER_AES_256_GCM:
      if (encryption_key.encryption_type() ==
          tiledb::sm::EncryptionType::AES_256_GCM) {
        return make_shared<EncryptionAES256GCMFilter>(HERE(), encryption_key);
      } else {
        return make_shared<EncryptionAES256GCMFilter>(HERE());
      }
    case FilterType::FILTER_CHECKSUM_MD5:
      return make_shared<ChecksumMD5Filter>(HERE());
    case FilterType::FILTER_CHECKSUM_SHA256:
      return make_shared<ChecksumSHA256Filter>(HERE());
    case FilterType::FILTER_SCALE_FLOAT: {
      auto filter_config =
          deserializer.read<FloatScalingFilter::FilterConfig>();
      return make_shared<FloatScalingFilter>(
          HERE(),
          filter_config.byte_width,
          filter_config.scale,
          filter_config.offset);
    };
<<<<<<< HEAD
    case FilterType::FILTER_BITSORT: {
      return make_shared<BitSortFilter>(HERE());
    };
=======
    case FilterType::FILTER_XOR: {
      return make_shared<XORFilter>(HERE());
    }
>>>>>>> 48a9caef
    default:
      throw StatusException(
          "FilterCreate", "Deserialization error; unknown type");
  }
}
shared_ptr<tiledb::sm::Filter> tiledb::sm::FilterCreate::deserialize(
    Deserializer& deserializer, const uint32_t version) {
  EncryptionKey encryption_key;
  return tiledb::sm::FilterCreate::deserialize(
      deserializer, encryption_key, version);
}<|MERGE_RESOLUTION|>--- conflicted
+++ resolved
@@ -151,15 +151,12 @@
           filter_config.scale,
           filter_config.offset);
     };
-<<<<<<< HEAD
+    case FilterType::FILTER_XOR: {
+      return make_shared<XORFilter>(HERE());
+    };
     case FilterType::FILTER_BITSORT: {
       return make_shared<BitSortFilter>(HERE());
     };
-=======
-    case FilterType::FILTER_XOR: {
-      return make_shared<XORFilter>(HERE());
-    }
->>>>>>> 48a9caef
     default:
       throw StatusException(
           "FilterCreate", "Deserialization error; unknown type");
