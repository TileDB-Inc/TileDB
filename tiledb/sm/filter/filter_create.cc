/**
 * @file filter_create.cc
 *
 * @section LICENSE
 *
 * The MIT License
 *
 * @copyright Copyright (c) 2017-2022 TileDB, Inc.
 *
 * Permission is hereby granted, free of charge, to any person obtaining a copy
 * of this software and associated documentation files (the "Software"), to deal
 * in the Software without restriction, including without limitation the rights
 * to use, copy, modify, merge, publish, distribute, sublicense, and/or sell
 * copies of the Software, and to permit persons to whom the Software is
 * furnished to do so, subject to the following conditions:
 *
 * The above copyright notice and this permission notice shall be included in
 * all copies or substantial portions of the Software.
 *
 * THE SOFTWARE IS PROVIDED "AS IS", WITHOUT WARRANTY OF ANY KIND, EXPRESS OR
 * IMPLIED, INCLUDING BUT NOT LIMITED TO THE WARRANTIES OF MERCHANTABILITY,
 * FITNESS FOR A PARTICULAR PURPOSE AND NONINFRINGEMENT. IN NO EVENT SHALL THE
 * AUTHORS OR COPYRIGHT HOLDERS BE LIABLE FOR ANY CLAIM, DAMAGES OR OTHER
 * LIABILITY, WHETHER IN AN ACTION OF CONTRACT, TORT OR OTHERWISE, ARISING FROM,
 * OUT OF OR IN CONNECTION WITH THE SOFTWARE OR THE USE OR OTHER DEALINGS IN
 * THE SOFTWARE.
 *
 * @section DESCRIPTION
 *
 * This file defines class FilterCreate, which contains the factory for the C
 * API and the deserialize function.
 */

#include "filter_create.h"
#include "bit_width_reduction_filter.h"
#include "bitshuffle_filter.h"
#include "byteshuffle_filter.h"
#include "checksum_md5_filter.h"
#include "checksum_sha256_filter.h"
#include "compression_filter.h"
#include "encryption_aes256gcm_filter.h"
#include "filter.h"
#include "float_scaling_filter.h"
#include "noop_filter.h"
#include "positive_delta_filter.h"
#include "tiledb/common/logger_public.h"
#include "tiledb/sm/crypto/encryption_key.h"
#include "tiledb/sm/enums/compressor.h"
#include "tiledb/sm/enums/encryption_type.h"
#include "tiledb/sm/enums/filter_type.h"
#include "tiledb/stdx/utility/to_underlying.h"

tiledb::sm::Filter* tiledb::sm::FilterCreate::make(FilterType type) {
  switch (type) {
    case tiledb::sm::FilterType::FILTER_NONE:
      return tdb_new(tiledb::sm::NoopFilter);
    case tiledb::sm::FilterType::FILTER_GZIP:
    case tiledb::sm::FilterType::FILTER_ZSTD:
    case tiledb::sm::FilterType::FILTER_LZ4:
    case tiledb::sm::FilterType::FILTER_RLE:
    case tiledb::sm::FilterType::FILTER_BZIP2:
    case tiledb::sm::FilterType::FILTER_DOUBLE_DELTA:
    case tiledb::sm::FilterType::FILTER_DICTIONARY:
      return tdb_new(tiledb::sm::CompressionFilter, type, -1);
    case tiledb::sm::FilterType::FILTER_BIT_WIDTH_REDUCTION:
      return tdb_new(tiledb::sm::BitWidthReductionFilter);
    case tiledb::sm::FilterType::FILTER_BITSHUFFLE:
      return tdb_new(tiledb::sm::BitshuffleFilter);
    case tiledb::sm::FilterType::FILTER_BYTESHUFFLE:
      return tdb_new(tiledb::sm::ByteshuffleFilter);
    case tiledb::sm::FilterType::FILTER_POSITIVE_DELTA:
      return tdb_new(tiledb::sm::PositiveDeltaFilter);
    case tiledb::sm::FilterType::INTERNAL_FILTER_AES_256_GCM:
      return tdb_new(tiledb::sm::EncryptionAES256GCMFilter);
    case tiledb::sm::FilterType::FILTER_CHECKSUM_MD5:
      return tdb_new(tiledb::sm::ChecksumMD5Filter);
    case tiledb::sm::FilterType::FILTER_CHECKSUM_SHA256:
      return tdb_new(tiledb::sm::ChecksumSHA256Filter);
    case tiledb::sm::FilterType::FILTER_SCALE_FLOAT:
      return tdb_new(tiledb::sm::FloatScalingFilter);
    default:
      throw StatusException(
          "FilterCreate",
          "Invalid filter type " + std::to_string(stdx::to_underlying(type)));
  }
}

shared_ptr<tiledb::sm::Filter> tiledb::sm::FilterCreate::deserialize(
    ConstBuffer* buff,
    const EncryptionKey& encryption_key,
    const uint32_t version) {
  Status st;

  uint8_t type;
  st = buff->read(&type, sizeof(uint8_t));
  if (!st.ok()) {
    throw std::runtime_error(
        "[FilterCreate::deserialize] Failed to load filter type");
  }
  try {
    ensure_filtertype_is_valid(type);
  } catch (const std::exception& e) {
    std::throw_with_nested(std::runtime_error("[FilterCreate::deserialize] "));
  }
  FilterType filtertype = static_cast<FilterType>(type);

  uint32_t filter_metadata_len;
  st = buff->read(&filter_metadata_len, sizeof(uint32_t));
  if (!st.ok()) {
    throw std::runtime_error(
        "[FilterCreate::deserialize] Failed to load filter metadata length");
  }
  auto offset = buff->offset();
  if ((buff->size() - offset) < filter_metadata_len) {
    throw StatusException(Status_FilterError(
        "Deserialization error; not enough data in buffer for metadata"));
  }

  switch (filtertype) {
    case FilterType::FILTER_NONE:
      return make_shared<NoopFilter>(HERE());
    case FilterType::FILTER_GZIP:
    case FilterType::FILTER_ZSTD:
    case FilterType::FILTER_LZ4:
    case FilterType::FILTER_RLE:
    case FilterType::FILTER_BZIP2:
    case FilterType::FILTER_DOUBLE_DELTA:
    case FilterType::FILTER_DICTIONARY: {
      uint8_t compressor_char;
      int compression_level;
      st = (buff->read(&compressor_char, sizeof(uint8_t)));
      if (!st.ok()) {
        throw std::runtime_error(
            "[FilterCreate::deserialize] Failed to load compressor");
      }
      try {
        ensure_compressor_is_valid(compressor_char);
      } catch (const std::exception& e) {
        std::throw_with_nested(
            std::runtime_error("[FilterCreate::deserialize] "));
      }

      /* Note: compression level is directly handled by the Compressor
        and thus needn't be validated here. */
      Compressor compressor = static_cast<Compressor>(compressor_char);
      st = buff->read(&compression_level, sizeof(int32_t));
      if (!st.ok()) {
        throw std::runtime_error(
            "[FilterCreate::deserialize] Failed to load compression level");
      }
      return make_shared<CompressionFilter>(
          HERE(), compressor, compression_level, version);
    }
    case FilterType::FILTER_BIT_WIDTH_REDUCTION: {
      /* Note: No validation is possible on max_window_size;
        no actual limit, though usable limit is likely in the low 1000s. */
      uint32_t max_window_size;
      st = buff->read(&max_window_size, sizeof(uint32_t));
      if (!st.ok()) {
        throw std::runtime_error(
            "[FilterCreate::deserialize] Failed to load maximum window size");
      }
      return make_shared<BitWidthReductionFilter>(HERE(), max_window_size);
    }
    case FilterType::FILTER_BITSHUFFLE:
      return make_shared<BitshuffleFilter>(HERE());
    case FilterType::FILTER_BYTESHUFFLE:
      return make_shared<ByteshuffleFilter>(HERE());
    case FilterType::FILTER_POSITIVE_DELTA: {
      uint32_t max_window_size;
      st = buff->read(&max_window_size, sizeof(uint32_t));
      if (!st.ok()) {
        throw std::runtime_error(
            "[FilterCreate::deserialize] Failed to load maximum window size");
      } else {
        return make_shared<PositiveDeltaFilter>(HERE(), max_window_size);
      }
    }
    case FilterType::INTERNAL_FILTER_AES_256_GCM:
      if (encryption_key.encryption_type() ==
          tiledb::sm::EncryptionType::AES_256_GCM) {
        return make_shared<EncryptionAES256GCMFilter>(HERE(), encryption_key);
      } else {
        return make_shared<EncryptionAES256GCMFilter>(HERE());
      }
    case FilterType::FILTER_CHECKSUM_MD5:
      return make_shared<ChecksumMD5Filter>(HERE());
    case FilterType::FILTER_CHECKSUM_SHA256:
      return make_shared<ChecksumSHA256Filter>(HERE());
    case FilterType::FILTER_SCALE_FLOAT: {
      FloatScalingFilter::FilterConfig filter_config;
      st = buff->read(&filter_config, sizeof(FloatScalingFilter::FilterConfig));
      if (!st.ok()) {
        throw std::runtime_error(
            "[FilterCreate::deserialize] Failed to load FloatScaling metadata");
      } else {
<<<<<<< HEAD
        return make_shared<FloatScalingFilter>(
            HERE(), metadata.byte_width, metadata.scale, metadata.offset);
=======
        return {Status::Ok(),
                make_shared<FloatScalingFilter>(
                    HERE(),
                    filter_config.byte_width,
                    filter_config.scale,
                    filter_config.offset)};
>>>>>>> 6aa72702
      }
    };
    default:
      assert(false);
      throw StatusException(
          Status_FilterError("Deserialization error; unknown type"));
  }
}

shared_ptr<tiledb::sm::Filter> tiledb::sm::FilterCreate::deserialize(
    ConstBuffer* buff, const uint32_t version) {
  EncryptionKey encryption_key;
  return tiledb::sm::FilterCreate::deserialize(buff, encryption_key, version);
}<|MERGE_RESOLUTION|>--- conflicted
+++ resolved
@@ -194,17 +194,12 @@
         throw std::runtime_error(
             "[FilterCreate::deserialize] Failed to load FloatScaling metadata");
       } else {
-<<<<<<< HEAD
-        return make_shared<FloatScalingFilter>(
-            HERE(), metadata.byte_width, metadata.scale, metadata.offset);
-=======
         return {Status::Ok(),
                 make_shared<FloatScalingFilter>(
                     HERE(),
                     filter_config.byte_width,
                     filter_config.scale,
                     filter_config.offset)};
->>>>>>> 6aa72702
       }
     };
     default:
