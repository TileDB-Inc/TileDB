/**
 * @file   filter.h
 *
 * @section LICENSE
 *
 * The MIT License
 *
 * @copyright Copyright (c) 2017-2022 TileDB, Inc.
 *
 * Permission is hereby granted, free of charge, to any person obtaining a copy
 * of this software and associated documentation files (the "Software"), to deal
 * in the Software without restriction, including without limitation the rights
 * to use, copy, modify, merge, publish, distribute, sublicense, and/or sell
 * copies of the Software, and to permit persons to whom the Software is
 * furnished to do so, subject to the following conditions:
 *
 * The above copyright notice and this permission notice shall be included in
 * all copies or substantial portions of the Software.
 *
 * THE SOFTWARE IS PROVIDED "AS IS", WITHOUT WARRANTY OF ANY KIND, EXPRESS OR
 * IMPLIED, INCLUDING BUT NOT LIMITED TO THE WARRANTIES OF MERCHANTABILITY,
 * FITNESS FOR A PARTICULAR PURPOSE AND NONINFRINGEMENT. IN NO EVENT SHALL THE
 * AUTHORS OR COPYRIGHT HOLDERS BE LIABLE FOR ANY CLAIM, DAMAGES OR OTHER
 * LIABILITY, WHETHER IN AN ACTION OF CONTRACT, TORT OR OTHERWISE, ARISING FROM,
 * OUT OF OR IN CONNECTION WITH THE SOFTWARE OR THE USE OR OTHER DEALINGS IN
 * THE SOFTWARE.
 *
 * @section DESCRIPTION
 *
 * This file declares class Filter.
 */

#ifndef TILEDB_FILTER_H
#define TILEDB_FILTER_H

#include "tiledb/common/common.h"
#include "tiledb/common/status.h"
#include "tiledb/sm/config/config.h"
#include "tiledb/storage_format/serialization/serializers.h"

using namespace tiledb::common;

namespace tiledb {
namespace sm {

class Buffer;
class ConstBuffer;
class FilterBuffer;
class Tile;

enum class FilterOption : uint8_t;
enum class FilterType : uint8_t;

/**
 * A Filter processes or modifies a byte region, modifying it in place, or
 * producing output in new buffers.
 *
 * Every filter implements both forward direction (used during write queries)
 * and a reverse direction (for reads).
 */
class Filter {
 public:
  /** Constructor. */
  explicit Filter(FilterType type);

  /** Destructor. */
  virtual ~Filter() = default;

  /**
   * Returns a newly allocated clone of this Filter. The clone does not belong
   * to any pipeline. Caller is responsible for deletion of the clone.
   */
  Filter* clone() const;

  /** Dumps the filter details in ASCII format in the selected output. */
  virtual void dump(FILE* out) const = 0;

  /**
   * Gets an option from this filter.
   *
   * @param option Option whose value to get
   * @param value Buffer to store the value.
   * @return Status
   */
  Status get_option(FilterOption option, void* value) const;

  /**
   * Runs this filter in the "forward" direction (i.e. during write queries).
   *
   * Note: the input buffers should not be modified directly. The only reason it
   * is not a const pointer is to allow its offset field to be modified while
   * reading from it.
   *
   * Implemented by filter subclass.
   *
   * @tparam SupportType The type of the support metadata given to the filter.
   * The default setting on this type is Tile *const.
   * @param tile Current tile on which the filter is being run
   * @param support_data Support data for the filter
   * @param input_metadata Buffer with metadata for `input`
   * @param input Buffer with data to be filtered.
   * @param output_metadata Buffer with metadata for filtered data
   * @param output Buffer with filtered data (unused by in-place filters).
   * @return
   */
  template <typename SupportType = Tile* const>
  virtual Status run_forward(
      const Tile& tile,
<<<<<<< HEAD
      SupportType offsets_tile,
=======
      void* const support_data,
>>>>>>> 4f681d26
      FilterBuffer* input_metadata,
      FilterBuffer* input,
      FilterBuffer* output_metadata,
      FilterBuffer* output) const = 0;

  /**
   * Runs this filter in the "reverse" direction (i.e. during read queries).
   *
   * Note: the input buffers should not be modified directly. The only reason it
   * is not a const pointer is to allow its offset field to be modified while
   * reading from it.
   *
   * Implemented by filter subclass.
   *
   * @tparam SupportType The type of the support metadata given to the filter.
   * The default setting on this type is Tile *const.
   * @param tile Current tile on which the filter is being run
   * @param support_data Support data for the filter
   * @param input_metadata Buffer with metadata for `input`
   * @param input Buffer with data to be filtered.
   * @param output_metadata Buffer with metadata for filtered data
   * @param output Buffer with filtered data (unused by in-place filters).
   * @return
   */
  template <typename SupportType = Tile* const>
  virtual Status run_reverse(
      const Tile& tile,
      void* support_data,
      FilterBuffer* input_metadata,
      FilterBuffer* input,
      FilterBuffer* output_metadata,
      FilterBuffer* output,
      const Config& config) const = 0;

  /**
   * Initializes the filter compression resource pool if any
   *
   * @param size the size of the resource pool to initiliaze
   *
   * */
  virtual void init_compression_resource_pool(uint64_t size);

  /**
   * Initializes the filter decompression resource pool if any
   *
   * @param size the size of the resource pool to initiliaze
   *
   * */
  virtual void init_decompression_resource_pool(uint64_t size);

  /**
   * Sets an option on this filter.
   *
   * @param option Option whose value to get
   * @param value Buffer holding the value.
   * @return Status
   */
  Status set_option(FilterOption option, const void* value);

  /**
   * Serializes the filter metadata into a binary buffer.
   *
   * @param serializer The object to serialized into.
   * @return Status
   */
  void serialize(Serializer& serializer) const;

  /** Returns the filter type. */
  FilterType type() const;

 protected:
  /** The filter type. */
  FilterType type_;

  /**
   * Clone function must implemented by each specific Filter subclass. This is
   * used instead of copy constructors to allow for base-typed Filter instances
   * to be cloned without knowing their derived types.
   */
  virtual Filter* clone_impl() const = 0;

  /** Optional subclass specific get_option method. */
  virtual Status get_option_impl(FilterOption option, void* value) const;

  /** Optional subclass specific get_option method. */
  virtual Status set_option_impl(FilterOption option, const void* value);

  /**
   * Serialization function that can be implemented by a specific Filter
   * subclass for filter-specific metadata.
   *
   * If a filter subclass has no specific metadata, it's not necessary to
   * implement this method.
   *
   * @param buff The buffer to serialize the data into.
   */
  virtual void serialize_impl(Serializer& serializer) const;
};

}  // namespace sm
}  // namespace tiledb

#endif  // TILEDB_FILTER_H<|MERGE_RESOLUTION|>--- conflicted
+++ resolved
@@ -106,11 +106,7 @@
   template <typename SupportType = Tile* const>
   virtual Status run_forward(
       const Tile& tile,
-<<<<<<< HEAD
-      SupportType offsets_tile,
-=======
       void* const support_data,
->>>>>>> 4f681d26
       FilterBuffer* input_metadata,
       FilterBuffer* input,
       FilterBuffer* output_metadata,
