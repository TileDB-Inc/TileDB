/**
 * @file add_1_in_place_filter.cc
 *
 * @section LICENSE
 *
 * The MIT License
 *
 * @copyright Copyright (c) 2023 TileDB, Inc.
 *
 * Permission is hereby granted, free of charge, to any person obtaining a copy
 * of this software and associated documentation files (the "Software"), to deal
 * in the Software without restriction, including without limitation the rights
 * to use, copy, modify, merge, publish, distribute, sublicense, and/or sell
 * copies of the Software, and to permit persons to whom the Software is
 * furnished to do so, subject to the following conditions:
 *
 * The above copyright notice and this permission notice shall be included in
 * all copies or substantial portions of the Software.
 *
 * THE SOFTWARE IS PROVIDED "AS IS", WITHOUT WARRANTY OF ANY KIND, EXPRESS OR
 * IMPLIED, INCLUDING BUT NOT LIMITED TO THE WARRANTIES OF MERCHANTABILITY,
 * FITNESS FOR A PARTICULAR PURPOSE AND NONINFRINGEMENT. IN NO EVENT SHALL THE
 * AUTHORS OR COPYRIGHT HOLDERS BE LIABLE FOR ANY CLAIM, DAMAGES OR OTHER
 * LIABILITY, WHETHER IN AN ACTION OF CONTRACT, TORT OR OTHERWISE, ARISING FROM,
 * OUT OF OR IN CONNECTION WITH THE SOFTWARE OR THE USE OR OTHER DEALINGS IN
 * THE SOFTWARE.
 *
 */

#include "add_1_in_place_filter.h"
#include "tiledb/sm/enums/filter_type.h"
#include "tiledb/sm/tile/tile.h"

using namespace tiledb::common;

namespace tiledb::sm {

// Just use a dummy filter type
Add1InPlace::Add1InPlace(Datatype filter_data_type)
    : Filter(FilterType::FILTER_NONE, filter_data_type) {
}

<<<<<<< HEAD
Status Add1InPlace::run_forward(
=======
void Add1InPlace::dump(FILE* out) const {
  (void)out;
}

void Add1InPlace::run_forward(
>>>>>>> 4044e848
    const WriterTile&,
    WriterTile* const,
    FilterBuffer* input_metadata,
    FilterBuffer* input,
    FilterBuffer* output_metadata,
    FilterBuffer* output) const {
  auto input_size = input->size();
  throw_if_not_ok(output->append_view(input));
  output->reset_offset();

  uint64_t nelts = input_size / sizeof(uint64_t);
  for (uint64_t i = 0; i < nelts; i++) {
    uint64_t* val = output->value_ptr<uint64_t>();
    *val += 1;
    output->advance_offset(sizeof(uint64_t));
  }

  // Metadata not modified by this filter.
  throw_if_not_ok(output_metadata->append_view(input_metadata));
}

Status Add1InPlace::run_reverse(
    const Tile&,
    Tile*,
    FilterBuffer* input_metadata,
    FilterBuffer* input,
    FilterBuffer* output_metadata,
    FilterBuffer* output,
    const tiledb::sm::Config& config) const {
  (void)config;

  auto input_size = input->size();
  RETURN_NOT_OK(output->append_view(input));
  output->reset_offset();

  uint64_t nelts = input_size / sizeof(uint64_t);
  for (uint64_t i = 0; i < nelts; i++) {
    uint64_t* val = output->value_ptr<uint64_t>();
    *val -= 1;
    output->advance_offset(sizeof(uint64_t));
  }

  // Metadata not modified by this filter.
  RETURN_NOT_OK(output_metadata->append_view(input_metadata));

  return Status::Ok();
}

Add1InPlace* Add1InPlace::clone_impl() const {
  return tdb_new(Add1InPlace, filter_data_type_);
}

}  // namespace tiledb::sm<|MERGE_RESOLUTION|>--- conflicted
+++ resolved
@@ -40,15 +40,7 @@
     : Filter(FilterType::FILTER_NONE, filter_data_type) {
 }
 
-<<<<<<< HEAD
-Status Add1InPlace::run_forward(
-=======
-void Add1InPlace::dump(FILE* out) const {
-  (void)out;
-}
-
 void Add1InPlace::run_forward(
->>>>>>> 4044e848
     const WriterTile&,
     WriterTile* const,
     FilterBuffer* input_metadata,
