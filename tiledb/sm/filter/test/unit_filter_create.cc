/**
 * @file tiledb/sm/filter/test/unit_filter_create.cc
 *
 * @section LICENSE
 *
 * The MIT License
 *
 * @copyright Copyright (c) 2021 TileDB, Inc.
 *
 * Permission is hereby granted, free of charge, to any person obtaining a copy
 * of this software and associated documentation files (the "Software"), to deal
 * in the Software without restriction, including without limitation the rights
 * to use, copy, modify, merge, publish, distribute, sublicense, and/or sell
 * copies of the Software, and to permit persons to whom the Software is
 * furnished to do so, subject to the following conditions:
 *
 * The above copyright notice and this permission notice shall be included in
 * all copies or substantial portions of the Software.
 *
 * THE SOFTWARE IS PROVIDED "AS IS", WITHOUT WARRANTY OF ANY KIND, EXPRESS OR
 * IMPLIED, INCLUDING BUT NOT LIMITED TO THE WARRANTIES OF MERCHANTABILITY,
 * FITNESS FOR A PARTICULAR PURPOSE AND NONINFRINGEMENT. IN NO EVENT SHALL THE
 * AUTHORS OR COPYRIGHT HOLDERS BE LIABLE FOR ANY CLAIM, DAMAGES OR OTHER
 * LIABILITY, WHETHER IN AN ACTION OF CONTRACT, TORT OR OTHERWISE, ARISING FROM,
 * OUT OF OR IN CONNECTION WITH THE SOFTWARE OR THE USE OR OTHER DEALINGS IN
 * THE SOFTWARE.
 *
 * @section DESCRIPTION
 *
 * This file tests FilterCreate class
 *
 */

#include <test/support/tdb_catch.h>
#include "../filter_create.h"

#include "../bit_width_reduction_filter.h"
#include "../bitshuffle_filter.h"
#include "../bitsort_filter.h"
#include "../byteshuffle_filter.h"
#include "../checksum_md5_filter.h"
#include "../checksum_sha256_filter.h"
#include "../compression_filter.h"
#include "../encryption_aes256gcm_filter.h"
#include "../filter.h"
#include "../float_scaling_filter.h"
#include "../noop_filter.h"
#include "../positive_delta_filter.h"
#include "tiledb/common/logger_public.h"
#include "tiledb/sm/crypto/encryption_key.h"
#include "tiledb/sm/enums/compressor.h"
#include "tiledb/sm/enums/encryption_type.h"
#include "tiledb/sm/enums/filter_option.h"
#include "tiledb/sm/enums/filter_type.h"

using namespace tiledb::sm;

template <class T, int n>
inline T& buffer_offset(void* p) {
  return *static_cast<T*>(static_cast<void*>(static_cast<char*>(p) + n));
}

TEST_CASE(
    "Filter: Test bit width reduction filter deserialization",
    "[filter][bit-width-reduction]") {
  FilterType filtertype0 = FilterType::FILTER_BIT_WIDTH_REDUCTION;
  uint32_t max_window_size0 = 1024;
  char serialized_buffer[9];
  char* p = &serialized_buffer[0];
  buffer_offset<uint8_t, 0>(p) = static_cast<uint8_t>(filtertype0);
  buffer_offset<uint32_t, 1>(p) = sizeof(uint32_t);  // metadata_length
  buffer_offset<uint32_t, 5>(p) = max_window_size0;

  Deserializer deserializer(&serialized_buffer, sizeof(serialized_buffer));
  auto filter1{
      FilterCreate::deserialize(deserializer, constants::format_version)};

  // Check type
  CHECK(filter1->type() == filtertype0);

  uint32_t max_window_size1 = 0;
  REQUIRE(
      filter1->get_option(FilterOption::BIT_WIDTH_MAX_WINDOW, &max_window_size1)
          .ok());
  CHECK(max_window_size0 == max_window_size1);
}

TEST_CASE(
    "Filter: Test bit shuffle filter deserialization",
    "[filter][bit-shuffle]") {
  FilterType filtertype0 = FilterType::FILTER_BITSHUFFLE;
  char serialized_buffer[5];
  char* p = &serialized_buffer[0];
  buffer_offset<uint8_t, 0>(p) = static_cast<uint8_t>(filtertype0);
  buffer_offset<uint32_t, 1>(p) = 0;  // metadata_length

  Deserializer deserializer(&serialized_buffer, sizeof(serialized_buffer));
  auto filter1{
      FilterCreate::deserialize(deserializer, constants::format_version)};

  // Check type
  CHECK(filter1->type() == filtertype0);
}

TEST_CASE(
    "Filter: Test byte shuffle filter deserialization",
    "[filter][byte-shuffle]") {
  FilterType filtertype0 = FilterType::FILTER_BYTESHUFFLE;
  char serialized_buffer[5];
  char* p = &serialized_buffer[0];
  buffer_offset<uint8_t, 0>(p) = static_cast<uint8_t>(filtertype0);
  buffer_offset<uint32_t, 1>(p) = 0;  // metadata_length

  Deserializer deserializer(&serialized_buffer, sizeof(serialized_buffer));
  auto filter1{
      FilterCreate::deserialize(deserializer, constants::format_version)};

  // Check type
  CHECK(filter1->type() == filtertype0);
}

TEST_CASE(
    "Filter: Test checksum md5 filter deserialization",
    "[filter][checksum-md5]") {
  FilterType filtertype0 = FilterType::FILTER_CHECKSUM_MD5;
  char serialized_buffer[5];
  char* p = &serialized_buffer[0];
  buffer_offset<uint8_t, 0>(p) = static_cast<uint8_t>(filtertype0);
  buffer_offset<uint32_t, 1>(p) = 0;  // metadata_length

  Deserializer deserializer(&serialized_buffer, sizeof(serialized_buffer));
  auto filter1{
      FilterCreate::deserialize(deserializer, constants::format_version)};

  // Check type
  CHECK(filter1->type() == filtertype0);
}

TEST_CASE(
    "Filter: Test checksum sha256 filter deserialization",
    "[filter][checksum-sha256]") {
  FilterType filtertype0 = FilterType::FILTER_CHECKSUM_SHA256;
  char serialized_buffer[5];
  char* p = &serialized_buffer[0];
  buffer_offset<uint8_t, 0>(p) = static_cast<uint8_t>(filtertype0);
  buffer_offset<uint32_t, 1>(p) = 0;  // metadata_length

  Deserializer deserializer(&serialized_buffer, sizeof(serialized_buffer));
  auto filter1{
      FilterCreate::deserialize(deserializer, constants::format_version)};

  // Check type
  CHECK(filter1->type() == filtertype0);
}

TEST_CASE(
    "Filter: Test encryption aes256gcm filter deserialization",
    "[filter][encryption-aes256gcm]") {
  FilterType filtertype0 = FilterType::INTERNAL_FILTER_AES_256_GCM;
  char serialized_buffer[5];
  char* p = &serialized_buffer[0];
  buffer_offset<uint8_t, 0>(p) = static_cast<uint8_t>(filtertype0);
  buffer_offset<uint32_t, 1>(p) = 0;  // metadata_length

  Deserializer deserializer(&serialized_buffer, sizeof(serialized_buffer));
  auto filter1{
      FilterCreate::deserialize(deserializer, constants::format_version)};

  // Check type
  CHECK(filter1->type() == filtertype0);
}

TEST_CASE(
    "Filter: Test compression filter deserialization",
    "[filter][compression]") {
  SECTION("no level compression") {
    auto filtertype0 =
        GENERATE(FilterType::FILTER_RLE, FilterType::FILTER_DOUBLE_DELTA);
    Compressor compressor0 = Compressor::NO_COMPRESSION;
    switch (filtertype0) {
      case FilterType::FILTER_RLE:
        compressor0 = Compressor::RLE;
        break;
      case FilterType::FILTER_DOUBLE_DELTA:
        compressor0 = Compressor::DOUBLE_DELTA;
        break;
      default:
        compressor0 = Compressor::NO_COMPRESSION;
        break;
    }

    char serialized_buffer[10];
    char* p = &serialized_buffer[0];
    buffer_offset<uint8_t, 0>(p) = static_cast<uint8_t>(filtertype0);
    buffer_offset<uint32_t, 1>(p) =
        sizeof(uint8_t) + sizeof(int32_t);  // metadata_length
    buffer_offset<uint8_t, 5>(p) = static_cast<uint8_t>(compressor0);

    Deserializer deserializer(&serialized_buffer, sizeof(serialized_buffer));
    auto filter1{
        FilterCreate::deserialize(deserializer, constants::format_version)};

    // Check type
    CHECK(filter1->type() == filtertype0);
  }

  SECTION("gzip") {
    auto level0 = GENERATE(1, 2, 3, 4, 5, 6, 7, 8, 9);
    Compressor compressor0 = Compressor::GZIP;
    FilterType filtertype0 = FilterType::FILTER_GZIP;

    char serialized_buffer[10];
    char* p = &serialized_buffer[0];
    buffer_offset<uint8_t, 0>(p) = static_cast<uint8_t>(filtertype0);
    buffer_offset<uint32_t, 1>(p) =
        sizeof(uint8_t) + sizeof(int32_t);  // metadata_length
    buffer_offset<uint8_t, 5>(p) = static_cast<uint8_t>(compressor0);
    buffer_offset<int32_t, 6>(p) = level0;

    Deserializer deserializer(&serialized_buffer, sizeof(serialized_buffer));
    auto filter1{
        FilterCreate::deserialize(deserializer, constants::format_version)};

    // Check type
    CHECK(filter1->type() == filtertype0);

    int compressionlevel1 = 0;
    REQUIRE(
        filter1->get_option(FilterOption::COMPRESSION_LEVEL, &compressionlevel1)
            .ok());
    CHECK(level0 == compressionlevel1);
  }

  SECTION("zstd") {
    // zstd levels range from -7(fastest) to 22
    auto level0 = GENERATE(-7, -5, -3, 3, 5, 7, 9, 15, 22);
    Compressor compressor0 = Compressor::ZSTD;
    FilterType filtertype0 = FilterType::FILTER_ZSTD;

    char serialized_buffer[10];
    char* p = &serialized_buffer[0];
    buffer_offset<uint8_t, 0>(p) = static_cast<uint8_t>(filtertype0);
    buffer_offset<uint32_t, 1>(p) =
        sizeof(uint8_t) + sizeof(int32_t);  // metadata_length
    buffer_offset<uint8_t, 5>(p) = static_cast<uint8_t>(compressor0);
    buffer_offset<int32_t, 6>(p) = level0;

    Deserializer deserializer(&serialized_buffer, sizeof(serialized_buffer));
    auto filter1{
        FilterCreate::deserialize(deserializer, constants::format_version)};

    // Check type
    CHECK(filter1->type() == filtertype0);

    int compressionlevel1 = 0;
    REQUIRE(
        filter1->get_option(FilterOption::COMPRESSION_LEVEL, &compressionlevel1)
            .ok());
    CHECK(level0 == compressionlevel1);
  }

  SECTION("lz4") {
    // lz4 levels range from 1 to 12
    auto level0 = GENERATE(1, 2, 3, 5, 7, 8, 9, 11, 12);
    Compressor compressor0 = Compressor::LZ4;
    FilterType filtertype0 = FilterType::FILTER_LZ4;

    char serialized_buffer[10];
    char* p = &serialized_buffer[0];
    buffer_offset<uint8_t, 0>(p) = static_cast<uint8_t>(filtertype0);
    buffer_offset<uint32_t, 1>(p) =
        sizeof(uint8_t) + sizeof(int32_t);  // metadata_length
    buffer_offset<uint8_t, 5>(p) = static_cast<uint8_t>(compressor0);
    buffer_offset<int32_t, 6>(p) = level0;

    Deserializer deserializer(&serialized_buffer, sizeof(serialized_buffer));
    auto filter1{
        FilterCreate::deserialize(deserializer, constants::format_version)};

    // Check type
    CHECK(filter1->type() == filtertype0);

    int compressionlevel1 = 0;
    REQUIRE(
        filter1->get_option(FilterOption::COMPRESSION_LEVEL, &compressionlevel1)
            .ok());
    CHECK(level0 == compressionlevel1);
  }

  SECTION("bzip2") {
    // bzip2 levels range from 1 to 9
    auto level0 = GENERATE(1, 2, 3, 4, 5, 6, 7, 8, 9);
    Compressor compressor0 = Compressor::BZIP2;
    FilterType filtertype0 = FilterType::FILTER_BZIP2;

    char serialized_buffer[10];
    char* p = &serialized_buffer[0];
    buffer_offset<uint8_t, 0>(p) = static_cast<uint8_t>(filtertype0);
    buffer_offset<uint32_t, 1>(p) =
        sizeof(uint8_t) + sizeof(int32_t);  // metadata_length
    buffer_offset<uint8_t, 5>(p) = static_cast<uint8_t>(compressor0);
    buffer_offset<int32_t, 6>(p) = level0;

    Deserializer deserializer(&serialized_buffer, sizeof(serialized_buffer));
    auto filter1{
        FilterCreate::deserialize(deserializer, constants::format_version)};

    // Check type
    CHECK(filter1->type() == filtertype0);

    int compressionlevel1 = 0;
    REQUIRE(
        filter1->get_option(FilterOption::COMPRESSION_LEVEL, &compressionlevel1)
            .ok());
    CHECK(level0 == compressionlevel1);
  }
}

TEST_CASE("Filter: Test noop filter deserialization", "[filter][noop]") {
  Buffer buffer;
  FilterType filtertype0 = FilterType::FILTER_NONE;
  char serialized_buffer[5];
  char* p = &serialized_buffer[0];
  buffer_offset<uint8_t, 0>(p) = static_cast<uint8_t>(filtertype0);
  buffer_offset<uint32_t, 1>(p) = 0;  // metadata_length

  Deserializer deserializer(&serialized_buffer, sizeof(serialized_buffer));
  auto filter1{
      FilterCreate::deserialize(deserializer, constants::format_version)};

  // Check type
  CHECK(filter1->type() == filtertype0);
}

TEST_CASE(
    "Filter: Test positive delta filter deserialization",
    "[filter][positive-delta]") {
  FilterType filtertype0 = FilterType::FILTER_POSITIVE_DELTA;
  uint32_t max_window_size0 = 1024;
  char serialized_buffer[9];
  char* p = &serialized_buffer[0];
  buffer_offset<uint8_t, 0>(p) = static_cast<uint8_t>(filtertype0);
  buffer_offset<uint32_t, 1>(p) = sizeof(uint32_t);  // metadata_length
  buffer_offset<uint32_t, 5>(p) = max_window_size0;
  Deserializer deserializer(&serialized_buffer, sizeof(serialized_buffer));
  auto filter1{
      FilterCreate::deserialize(deserializer, constants::format_version)};

  // Check type
  CHECK(filter1->type() == filtertype0);

  uint32_t max_window_size1 = 0;
  REQUIRE(filter1
              ->get_option(
                  FilterOption::POSITIVE_DELTA_MAX_WINDOW, &max_window_size1)
              .ok());
  CHECK(max_window_size0 == max_window_size1);
}

TEST_CASE(
    "Filter: Test float scaling filter deserialization",
    "[filter][float-scaling]") {
  FilterType filtertype0 = FilterType::FILTER_SCALE_FLOAT;
  double scale0 = 1.5213;
  double offset0 = 0.2022;
  uint64_t byte_width0 = 16;
  char serialized_buffer[29];
  char* p = &serialized_buffer[0];
  buffer_offset<uint8_t, 0>(p) = static_cast<uint8_t>(filtertype0);
  buffer_offset<uint32_t, 1>(p) =
      sizeof(double) + sizeof(double) + sizeof(uint64_t);  // metadata_length

  // The metadata struct ensures that the fields are stored in this particular
  // order.
  buffer_offset<double, 5>(p) = scale0;
  buffer_offset<double, 13>(p) = offset0;
  buffer_offset<uint64_t, 21>(p) = byte_width0;

  Deserializer deserializer(&serialized_buffer, sizeof(serialized_buffer));
  auto filter1{
      FilterCreate::deserialize(deserializer, constants::format_version)};
  CHECK(filter1->type() == filtertype0);
  double scale1 = 0.0;
  REQUIRE(filter1->get_option(FilterOption::SCALE_FLOAT_FACTOR, &scale1).ok());
  CHECK(scale0 == scale1);

  double offset1 = 0.0;
  REQUIRE(filter1->get_option(FilterOption::SCALE_FLOAT_OFFSET, &offset1).ok());
  CHECK(offset0 == offset1);

  uint64_t byte_width1 = 0;
  REQUIRE(filter1->get_option(FilterOption::SCALE_FLOAT_BYTEWIDTH, &byte_width1)
              .ok());
  CHECK(byte_width0 == byte_width1);
}

<<<<<<< HEAD
TEST_CASE(
    "Filter: Test Bit sort filter deserialization", "[filter][bit-sort]") {
  Buffer buffer;
  FilterType filtertype0 = FilterType::FILTER_BITSORT;
=======
TEST_CASE("Filter: Test XOR filter deserialization", "[filter][xor]") {
  Buffer buffer;
  FilterType filtertype0 = FilterType::FILTER_XOR;
>>>>>>> 48a9caef
  char serialized_buffer[5];
  char* p = &serialized_buffer[0];
  buffer_offset<uint8_t, 0>(p) = static_cast<uint8_t>(filtertype0);
  buffer_offset<uint32_t, 1>(p) = 0;  // metadata_length

  Deserializer deserializer(&serialized_buffer, sizeof(serialized_buffer));
  auto filter1{
      FilterCreate::deserialize(deserializer, constants::format_version)};

  // Check type
  CHECK(filter1->type() == filtertype0);
}<|MERGE_RESOLUTION|>--- conflicted
+++ resolved
@@ -394,16 +394,26 @@
   CHECK(byte_width0 == byte_width1);
 }
 
-<<<<<<< HEAD
+TEST_CASE("Filter: Test XOR filter deserialization", "[filter][xor]") {
+  Buffer buffer;
+  FilterType filtertype0 = FilterType::FILTER_XOR;
+  char serialized_buffer[5];
+  char* p = &serialized_buffer[0];
+  buffer_offset<uint8_t, 0>(p) = static_cast<uint8_t>(filtertype0);
+  buffer_offset<uint32_t, 1>(p) = 0;  // metadata_length
+
+  Deserializer deserializer(&serialized_buffer, sizeof(serialized_buffer));
+  auto filter1{
+      FilterCreate::deserialize(deserializer, constants::format_version)};
+
+  // Check type
+  CHECK(filter1->type() == filtertype0);
+}
+
 TEST_CASE(
     "Filter: Test Bit sort filter deserialization", "[filter][bit-sort]") {
   Buffer buffer;
   FilterType filtertype0 = FilterType::FILTER_BITSORT;
-=======
-TEST_CASE("Filter: Test XOR filter deserialization", "[filter][xor]") {
-  Buffer buffer;
-  FilterType filtertype0 = FilterType::FILTER_XOR;
->>>>>>> 48a9caef
   char serialized_buffer[5];
   char* p = &serialized_buffer[0];
   buffer_offset<uint8_t, 0>(p) = static_cast<uint8_t>(filtertype0);
