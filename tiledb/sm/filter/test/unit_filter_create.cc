/**
 * @file tiledb/sm/filter/test/unit_filter_create.cc
 *
 * @section LICENSE
 *
 * The MIT License
 *
 * @copyright Copyright (c) 2021 TileDB, Inc.
 *
 * Permission is hereby granted, free of charge, to any person obtaining a copy
 * of this software and associated documentation files (the "Software"), to deal
 * in the Software without restriction, including without limitation the rights
 * to use, copy, modify, merge, publish, distribute, sublicense, and/or sell
 * copies of the Software, and to permit persons to whom the Software is
 * furnished to do so, subject to the following conditions:
 *
 * The above copyright notice and this permission notice shall be included in
 * all copies or substantial portions of the Software.
 *
 * THE SOFTWARE IS PROVIDED "AS IS", WITHOUT WARRANTY OF ANY KIND, EXPRESS OR
 * IMPLIED, INCLUDING BUT NOT LIMITED TO THE WARRANTIES OF MERCHANTABILITY,
 * FITNESS FOR A PARTICULAR PURPOSE AND NONINFRINGEMENT. IN NO EVENT SHALL THE
 * AUTHORS OR COPYRIGHT HOLDERS BE LIABLE FOR ANY CLAIM, DAMAGES OR OTHER
 * LIABILITY, WHETHER IN AN ACTION OF CONTRACT, TORT OR OTHERWISE, ARISING FROM,
 * OUT OF OR IN CONNECTION WITH THE SOFTWARE OR THE USE OR OTHER DEALINGS IN
 * THE SOFTWARE.
 *
 * @section DESCRIPTION
 *
 * This file tests FilterCreate class
 *
 */

#include <test/support/tdb_catch.h>
#include "../filter_create.h"

#include "../bit_width_reduction_filter.h"
#include "../bitshuffle_filter.h"
#include "../byteshuffle_filter.h"
#include "../checksum_md5_filter.h"
#include "../checksum_sha256_filter.h"
#include "../compression_filter.h"
#include "../encryption_aes256gcm_filter.h"
#include "../filter.h"
#include "../float_scaling_filter.h"
#include "../noop_filter.h"
#include "../positive_delta_filter.h"
#include "tiledb/common/logger_public.h"
#include "tiledb/sm/crypto/encryption_key.h"
#include "tiledb/sm/enums/compressor.h"
#include "tiledb/sm/enums/encryption_type.h"
#include "tiledb/sm/enums/filter_option.h"
#include "tiledb/sm/enums/filter_type.h"

using namespace tiledb::sm;

template <class T, int n>
inline T& buffer_offset(void* p) {
  return *static_cast<T*>(static_cast<void*>(static_cast<char*>(p) + n));
}

TEST_CASE(
    "Filter: Test bit width reduction filter deserialization",
    "[filter][bit-width-reduction]") {
  FilterType filtertype0 = FilterType::FILTER_BIT_WIDTH_REDUCTION;
  uint32_t max_window_size0 = 1024;
  char serialized_buffer[9];
  char* p = &serialized_buffer[0];
  buffer_offset<uint8_t, 0>(p) = static_cast<uint8_t>(filtertype0);
  buffer_offset<uint32_t, 1>(p) = sizeof(uint32_t);  // metadata_length
  buffer_offset<uint32_t, 5>(p) = max_window_size0;

  Deserializer deserializer(&serialized_buffer, sizeof(serialized_buffer));
  auto filter1{
      FilterCreate::deserialize(deserializer, constants::format_version)};

  // Check type
  CHECK(filter1->type() == filtertype0);

  uint32_t max_window_size1 = 0;
  REQUIRE(
      filter1->get_option(FilterOption::BIT_WIDTH_MAX_WINDOW, &max_window_size1)
          .ok());
  CHECK(max_window_size0 == max_window_size1);
}

TEST_CASE(
    "Filter: Test bit shuffle filter deserialization",
    "[filter][bit-shuffle]") {
  FilterType filtertype0 = FilterType::FILTER_BITSHUFFLE;
  char serialized_buffer[5];
  char* p = &serialized_buffer[0];
  buffer_offset<uint8_t, 0>(p) = static_cast<uint8_t>(filtertype0);
  buffer_offset<uint32_t, 1>(p) = 0;  // metadata_length

  Deserializer deserializer(&serialized_buffer, sizeof(serialized_buffer));
  auto filter1{
      FilterCreate::deserialize(deserializer, constants::format_version)};

  // Check type
  CHECK(filter1->type() == filtertype0);
}

TEST_CASE(
    "Filter: Test byte shuffle filter deserialization",
    "[filter][byte-shuffle]") {
  FilterType filtertype0 = FilterType::FILTER_BYTESHUFFLE;
  char serialized_buffer[5];
  char* p = &serialized_buffer[0];
  buffer_offset<uint8_t, 0>(p) = static_cast<uint8_t>(filtertype0);
  buffer_offset<uint32_t, 1>(p) = 0;  // metadata_length

  Deserializer deserializer(&serialized_buffer, sizeof(serialized_buffer));
  auto filter1{
      FilterCreate::deserialize(deserializer, constants::format_version)};

  // Check type
  CHECK(filter1->type() == filtertype0);
}

TEST_CASE(
    "Filter: Test checksum md5 filter deserialization",
    "[filter][checksum-md5]") {
  FilterType filtertype0 = FilterType::FILTER_CHECKSUM_MD5;
  char serialized_buffer[5];
  char* p = &serialized_buffer[0];
  buffer_offset<uint8_t, 0>(p) = static_cast<uint8_t>(filtertype0);
  buffer_offset<uint32_t, 1>(p) = 0;  // metadata_length

  Deserializer deserializer(&serialized_buffer, sizeof(serialized_buffer));
  auto filter1{
      FilterCreate::deserialize(deserializer, constants::format_version)};

  // Check type
  CHECK(filter1->type() == filtertype0);
}

TEST_CASE(
    "Filter: Test checksum sha256 filter deserialization",
    "[filter][checksum-sha256]") {
  FilterType filtertype0 = FilterType::FILTER_CHECKSUM_SHA256;
  char serialized_buffer[5];
  char* p = &serialized_buffer[0];
  buffer_offset<uint8_t, 0>(p) = static_cast<uint8_t>(filtertype0);
  buffer_offset<uint32_t, 1>(p) = 0;  // metadata_length

  Deserializer deserializer(&serialized_buffer, sizeof(serialized_buffer));
  auto filter1{
      FilterCreate::deserialize(deserializer, constants::format_version)};

  // Check type
  CHECK(filter1->type() == filtertype0);
}

TEST_CASE(
    "Filter: Test encryption aes256gcm filter deserialization",
    "[filter][encryption-aes256gcm]") {
  FilterType filtertype0 = FilterType::INTERNAL_FILTER_AES_256_GCM;
  char serialized_buffer[5];
  char* p = &serialized_buffer[0];
  buffer_offset<uint8_t, 0>(p) = static_cast<uint8_t>(filtertype0);
  buffer_offset<uint32_t, 1>(p) = 0;  // metadata_length

  Deserializer deserializer(&serialized_buffer, sizeof(serialized_buffer));
  auto filter1{
      FilterCreate::deserialize(deserializer, constants::format_version)};

  // Check type
  CHECK(filter1->type() == filtertype0);
}

TEST_CASE(
    "Filter: Test compression filter deserialization",
    "[filter][compression]") {
  SECTION("no level compression") {
    auto filtertype0 =
        GENERATE(FilterType::FILTER_RLE, FilterType::FILTER_DOUBLE_DELTA);
    Compressor compressor0 = Compressor::NO_COMPRESSION;
    switch (filtertype0) {
      case FilterType::FILTER_RLE:
        compressor0 = Compressor::RLE;
        break;
      case FilterType::FILTER_DOUBLE_DELTA:
        compressor0 = Compressor::DOUBLE_DELTA;
        break;
      default:
        compressor0 = Compressor::NO_COMPRESSION;
        break;
    }

    char serialized_buffer[10];
    char* p = &serialized_buffer[0];
    buffer_offset<uint8_t, 0>(p) = static_cast<uint8_t>(filtertype0);
    buffer_offset<uint32_t, 1>(p) =
        sizeof(uint8_t) + sizeof(int32_t);  // metadata_length
    buffer_offset<uint8_t, 5>(p) = static_cast<uint8_t>(compressor0);

    Deserializer deserializer(&serialized_buffer, sizeof(serialized_buffer));
    auto filter1{
        FilterCreate::deserialize(deserializer, constants::format_version)};

    // Check type
    CHECK(filter1->type() == filtertype0);
  }

  SECTION("gzip") {
    auto level0 = GENERATE(1, 2, 3, 4, 5, 6, 7, 8, 9);
    Compressor compressor0 = Compressor::GZIP;
    FilterType filtertype0 = FilterType::FILTER_GZIP;

    char serialized_buffer[10];
    char* p = &serialized_buffer[0];
    buffer_offset<uint8_t, 0>(p) = static_cast<uint8_t>(filtertype0);
    buffer_offset<uint32_t, 1>(p) =
        sizeof(uint8_t) + sizeof(int32_t);  // metadata_length
    buffer_offset<uint8_t, 5>(p) = static_cast<uint8_t>(compressor0);
    buffer_offset<int32_t, 6>(p) = level0;

    Deserializer deserializer(&serialized_buffer, sizeof(serialized_buffer));
    auto filter1{
        FilterCreate::deserialize(deserializer, constants::format_version)};

    // Check type
    CHECK(filter1->type() == filtertype0);

    int compressionlevel1 = 0;
    REQUIRE(
        filter1->get_option(FilterOption::COMPRESSION_LEVEL, &compressionlevel1)
            .ok());
    CHECK(level0 == compressionlevel1);
  }

  SECTION("zstd") {
    // zstd levels range from -7(fastest) to 22
    auto level0 = GENERATE(-7, -5, -3, 3, 5, 7, 9, 15, 22);
    Compressor compressor0 = Compressor::ZSTD;
    FilterType filtertype0 = FilterType::FILTER_ZSTD;

    char serialized_buffer[10];
    char* p = &serialized_buffer[0];
    buffer_offset<uint8_t, 0>(p) = static_cast<uint8_t>(filtertype0);
    buffer_offset<uint32_t, 1>(p) =
        sizeof(uint8_t) + sizeof(int32_t);  // metadata_length
    buffer_offset<uint8_t, 5>(p) = static_cast<uint8_t>(compressor0);
    buffer_offset<int32_t, 6>(p) = level0;

    Deserializer deserializer(&serialized_buffer, sizeof(serialized_buffer));
    auto filter1{
        FilterCreate::deserialize(deserializer, constants::format_version)};

    // Check type
    CHECK(filter1->type() == filtertype0);

    int compressionlevel1 = 0;
    REQUIRE(
        filter1->get_option(FilterOption::COMPRESSION_LEVEL, &compressionlevel1)
            .ok());
    CHECK(level0 == compressionlevel1);
  }

  SECTION("lz4") {
    // lz4 levels range from 1 to 12
    auto level0 = GENERATE(1, 2, 3, 5, 7, 8, 9, 11, 12);
    Compressor compressor0 = Compressor::LZ4;
    FilterType filtertype0 = FilterType::FILTER_LZ4;

    char serialized_buffer[10];
    char* p = &serialized_buffer[0];
    buffer_offset<uint8_t, 0>(p) = static_cast<uint8_t>(filtertype0);
    buffer_offset<uint32_t, 1>(p) =
        sizeof(uint8_t) + sizeof(int32_t);  // metadata_length
    buffer_offset<uint8_t, 5>(p) = static_cast<uint8_t>(compressor0);
    buffer_offset<int32_t, 6>(p) = level0;

    Deserializer deserializer(&serialized_buffer, sizeof(serialized_buffer));
    auto filter1{
        FilterCreate::deserialize(deserializer, constants::format_version)};

    // Check type
    CHECK(filter1->type() == filtertype0);

    int compressionlevel1 = 0;
    REQUIRE(
        filter1->get_option(FilterOption::COMPRESSION_LEVEL, &compressionlevel1)
            .ok());
    CHECK(level0 == compressionlevel1);
  }

  SECTION("bzip2") {
    // bzip2 levels range from 1 to 9
    auto level0 = GENERATE(1, 2, 3, 4, 5, 6, 7, 8, 9);
    Compressor compressor0 = Compressor::BZIP2;
    FilterType filtertype0 = FilterType::FILTER_BZIP2;

    char serialized_buffer[10];
    char* p = &serialized_buffer[0];
    buffer_offset<uint8_t, 0>(p) = static_cast<uint8_t>(filtertype0);
    buffer_offset<uint32_t, 1>(p) =
        sizeof(uint8_t) + sizeof(int32_t);  // metadata_length
    buffer_offset<uint8_t, 5>(p) = static_cast<uint8_t>(compressor0);
    buffer_offset<int32_t, 6>(p) = level0;

    Deserializer deserializer(&serialized_buffer, sizeof(serialized_buffer));
    auto filter1{
        FilterCreate::deserialize(deserializer, constants::format_version)};

    // Check type
    CHECK(filter1->type() == filtertype0);

    int compressionlevel1 = 0;
    REQUIRE(
        filter1->get_option(FilterOption::COMPRESSION_LEVEL, &compressionlevel1)
            .ok());
    CHECK(level0 == compressionlevel1);
  }
}

TEST_CASE("Filter: Test noop filter deserialization", "[filter][noop]") {
  Buffer buffer;
  FilterType filtertype0 = FilterType::FILTER_NONE;
  char serialized_buffer[5];
  char* p = &serialized_buffer[0];
  buffer_offset<uint8_t, 0>(p) = static_cast<uint8_t>(filtertype0);
  buffer_offset<uint32_t, 1>(p) = 0;  // metadata_length

  Deserializer deserializer(&serialized_buffer, sizeof(serialized_buffer));
  auto filter1{
      FilterCreate::deserialize(deserializer, constants::format_version)};

  // Check type
  CHECK(filter1->type() == filtertype0);
}

TEST_CASE(
    "Filter: Test positive delta filter deserialization",
    "[filter][positive-delta]") {
  FilterType filtertype0 = FilterType::FILTER_POSITIVE_DELTA;
  uint32_t max_window_size0 = 1024;
  char serialized_buffer[9];
  char* p = &serialized_buffer[0];
  buffer_offset<uint8_t, 0>(p) = static_cast<uint8_t>(filtertype0);
  buffer_offset<uint32_t, 1>(p) = sizeof(uint32_t);  // metadata_length
  buffer_offset<uint32_t, 5>(p) = max_window_size0;
  Deserializer deserializer(&serialized_buffer, sizeof(serialized_buffer));
  auto filter1{
      FilterCreate::deserialize(deserializer, constants::format_version)};

  // Check type
  CHECK(filter1->type() == filtertype0);

  uint32_t max_window_size1 = 0;
  REQUIRE(filter1
              ->get_option(
                  FilterOption::POSITIVE_DELTA_MAX_WINDOW, &max_window_size1)
              .ok());
  CHECK(max_window_size0 == max_window_size1);
}

TEST_CASE(
    "Filter: Test float scaling filter deserialization",
    "[filter][float-scaling]") {
  FilterType filtertype0 = FilterType::FILTER_SCALE_FLOAT;
  double scale0 = 1.5213;
  double offset0 = 0.2022;
  uint64_t byte_width0 = 16;
  char serialized_buffer[29];
  char* p = &serialized_buffer[0];
  buffer_offset<uint8_t, 0>(p) = static_cast<uint8_t>(filtertype0);
  buffer_offset<uint32_t, 1>(p) =
      sizeof(double) + sizeof(double) + sizeof(uint64_t);  // metadata_length

  // The metadata struct ensures that the fields are stored in this particular
  // order.
  buffer_offset<double, 5>(p) = scale0;
  buffer_offset<double, 13>(p) = offset0;
  buffer_offset<uint64_t, 21>(p) = byte_width0;

  Deserializer deserializer(&serialized_buffer, sizeof(serialized_buffer));
  auto filter1{
      FilterCreate::deserialize(deserializer, constants::format_version)};
  CHECK(filter1->type() == filtertype0);
  double scale1 = 0.0;
  REQUIRE(filter1->get_option(FilterOption::SCALE_FLOAT_FACTOR, &scale1).ok());
  CHECK(scale0 == scale1);

  double offset1 = 0.0;
  REQUIRE(filter1->get_option(FilterOption::SCALE_FLOAT_OFFSET, &offset1).ok());
  CHECK(offset0 == offset1);

  uint64_t byte_width1 = 0;
  REQUIRE(filter1->get_option(FilterOption::SCALE_FLOAT_BYTEWIDTH, &byte_width1)
              .ok());
  CHECK(byte_width0 == byte_width1);
}

TEST_CASE("Filter: Test XOR filter deserialization", "[filter][xor]") {
  Buffer buffer;
  FilterType filtertype0 = FilterType::FILTER_XOR;
  char serialized_buffer[5];
  char* p = &serialized_buffer[0];
  buffer_offset<uint8_t, 0>(p) = static_cast<uint8_t>(filtertype0);
  buffer_offset<uint32_t, 1>(p) = 0;  // metadata_length

<<<<<<< HEAD
  ConstBuffer constbuffer(&serialized_buffer, sizeof(serialized_buffer));
  auto filter1{
      FilterCreate::deserialize(&constbuffer, constants::format_version)};
=======
  Deserializer deserializer(&serialized_buffer, sizeof(serialized_buffer));
  auto filter1{
      FilterCreate::deserialize(deserializer, constants::format_version)};
>>>>>>> e1e3c456

  // Check type
  CHECK(filter1->type() == filtertype0);
}<|MERGE_RESOLUTION|>--- conflicted
+++ resolved
@@ -401,15 +401,9 @@
   buffer_offset<uint8_t, 0>(p) = static_cast<uint8_t>(filtertype0);
   buffer_offset<uint32_t, 1>(p) = 0;  // metadata_length
 
-<<<<<<< HEAD
-  ConstBuffer constbuffer(&serialized_buffer, sizeof(serialized_buffer));
-  auto filter1{
-      FilterCreate::deserialize(&constbuffer, constants::format_version)};
-=======
-  Deserializer deserializer(&serialized_buffer, sizeof(serialized_buffer));
-  auto filter1{
-      FilterCreate::deserialize(deserializer, constants::format_version)};
->>>>>>> e1e3c456
+  Deserializer deserializer(&serialized_buffer, sizeof(serialized_buffer));
+  auto filter1{
+      FilterCreate::deserialize(deserializer, constants::format_version)};
 
   // Check type
   CHECK(filter1->type() == filtertype0);
