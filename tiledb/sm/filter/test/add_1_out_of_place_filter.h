/**
 * @file add_1_out_of_place_filter.h
 *
 * @section LICENSE
 *
 * The MIT License
 *
 * @copyright Copyright (c) 2023 TileDB, Inc.
 *
 * Permission is hereby granted, free of charge, to any person obtaining a copy
 * of this software and associated documentation files (the "Software"), to deal
 * in the Software without restriction, including without limitation the rights
 * to use, copy, modify, merge, publish, distribute, sublicense, and/or sell
 * copies of the Software, and to permit persons to whom the Software is
 * furnished to do so, subject to the following conditions:
 *
 * The above copyright notice and this permission notice shall be included in
 * all copies or substantial portions of the Software.
 *
 * THE SOFTWARE IS PROVIDED "AS IS", WITHOUT WARRANTY OF ANY KIND, EXPRESS OR
 * IMPLIED, INCLUDING BUT NOT LIMITED TO THE WARRANTIES OF MERCHANTABILITY,
 * FITNESS FOR A PARTICULAR PURPOSE AND NONINFRINGEMENT. IN NO EVENT SHALL THE
 * AUTHORS OR COPYRIGHT HOLDERS BE LIABLE FOR ANY CLAIM, DAMAGES OR OTHER
 * LIABILITY, WHETHER IN AN ACTION OF CONTRACT, TORT OR OTHERWISE, ARISING FROM,
 * OUT OF OR IN CONNECTION WITH THE SOFTWARE OR THE USE OR OTHER DEALINGS IN
 * THE SOFTWARE.
 *
 * @section DESCRIPTION
 *
 * Simple filter that increments every element of the input stream, writing the
 * output to another buffer. Does not modify the input stream.
 *
 * This filter is for use in running filter pipeline tests.
 */

#ifndef TILEDB_ADD_1_OUT_OF_PLACE_FILTER_H
#define TILEDB_ADD_1_OUT_OF_PLACE_FILTER_H

#include "tiledb/sm/filter/filter.h"

using namespace tiledb::common;

namespace tiledb::sm {

/**
 * Simple filter that increments every element of the input stream, writing the
 * output to another buffer. Does not modify the input stream.
 */
class Add1OutOfPlace : public tiledb::sm::Filter {
 public:
  Add1OutOfPlace(Datatype filter_data_type);

<<<<<<< HEAD
  Status run_forward(
=======
  void dump(FILE* out) const override;

  void run_forward(
>>>>>>> 4044e848
      const WriterTile&,
      WriterTile* const,
      FilterBuffer* input_metadata,
      FilterBuffer* input,
      FilterBuffer* output_metadata,
      FilterBuffer* output) const override;

  Status run_reverse(
      const Tile&,
      Tile*,
      FilterBuffer* input_metadata,
      FilterBuffer* input,
      FilterBuffer* output_metadata,
      FilterBuffer* output,
      const tiledb::sm::Config& config) const override;

  Add1OutOfPlace* clone_impl() const override;

 protected:
  inline std::ostream& output(std::ostream& os) const override {
    return os;
  };
};

}  // namespace tiledb::sm

#endif<|MERGE_RESOLUTION|>--- conflicted
+++ resolved
@@ -50,13 +50,7 @@
  public:
   Add1OutOfPlace(Datatype filter_data_type);
 
-<<<<<<< HEAD
-  Status run_forward(
-=======
-  void dump(FILE* out) const override;
-
   void run_forward(
->>>>>>> 4044e848
       const WriterTile&,
       WriterTile* const,
       FilterBuffer* input_metadata,
