/**
 * @file   bit_width_reduction_filter.cc
 *
 * @section LICENSE
 *
 * The MIT License
 *
 * @copyright Copyright (c) 2017-2022 TileDB, Inc.
 *
 * Permission is hereby granted, free of charge, to any person obtaining a copy
 * of this software and associated documentation files (the "Software"), to deal
 * in the Software without restriction, including without limitation the rights
 * to use, copy, modify, merge, publish, distribute, sublicense, and/or sell
 * copies of the Software, and to permit persons to whom the Software is
 * furnished to do so, subject to the following conditions:
 *
 * The above copyright notice and this permission notice shall be included in
 * all copies or substantial portions of the Software.
 *
 * THE SOFTWARE IS PROVIDED "AS IS", WITHOUT WARRANTY OF ANY KIND, EXPRESS OR
 * IMPLIED, INCLUDING BUT NOT LIMITED TO THE WARRANTIES OF MERCHANTABILITY,
 * FITNESS FOR A PARTICULAR PURPOSE AND NONINFRINGEMENT. IN NO EVENT SHALL THE
 * AUTHORS OR COPYRIGHT HOLDERS BE LIABLE FOR ANY CLAIM, DAMAGES OR OTHER
 * LIABILITY, WHETHER IN AN ACTION OF CONTRACT, TORT OR OTHERWISE, ARISING FROM,
 * OUT OF OR IN CONNECTION WITH THE SOFTWARE OR THE USE OR OTHER DEALINGS IN
 * THE SOFTWARE.
 *
 * @section DESCRIPTION
 *
 * This file defines class BitWidthReductionFilter.
 */

#include "tiledb/sm/filter/bit_width_reduction_filter.h"
#include "tiledb/common/logger.h"
#include "tiledb/sm/enums/datatype.h"
#include "tiledb/sm/enums/filter_option.h"
#include "tiledb/sm/enums/filter_type.h"
#include "tiledb/sm/filter/filter_pipeline.h"
#include "tiledb/sm/misc/utils.h"
#include "tiledb/sm/tile/tile.h"

using namespace tiledb::common;

namespace tiledb {
namespace sm {

/** Compute the number of bits required to represent a signed integral value. */
template <typename T>
static inline uint8_t bits_required(T value, std::true_type) {
  if (value >= std::numeric_limits<int8_t>::lowest() &&
      value <= std::numeric_limits<int8_t>::max())
    return 8;
  else if (
      value >= std::numeric_limits<int16_t>::lowest() &&
      value <= std::numeric_limits<int16_t>::max())
    return 16;
  else if (
      value >= std::numeric_limits<int32_t>::lowest() &&
      value <= std::numeric_limits<int32_t>::max())
    return 32;
  else
    return 64;
}

/**
 * Compute the number of bits required to represent an unsigned integral value.
 */
template <typename T>
static inline uint8_t bits_required(T value, std::false_type) {
  uint8_t bits = 0;
  while (value > 0) {
    bits++;
    value >>= 1;
  }
  return bits;
}

/** Compute the number of bits required to represent an integral value. */
template <typename T>
static inline uint8_t bits_required(T value) {
  return bits_required(value, std::is_signed<T>());
}

BitWidthReductionFilter::BitWidthReductionFilter(Datatype filter_data_type)
    : Filter(FilterType::FILTER_BIT_WIDTH_REDUCTION, filter_data_type) {
  max_window_size_ = 256;
}

BitWidthReductionFilter::BitWidthReductionFilter(
    uint32_t max_window_size, Datatype filter_data_type)
    : Filter(FilterType::FILTER_BIT_WIDTH_REDUCTION, filter_data_type)
    , max_window_size_(max_window_size) {
}

void BitWidthReductionFilter::dump(FILE* out) const {
  if (out == nullptr)
    out = stdout;
  fprintf(out, "BitWidthReduction: BIT_WIDTH_MAX_WINDOW=%u", max_window_size_);
}

bool BitWidthReductionFilter::accepts_input_datatype(Datatype datatype) const {
  if (datatype_is_integer(datatype) || datatype_is_datetime(datatype) ||
      datatype_is_time(datatype) || datatype_is_string(datatype)) {
    return true;
  }
  return false;
}

Status BitWidthReductionFilter::run_forward(
    const WriterTile& tile,
    WriterTile* const offsets_tile,
    FilterBuffer* input_metadata,
    FilterBuffer* input,
    FilterBuffer* output_metadata,
    FilterBuffer* output) const {
  auto data_type_size = static_cast<uint8_t>(datatype_size(filter_data_type_));

  // If bit width compression can't work, just return the input unmodified.
<<<<<<< HEAD
  if (!datatype_is_integer(filter_data_type_) || data_type_size == 1) {
=======
  if ((!datatype_is_integer(tile_type) && tile_type != Datatype::BLOB) ||
      tile_type_size == 1) {
>>>>>>> 366b15bc
    RETURN_NOT_OK(output->append_view(input));
    RETURN_NOT_OK(output_metadata->append_view(input_metadata));
    return Status::Ok();
  }

  /* Note: Arithmetic operations cannot be performed on std::byte.
    We will use uint8_t for the Datatype::BLOB case as it is the same size as
    std::byte and can have arithmetic performed on it. */
  switch (filter_data_type_) {
    case Datatype::INT8:
      return run_forward<int8_t>(
          tile, offsets_tile, input_metadata, input, output_metadata, output);
    case Datatype::BLOB:
    case Datatype::BOOL:
    case Datatype::UINT8:
      return run_forward<uint8_t>(
          tile, offsets_tile, input_metadata, input, output_metadata, output);
    case Datatype::INT16:
      return run_forward<int16_t>(
          tile, offsets_tile, input_metadata, input, output_metadata, output);
    case Datatype::UINT16:
      return run_forward<uint16_t>(
          tile, offsets_tile, input_metadata, input, output_metadata, output);
    case Datatype::INT32:
      return run_forward<int>(
          tile, offsets_tile, input_metadata, input, output_metadata, output);
    case Datatype::UINT32:
      return run_forward<unsigned>(
          tile, offsets_tile, input_metadata, input, output_metadata, output);
    case Datatype::INT64:
      return run_forward<int64_t>(
          tile, offsets_tile, input_metadata, input, output_metadata, output);
    case Datatype::UINT64:
      return run_forward<uint64_t>(
          tile, offsets_tile, input_metadata, input, output_metadata, output);
    case Datatype::DATETIME_YEAR:
    case Datatype::DATETIME_MONTH:
    case Datatype::DATETIME_WEEK:
    case Datatype::DATETIME_DAY:
    case Datatype::DATETIME_HR:
    case Datatype::DATETIME_MIN:
    case Datatype::DATETIME_SEC:
    case Datatype::DATETIME_MS:
    case Datatype::DATETIME_US:
    case Datatype::DATETIME_NS:
    case Datatype::DATETIME_PS:
    case Datatype::DATETIME_FS:
    case Datatype::DATETIME_AS:
    case Datatype::TIME_HR:
    case Datatype::TIME_MIN:
    case Datatype::TIME_SEC:
    case Datatype::TIME_MS:
    case Datatype::TIME_US:
    case Datatype::TIME_NS:
    case Datatype::TIME_PS:
    case Datatype::TIME_FS:
    case Datatype::TIME_AS:
      return run_forward<int64_t>(
          tile, offsets_tile, input_metadata, input, output_metadata, output);
    default:
      return LOG_STATUS(
          Status_FilterError("Cannot filter; Unsupported input type"));
  }
}

template <typename T>
Status BitWidthReductionFilter::run_forward(
    const WriterTile&,
    WriterTile* const,
    FilterBuffer* input_metadata,
    FilterBuffer* input,
    FilterBuffer* output_metadata,
    FilterBuffer* output) const {
  auto input_size = static_cast<uint32_t>(input->size());

  // Compute the upper bound on the size of the output.
  std::vector<ConstBuffer> parts = input->buffers();
  auto num_parts = (uint32_t)parts.size();
  uint64_t output_size_ub = 0;
  uint32_t metadata_size = 2 * sizeof(uint32_t);
  uint32_t total_num_windows = 0;
  for (unsigned i = 0; i < num_parts; i++) {
    auto part = &parts[i];
    auto part_size = static_cast<uint32_t>(part->size());
    // Compute overhead for the part
    uint32_t window_size =
        std::min(part_size, max_window_size_) / sizeof(T) * sizeof(T);
    uint32_t num_windows =
        part_size / window_size + uint32_t(bool(part_size % window_size));
    uint32_t overhead =
        num_windows * (sizeof(uint32_t) + sizeof(T) + sizeof(uint8_t));
    output_size_ub += part_size;
    metadata_size += overhead;
    total_num_windows += num_windows;
  }

  // Allocate space in output buffer for the upper bound.
  RETURN_NOT_OK(output->prepend_buffer(output_size_ub));
  Buffer* buffer_ptr = output->buffer_ptr(0);
  buffer_ptr->reset_offset();
  assert(buffer_ptr != nullptr);

  // Forward the existing metadata
  RETURN_NOT_OK(output_metadata->append_view(input_metadata));
  // Allocate a buffer for this filter's metadata and write the header.
  RETURN_NOT_OK(output_metadata->prepend_buffer(metadata_size));
  RETURN_NOT_OK(output_metadata->write(&input_size, sizeof(uint32_t)));
  RETURN_NOT_OK(output_metadata->write(&total_num_windows, sizeof(uint32_t)));

  // Compress all parts.
  for (unsigned i = 0; i < num_parts; i++) {
    RETURN_NOT_OK(compress_part<T>(&parts[i], output, output_metadata));
  }

  return Status::Ok();
}

template <typename T>
Status BitWidthReductionFilter::compress_part(
    ConstBuffer* input,
    FilterBuffer* output,
    FilterBuffer* output_metadata) const {
  // Compute window size in bytes as a multiple of the element width
  auto input_bytes = static_cast<uint32_t>(input->size());
  uint32_t window_size = std::min(input_bytes, max_window_size_);
  window_size = window_size / sizeof(T) * sizeof(T);

  // Compute number of windows
  uint32_t num_windows =
      input_bytes / window_size + uint32_t(bool(input_bytes % window_size));

  // Write each window.
  for (uint32_t i = 0; i < num_windows; i++) {
    // Compute the actual size in bytes of the window (may be smaller at the end
    // of the input if the window size doesn't evenly divide).
    auto window_nbytes = static_cast<uint32_t>(
        std::min(window_size, input_bytes - i * window_size));
    uint32_t window_nelts = window_nbytes / sizeof(T);

    // Write window metadata.
    T window_value_offset;
    uint8_t orig_bits = sizeof(T) * 8;
    uint8_t compressed_bits =
        compute_bits_required(input, window_nelts, &window_value_offset);
    RETURN_NOT_OK(output_metadata->write(&window_value_offset, sizeof(T)));
    RETURN_NOT_OK(output_metadata->write(&compressed_bits, sizeof(uint8_t)));
    RETURN_NOT_OK(output_metadata->write(&window_nbytes, sizeof(uint32_t)));

    if (compressed_bits >= orig_bits || window_nbytes % sizeof(T) != 0) {
      // Can't compress; just write the window bytes unmodified.
      RETURN_NOT_OK(
          output->write((char*)input->data() + input->offset(), window_nbytes));
      input->advance_offset(window_nbytes);
    } else {
      // Compress and write the relative values to output.
      for (uint32_t j = 0; j < window_nelts; j++) {
        T relative_value = input->value<T>() - window_value_offset;

        RETURN_NOT_OK(
            write_compressed_value(output, relative_value, compressed_bits));

        input->advance_offset(sizeof(T));
      }
    }
  }

  return Status::Ok();
}

Status BitWidthReductionFilter::run_reverse(
    const Tile& tile,
    Tile* const offsets_tile,
    FilterBuffer* input_metadata,
    FilterBuffer* input,
    FilterBuffer* output_metadata,
    FilterBuffer* output,
    const Config& config) const {
  (void)config;
  auto data_type_size = static_cast<uint8_t>(datatype_size(filter_data_type_));

  // If bit width compression wasn't applied, just return the input unmodified.
<<<<<<< HEAD
  if (!datatype_is_integer(filter_data_type_) || data_type_size == 1) {
=======
  if ((!datatype_is_integer(tile_type) && tile_type != Datatype::BLOB) ||
      tile_type_size == 1) {
>>>>>>> 366b15bc
    RETURN_NOT_OK(output->append_view(input));
    RETURN_NOT_OK(output_metadata->append_view(input_metadata));
    return Status::Ok();
  }

  /* Note: Arithmetic operations cannot be performed on std::byte.
    We will use uint8_t for the Datatype::BLOB case as it is the same size as
    std::byte and can have arithmetic perfomed on it. */
  switch (filter_data_type_) {
    case Datatype::INT8:
      return run_reverse<int8_t>(
          tile, offsets_tile, input_metadata, input, output_metadata, output);
    case Datatype::BLOB:
    case Datatype::BOOL:
    case Datatype::UINT8:
      return run_reverse<uint8_t>(
          tile, offsets_tile, input_metadata, input, output_metadata, output);
    case Datatype::INT16:
      return run_reverse<int16_t>(
          tile, offsets_tile, input_metadata, input, output_metadata, output);
    case Datatype::UINT16:
      return run_reverse<uint16_t>(
          tile, offsets_tile, input_metadata, input, output_metadata, output);
    case Datatype::INT32:
      return run_reverse<int>(
          tile, offsets_tile, input_metadata, input, output_metadata, output);
    case Datatype::UINT32:
      return run_reverse<unsigned>(
          tile, offsets_tile, input_metadata, input, output_metadata, output);
    case Datatype::INT64:
      return run_reverse<int64_t>(
          tile, offsets_tile, input_metadata, input, output_metadata, output);
    case Datatype::UINT64:
      return run_reverse<uint64_t>(
          tile, offsets_tile, input_metadata, input, output_metadata, output);
    case Datatype::DATETIME_YEAR:
    case Datatype::DATETIME_MONTH:
    case Datatype::DATETIME_WEEK:
    case Datatype::DATETIME_DAY:
    case Datatype::DATETIME_HR:
    case Datatype::DATETIME_MIN:
    case Datatype::DATETIME_SEC:
    case Datatype::DATETIME_MS:
    case Datatype::DATETIME_US:
    case Datatype::DATETIME_NS:
    case Datatype::DATETIME_PS:
    case Datatype::DATETIME_FS:
    case Datatype::DATETIME_AS:
    case Datatype::TIME_HR:
    case Datatype::TIME_MIN:
    case Datatype::TIME_SEC:
    case Datatype::TIME_MS:
    case Datatype::TIME_US:
    case Datatype::TIME_NS:
    case Datatype::TIME_PS:
    case Datatype::TIME_FS:
    case Datatype::TIME_AS:
      return run_reverse<int64_t>(
          tile, offsets_tile, input_metadata, input, output_metadata, output);
    default:
      return LOG_STATUS(
          Status_FilterError("Cannot filter; Unsupported input type"));
  }
}

template <typename T>
Status BitWidthReductionFilter::run_reverse(
    const Tile&,
    Tile* const,
    FilterBuffer* input_metadata,
    FilterBuffer* input,
    FilterBuffer* output_metadata,
    FilterBuffer* output) const {
  auto data_type_size = datatype_size(filter_data_type_);

  uint32_t num_windows, orig_length;
  RETURN_NOT_OK(input_metadata->read(&orig_length, sizeof(uint32_t)));
  RETURN_NOT_OK(input_metadata->read(&num_windows, sizeof(uint32_t)));

  RETURN_NOT_OK(output->prepend_buffer(orig_length));
  output->reset_offset();

  // Read each window
  for (uint32_t i = 0; i < num_windows; i++) {
    uint32_t window_nbytes;
    T window_value_offset;
    uint8_t orig_bits = sizeof(T) * 8, compressed_bits;
    // Read window header
    RETURN_NOT_OK(input_metadata->read(&window_value_offset, data_type_size));
    RETURN_NOT_OK(input_metadata->read(&compressed_bits, sizeof(uint8_t)));
    RETURN_NOT_OK(input_metadata->read(&window_nbytes, sizeof(uint32_t)));

    if (compressed_bits >= orig_bits || window_nbytes % sizeof(T) != 0) {
      // Window was not compressed.
      RETURN_NOT_OK(output->write(input, window_nbytes));
      input->advance_offset(window_nbytes);
    } else {
      // Read and uncompress each window value.
      uint32_t window_nelts = window_nbytes / sizeof(T);
      for (uint32_t j = 0; j < window_nelts; j++) {
        T input_value = 0;
        RETURN_NOT_OK(
            read_compressed_value(input, compressed_bits, &input_value));
        input_value += window_value_offset;
        RETURN_NOT_OK(output->write(&input_value, data_type_size));
      }
    }
  }

  // Output metadata is a view on the input metadata, skipping what was used by
  // this filter.
  auto md_offset = input_metadata->offset();
  RETURN_NOT_OK(output_metadata->append_view(
      input_metadata, md_offset, input_metadata->size() - md_offset));

  return Status::Ok();
}

template <typename T>
uint8_t BitWidthReductionFilter::compute_bits_required(
    ConstBuffer* buffer, uint32_t num_elements, T* min_value) const {
  // Compute the min and max element values within the window.
  T window_min = std::numeric_limits<T>::max(),
    window_max = std::numeric_limits<T>::lowest();
  auto orig_offset = buffer->offset();
  for (uint32_t j = 0; j < num_elements; j++) {
    T input_value = buffer->value<T>();
    window_min = std::min(window_min, input_value);
    window_max = std::max(window_max, input_value);
    buffer->advance_offset(sizeof(T));
  }
  buffer->set_offset(orig_offset);

  // Check for overflow
  T range = window_max - window_min;
  if (range == std::numeric_limits<T>::max())
    return sizeof(T) * 8;

  // Compute the number of bits required to store the max (normalized) window
  // value, rounding to the nearest C integer type width.
  uint8_t bits = bits_required(range + 1);
  if (bits <= 8)
    bits = 8;
  else if (bits <= 16)
    bits = 16;
  else if (bits <= 32)
    bits = 32;
  else
    bits = 64;

  *min_value = window_min;

  return bits;
}

template <typename T>
Status BitWidthReductionFilter::write_compressed_value(
    FilterBuffer* buffer, T value, uint8_t num_bits) const {
  switch (num_bits) {
    case 8: {
      auto val = static_cast<
          typename std::conditional<std::is_signed<T>::value, int8_t, uint8_t>::
              type>(value);
      RETURN_NOT_OK(buffer->write(&val, sizeof(val)));
      break;
    }
    case 16: {
      auto val = static_cast<
          typename std::
              conditional<std::is_signed<T>::value, int16_t, uint16_t>::type>(
          value);
      RETURN_NOT_OK(buffer->write(&val, sizeof(val)));
      break;
    }
    case 32: {
      auto val = static_cast<
          typename std::
              conditional<std::is_signed<T>::value, int32_t, uint32_t>::type>(
          value);
      RETURN_NOT_OK(buffer->write(&val, sizeof(val)));
      break;
    }
    case 64: {
      auto val = static_cast<
          typename std::
              conditional<std::is_signed<T>::value, int64_t, uint64_t>::type>(
          value);
      RETURN_NOT_OK(buffer->write(&val, sizeof(val)));
      break;
    }
    default:
      assert(false);
  }

  return Status::Ok();
}

template <typename T>
Status BitWidthReductionFilter::read_compressed_value(
    FilterBuffer* buffer, uint8_t compressed_bits, T* value) const {
  switch (compressed_bits) {
    case 8: {
      typename std::conditional<std::is_signed<T>::value, int8_t, uint8_t>::type
          val;
      RETURN_NOT_OK(buffer->read(&val, sizeof(val)));
      *value = val;
      break;
    }
    case 16: {
      typename std::conditional<std::is_signed<T>::value, int16_t, uint16_t>::
          type val;
      RETURN_NOT_OK(buffer->read(&val, sizeof(val)));
      *value = val;
      break;
    }
    case 32: {
      typename std::conditional<std::is_signed<T>::value, int32_t, uint32_t>::
          type val;
      RETURN_NOT_OK(buffer->read(&val, sizeof(val)));
      *value = val;
      break;
    }
    case 64: {
      typename std::conditional<std::is_signed<T>::value, int64_t, uint64_t>::
          type val;
      RETURN_NOT_OK(buffer->read(&val, sizeof(val)));
      *value = val;
      break;
    }
    default:
      assert(false);
  }

  return Status::Ok();
}

Status BitWidthReductionFilter::set_option_impl(
    FilterOption option, const void* value) {
  if (value == nullptr)
    return LOG_STATUS(Status_FilterError(
        "Bit width reduction filter error; invalid option value"));

  switch (option) {
    case FilterOption::BIT_WIDTH_MAX_WINDOW:
      max_window_size_ = *(uint32_t*)value;
      return Status::Ok();
    default:
      return LOG_STATUS(Status_FilterError(
          "Bit width reduction filter error; unknown option"));
  }
}

Status BitWidthReductionFilter::get_option_impl(
    FilterOption option, void* value) const {
  switch (option) {
    case FilterOption::BIT_WIDTH_MAX_WINDOW:
      *(uint32_t*)value = max_window_size_;
      return Status::Ok();
    default:
      return LOG_STATUS(Status_FilterError(
          "Bit width reduction filter error; unknown option"));
  }
}

uint32_t BitWidthReductionFilter::max_window_size() const {
  return max_window_size_;
}

void BitWidthReductionFilter::set_max_window_size(uint32_t max_window_size) {
  max_window_size_ = max_window_size;
}

BitWidthReductionFilter* BitWidthReductionFilter::clone_impl() const {
  auto clone = tdb_new(BitWidthReductionFilter, filter_data_type_);
  clone->max_window_size_ = max_window_size_;
  return clone;
}

void BitWidthReductionFilter::serialize_impl(Serializer& serializer) const {
  serializer.write<uint32_t>(max_window_size_);
}

}  // namespace sm
}  // namespace tiledb<|MERGE_RESOLUTION|>--- conflicted
+++ resolved
@@ -116,12 +116,8 @@
   auto data_type_size = static_cast<uint8_t>(datatype_size(filter_data_type_));
 
   // If bit width compression can't work, just return the input unmodified.
-<<<<<<< HEAD
-  if (!datatype_is_integer(filter_data_type_) || data_type_size == 1) {
-=======
-  if ((!datatype_is_integer(tile_type) && tile_type != Datatype::BLOB) ||
-      tile_type_size == 1) {
->>>>>>> 366b15bc
+  if ((!datatype_is_integer(filter_data_type_) && filter_data_type_ != Datatype::BLOB) ||
+      data_type_size == 1) {
     RETURN_NOT_OK(output->append_view(input));
     RETURN_NOT_OK(output_metadata->append_view(input_metadata));
     return Status::Ok();
@@ -303,12 +299,8 @@
   auto data_type_size = static_cast<uint8_t>(datatype_size(filter_data_type_));
 
   // If bit width compression wasn't applied, just return the input unmodified.
-<<<<<<< HEAD
-  if (!datatype_is_integer(filter_data_type_) || data_type_size == 1) {
-=======
-  if ((!datatype_is_integer(tile_type) && tile_type != Datatype::BLOB) ||
-      tile_type_size == 1) {
->>>>>>> 366b15bc
+  if ((!datatype_is_integer(filter_data_type_) && filter_data_type_ != Datatype::BLOB) ||
+      data_type_size == 1) {
     RETURN_NOT_OK(output->append_view(input));
     RETURN_NOT_OK(output_metadata->append_view(input_metadata));
     return Status::Ok();
