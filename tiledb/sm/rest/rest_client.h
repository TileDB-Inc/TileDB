--- conflicted
+++ resolved
@@ -241,87 +241,6 @@
  * so that it's available regardless of the build configuration.
  */
 class RestClient {
-<<<<<<< HEAD
- public:
-  /** Constructor. */
-  RestClient();
-
-  /** Initialize the REST client with the given config. */
-  Status init(
-      stats::Stats* parent_stats,
-      const Config* config,
-      ThreadPool* compute_tp,
-      const std::shared_ptr<Logger>& logger,
-      ContextResources& resources);
-
-  /** Sets a header that will be attached to all requests. */
-  Status set_header(const std::string& name, const std::string& value);
-
-  /**
-   * Check if use_refactored_array_open_and_query_submit is set in
-   * input config so that rest_client chooses the right URI
-   *
-   * @param config Config to check
-   *
-   * */
-  static bool use_refactored_query(const Config& config);
-
-  /**
-   * Check if an array exists by making a REST call. To start with this fetches
-   * the schema but ignores the body returned if non-error
-   *
-   * @param uri to check
-   * @return tuple of Status and if array exists
-   */
-  tuple<Status, std::optional<bool>> check_array_exists_from_rest(
-      const URI& uri);
-
-  /**
-   * Check if an group exists by making a REST call. To start with this fetches
-   * the schema but ignores the body returned if non-error
-   *
-   * @param uri to check
-   * @return tuple of Status and if group exists
-   */
-  tuple<Status, std::optional<bool>> check_group_exists_from_rest(
-      const URI& uri);
-
-  /**
-   * Get an array schema from the rest server.
-   *
-   * @param config The TileDB config.
-   * @param uri The Array URI to load the schema from.
-   * @param timestamp_start The starting timestamp used to open the array.
-   * @param timestamp_end The ending timestamp used to open the array.
-   * @return Tuple containing the latest array schema, and all array schemas for
-   *    the array opened with provided timestamps.
-   */
-  std::tuple<
-      shared_ptr<ArraySchema>,
-      std::unordered_map<std::string, shared_ptr<ArraySchema>>>
-  post_array_schema_from_rest(
-      const Config& config,
-      const URI& uri,
-      uint64_t timestamp_start,
-      uint64_t timestamp_end);
-
-  /**
-   * Post the array config and get an array from rest server
-   *
-   * @param uri of array being loaded
-   * @param resources the context resources
-   * @param array array to load into
-   */
-  void post_array_from_rest(
-      const URI& uri, ContextResources& resources, Array* array);
-
-  /**
-   * Post a data array schema to rest server
-   *
-   * @param uri of array being created
-   * @param array_schema array schema to load into
-   * @return Status Ok() on success Error() on failures
-=======
   /*
    * The factory is the only way to get to the constructor of this class.
    */
@@ -331,7 +250,6 @@
   /**
    * The set of extra headers that are attached to REST requests. This is the
    * data structure where the arguments to `tiledb_ctx_set_tag` end up.
->>>>>>> 3275bd50
    */
   std::unordered_map<std::string, std::string> extra_headers_;
 
