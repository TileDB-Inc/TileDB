/**
 * @file   rest_client.cc
 *
 * @section LICENSE
 *
 * The MIT License
 *
 * @copyright Copyright (c) 2018-2023 TileDB, Inc.
 *
 * Permission is hereby granted, free of charge, to any person obtaining a copy
 * of this software and associated documentation files (the "Software"), to deal
 * in the Software without restriction, including without limitation the rights
 * to use, copy, modify, merge, publish, distribute, sublicense, and/or sell
 * copies of the Software, and to permit persons to whom the Software is
 * furnished to do so, subject to the following conditions:
 *
 * The above copyright notice and this permission notice shall be included in
 * all copies or substantial portions of the Software.
 *
 * THE SOFTWARE IS PROVIDED "AS IS", WITHOUT WARRANTY OF ANY KIND, EXPRESS OR
 * IMPLIED, INCLUDING BUT NOT LIMITED TO THE WARRANTIES OF MERCHANTABILITY,
 * FITNESS FOR A PARTICULAR PURPOSE AND NONINFRINGEMENT. IN NO EVENT SHALL THE
 * AUTHORS OR COPYRIGHT HOLDERS BE LIABLE FOR ANY CLAIM, DAMAGES OR OTHER
 * LIABILITY, WHETHER IN AN ACTION OF CONTRACT, TORT OR OTHERWISE, ARISING FROM,
 * OUT OF OR IN CONNECTION WITH THE SOFTWARE OR THE USE OR OTHER DEALINGS IN
 * THE SOFTWARE.
 *
 * @section DESCRIPTION
 *
 * This file declares a REST client class.
 */

// clang-format off
#ifdef TILEDB_SERIALIZATION
#include "tiledb/sm/serialization/capnp_utils.h"
#include "tiledb/sm/serialization/array.h"
#include "tiledb/sm/serialization/array_schema_evolution.h"
#include "tiledb/sm/serialization/array.h"
#include "tiledb/sm/serialization/config.h"
#include "tiledb/sm/serialization/consolidation.h"
#include "tiledb/sm/serialization/enumeration.h"
#include "tiledb/sm/serialization/fragment_info.h"
#include "tiledb/sm/serialization/fragments.h"
#include "tiledb/sm/serialization/group.h"
#include "tiledb/sm/serialization/query.h"
#include "tiledb/sm/serialization/tiledb-rest.capnp.h"
#include "tiledb/sm/serialization/vacuum.h"
#include "tiledb/sm/rest/curl.h" // must be included last to avoid Windows.h
#endif
// clang-format on

// Something, somewhere seems to be defining TIME_MS as a macro
#if defined(TIME_MS)
#undef TIME_MS
#endif

#include <cassert>

#include "tiledb/common/logger.h"
#include "tiledb/common/memory_tracker.h"
#include "tiledb/sm/array/array.h"
#include "tiledb/sm/enums/query_type.h"
#include "tiledb/sm/group/group.h"
#include "tiledb/sm/misc/constants.h"
#include "tiledb/sm/misc/endian.h"
#include "tiledb/sm/misc/parse_argument.h"
#include "tiledb/sm/query/query.h"
#include "tiledb/sm/query/query_buffer.h"
#include "tiledb/sm/query/query_remote_buffer_storage.h"
#include "tiledb/sm/rest/rest_client.h"
#include "tiledb/sm/serialization/array_schema.h"
#include "tiledb/type/apply_with_type.h"

using namespace tiledb::common;

namespace tiledb {
namespace sm {

#ifdef TILEDB_SERIALIZATION

RestClient::RestClient()
    : stats_(nullptr)
    , config_(nullptr)
    , compute_tp_(nullptr)
    , resubmit_incomplete_(true)
    , memory_tracker_(nullptr) {
  auto st = utils::parse::convert(
      Config::REST_SERIALIZATION_DEFAULT_FORMAT, &serialization_type_);
  throw_if_not_ok(st);
}

Status RestClient::init(
    stats::Stats* const parent_stats,
    const Config* config,
    ThreadPool* compute_tp,
    const std::shared_ptr<Logger>& logger,
    ContextResources& resources) {
  if (config == nullptr)
    return LOG_STATUS(
        Status_RestError("Error initializing rest client; config is null."));

  stats_ = parent_stats->create_child("RestClient");

  logger_ = logger->clone("curl ", ++logger_id_);

  config_ = config;
  compute_tp_ = compute_tp;

  // Setting the type of the memory tracker as MemoryTrackerType::REST_CLIENT
  // for now. This is because the class is used in many places not directly tied
  // to an array.
  memory_tracker_ = resources.create_memory_tracker();
  memory_tracker_->set_type(MemoryTrackerType::REST_CLIENT);

  const char* c_str;
  RETURN_NOT_OK(config_->get("rest.server_address", &c_str));
  if (c_str != nullptr)
    rest_server_ = std::string(c_str);
  if (rest_server_.empty())
    return LOG_STATUS(Status_RestError(
        "Error initializing rest client; server address is empty."));

  RETURN_NOT_OK(config_->get("rest.server_serialization_format", &c_str));
  if (c_str != nullptr)
    RETURN_NOT_OK(serialization_type_enum(c_str, &serialization_type_));

  bool found = false;
  auto status = config_->get<bool>(
      "rest.use_refactored_array_open_and_query_submit",
      &use_refactored_array_and_query_,
      &found);
  if (!status.ok() || !found) {
    throw std::runtime_error(
        "Cannot get rest.use_refactored_array_open_and_query_submit "
        "configuration option from config");
  }

  return Status::Ok();
}

Status RestClient::set_header(
    const std::string& name, const std::string& value) {
  extra_headers_[name] = value;
  return Status::Ok();
}

tuple<Status, std::optional<bool>> RestClient::check_array_exists_from_rest(
    const URI& uri) {
  // Init curl and form the URL
  Curl curlc(logger_);
  std::string array_ns, array_uri;
  RETURN_NOT_OK_TUPLE(uri.get_rest_components(&array_ns, &array_uri), nullopt);
  const std::string cache_key = array_ns + ":" + array_uri;
  RETURN_NOT_OK_TUPLE(
      curlc.init(config_, extra_headers_, &redirect_meta_, &redirect_mtx_),
      nullopt);
  const std::string url = redirect_uri(cache_key) + "/v1/arrays/" + array_ns +
                          "/" + curlc.url_escape(array_uri);

  // Make the request, the return data is ignored
  Buffer returned_data;
  auto curl_st = curlc.get_data(
      stats_, url, serialization_type_, &returned_data, cache_key);

  auto&& [status_st, http_status_code] = curlc.last_http_status_code();
  RETURN_NOT_OK_TUPLE(status_st, std::nullopt);
  // First check for 404's which indicate does not exist
  if (http_status_code == 404) {
    return {Status::Ok(), false};
  }

  // Next handle any errors. This is second because a 404 produces a status
  RETURN_NOT_OK_TUPLE(curl_st, std::nullopt);

  // 200 http responses yield the array exists and user has permissions
  if (http_status_code == 200) {
    return {Status::Ok(), true};
  }

  // Default fall back, indicate it does not exist
  return {Status::Ok(), false};
}

tuple<Status, std::optional<bool>> RestClient::check_group_exists_from_rest(
    const URI& uri) {
  // Init curl and form the URL
  Curl curlc(logger_);
  std::string group_ns, group_uri;
  RETURN_NOT_OK_TUPLE(uri.get_rest_components(&group_ns, &group_uri), nullopt);
  const std::string cache_key = group_ns + ":" + group_uri;
  RETURN_NOT_OK_TUPLE(
      curlc.init(config_, extra_headers_, &redirect_meta_, &redirect_mtx_),
      nullopt);
  const std::string url = redirect_uri(cache_key) + "/v2/groups/" + group_ns +
                          "/" + curlc.url_escape(group_uri);

  // Make the request, the returned data is ignored for now.
  Buffer returned_data;
  auto curl_st = curlc.options(
      stats_, url, serialization_type_, &returned_data, cache_key);

  auto&& [status_st, http_status_code] = curlc.last_http_status_code();
  RETURN_NOT_OK_TUPLE(status_st, std::nullopt);
  // First check for 404's which indicate does not exist
  if (http_status_code == 404) {
    return {Status::Ok(), false};
  }

  // Next handle any errors. This is second because a 404 produces a status
  RETURN_NOT_OK_TUPLE(curl_st, std::nullopt);

  // 200 http responses yield the group exists and user has permissions
  if (http_status_code == 200) {
    return {Status::Ok(), true};
  }

  // Default fall back, indicate it does not exist
  return {Status::Ok(), false};
}

tuple<Status, optional<shared_ptr<ArraySchema>>>
RestClient::get_array_schema_from_rest(const URI& uri) {
  // Init curl and form the URL
  Curl curlc(logger_);
  std::string array_ns, array_uri;
  RETURN_NOT_OK_TUPLE(uri.get_rest_components(&array_ns, &array_uri), nullopt);
  const std::string cache_key = array_ns + ":" + array_uri;
  RETURN_NOT_OK_TUPLE(
      curlc.init(config_, extra_headers_, &redirect_meta_, &redirect_mtx_),
      nullopt);
  const std::string url = redirect_uri(cache_key) + "/v1/arrays/" + array_ns +
                          "/" + curlc.url_escape(array_uri);

  // Get the data
  Buffer returned_data;
  RETURN_NOT_OK_TUPLE(
      curlc.get_data(
          stats_, url, serialization_type_, &returned_data, cache_key),
      nullopt);
  if (returned_data.data() == nullptr || returned_data.size() == 0)
    return {
        LOG_STATUS(Status_RestError(
            "Error getting array schema from REST; server returned no data.")),
        nullopt};

  // Ensure data has a null delimiter for cap'n proto if using JSON
  RETURN_NOT_OK_TUPLE(
      ensure_json_null_delimited_string(&returned_data), nullopt);
  return {
      Status::Ok(),
<<<<<<< HEAD
      make_shared<ArraySchema>(
          HERE(),
          serialization::array_schema_deserialize(
              serialization_type_, returned_data, memory_tracker_))};
=======
      serialization::array_schema_deserialize(
          serialization_type_, returned_data, memory_tracker_)};
>>>>>>> 2f8188e7
}

shared_ptr<ArraySchema> RestClient::post_array_schema_from_rest(
    const Config& config,
    const URI& uri,
    uint64_t timestamp_start,
    uint64_t timestamp_end,
    bool include_enumerations) {
  serialization::LoadArraySchemaRequest req(include_enumerations);

  Buffer buf;
  serialization::serialize_load_array_schema_request(
      config, req, serialization_type_, buf);

  // Wrap in a list
  BufferList serialized;
  throw_if_not_ok(serialized.add_buffer(std::move(buf)));

  // Init curl and form the URL
  Curl curlc(logger_);
  std::string array_ns, array_uri;
  throw_if_not_ok(uri.get_rest_components(&array_ns, &array_uri));
  const std::string cache_key = array_ns + ":" + array_uri;
  throw_if_not_ok(
      curlc.init(config_, extra_headers_, &redirect_meta_, &redirect_mtx_));
  const std::string url = redirect_uri(cache_key) + "/v1/arrays/" + array_ns +
                          "/" + curlc.url_escape(array_uri) + "/schema?" +
                          "start_timestamp=" + std::to_string(timestamp_start) +
                          "&end_timestamp=" + std::to_string(timestamp_end);

  // Get the data
  Buffer returned_data;
  throw_if_not_ok(curlc.post_data(
      stats_,
      url,
      serialization_type_,
      &serialized,
      &returned_data,
      cache_key));
  if (returned_data.data() == nullptr || returned_data.size() == 0) {
    throw Status_RestError(
        "Error getting array schema from REST; server returned no data.");
  }

  // Ensure data has a null delimiter for cap'n proto if using JSON
  throw_if_not_ok(ensure_json_null_delimited_string(&returned_data));
<<<<<<< HEAD
  return make_shared<ArraySchema>(
      HERE(),
      serialization::deserialize_load_array_schema_response(
          serialization_type_, returned_data, memory_tracker_));
=======
  return serialization::deserialize_load_array_schema_response(
      serialization_type_, returned_data, memory_tracker_);
>>>>>>> 2f8188e7
}

Status RestClient::post_array_schema_to_rest(
    const URI& uri, const ArraySchema& array_schema) {
  Buffer buff;
  RETURN_NOT_OK(serialization::array_schema_serialize(
      array_schema, serialization_type_, &buff, false));
  // Wrap in a list
  BufferList serialized;
  RETURN_NOT_OK(serialized.add_buffer(std::move(buff)));

  bool found = false;
  const std::string creation_access_credentials_name =
      config_->get("rest.creation_access_credentials_name", &found);
  if (found)
    RETURN_NOT_OK(set_header(
        "X-TILEDB-CLOUD-ACCESS-CREDENTIALS-NAME",
        creation_access_credentials_name));

  // Init curl and form the URL
  Curl curlc(logger_);
  std::string array_ns, array_uri;
  RETURN_NOT_OK(uri.get_rest_components(&array_ns, &array_uri));
  const std::string cache_key = array_ns + ":" + array_uri;
  RETURN_NOT_OK(
      curlc.init(config_, extra_headers_, &redirect_meta_, &redirect_mtx_));
  auto deduced_url = redirect_uri(cache_key) + "/v1/arrays/" + array_ns + "/" +
                     curlc.url_escape(array_uri);
  Buffer returned_data;
  const Status sc = curlc.post_data(
      stats_,
      deduced_url,
      serialization_type_,
      &serialized,
      &returned_data,
      cache_key);
  return sc;
}

Status RestClient::post_array_from_rest(
    const URI& uri, StorageManager* storage_manager, Array* array) {
  if (array == nullptr) {
    return LOG_STATUS(Status_SerializationError(
        "Error getting remote array; array is null."));
  }

  Buffer buff;
  RETURN_NOT_OK(
      serialization::array_open_serialize(*array, serialization_type_, &buff));
  // Wrap in a list
  BufferList serialized;
  RETURN_NOT_OK(serialized.add_buffer(std::move(buff)));

  // Init curl and form the URL
  Curl curlc(logger_);
  std::string array_ns, array_uri;
  RETURN_NOT_OK(uri.get_rest_components(&array_ns, &array_uri));
  const std::string cache_key = array_ns + ":" + array_uri;
  RETURN_NOT_OK(
      curlc.init(config_, extra_headers_, &redirect_meta_, &redirect_mtx_));
  std::string url = redirect_uri(cache_key) + "/v2/arrays/" + array_ns + "/" +
                    curlc.url_escape(array_uri) + "/?";

  // Remote array operations should provide start and end timestamps
  url += "start_timestamp=" + std::to_string(array->timestamp_start()) +
         "&end_timestamp=" + std::to_string(array->timestamp_end());

  // Get the data
  Buffer returned_data;
  RETURN_NOT_OK(curlc.post_data(
      stats_,
      url,
      serialization_type_,
      &serialized,
      &returned_data,
      cache_key));
  if (returned_data.data() == nullptr || returned_data.size() == 0)
    return LOG_STATUS(Status_RestError(
        "Error getting array from REST; server returned no data."));

  // Ensure data has a null delimiter for cap'n proto if using JSON
  RETURN_NOT_OK(ensure_json_null_delimited_string(&returned_data));
  return serialization::array_deserialize(
      array,
      serialization_type_,
      returned_data,
      storage_manager,
      memory_tracker_);
}

void RestClient::delete_array_from_rest(const URI& uri) {
  // Init curl and form the URL
  Curl curlc(logger_);
  std::string array_ns, array_uri;
  throw_if_not_ok(uri.get_rest_components(&array_ns, &array_uri));
  const std::string cache_key = array_ns + ":" + array_uri;
  throw_if_not_ok(
      curlc.init(config_, extra_headers_, &redirect_meta_, &redirect_mtx_));
  const std::string url = redirect_uri(cache_key) + "/v1/arrays/" + array_ns +
                          "/" + curlc.url_escape(array_uri);

  Buffer returned_data;
  throw_if_not_ok(curlc.delete_data(
      stats_, url, serialization_type_, &returned_data, cache_key));
}

void RestClient::post_delete_fragments_to_rest(
    const URI& uri,
    Array* array,
    uint64_t timestamp_start,
    uint64_t timestamp_end) {
  Buffer buff;
  serialization::serialize_delete_fragments_timestamps_request(
      array->config(),
      timestamp_start,
      timestamp_end,
      serialization_type_,
      &buff);
  // Wrap in a list
  BufferList serialized;
  throw_if_not_ok(serialized.add_buffer(std::move(buff)));

  // Init curl and form the URL
  Curl curlc(logger_);
  std::string array_ns, array_uri;
  throw_if_not_ok(uri.get_rest_components(&array_ns, &array_uri));
  const std::string cache_key = array_ns + ":" + array_uri;
  throw_if_not_ok(
      curlc.init(config_, extra_headers_, &redirect_meta_, &redirect_mtx_));
  const std::string url = redirect_uri(cache_key) + "/v1/arrays/" + array_ns +
                          "/" + curlc.url_escape(array_uri) +
                          "/delete_fragments";

  Buffer returned_data;
  throw_if_not_ok(curlc.post_data(
      stats_,
      url,
      serialization_type_,
      &serialized,
      &returned_data,
      cache_key));
}

void RestClient::post_delete_fragments_list_to_rest(
    const URI& uri, Array* array, const std::vector<URI>& fragment_uris) {
  Buffer buff;
  serialization::serialize_delete_fragments_list_request(
      array->config(), fragment_uris, serialization_type_, &buff);
  // Wrap in a list
  BufferList serialized;
  throw_if_not_ok(serialized.add_buffer(std::move(buff)));

  // Init curl and form the URL
  Curl curlc(logger_);
  std::string array_ns, array_uri;
  throw_if_not_ok(uri.get_rest_components(&array_ns, &array_uri));
  const std::string cache_key = array_ns + ":" + array_uri;
  throw_if_not_ok(
      curlc.init(config_, extra_headers_, &redirect_meta_, &redirect_mtx_));
  const std::string url = redirect_uri(cache_key) + "/v1/arrays/" + array_ns +
                          "/" + curlc.url_escape(array_uri) +
                          "/delete_fragments_list";

  // Post query to rest
  Buffer returned_data;
  throw_if_not_ok(curlc.post_data(
      stats_,
      url,
      serialization_type_,
      &serialized,
      &returned_data,
      cache_key));
}

Status RestClient::deregister_array_from_rest(const URI& uri) {
  // Init curl and form the URL
  Curl curlc(logger_);
  std::string array_ns, array_uri;
  RETURN_NOT_OK(uri.get_rest_components(&array_ns, &array_uri));
  const std::string cache_key = array_ns + ":" + array_uri;
  RETURN_NOT_OK(
      curlc.init(config_, extra_headers_, &redirect_meta_, &redirect_mtx_));
  const std::string url = redirect_uri(cache_key) + "/v1/arrays/" + array_ns +
                          "/" + curlc.url_escape(array_uri) + "/deregister";

  Buffer returned_data;
  return curlc.delete_data(
      stats_, url, serialization_type_, &returned_data, cache_key);
}

Status RestClient::get_array_non_empty_domain(
    Array* array, uint64_t timestamp_start, uint64_t timestamp_end) {
  if (array == nullptr)
    return LOG_STATUS(
        Status_RestError("Cannot get array non-empty domain; array is null"));
  if (array->array_uri().to_string().empty())
    return LOG_STATUS(Status_RestError(
        "Cannot get array non-empty domain; array URI is empty"));

  // Init curl and form the URL
  Curl curlc(logger_);
  std::string array_ns, array_uri;
  RETURN_NOT_OK(array->array_uri().get_rest_components(&array_ns, &array_uri));
  const std::string cache_key = array_ns + ":" + array_uri;
  RETURN_NOT_OK(
      curlc.init(config_, extra_headers_, &redirect_meta_, &redirect_mtx_));
  const std::string url = redirect_uri(cache_key) + "/v2/arrays/" + array_ns +
                          "/" + curlc.url_escape(array_uri) +
                          "/non_empty_domain?" +
                          "start_timestamp=" + std::to_string(timestamp_start) +
                          "&end_timestamp=" + std::to_string(timestamp_end);

  // Get the data
  Buffer returned_data;
  RETURN_NOT_OK(curlc.get_data(
      stats_, url, serialization_type_, &returned_data, cache_key));

  if (returned_data.data() == nullptr || returned_data.size() == 0)
    return LOG_STATUS(
        Status_RestError("Error getting array non-empty domain "
                         "from REST; server returned no data."));

  // Ensure data has a null delimiter for cap'n proto if using JSON
  RETURN_NOT_OK(ensure_json_null_delimited_string(&returned_data));

  // Deserialize data returned
  return serialization::nonempty_domain_deserialize(
      array, returned_data, serialization_type_);
}

Status RestClient::get_array_max_buffer_sizes(
    const URI& uri,
    const ArraySchema& schema,
    const void* subarray,
    std::unordered_map<std::string, std::pair<uint64_t, uint64_t>>*
        buffer_sizes) {
  // Convert subarray to string for query parameter
  std::string subarray_str;
  RETURN_NOT_OK(subarray_to_str(schema, subarray, &subarray_str));
  std::string subarray_query_param =
      subarray_str.empty() ? "" : ("?subarray=" + subarray_str);

  // Init curl and form the URL
  Curl curlc(logger_);
  std::string array_ns, array_uri;
  RETURN_NOT_OK(uri.get_rest_components(&array_ns, &array_uri));
  const std::string cache_key = array_ns + ":" + array_uri;
  RETURN_NOT_OK(
      curlc.init(config_, extra_headers_, &redirect_meta_, &redirect_mtx_));
  const std::string url = redirect_uri(cache_key) + "/v1/arrays/" + array_ns +
                          "/" + curlc.url_escape(array_uri) +
                          "/max_buffer_sizes" + subarray_query_param;

  // Get the data
  Buffer returned_data;
  RETURN_NOT_OK(curlc.get_data(
      stats_, url, serialization_type_, &returned_data, cache_key));

  if (returned_data.data() == nullptr || returned_data.size() == 0)
    return LOG_STATUS(
        Status_RestError("Error getting array max buffer sizes "
                         "from REST; server returned no data."));

  // Ensure data has a null delimiter for cap'n proto if using JSON
  RETURN_NOT_OK(ensure_json_null_delimited_string(&returned_data));

  // Deserialize data returned
  return serialization::max_buffer_sizes_deserialize(
      schema, returned_data, serialization_type_, buffer_sizes);
}

Status RestClient::get_array_metadata_from_rest(
    const URI& uri,
    uint64_t timestamp_start,
    uint64_t timestamp_end,
    Array* array) {
  if (array == nullptr)
    return LOG_STATUS(Status_RestError(
        "Error getting array metadata from REST; array is null."));

  // Init curl and form the URL
  Curl curlc(logger_);
  std::string array_ns, array_uri;
  RETURN_NOT_OK(uri.get_rest_components(&array_ns, &array_uri));
  const std::string cache_key = array_ns + ":" + array_uri;
  RETURN_NOT_OK(
      curlc.init(config_, extra_headers_, &redirect_meta_, &redirect_mtx_));
  const std::string url = redirect_uri(cache_key) + "/v1/arrays/" + array_ns +
                          "/" + curlc.url_escape(array_uri) +
                          "/array_metadata?" +
                          "start_timestamp=" + std::to_string(timestamp_start) +
                          "&end_timestamp=" + std::to_string(timestamp_end);

  // Get the data
  Buffer returned_data;
  RETURN_NOT_OK(curlc.get_data(
      stats_, url, serialization_type_, &returned_data, cache_key));
  if (returned_data.data() == nullptr || returned_data.size() == 0)
    return LOG_STATUS(Status_RestError(
        "Error getting array metadata from REST; server returned no data."));

  // Ensure data has a null delimiter for cap'n proto if using JSON
  RETURN_NOT_OK(ensure_json_null_delimited_string(&returned_data));
  return serialization::metadata_deserialize(
      array->unsafe_metadata(), serialization_type_, returned_data);
}

Status RestClient::post_array_metadata_to_rest(
    const URI& uri,
    uint64_t timestamp_start,
    uint64_t timestamp_end,
    Array* array) {
  if (array == nullptr)
    return LOG_STATUS(Status_RestError(
        "Error posting array metadata to REST; array is null."));

  Buffer buff;
  RETURN_NOT_OK(serialization::metadata_serialize(
      array->unsafe_metadata(), serialization_type_, &buff));
  // Wrap in a list
  BufferList serialized;
  RETURN_NOT_OK(serialized.add_buffer(std::move(buff)));

  // Init curl and form the URL
  Curl curlc(logger_);
  std::string array_ns, array_uri;
  RETURN_NOT_OK(uri.get_rest_components(&array_ns, &array_uri));
  const std::string cache_key = array_ns + ":" + array_uri;
  RETURN_NOT_OK(
      curlc.init(config_, extra_headers_, &redirect_meta_, &redirect_mtx_));
  const std::string url = redirect_uri(cache_key) + "/v1/arrays/" + array_ns +
                          "/" + curlc.url_escape(array_uri) +
                          "/array_metadata?" +
                          "start_timestamp=" + std::to_string(timestamp_start) +
                          "&end_timestamp=" + std::to_string(timestamp_end);

  // Put the data
  Buffer returned_data;
  return curlc.post_data(
      stats_, url, serialization_type_, &serialized, &returned_data, cache_key);
}

std::vector<shared_ptr<const Enumeration>>
RestClient::post_enumerations_from_rest(
    const URI& uri,
    uint64_t timestamp_start,
    uint64_t timestamp_end,
    Array* array,
    const std::vector<std::string>& enumeration_names) {
  if (array == nullptr) {
    throw Status_RestError(
        "Error getting enumerations from REST; array is null.");
  }

  // This should never be called with an empty list of enumeration names, but
  // there's no reason to not check an early return case here given that code
  // changes.
  if (enumeration_names.size() == 0) {
    return {};
  }

  Buffer buf;
  serialization::serialize_load_enumerations_request(
      array->config(), enumeration_names, serialization_type_, buf);

  // Wrap in a list
  BufferList serialized;
  throw_if_not_ok(serialized.add_buffer(std::move(buf)));

  // Init curl and form the URL
  Curl curlc(logger_);
  std::string array_ns, array_uri;
  throw_if_not_ok(uri.get_rest_components(&array_ns, &array_uri));
  const std::string cache_key = array_ns + ":" + array_uri;
  throw_if_not_ok(
      curlc.init(config_, extra_headers_, &redirect_meta_, &redirect_mtx_));
  const std::string url = redirect_uri(cache_key) + "/v1/arrays/" + array_ns +
                          "/" + curlc.url_escape(array_uri) + "/enumerations?" +
                          "start_timestamp=" + std::to_string(timestamp_start) +
                          "&end_timestamp=" + std::to_string(timestamp_end);

  // Get the data
  Buffer returned_data;
  throw_if_not_ok(curlc.post_data(
      stats_,
      url,
      serialization_type_,
      &serialized,
      &returned_data,
      cache_key));
  if (returned_data.data() == nullptr || returned_data.size() == 0) {
    throw Status_RestError(
        "Error getting enumerations from REST; server returned no data.");
  }

  // Ensure data has a null delimiter for cap'n proto if using JSON
  throw_if_not_ok(ensure_json_null_delimited_string(&returned_data));
  return serialization::deserialize_load_enumerations_response(
      serialization_type_, returned_data);
}

Status RestClient::submit_query_to_rest(const URI& uri, Query* query) {
  // Local state tracking for the current offsets into the user's query buffers.
  // This allows resubmission of incomplete queries while appending to the
  // same user buffers.
  serialization::CopyState copy_state;

  RETURN_NOT_OK(post_query_submit(uri, query, &copy_state));

  // Now need to update the buffer sizes to the actual copied data size so that
  // the user can check the result size on reads.
  RETURN_NOT_OK(update_attribute_buffer_sizes(copy_state, query));

  return Status::Ok();
}

Status RestClient::post_query_submit(
    const URI& uri, Query* query, serialization::CopyState* copy_state) {
  // Get array
  const Array* array = query->array();
  if (array == nullptr) {
    return LOG_STATUS(
        Status_RestError("Error submitting query to REST; null array."));
  }

  // For remote global order writes only.
  auto& cache = query->get_remote_buffer_cache();
  if (cache.has_value()) {
    if (cache.value().should_cache_write()) {
      // If the entire write was less than a tile, cache all buffers and return.
      // We will prepend this data to the next write submission.
      cache.value().cache_write();
      return Status::Ok();
    }
    // If the write is not tile-aligned adjust query buffer sizes to hold tile
    // overflow bytes from this submission, aligning the write.
    cache.value().make_buffers_tile_aligned();
  }

  auto rest_scratch = query->rest_scratch();

  // When a read query overflows the user buffer we may already have the next
  // part loaded in the scratch buffer.
  if (rest_scratch->size() > 0) {
    bool skip;
    query_post_call_back(
        false, nullptr, 0, &skip, rest_scratch, query, copy_state);
  }

  // Serialize query to send
  BufferList serialized;
  RETURN_NOT_OK(serialization::query_serialize(
      query, serialization_type_, true, &serialized));

  // Init curl and form the URL
  Curl curlc(logger_);
  std::string array_ns, array_uri;
  RETURN_NOT_OK(uri.get_rest_components(&array_ns, &array_uri));
  const std::string cache_key = array_ns + ":" + array_uri;
  RETURN_NOT_OK(
      curlc.init(config_, extra_headers_, &redirect_meta_, &redirect_mtx_));
  std::string url;
  if (use_refactored_array_and_query_) {
    url = redirect_uri(cache_key) + "/v3/arrays/" + array_ns + "/" +
          curlc.url_escape(array_uri) +
          "/query/submit?type=" + query_type_str(query->type()) +
          "&read_all=" + (resubmit_incomplete_ ? "true" : "false");
  } else {
    url = redirect_uri(cache_key) + "/v2/arrays/" + array_ns + "/" +
          curlc.url_escape(array_uri) +
          "/query/submit?type=" + query_type_str(query->type()) +
          "&read_all=" + (resubmit_incomplete_ ? "true" : "false");
  }

  // Remote array reads always supply the timestamp.
  url += "&start_timestamp=" + std::to_string(array->timestamp_start());
  url += "&end_timestamp=" + std::to_string(array->timestamp_end());

  // Create the callback that will process the response buffers as they
  // are received.
  auto write_cb = std::bind(
      &RestClient::query_post_call_back,
      this,
      std::placeholders::_1,
      std::placeholders::_2,
      std::placeholders::_3,
      std::placeholders::_4,
      rest_scratch,
      query,
      copy_state);

  const Status st = curlc.post_data(
      stats_,
      url,
      serialization_type_,
      &serialized,
      rest_scratch.get(),
      std::move(write_cb),
      cache_key);

  if (!st.ok() && copy_state->empty()) {
    return LOG_STATUS(Status_RestError(
        "Error submitting query to REST; "
        "server returned no data. "
        "Curl error: " +
        st.message()));
  }

  // For remote global order writes only.
  if (cache.has_value()) {
    // Update cache with any tile-overflow bytes held from this submission.
    cache.value().cache_non_tile_aligned_data();
  }
  return st;
}

size_t RestClient::query_post_call_back(
    const bool reset,
    void* const contents,
    const size_t content_nbytes,
    bool* const skip_retries,
    shared_ptr<Buffer> scratch,
    Query* query,
    serialization::CopyState* copy_state) {
  // All return statements in this function must pass through this wrapper.
  // This is responsible for two things:
  // 1. The 'bytes_processed' may be negative in error scenarios. The negative
  //    number is only used for convenience during processing. We must restrict
  //    the return value to >= 0 before returning.
  // 2. When our return value ('bytes_processed') does not match the number of
  //    input bytes ('content_nbytes'), The CURL layer that invoked this
  //    callback will interpret this as an error and may attempt to retry. We
  //    specifically want to prevent CURL from retrying the request if we have
  //    reached this callback. If we encounter an error within this callback,
  //    the issue is with the response data itself and not an issue with
  //    transporting the response data (for example, the common issue will be
  //    deserialization failure). In this scenario, we will waste time retrying
  //    on response data that we know we cannot handle without error.
  auto return_wrapper = [content_nbytes, skip_retries](long bytes_processed) {
    bytes_processed = std::max(bytes_processed, 0L);
    if (static_cast<size_t>(bytes_processed) != content_nbytes) {
      *skip_retries = true;
    }
    return bytes_processed;
  };

  // This is the return value that represents the amount of bytes processed
  // in 'contents'. This will act as the return value and will always be
  // less-than-or-equal-to 'content_nbytes'.
  long bytes_processed = 0;

  // When 'reset' is true, we must discard the in-progress memory state.
  // The most likely scenario is that the request failed and was retried
  // from within the Curl object.
  if (reset) {
    scratch->set_size(0);
    scratch->reset_offset();
    copy_state->clear();
  }

  // If the current scratch size is non-empty, we must subtract its size
  // from 'bytes_processed' so that we do not count bytes processed from
  // a previous callback.
  bytes_processed -= scratch->size();

  // Copy 'contents' to the end of 'scratch'. As a future optimization, if
  // 'scratch' is empty, we could attempt to process 'contents' in-place and
  // only copy the remaining, unprocessed bytes into 'scratch'.
  scratch->set_offset(scratch->size());
  Status st = scratch->write(contents, content_nbytes);
  if (!st.ok()) {
    LOG_ERROR(
        "Cannot copy libcurl response data; buffer write failed: " +
        st.to_string());
    return return_wrapper(bytes_processed);
  }

  // Process all of the serialized queries contained within 'scratch'.
  scratch->reset_offset();
  while (scratch->offset() < scratch->size()) {
    // We need at least 8 bytes to determine the size of the next
    // serialized query.
    if (scratch->offset() + 8 > scratch->size()) {
      break;
    }

    // Decode the query size. We could cache this from the previous
    // callback to prevent decoding the same prefix multiple times.
    const uint64_t query_size =
        utils::endianness::decode_le<uint64_t>(scratch->cur_data());

    // We must have the full serialized query before attempting to
    // deserialize it.
    if (scratch->offset() + 8 + query_size > scratch->size()) {
      break;
    }

    // At this point of execution, we know that we the next serialized
    // query is entirely in 'scratch'. For convenience, we will advance
    // the offset to point to the start of the serialized query.
    scratch->advance_offset(8);

    // We can only deserialize the query if it is 8-byte aligned. If the
    // offset is 8-byte aligned, we can deserialize the query in-place.
    // Otherwise, we must make a copy to an auxiliary buffer.
    if (scratch->offset() % 8 != 0) {
      // Copy the entire serialized buffer to a newly allocated, 8-byte
      // aligned auxiliary buffer.
      Buffer aux;
      st = aux.write(scratch->cur_data(), query_size);
      if (!st.ok()) {
        scratch->set_offset(scratch->offset() - 8);
        return return_wrapper(bytes_processed);
      }

      // Deserialize the buffer and store it in 'copy_state'. If
      // the user buffers are too small to accommodate the attribute
      // data when deserializing read queries, this will return an
      // error status.
      aux.reset_offset();
      st = serialization::query_deserialize(
          aux, serialization_type_, true, copy_state, query, compute_tp_);
      if (!st.ok()) {
        scratch->set_offset(scratch->offset() - 8);
        return return_wrapper(bytes_processed);
      }
    } else {
      // Deserialize the buffer and store it in 'copy_state'. If
      // the user buffers are too small to accommodate the attribute
      // data when deserializing read queries, this will return an
      // error status.
      st = serialization::query_deserialize(
          *scratch, serialization_type_, true, copy_state, query, compute_tp_);
      if (!st.ok()) {
        scratch->set_offset(scratch->offset() - 8);
        return return_wrapper(bytes_processed);
      }
    }

    scratch->advance_offset(query_size);
    bytes_processed += (query_size + 8);
  }

  // Remove any processed queries from our scratch buffer. We track length
  // here because from the point of view of libcurl we have processed any
  // remaining bytes in our scratch buffer even though we won't get to
  // deserializing them on the next invocation of this callback.
  const uint64_t length = scratch->size() - scratch->offset();

  if (scratch->offset() != 0) {
    // Save any unprocessed query data in scratch by copying it to an
    // auxillary buffer before we truncate scratch. Then copy any unprocessed
    // bytes back into scratch.
    Buffer aux;
    if (length > 0) {
      throw_if_not_ok(aux.write(scratch->data(scratch->offset()), length));
    }

    scratch->reset_size();
    scratch->reset_offset();

    if (length > 0) {
      throw_if_not_ok(scratch->write(aux.data(), aux.size()));
    }

    assert(scratch->size() == length);
  }

  bytes_processed += length;

  assert(static_cast<size_t>(bytes_processed) == content_nbytes);
  return return_wrapper(bytes_processed);
}

Status RestClient::finalize_query_to_rest(const URI& uri, Query* query) {
  // Serialize data to send
  BufferList serialized;
  RETURN_NOT_OK(serialization::query_serialize(
      query, serialization_type_, true, &serialized));

  // Init curl and form the URL
  Curl curlc(logger_);
  std::string array_ns, array_uri;
  RETURN_NOT_OK(uri.get_rest_components(&array_ns, &array_uri));
  const std::string cache_key = array_ns + ":" + array_uri;
  RETURN_NOT_OK(
      curlc.init(config_, extra_headers_, &redirect_meta_, &redirect_mtx_));
  std::string url;
  if (use_refactored_array_and_query_) {
    url = redirect_uri(cache_key) + "/v3/arrays/" + array_ns + "/" +
          curlc.url_escape(array_uri) +
          "/query/finalize?type=" + query_type_str(query->type());
  } else {
    url = redirect_uri(cache_key) + "/v1/arrays/" + array_ns + "/" +
          curlc.url_escape(array_uri) +
          "/query/finalize?type=" + query_type_str(query->type());
  }
  Buffer returned_data;
  RETURN_NOT_OK(curlc.post_data(
      stats_,
      url,
      serialization_type_,
      &serialized,
      &returned_data,
      cache_key));

  if (returned_data.data() == nullptr || returned_data.size() == 0) {
    return LOG_STATUS(
        Status_RestError("Error finalizing query; server returned no data."));
  }

  // Deserialize data returned
  returned_data.reset_offset();
  return serialization::query_deserialize(
      returned_data, serialization_type_, true, nullptr, query, compute_tp_);
}

Status RestClient::submit_and_finalize_query_to_rest(
    const URI& uri, Query* query) {
  serialization::CopyState copy_state;

  // Get array
  const Array* array = query->array();
  if (array == nullptr) {
    return LOG_STATUS(Status_RestError(
        "Error while submit_and_finalize query to REST; null array."));
  }

  auto rest_scratch = query->rest_scratch();

  // Serialize query to send
  BufferList serialized;
  RETURN_NOT_OK(serialization::query_serialize(
      query, serialization_type_, true, &serialized));

  // Init curl and form the URL
  Curl curlc(logger_);
  std::string array_ns, array_uri;
  RETURN_NOT_OK(uri.get_rest_components(&array_ns, &array_uri));
  const std::string cache_key = array_ns + ":" + array_uri;
  RETURN_NOT_OK(
      curlc.init(config_, extra_headers_, &redirect_meta_, &redirect_mtx_));
  std::string url;
  if (use_refactored_array_and_query_) {
    url = redirect_uri(cache_key) + "/v3/arrays/" + array_ns + "/" +
          curlc.url_escape(array_uri) +
          "/query/submit_and_finalize?type=" + query_type_str(query->type());
  } else {
    url = redirect_uri(cache_key) + "/v2/arrays/" + array_ns + "/" +
          curlc.url_escape(array_uri) +
          "/query/submit_and_finalize?type=" + query_type_str(query->type());
  }

  auto write_cb = std::bind(
      &RestClient::query_post_call_back,
      this,
      std::placeholders::_1,
      std::placeholders::_2,
      std::placeholders::_3,
      std::placeholders::_4,
      rest_scratch,
      query,
      &copy_state);

  const Status st = curlc.post_data(
      stats_,
      url,
      serialization_type_,
      &serialized,
      rest_scratch.get(),
      std::move(write_cb),
      cache_key);

  if (!st.ok() && copy_state.empty()) {
    return LOG_STATUS(Status_RestError(
        "Error while submit_and_finalize query to REST; "
        "server returned no data. "
        "Curl error: " +
        st.message()));
  }

  return st;
}

Status RestClient::subarray_to_str(
    const ArraySchema& schema,
    const void* subarray,
    std::string* subarray_str) {
  const auto coords_type{schema.dimension_ptr(0)->type()};
  const auto dim_num = schema.dim_num();
  const auto subarray_nelts = 2 * dim_num;

  if (subarray == nullptr) {
    *subarray_str = "";
    return Status::Ok();
  }

  std::stringstream ss;
  for (unsigned i = 0; i < subarray_nelts; i++) {
    auto g = [&](auto T) {
      if constexpr (tiledb::type::TileDBNumeric<decltype(T)>) {
        ss << reinterpret_cast<const decltype(T)*>(subarray)[i];
      } else {
        throw StatusException(Status_RestError(
            "Error converting subarray to string; unhandled datatype."));
      }
    };
    apply_with_type(g, coords_type);

    if (i < subarray_nelts - 1)
      ss << ",";
  }

  *subarray_str = ss.str();

  return Status::Ok();
}

Status RestClient::update_attribute_buffer_sizes(
    const serialization::CopyState& copy_state, Query* query) const {
  // Applicable only to reads
  if (query->type() != QueryType::READ) {
    return Status::Ok();
  }

  for (const auto& cit : copy_state) {
    const auto& name = cit.first;
    auto state = cit.second;
    auto query_buffer = query->buffer(name);
    if (query_buffer.buffer_var_size_ != nullptr) {
      *query_buffer.buffer_var_size_ = state.data_size;
      *query_buffer.buffer_size_ = state.offset_size;
    } else if (query_buffer.buffer_size_ != nullptr)
      *query_buffer.buffer_size_ = state.data_size;

    bool nullable = query->array_schema().is_nullable(name);
    if (nullable && query_buffer.validity_vector_.buffer_size()) {
      *query_buffer.validity_vector_.buffer_size() = state.validity_size;
    }
  }

  return Status::Ok();
}

Status RestClient::get_query_est_result_sizes(const URI& uri, Query* query) {
  if (query == nullptr) {
    return LOG_STATUS(Status_RestError(
        "Error getting query estimated result size from REST; Query is null."));
  }

  // Get array
  const Array* array = query->array();
  if (array == nullptr) {
    return LOG_STATUS(Status_RestError(
        "Error festing query estimated result size from REST; null array."));
  }

  // Serialize query to send
  BufferList serialized;
  RETURN_NOT_OK(serialization::query_serialize(
      query, serialization_type_, true, &serialized));

  // Init curl and form the URL
  Curl curlc(logger_);
  std::string array_ns, array_uri;
  RETURN_NOT_OK(uri.get_rest_components(&array_ns, &array_uri));
  const std::string cache_key = array_ns + ":" + array_uri;
  RETURN_NOT_OK(
      curlc.init(config_, extra_headers_, &redirect_meta_, &redirect_mtx_));
  std::string url =
      redirect_uri(cache_key) + "/v1/arrays/" + array_ns + "/" +
      curlc.url_escape(array_uri) +
      "/query/est_result_sizes?type=" + query_type_str(query->type());

  // Remote array reads always supply the timestamp.
  if (query->type() == QueryType::READ) {
    url += "&start_timestamp=" + std::to_string(array->timestamp_start());
    url += "&end_timestamp=" + std::to_string(array->timestamp_end());
  }

  // Get the data
  Buffer returned_data;
  RETURN_NOT_OK(curlc.post_data(
      stats_,
      url,
      serialization_type_,
      &serialized,
      &returned_data,
      cache_key));
  if (returned_data.data() == nullptr || returned_data.size() == 0) {
    return LOG_STATUS(Status_RestError(
        "Error getting array metadata from REST; server returned no data."));
  }

  // Ensure data has a null delimiter for cap'n proto if using JSON
  RETURN_NOT_OK(ensure_json_null_delimited_string(&returned_data));
  return serialization::query_est_result_size_deserialize(
      query, serialization_type_, true, returned_data);
}

std::string RestClient::redirect_uri(const std::string& cache_key) {
  std::unique_lock<std::mutex> rd_lck(redirect_mtx_);
  std::unordered_map<std::string, std::string>::const_iterator cache_it =
      redirect_meta_.find(cache_key);

  return (cache_it == redirect_meta_.end()) ? rest_server_ : cache_it->second;
}

Status RestClient::post_array_schema_evolution_to_rest(
    const URI& uri, ArraySchemaEvolution* array_schema_evolution) {
  Buffer buff;
  RETURN_NOT_OK(serialization::array_schema_evolution_serialize(
      array_schema_evolution, serialization_type_, &buff, false));
  // Wrap in a list
  BufferList serialized;
  RETURN_NOT_OK(serialized.add_buffer(std::move(buff)));

  // Init curl and form the URL
  Curl curlc(logger_);
  std::string array_ns, array_uri;
  RETURN_NOT_OK(uri.get_rest_components(&array_ns, &array_uri));
  const std::string cache_key = array_ns + ":" + array_uri;
  RETURN_NOT_OK(
      curlc.init(config_, extra_headers_, &redirect_meta_, &redirect_mtx_));
  auto deduced_url = redirect_uri(cache_key) + "/v1/arrays/" + array_ns + "/" +
                     curlc.url_escape(array_uri) + "/evolve";
  Buffer returned_data;
  const Status sc = curlc.post_data(
      stats_,
      deduced_url,
      serialization_type_,
      &serialized,
      &returned_data,
      cache_key);
  return sc;
}

Status RestClient::post_fragment_info_from_rest(
    const URI& uri, FragmentInfo* fragment_info) {
  if (fragment_info == nullptr)
    return LOG_STATUS(Status_RestError(
        "Error getting fragment info from REST; fragment info is null."));

  Buffer buff;
  RETURN_NOT_OK(serialization::fragment_info_request_serialize(
      *fragment_info, serialization_type_, &buff));
  // Wrap in a list
  BufferList serialized;
  RETURN_NOT_OK(serialized.add_buffer(std::move(buff)));

  // Init curl and form the URL
  Curl curlc(logger_);
  std::string array_ns, array_uri;
  RETURN_NOT_OK(uri.get_rest_components(&array_ns, &array_uri));
  const std::string cache_key = array_ns + ":" + array_uri;
  RETURN_NOT_OK(
      curlc.init(config_, extra_headers_, &redirect_meta_, &redirect_mtx_));
  const std::string url = redirect_uri(cache_key) + "/v1/arrays/" + array_ns +
                          "/" + curlc.url_escape(array_uri) + "/fragment_info";

  // Get the data
  Buffer returned_data;
  RETURN_NOT_OK(curlc.post_data(
      stats_,
      url,
      serialization_type_,
      &serialized,
      &returned_data,
      cache_key));
  if (returned_data.data() == nullptr || returned_data.size() == 0)
    return LOG_STATUS(Status_RestError(
        "Error getting fragment info from REST; server returned no data."));

  // Ensure data has a null delimiter for cap'n proto if using JSON
  RETURN_NOT_OK(ensure_json_null_delimited_string(&returned_data));
  return serialization::fragment_info_deserialize(
      fragment_info, serialization_type_, uri, returned_data, memory_tracker_);
}

Status RestClient::post_group_metadata_from_rest(const URI& uri, Group* group) {
  if (group == nullptr) {
    return LOG_STATUS(Status_RestError(
        "Error posting group metadata from REST; group is null."));
  }

  Buffer buff;
  RETURN_NOT_OK(serialization::group_metadata_serialize(
      group, serialization_type_, &buff, false));
  // Wrap in a list
  BufferList serialized;
  RETURN_NOT_OK(serialized.add_buffer(std::move(buff)));

  // Init curl and form the URL
  Curl curlc(logger_);
  std::string group_ns, group_uri;
  RETURN_NOT_OK(uri.get_rest_components(&group_ns, &group_uri));
  const std::string cache_key = group_ns + ":" + group_uri;
  RETURN_NOT_OK(
      curlc.init(config_, extra_headers_, &redirect_meta_, &redirect_mtx_));
  const std::string url = redirect_uri(cache_key) + "/v2/groups/" + group_ns +
                          "/" + curlc.url_escape(group_uri) + "/metadata";

  // Get the data
  Buffer returned_data;
  RETURN_NOT_OK(curlc.post_data(
      stats_,
      url,
      serialization_type_,
      &serialized,
      &returned_data,
      cache_key));
  if (returned_data.data() == nullptr || returned_data.size() == 0) {
    return LOG_STATUS(Status_RestError(
        "Error getting group metadata from REST; server returned no data."));
  }

  // Ensure data has a null delimiter for cap'n proto if using JSON
  RETURN_NOT_OK(ensure_json_null_delimited_string(&returned_data));
  return serialization::metadata_deserialize(
      group->unsafe_metadata(), serialization_type_, returned_data);
}

Status RestClient::put_group_metadata_to_rest(const URI& uri, Group* group) {
  if (group == nullptr) {
    return LOG_STATUS(Status_RestError(
        "Error posting group metadata to REST; group is null."));
  }

  Buffer buff;
  RETURN_NOT_OK(serialization::group_metadata_serialize(
      group, serialization_type_, &buff, true));
  // Wrap in a list
  BufferList serialized;
  RETURN_NOT_OK(serialized.add_buffer(std::move(buff)));

  // Init curl and form the URL
  Curl curlc(logger_);
  std::string group_ns, group_uri;
  RETURN_NOT_OK(uri.get_rest_components(&group_ns, &group_uri));
  const std::string cache_key = group_ns + ":" + group_uri;
  RETURN_NOT_OK(
      curlc.init(config_, extra_headers_, &redirect_meta_, &redirect_mtx_));
  const std::string url = redirect_uri(cache_key) + "/v2/groups/" + group_ns +
                          "/" + curlc.url_escape(group_uri) + "/metadata";

  // Put the data
  Buffer returned_data;
  return curlc.put_data(
      stats_, url, serialization_type_, &serialized, &returned_data, cache_key);
}

Status RestClient::post_group_create_to_rest(const URI& uri, Group* group) {
  if (group == nullptr) {
    return LOG_STATUS(
        Status_RestError("Error posting group to REST; group is null."));
  }

  Buffer buff;
  RETURN_NOT_OK(
      serialization::group_create_serialize(group, serialization_type_, &buff));
  // Wrap in a list
  BufferList serialized;
  RETURN_NOT_OK(serialized.add_buffer(std::move(buff)));

  // Init curl and form the URL
  Curl curlc(logger_);
  std::string group_ns, group_uri;
  RETURN_NOT_OK(uri.get_rest_components(&group_ns, &group_uri));
  const std::string cache_key = group_ns + ":" + group_uri;
  RETURN_NOT_OK(
      curlc.init(config_, extra_headers_, &redirect_meta_, &redirect_mtx_));
  const std::string url = redirect_uri(cache_key) + "/v2/groups/" + group_ns;

  // Create the group and check for error
  Buffer returned_data;
  return curlc.post_data(
      stats_, url, serialization_type_, &serialized, &returned_data, cache_key);
}

Status RestClient::post_group_from_rest(const URI& uri, Group* group) {
  if (group == nullptr) {
    return LOG_STATUS(
        Status_RestError("Error posting group to REST; group is null."));
  }

  Buffer buff;
  RETURN_NOT_OK(
      serialization::group_serialize(group, serialization_type_, &buff));
  // Wrap in a list
  BufferList serialized;
  RETURN_NOT_OK(serialized.add_buffer(std::move(buff)));

  // Init curl and form the URL
  Curl curlc(logger_);
  std::string group_ns, group_uri;
  RETURN_NOT_OK(uri.get_rest_components(&group_ns, &group_uri));
  const std::string cache_key = group_ns + ":" + group_uri;
  RETURN_NOT_OK(
      curlc.init(config_, extra_headers_, &redirect_meta_, &redirect_mtx_));
  const std::string url = redirect_uri(cache_key) + "/v2/groups/" + group_ns +
                          "/" + curlc.url_escape(group_uri);

  // Get the data
  Buffer returned_data;
  RETURN_NOT_OK(curlc.post_data(
      stats_,
      url,
      serialization_type_,
      &serialized,
      &returned_data,
      cache_key));

  if (returned_data.data() == nullptr || returned_data.size() == 0)
    return LOG_STATUS(Status_RestError(
        "Error getting group from REST; server returned no data."));

  // Ensure data has a null delimiter for cap'n proto if using JSON
  RETURN_NOT_OK(ensure_json_null_delimited_string(&returned_data));
  return serialization::group_details_deserialize(
      group, serialization_type_, returned_data);
}

Status RestClient::patch_group_to_rest(const URI& uri, Group* group) {
  if (group == nullptr) {
    return LOG_STATUS(
        Status_RestError("Error patching group to REST; group is null."));
  }

  Buffer buff;
  RETURN_NOT_OK(
      serialization::group_update_serialize(group, serialization_type_, &buff));

  // Wrap in a list
  BufferList serialized;
  RETURN_NOT_OK(serialized.add_buffer(std::move(buff)));

  // Init curl and form the URL
  Curl curlc(logger_);
  std::string group_ns, group_uri;
  RETURN_NOT_OK(uri.get_rest_components(&group_ns, &group_uri));
  const std::string cache_key = group_ns + ":" + group_uri;
  RETURN_NOT_OK(
      curlc.init(config_, extra_headers_, &redirect_meta_, &redirect_mtx_));
  const std::string url = redirect_uri(cache_key) + "/v2/groups/" + group_ns +
                          "/" + curlc.url_escape(group_uri);

  // Put the data
  Buffer returned_data;
  return curlc.patch_data(
      stats_, url, serialization_type_, &serialized, &returned_data, cache_key);
}

void RestClient::delete_group_from_rest(const URI& uri, bool recursive) {
  // Init curl and form the URL
  Curl curlc(logger_);
  std::string group_ns, group_uri;
  throw_if_not_ok(uri.get_rest_components(&group_ns, &group_uri));
  const std::string cache_key = group_ns + ":" + group_uri;
  throw_if_not_ok(
      curlc.init(config_, extra_headers_, &redirect_meta_, &redirect_mtx_));
  const std::string recursive_str = recursive ? "true" : "false";
  const std::string url = redirect_uri(cache_key) + "/v2/groups/" + group_ns +
                          "/" + curlc.url_escape(group_uri) +
                          "/delete?recursive=" + recursive_str;

  Buffer returned_data;
  throw_if_not_ok(curlc.delete_data(
      stats_, url, serialization_type_, &returned_data, cache_key));
}

Status RestClient::ensure_json_null_delimited_string(Buffer* buffer) {
  if (serialization_type_ == SerializationType::JSON &&
      buffer->value<char>(buffer->size() - 1) != '\0') {
    RETURN_NOT_OK(buffer->write("\0", sizeof(char)));
  }
  return Status::Ok();
}

Status RestClient::post_consolidation_to_rest(
    const URI& uri, const Config& config) {
  Buffer buff;
  RETURN_NOT_OK(serialization::array_consolidation_request_serialize(
      config, serialization_type_, &buff));
  // Wrap in a list
  BufferList serialized;
  RETURN_NOT_OK(serialized.add_buffer(std::move(buff)));

  // Init curl and form the URL
  Curl curlc(logger_);
  std::string array_ns, array_uri;
  RETURN_NOT_OK(uri.get_rest_components(&array_ns, &array_uri));
  const std::string cache_key = array_ns + ":" + array_uri;
  RETURN_NOT_OK(
      curlc.init(config_, extra_headers_, &redirect_meta_, &redirect_mtx_));
  const std::string url = redirect_uri(cache_key) + "/v1/arrays/" + array_ns +
                          "/" + curlc.url_escape(array_uri) + "/consolidate";

  // Get the data
  Buffer returned_data;
  return curlc.post_data(
      stats_, url, serialization_type_, &serialized, &returned_data, cache_key);
}

Status RestClient::post_vacuum_to_rest(const URI& uri, const Config& config) {
  Buffer buff;
  RETURN_NOT_OK(serialization::array_vacuum_request_serialize(
      config, serialization_type_, &buff));
  // Wrap in a list
  BufferList serialized;
  RETURN_NOT_OK(serialized.add_buffer(std::move(buff)));

  // Init curl and form the URL
  Curl curlc(logger_);
  std::string array_ns, array_uri;
  RETURN_NOT_OK(uri.get_rest_components(&array_ns, &array_uri));
  const std::string cache_key = array_ns + ":" + array_uri;
  RETURN_NOT_OK(
      curlc.init(config_, extra_headers_, &redirect_meta_, &redirect_mtx_));
  const std::string url = redirect_uri(cache_key) + "/v1/arrays/" + array_ns +
                          "/" + curlc.url_escape(array_uri) + "/vacuum";

  // Get the data
  Buffer returned_data;
  return curlc.post_data(
      stats_, url, serialization_type_, &serialized, &returned_data, cache_key);
}

#else

RestClient::RestClient() {
  (void)config_;
  (void)rest_server_;
  (void)serialization_type_;
}

Status RestClient::init(
    stats::Stats*,
    const Config*,
    ThreadPool*,
    const std::shared_ptr<Logger>&,
    ContextResources&) {
  return LOG_STATUS(
      Status_RestError("Cannot use rest client; serialization not enabled."));
}

Status RestClient::set_header(const std::string&, const std::string&) {
  return LOG_STATUS(
      Status_RestError("Cannot use rest client; serialization not enabled."));
}

tuple<Status, optional<shared_ptr<ArraySchema>>>
RestClient::get_array_schema_from_rest(const URI&) {
  return {
      LOG_STATUS(Status_RestError(
          "Cannot use rest client; serialization not enabled.")),
      nullopt};
}

Status RestClient::post_array_schema_to_rest(const URI&, const ArraySchema&) {
  return LOG_STATUS(
      Status_RestError("Cannot use rest client; serialization not enabled."));
}

Status RestClient::post_array_from_rest(const URI&, StorageManager*, Array*) {
  return LOG_STATUS(
      Status_RestError("Cannot use rest client; serialization not enabled."));
}

void RestClient::delete_array_from_rest(const URI&) {
  throw StatusException(
      Status_RestError("Cannot use rest client; serialization not enabled."));
}

void RestClient::post_delete_fragments_to_rest(
    const URI&, Array*, uint64_t, uint64_t) {
  throw StatusException(
      Status_RestError("Cannot use rest client; serialization not enabled."));
}

void RestClient::post_delete_fragments_list_to_rest(
    const URI&, Array*, const std::vector<URI>&) {
  throw StatusException(
      Status_RestError("Cannot use rest client; serialization not enabled."));
}

Status RestClient::deregister_array_from_rest(const URI&) {
  return LOG_STATUS(
      Status_RestError("Cannot use rest client; serialization not enabled."));
}

Status RestClient::get_array_non_empty_domain(Array*, uint64_t, uint64_t) {
  return LOG_STATUS(
      Status_RestError("Cannot use rest client; serialization not enabled."));
}

Status RestClient::get_array_max_buffer_sizes(
    const URI&,
    const ArraySchema&,
    const void*,
    std::unordered_map<std::string, std::pair<uint64_t, uint64_t>>*) {
  return LOG_STATUS(
      Status_RestError("Cannot use rest client; serialization not enabled."));
}

Status RestClient::get_array_metadata_from_rest(
    const URI&, uint64_t, uint64_t, Array*) {
  return LOG_STATUS(
      Status_RestError("Cannot use rest client; serialization not enabled."));
}

Status RestClient::post_array_metadata_to_rest(
    const URI&, uint64_t, uint64_t, Array*) {
  return LOG_STATUS(
      Status_RestError("Cannot use rest client; serialization not enabled."));
}

std::vector<shared_ptr<const Enumeration>>
RestClient::post_enumerations_from_rest(
    const URI&, uint64_t, uint64_t, Array*, const std::vector<std::string>&) {
  throw Status_RestError("Cannot use rest client; serialization not enabled.");
}

Status RestClient::submit_query_to_rest(const URI&, Query*) {
  return LOG_STATUS(
      Status_RestError("Cannot use rest client; serialization not enabled."));
}

Status RestClient::finalize_query_to_rest(const URI&, Query*) {
  return LOG_STATUS(
      Status_RestError("Cannot use rest client; serialization not enabled."));
}

Status RestClient::submit_and_finalize_query_to_rest(const URI&, Query*) {
  return LOG_STATUS(
      Status_RestError("Cannot use rest client; serialization not enabled."));
}

Status RestClient::get_query_est_result_sizes(const URI&, Query*) {
  return LOG_STATUS(
      Status_RestError("Cannot use rest client; serialization not enabled."));
}

Status RestClient::post_array_schema_evolution_to_rest(
    const URI&, ArraySchemaEvolution*) {
  return LOG_STATUS(
      Status_RestError("Cannot use rest client; serialization not enabled."));
}

tuple<Status, std::optional<bool>> RestClient::check_array_exists_from_rest(
    const URI&) {
  return {
      LOG_STATUS(Status_RestError(
          "Cannot use rest client; serialization not enabled.")),
      std::nullopt};
}

tuple<Status, std::optional<bool>> RestClient::check_group_exists_from_rest(
    const URI&) {
  return {
      LOG_STATUS(Status_RestError(
          "Cannot use rest client; serialization not enabled.")),
      std::nullopt};
}

Status RestClient::post_group_metadata_from_rest(const URI&, Group*) {
  return LOG_STATUS(
      Status_RestError("Cannot use rest client; serialization not enabled."));
}

Status RestClient::post_fragment_info_from_rest(const URI&, FragmentInfo*) {
  return LOG_STATUS(
      Status_RestError("Cannot use rest client; serialization not enabled."));
}

Status RestClient::put_group_metadata_to_rest(const URI&, Group*) {
  return LOG_STATUS(
      Status_RestError("Cannot use rest client; serialization not enabled."));
}

Status RestClient::post_group_create_to_rest(const URI&, Group*) {
  return LOG_STATUS(
      Status_RestError("Cannot use rest client; serialization not enabled."));
}

Status RestClient::post_group_from_rest(const URI&, Group*) {
  return LOG_STATUS(
      Status_RestError("Cannot use rest client; serialization not enabled."));
}

Status RestClient::patch_group_to_rest(const URI&, Group*) {
  return LOG_STATUS(
      Status_RestError("Cannot use rest client; serialization not enabled."));
}

void RestClient::delete_group_from_rest(const URI&, bool) {
  throw StatusException(
      Status_RestError("Cannot use rest client; serialization not enabled."));
}

Status RestClient::post_consolidation_to_rest(const URI&, const Config&) {
  throw StatusException(
      Status_RestError("Cannot use rest client; serialization not enabled."));
}

Status RestClient::post_vacuum_to_rest(const URI&, const Config&) {
  throw StatusException(
      Status_RestError("Cannot use rest client; serialization not enabled."));
}

#endif  // TILEDB_SERIALIZATION

}  // namespace sm
}  // namespace tiledb<|MERGE_RESOLUTION|>--- conflicted
+++ resolved
@@ -248,15 +248,8 @@
       ensure_json_null_delimited_string(&returned_data), nullopt);
   return {
       Status::Ok(),
-<<<<<<< HEAD
-      make_shared<ArraySchema>(
-          HERE(),
-          serialization::array_schema_deserialize(
-              serialization_type_, returned_data, memory_tracker_))};
-=======
       serialization::array_schema_deserialize(
           serialization_type_, returned_data, memory_tracker_)};
->>>>>>> 2f8188e7
 }
 
 shared_ptr<ArraySchema> RestClient::post_array_schema_from_rest(
@@ -303,15 +296,8 @@
 
   // Ensure data has a null delimiter for cap'n proto if using JSON
   throw_if_not_ok(ensure_json_null_delimited_string(&returned_data));
-<<<<<<< HEAD
-  return make_shared<ArraySchema>(
-      HERE(),
-      serialization::deserialize_load_array_schema_response(
-          serialization_type_, returned_data, memory_tracker_));
-=======
   return serialization::deserialize_load_array_schema_response(
       serialization_type_, returned_data, memory_tracker_);
->>>>>>> 2f8188e7
 }
 
 Status RestClient::post_array_schema_to_rest(
