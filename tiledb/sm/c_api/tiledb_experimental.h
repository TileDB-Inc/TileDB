--- conflicted
+++ resolved
@@ -340,169 +340,6 @@
     tiledb_current_domain_t* expanded_domain) TILEDB_NOEXCEPT;
 
 /* ********************************* */
-<<<<<<< HEAD
-/*          ARRAY SCHEMA             */
-/* ********************************* */
-
-/**
- * Gets timestamp range in an array schema evolution
- *
- * **Example:**
- *
- * @code{.c}
- * uint64_t timestamp_lo = 0;
- * uint64_t timestamp_hi = 0;
- * tiledb_array_schema_evolution_timestamp_range(ctx,
- * array_schema_evolution, &timestamp_lo, &timestamp_hi);
- * @endcode
- *
- * @param ctx The TileDB context.
- * @param array_schema The array schema object.
- * @param lo The lower bound of timestamp range.
- * @param hi The upper bound of timestamp range.
- * @return `TILEDB_OK` for success and `TILEDB_ERR` for error.
- */
-TILEDB_EXPORT int32_t tiledb_array_schema_timestamp_range(
-    tiledb_ctx_t* ctx,
-    tiledb_array_schema_t* array_schema,
-    uint64_t* lo,
-    uint64_t* hi) TILEDB_NOEXCEPT;
-
-/**
- * Adds an enumeration to an array schema.
- *
- * **Example:**
- *
- * @code{.c}
- * tiledb_enumeration_t* enumeration;
- * tiledb_enumeration_alloc(
- *     ctx,
- *     "enumeration_name",
- *     TILEDB_INT64,
- *     1,
- *     FALSE,
- *     data,
- *     data_size,
- *     nullptr,
- *     0,
- *     &enumeration);
- * tiledb_array_schema_add_enumeration(ctx, array_schema, enumeration);
- * @endcode
- *
- * @param ctx The TileDB context.
- * @param array_schema The array schema.
- * @param enumeration The enumeration to add with the attribute
- * @return `TILEDB_OK` for success and `TILEDB_ERR` for error.
- */
-TILEDB_EXPORT int32_t tiledb_array_schema_add_enumeration(
-    tiledb_ctx_t* ctx,
-    tiledb_array_schema_t* array_schema,
-    tiledb_enumeration_t* enumeration) TILEDB_NOEXCEPT;
-
-/**
- * Gets an enumeration from an array schema.
- *
- * **Example:**
- *
- * @code{.c}
- * tiledb_enumeration_t* enumeration;
- * tiledb_array_schema_get_enumeration(ctx, array_schema, &enumeration);
- * @endcode
- *
- * @param ctx The TileDB context.
- * @param array_schema The array schema.
- * @param enumeration The enumeration to get with the attribute. Set to nullptr
- *        if the enumeration exists, but has not been load. If the enumeration
- *        is not known, TILEDB_ERR is returned.
- * @return `TILEDB_OK` for success and `TILEDB_ERR` for error.
- */
-TILEDB_EXPORT int32_t tiledb_array_schema_get_enumeration(
-    tiledb_ctx_t* ctx,
-    tiledb_array_schema_t* array_schema,
-    const char* enumeration_name,
-    tiledb_enumeration_t** enumeration) TILEDB_NOEXCEPT;
-
-/**
- * Retrieves the schema of an array, creating an array schema struct. Options to
- * load additional features are read from the provided tiledb_config_t*
- * instance. If the provided config is nullptr, the config from `ctx` is used
- * instead.
- *
- * Currently supported options to be read from the config:
- *  - rest.load_enumerations_on_array_open - boolean
- *
- * **Example:**
- *
- * @code{.c}
- * tiledb_array_schema_t* array_schema;
- * tiledb_array_schema_load_with_options(
- *     ctx,
- *     config,
- *     "s3://tiledb_bucket/my_array",
- *     &array_schema);
- * // Make sure to free the array schema in the end
- * @endcode
- *
- * @param ctx The TileDB context.
- * @param config The TileDB config.
- * @param array_uri The array whose schema will be retrieved.
- * @param array_schema The array schema to be retrieved, or `NULL` upon error.
- * @return `TILEDB_OK` for success and `TILEDB_OOM` or `TILEDB_ERR` for error.
- */
-TILEDB_EXPORT int32_t tiledb_array_schema_load_with_options(
-    tiledb_ctx_t* ctx,
-    tiledb_config_t* config,
-    const char* array_uri,
-    tiledb_array_schema_t** array_schema) TILEDB_NOEXCEPT;
-
-/**
- * Sets the current domain on the array schema
- *
- * **Example:**
- *
- * @code{.c}
- * tiledb_current_domain_t *current_domain;
- * tiledb_current_domain_create(ctx, &current_domain);
- * tiledb_array_schema_set_current_domain(ctx, array_schema, current_domain);
- * @endcode
- *
- * @param ctx The TileDB context.
- * @param array_schema The array schema.
- * @param current_domain The current domain to set on the schema
- * @return `TILEDB_OK` for success and `TILEDB_ERR` for error.
- */
-TILEDB_EXPORT int32_t tiledb_array_schema_set_current_domain(
-    tiledb_ctx_t* ctx,
-    tiledb_array_schema_t* array_schema,
-    tiledb_current_domain_t* current_domain) TILEDB_NOEXCEPT;
-
-/**
- * Gets the current domain set on the array schema or
- * creates an empty current domain if none was set.
- * It is the responsability of the caller to free the resources associated
- * with the current domain when the handle isn't needed anymore.
- *
- * **Example:**
- *
- * @code{.c}
- * tiledb_current_domain_t *current_domain;
- * tiledb_array_schema_get_current_domain(ctx, array_schema, &current_domain);
- * tiledb_current_domain_free(&current_domain);
- * @endcode
- *
- * @param ctx The TileDB context.
- * @param array_schema The array schema.
- * @param current_domain The current domain set on the schema
- * @return `TILEDB_OK` for success and `TILEDB_ERR` for error.
- */
-TILEDB_EXPORT int32_t tiledb_array_schema_get_current_domain(
-    tiledb_ctx_t* ctx,
-    tiledb_array_schema_t* array_schema,
-    tiledb_current_domain_t** current_domain) TILEDB_NOEXCEPT;
-
-/* ********************************* */
-=======
->>>>>>> 9b4e5ea0
 /*               ARRAY               */
 /* ********************************* */
 
