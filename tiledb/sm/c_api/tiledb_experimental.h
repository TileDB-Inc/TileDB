--- conflicted
+++ resolved
@@ -398,7 +398,6 @@
     tiledb_array_schema_t* array_schema,
     tiledb_enumeration_t* enumeration) TILEDB_NOEXCEPT;
 
-<<<<<<< HEAD
 /**
  * Adds an enumeration to an array schema.
  *
@@ -454,8 +453,6 @@
 /*               ARRAY               */
 /* ********************************* */
 
-=======
->>>>>>> df74fdb3
 /**
  * Sets the current domain on the array schema
  *
