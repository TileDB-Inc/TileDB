/**
 * @file   tiledb.cc
 *
 * @section LICENSE
 *
 * The MIT License
 *
 * @copyright Copyright (c) 2017-2022 TileDB, Inc.
 * @copyright Copyright (c) 2016 MIT and Intel Corporation
 *
 * Permission is hereby granted, free of charge, to any person obtaining a copy
 * of this software and associated documentation files (the "Software"), to deal
 * in the Software without restriction, including without limitation the rights
 * to use, copy, modify, merge, publish, distribute, sublicense, and/or sell
 * copies of the Software, and to permit persons to whom the Software is
 * furnished to do so, subject to the following conditions:
 *
 * The above copyright notice and this permission notice shall be included in
 * all copies or substantial portions of the Software.
 *
 * THE SOFTWARE IS PROVIDED "AS IS", WITHOUT WARRANTY OF ANY KIND, EXPRESS OR
 * IMPLIED, INCLUDING BUT NOT LIMITED TO THE WARRANTIES OF MERCHANTABILITY,
 * FITNESS FOR A PARTICULAR PURPOSE AND NONINFRINGEMENT. IN NO EVENT SHALL THE
 * AUTHORS OR COPYRIGHT HOLDERS BE LIABLE FOR ANY CLAIM, DAMAGES OR OTHER
 * LIABILITY, WHETHER IN AN ACTION OF CONTRACT, TORT OR OTHERWISE, ARISING FROM,
 * OUT OF OR IN CONNECTION WITH THE SOFTWARE OR THE USE OR OTHER DEALINGS IN
 * THE SOFTWARE.
 *
 * @section DESCRIPTION
 *
 * This file defines the C API of TileDB.
 */

#include "tiledb.h"
#include "tiledb_experimental.h"
#include "tiledb_serialization.h"
#include "tiledb_struct_def.h"

#include "tiledb/api/c_api/config/config_api_internal.h"
#include "tiledb/api/c_api/error/error_api_internal.h"
#include "tiledb/api/c_api/filter_list/filter_list_api_internal.h"
#include "tiledb/api/c_api_support/c_api_support.h"
#include "tiledb/common/common.h"
#include "tiledb/common/dynamic_memory/dynamic_memory.h"
#include "tiledb/common/heap_profiler.h"
#include "tiledb/common/logger.h"
#include "tiledb/sm/array/array.h"
#include "tiledb/sm/array_schema/array_schema.h"
#include "tiledb/sm/array_schema/dimension_label_reference.h"
#include "tiledb/sm/c_api/api_argument_validator.h"
#include "tiledb/sm/config/config.h"
#include "tiledb/sm/config/config_iter.h"
#include "tiledb/sm/cpp_api/core_interface.h"
#include "tiledb/sm/dimension_label/dimension_label.h"
#include "tiledb/sm/enums/array_type.h"
#include "tiledb/sm/enums/encryption_type.h"
#include "tiledb/sm/enums/filesystem.h"
#include "tiledb/sm/enums/layout.h"
#include "tiledb/sm/enums/mime_type.h"
#include "tiledb/sm/enums/object_type.h"
#include "tiledb/sm/enums/query_status.h"
#include "tiledb/sm/enums/query_type.h"
#include "tiledb/sm/enums/serialization_type.h"
#include "tiledb/sm/enums/vfs_mode.h"
#include "tiledb/sm/filesystem/vfs.h"
#include "tiledb/sm/filesystem/vfs_file_handle.h"
#include "tiledb/sm/filter/filter_pipeline.h"
#include "tiledb/sm/misc/tdb_time.h"
#include "tiledb/sm/query/query.h"
#include "tiledb/sm/query/query_condition.h"
#include "tiledb/sm/rest/rest_client.h"
#include "tiledb/sm/serialization/array.h"
#include "tiledb/sm/serialization/array_schema.h"
#include "tiledb/sm/serialization/array_schema_evolution.h"
#include "tiledb/sm/serialization/config.h"
#include "tiledb/sm/serialization/query.h"
#include "tiledb/sm/stats/global_stats.h"
#include "tiledb/sm/storage_manager/context.h"
#include "tiledb/sm/subarray/subarray.h"
#include "tiledb/sm/subarray/subarray_partitioner.h"

#include <memory>
#include <sstream>

/**
 * Helper class to aid shimming access from _query... routines in this module to
 * _subarray... routines deprecating them.
 */

struct tiledb_subarray_transient_local_t : public tiledb_subarray_t {
  explicit tiledb_subarray_transient_local_t(const tiledb_query_t* query) {
    this->subarray_ =
        const_cast<tiledb::sm::Subarray*>(query->query_->subarray());
  }
};

/* ****************************** */
/*  IMPLEMENTATION FUNCTIONS      */
/* ****************************** */
/*
 * The `tiledb::api` namespace block contains all the implementations of the C
 * API functions defined below. The C API interface functions themselves are in
 * the global namespace and each wraps its implementation function using one of
 * the API transformers.
 *
 * Each C API function requires an implementation function defined in this block
 * and a corresponding wrapped C API function below. The convention reuses
 * `function_name` in two namespaces. We have a `tiledb::api::function_name`
 * definition for the unwrapped function and a `function_name` definition for
 * the wrapped function.
 */
namespace tiledb::api {

/* ****************************** */
/*       ENUMS TO/FROM STR        */
/* ****************************** */

int32_t tiledb_query_type_to_str(
    tiledb_query_type_t query_type, const char** str) {
  const auto& strval =
      tiledb::sm::query_type_str((tiledb::sm::QueryType)query_type);
  *str = strval.c_str();
  return strval.empty() ? TILEDB_ERR : TILEDB_OK;
}

int32_t tiledb_query_type_from_str(
    const char* str, tiledb_query_type_t* query_type) {
  tiledb::sm::QueryType val = tiledb::sm::QueryType::READ;
  if (!tiledb::sm::query_type_enum(str, &val).ok())
    return TILEDB_ERR;
  *query_type = (tiledb_query_type_t)val;
  return TILEDB_OK;
}

int32_t tiledb_object_type_to_str(
    tiledb_object_t object_type, const char** str) {
  const auto& strval =
      tiledb::sm::object_type_str((tiledb::sm::ObjectType)object_type);
  *str = strval.c_str();
  return strval.empty() ? TILEDB_ERR : TILEDB_OK;
}

int32_t tiledb_object_type_from_str(
    const char* str, tiledb_object_t* object_type) {
  tiledb::sm::ObjectType val = tiledb::sm::ObjectType::INVALID;
  if (!tiledb::sm::object_type_enum(str, &val).ok())
    return TILEDB_ERR;
  *object_type = (tiledb_object_t)val;
  return TILEDB_OK;
}

int32_t tiledb_filesystem_to_str(
    tiledb_filesystem_t filesystem, const char** str) {
  const auto& strval =
      tiledb::sm::filesystem_str((tiledb::sm::Filesystem)filesystem);
  *str = strval.c_str();
  return strval.empty() ? TILEDB_ERR : TILEDB_OK;
}

int32_t tiledb_filesystem_from_str(
    const char* str, tiledb_filesystem_t* filesystem) {
  tiledb::sm::Filesystem val = tiledb::sm::Filesystem::S3;
  if (!tiledb::sm::filesystem_enum(str, &val).ok())
    return TILEDB_ERR;
  *filesystem = (tiledb_filesystem_t)val;
  return TILEDB_OK;
}

int32_t tiledb_datatype_to_str(tiledb_datatype_t datatype, const char** str) {
  const auto& strval = tiledb::sm::datatype_str((tiledb::sm::Datatype)datatype);
  *str = strval.c_str();
  return strval.empty() ? TILEDB_ERR : TILEDB_OK;
}

int32_t tiledb_datatype_from_str(const char* str, tiledb_datatype_t* datatype) {
  tiledb::sm::Datatype val = tiledb::sm::Datatype::UINT8;
  if (!tiledb::sm::datatype_enum(str, &val).ok())
    return TILEDB_ERR;
  *datatype = (tiledb_datatype_t)val;
  return TILEDB_OK;
}

int32_t tiledb_array_type_to_str(
    tiledb_array_type_t array_type, const char** str) {
  const auto& strval =
      tiledb::sm::array_type_str((tiledb::sm::ArrayType)array_type);
  *str = strval.c_str();
  return strval.empty() ? TILEDB_ERR : TILEDB_OK;
}

int32_t tiledb_array_type_from_str(
    const char* str, tiledb_array_type_t* array_type) {
  tiledb::sm::ArrayType val = tiledb::sm::ArrayType::DENSE;
  if (!tiledb::sm::array_type_enum(str, &val).ok())
    return TILEDB_ERR;
  *array_type = (tiledb_array_type_t)val;
  return TILEDB_OK;
}

int32_t tiledb_layout_to_str(tiledb_layout_t layout, const char** str) {
  const auto& strval = tiledb::sm::layout_str((tiledb::sm::Layout)layout);
  *str = strval.c_str();
  return strval.empty() ? TILEDB_ERR : TILEDB_OK;
}

int32_t tiledb_layout_from_str(const char* str, tiledb_layout_t* layout) {
  tiledb::sm::Layout val = tiledb::sm::Layout::ROW_MAJOR;
  if (!tiledb::sm::layout_enum(str, &val).ok())
    return TILEDB_ERR;
  *layout = (tiledb_layout_t)val;
  return TILEDB_OK;
}

int32_t tiledb_encryption_type_to_str(
    tiledb_encryption_type_t encryption_type, const char** str) {
  const auto& strval = tiledb::sm::encryption_type_str(
      (tiledb::sm::EncryptionType)encryption_type);
  *str = strval.c_str();
  return strval.empty() ? TILEDB_ERR : TILEDB_OK;
}

int32_t tiledb_encryption_type_from_str(
    const char* str, tiledb_encryption_type_t* encryption_type) {
  auto [st, et] = tiledb::sm::encryption_type_enum(str);
  if (!st.ok()) {
    return TILEDB_ERR;
  }
  *encryption_type = (tiledb_encryption_type_t)et.value();
  return TILEDB_OK;
}

int32_t tiledb_query_status_to_str(
    tiledb_query_status_t query_status, const char** str) {
  const auto& strval =
      tiledb::sm::query_status_str((tiledb::sm::QueryStatus)query_status);
  *str = strval.c_str();
  return strval.empty() ? TILEDB_ERR : TILEDB_OK;
}

int32_t tiledb_query_status_from_str(
    const char* str, tiledb_query_status_t* query_status) {
  tiledb::sm::QueryStatus val = tiledb::sm::QueryStatus::UNINITIALIZED;
  if (!tiledb::sm::query_status_enum(str, &val).ok())
    return TILEDB_ERR;
  *query_status = (tiledb_query_status_t)val;
  return TILEDB_OK;
}

int32_t tiledb_serialization_type_to_str(
    tiledb_serialization_type_t serialization_type, const char** str) {
  const auto& strval = tiledb::sm::serialization_type_str(
      (tiledb::sm::SerializationType)serialization_type);
  *str = strval.c_str();
  return strval.empty() ? TILEDB_ERR : TILEDB_OK;
}

int32_t tiledb_serialization_type_from_str(
    const char* str, tiledb_serialization_type_t* serialization_type) {
  tiledb::sm::SerializationType val = tiledb::sm::SerializationType::CAPNP;
  if (!tiledb::sm::serialization_type_enum(str, &val).ok())
    return TILEDB_ERR;
  *serialization_type = (tiledb_serialization_type_t)val;
  return TILEDB_OK;
}

int32_t tiledb_walk_order_to_str(
    tiledb_walk_order_t walk_order, const char** str) {
  const auto& strval =
      tiledb::sm::walkorder_str((tiledb::sm::WalkOrder)walk_order);
  *str = strval.c_str();
  return strval.empty() ? TILEDB_ERR : TILEDB_OK;
}

int32_t tiledb_walk_order_from_str(
    const char* str, tiledb_walk_order_t* walk_order) {
  tiledb::sm::WalkOrder val = tiledb::sm::WalkOrder::PREORDER;
  if (!tiledb::sm::walkorder_enum(str, &val).ok())
    return TILEDB_ERR;
  *walk_order = (tiledb_walk_order_t)val;
  return TILEDB_OK;
}

int32_t tiledb_vfs_mode_to_str(tiledb_vfs_mode_t vfs_mode, const char** str) {
  const auto& strval = tiledb::sm::vfsmode_str((tiledb::sm::VFSMode)vfs_mode);
  *str = strval.c_str();
  return strval.empty() ? TILEDB_ERR : TILEDB_OK;
}

int32_t tiledb_vfs_mode_from_str(const char* str, tiledb_vfs_mode_t* vfs_mode) {
  tiledb::sm::VFSMode val = tiledb::sm::VFSMode::VFS_READ;
  if (!tiledb::sm::vfsmode_enum(str, &val).ok())
    return TILEDB_ERR;
  *vfs_mode = (tiledb_vfs_mode_t)val;
  return TILEDB_OK;
}

/* ****************************** */
/*            CONSTANTS           */
/* ****************************** */

uint64_t tiledb_datatype_size(tiledb_datatype_t type) {
  return tiledb::sm::datatype_size(static_cast<tiledb::sm::Datatype>(type));
}

/* ********************************* */
/*              BUFFER               */
/* ********************************* */

int32_t tiledb_buffer_alloc(tiledb_ctx_t* ctx, tiledb_buffer_t** buffer) {
  if (sanity_check(ctx) == TILEDB_ERR)
    return TILEDB_ERR;

  // Create a buffer struct
  *buffer = new (std::nothrow) tiledb_buffer_t;
  if (*buffer == nullptr) {
    auto st = Status_Error("Failed to allocate TileDB buffer object");
    LOG_STATUS(st);
    save_error(ctx, st);
    return TILEDB_OOM;
  }

  // Create a new buffer object
  (*buffer)->buffer_ = new (std::nothrow) tiledb::sm::Buffer();
  if ((*buffer)->buffer_ == nullptr) {
    delete *buffer;
    *buffer = nullptr;
    auto st = Status_Error("Failed to allocate TileDB buffer object");
    LOG_STATUS(st);
    save_error(ctx, st);
    return TILEDB_OOM;
  }

  // Success
  return TILEDB_OK;
}

void tiledb_buffer_free(tiledb_buffer_t** buffer) {
  if (buffer != nullptr && *buffer != nullptr) {
    delete (*buffer)->buffer_;
    delete (*buffer);
    *buffer = nullptr;
  }
}

int32_t tiledb_buffer_set_type(
    tiledb_ctx_t* ctx, tiledb_buffer_t* buffer, tiledb_datatype_t datatype) {
  if (sanity_check(ctx) == TILEDB_ERR ||
      sanity_check(ctx, buffer) == TILEDB_ERR)
    return TILEDB_ERR;

  buffer->datatype_ = static_cast<tiledb::sm::Datatype>(datatype);

  return TILEDB_OK;
}

int32_t tiledb_buffer_get_type(
    tiledb_ctx_t* ctx,
    const tiledb_buffer_t* buffer,
    tiledb_datatype_t* datatype) {
  if (sanity_check(ctx) == TILEDB_ERR ||
      sanity_check(ctx, buffer) == TILEDB_ERR)
    return TILEDB_ERR;

  *datatype = static_cast<tiledb_datatype_t>(buffer->datatype_);

  return TILEDB_OK;
}

int32_t tiledb_buffer_get_data(
    tiledb_ctx_t* ctx,
    const tiledb_buffer_t* buffer,
    void** data,
    uint64_t* num_bytes) {
  if (sanity_check(ctx) == TILEDB_ERR ||
      sanity_check(ctx, buffer) == TILEDB_ERR)
    return TILEDB_ERR;

  *data = buffer->buffer_->data();
  *num_bytes = buffer->buffer_->size();

  return TILEDB_OK;
}

int32_t tiledb_buffer_set_data(
    tiledb_ctx_t* ctx, tiledb_buffer_t* buffer, void* data, uint64_t size) {
  if (sanity_check(ctx) == TILEDB_ERR ||
      sanity_check(ctx, buffer) == TILEDB_ERR)
    return TILEDB_ERR;

  // Create a temporary Buffer object as a wrapper.
  tiledb::sm::Buffer tmp_buffer(data, size);

  // Swap with the given buffer.
  if (SAVE_ERROR_CATCH(ctx, buffer->buffer_->swap(tmp_buffer)))
    return TILEDB_ERR;

  // 'tmp_buffer' now destructs, freeing the old allocation (if any) of the
  // given buffer.

  return TILEDB_OK;
}

/* ********************************* */
/*            BUFFER LIST            */
/* ********************************* */

int32_t tiledb_buffer_list_alloc(
    tiledb_ctx_t* ctx, tiledb_buffer_list_t** buffer_list) {
  if (sanity_check(ctx) == TILEDB_ERR)
    return TILEDB_ERR;

  // Create a buffer list struct
  *buffer_list = new (std::nothrow) tiledb_buffer_list_t;
  if (*buffer_list == nullptr) {
    auto st = Status_Error("Failed to allocate TileDB buffer list object");
    LOG_STATUS(st);
    save_error(ctx, st);
    return TILEDB_OOM;
  }

  // Create a new buffer_list object
  (*buffer_list)->buffer_list_ = new (std::nothrow) tiledb::sm::BufferList;
  if ((*buffer_list)->buffer_list_ == nullptr) {
    delete *buffer_list;
    *buffer_list = nullptr;
    auto st = Status_Error("Failed to allocate TileDB buffer list object");
    LOG_STATUS(st);
    save_error(ctx, st);
    return TILEDB_OOM;
  }

  // Success
  return TILEDB_OK;
}

void tiledb_buffer_list_free(tiledb_buffer_list_t** buffer_list) {
  if (buffer_list != nullptr && *buffer_list != nullptr) {
    delete (*buffer_list)->buffer_list_;
    delete (*buffer_list);
    *buffer_list = nullptr;
  }
}

int32_t tiledb_buffer_list_get_num_buffers(
    tiledb_ctx_t* ctx,
    const tiledb_buffer_list_t* buffer_list,
    uint64_t* num_buffers) {
  // Sanity check
  if (sanity_check(ctx) == TILEDB_ERR ||
      sanity_check(ctx, buffer_list) == TILEDB_ERR)
    return TILEDB_ERR;

  *num_buffers = buffer_list->buffer_list_->num_buffers();

  return TILEDB_OK;
}

int32_t tiledb_buffer_list_get_buffer(
    tiledb_ctx_t* ctx,
    const tiledb_buffer_list_t* buffer_list,
    uint64_t buffer_idx,
    tiledb_buffer_t** buffer) {
  // Sanity check
  if (sanity_check(ctx) == TILEDB_ERR ||
      sanity_check(ctx, buffer_list) == TILEDB_ERR)
    return TILEDB_ERR;

  // Get the underlying buffer
  tiledb::sm::Buffer* b;
  if (SAVE_ERROR_CATCH(
          ctx, buffer_list->buffer_list_->get_buffer(buffer_idx, &b)))
    return TILEDB_ERR;

  // Create a buffer struct
  *buffer = new (std::nothrow) tiledb_buffer_t;
  if (*buffer == nullptr) {
    auto st = Status_Error("Failed to allocate TileDB buffer object");
    LOG_STATUS(st);
    save_error(ctx, st);
    return TILEDB_OOM;
  }

  // Set the buffer pointer to a non-owning wrapper of the underlying buffer
  (*buffer)->buffer_ =
      new (std::nothrow) tiledb::sm::Buffer(b->data(), b->size());
  if ((*buffer)->buffer_ == nullptr) {
    delete *buffer;
    *buffer = nullptr;
    auto st = Status_Error("Failed to allocate TileDB buffer object");
    LOG_STATUS(st);
    save_error(ctx, st);
    return TILEDB_OOM;
  }

  return TILEDB_OK;
}

int32_t tiledb_buffer_list_get_total_size(
    tiledb_ctx_t* ctx,
    const tiledb_buffer_list_t* buffer_list,
    uint64_t* total_size) {
  // Sanity check
  if (sanity_check(ctx) == TILEDB_ERR ||
      sanity_check(ctx, buffer_list) == TILEDB_ERR)
    return TILEDB_ERR;

  *total_size = buffer_list->buffer_list_->total_size();

  return TILEDB_OK;
}

int32_t tiledb_buffer_list_flatten(
    tiledb_ctx_t* ctx,
    const tiledb_buffer_list_t* buffer_list,
    tiledb_buffer_t** buffer) {
  // Sanity check
  if (sanity_check(ctx) == TILEDB_ERR ||
      sanity_check(ctx, buffer_list) == TILEDB_ERR)
    return TILEDB_ERR;

  // Create a buffer instance
  if (api::tiledb_buffer_alloc(ctx, buffer) == TILEDB_ERR ||
      sanity_check(ctx, *buffer) == TILEDB_ERR)
    return TILEDB_ERR;

  // Resize the dest buffer
  const auto nbytes = buffer_list->buffer_list_->total_size();
  if (SAVE_ERROR_CATCH(ctx, (*buffer)->buffer_->realloc(nbytes)))
    return TILEDB_ERR;

  // Read all into the dest buffer
  buffer_list->buffer_list_->reset_offset();
  if (SAVE_ERROR_CATCH(
          ctx,
          buffer_list->buffer_list_->read((*buffer)->buffer_->data(), nbytes)))
    return TILEDB_ERR;

  // Set the result size
  (*buffer)->buffer_->set_size(nbytes);

  return TILEDB_OK;
}

/* ********************************* */
/*            ATTRIBUTE              */
/* ********************************* */

int32_t tiledb_attribute_alloc(
    tiledb_ctx_t* ctx,
    const char* name,
    tiledb_datatype_t type,
    tiledb_attribute_t** attr) {
  if (sanity_check(ctx) == TILEDB_ERR)
    return TILEDB_ERR;

  // Create an attribute struct
  *attr = new (std::nothrow) tiledb_attribute_t;
  if (*attr == nullptr) {
    auto st = Status_Error("Failed to allocate TileDB attribute object");
    LOG_STATUS(st);
    save_error(ctx, st);
    return TILEDB_OOM;
  }

  // Create a new Attribute object
  (*attr)->attr_ = new (std::nothrow)
      tiledb::sm::Attribute(name, static_cast<tiledb::sm::Datatype>(type));
  if ((*attr)->attr_ == nullptr) {
    delete *attr;
    *attr = nullptr;
    auto st = Status_Error("Failed to allocate TileDB attribute object");
    LOG_STATUS(st);
    save_error(ctx, st);
    return TILEDB_OOM;
  }

  // Success
  return TILEDB_OK;
}

void tiledb_attribute_free(tiledb_attribute_t** attr) {
  if (attr != nullptr && *attr != nullptr) {
    delete (*attr)->attr_;
    delete (*attr);
    *attr = nullptr;
  }
}

int32_t tiledb_attribute_set_nullable(
    tiledb_ctx_t* ctx, tiledb_attribute_t* attr, uint8_t nullable) {
  if (sanity_check(ctx) == TILEDB_ERR || sanity_check(ctx, attr) == TILEDB_ERR)
    return TILEDB_ERR;

  if (SAVE_ERROR_CATCH(
          ctx, attr->attr_->set_nullable(static_cast<bool>(nullable))))
    return TILEDB_ERR;

  return TILEDB_OK;
}

int32_t tiledb_attribute_set_filter_list(
    tiledb_ctx_t* ctx,
    tiledb_attribute_t* attr,
    tiledb_filter_list_t* filter_list) {
  if (sanity_check(ctx) == TILEDB_ERR ||
      sanity_check(ctx, attr) == TILEDB_ERR) {
    return TILEDB_ERR;
  }
  api::ensure_filter_list_is_valid(filter_list);

  if (SAVE_ERROR_CATCH(
          ctx, attr->attr_->set_filter_pipeline(filter_list->pipeline())))
    return TILEDB_ERR;

  return TILEDB_OK;
}

int32_t tiledb_attribute_set_cell_val_num(
    tiledb_ctx_t* ctx, tiledb_attribute_t* attr, uint32_t cell_val_num) {
  if (sanity_check(ctx) == TILEDB_ERR || sanity_check(ctx, attr) == TILEDB_ERR)
    return TILEDB_ERR;
  if (SAVE_ERROR_CATCH(ctx, attr->attr_->set_cell_val_num(cell_val_num)))
    return TILEDB_ERR;
  return TILEDB_OK;
}

int32_t tiledb_attribute_get_name(
    tiledb_ctx_t* ctx, const tiledb_attribute_t* attr, const char** name) {
  if (sanity_check(ctx) == TILEDB_ERR || sanity_check(ctx, attr) == TILEDB_ERR)
    return TILEDB_ERR;

  *name = attr->attr_->name().c_str();

  return TILEDB_OK;
}

int32_t tiledb_attribute_get_type(
    tiledb_ctx_t* ctx,
    const tiledb_attribute_t* attr,
    tiledb_datatype_t* type) {
  if (sanity_check(ctx) == TILEDB_ERR || sanity_check(ctx, attr) == TILEDB_ERR)
    return TILEDB_ERR;
  *type = static_cast<tiledb_datatype_t>(attr->attr_->type());
  return TILEDB_OK;
}

int32_t tiledb_attribute_get_nullable(
    tiledb_ctx_t* ctx, tiledb_attribute_t* attr, uint8_t* nullable) {
  if (sanity_check(ctx) == TILEDB_ERR || sanity_check(ctx, attr) == TILEDB_ERR)
    return TILEDB_ERR;

  if (SAVE_ERROR_CATCH(
          ctx, attr->attr_->get_nullable(reinterpret_cast<bool*>(nullable))))
    return TILEDB_ERR;

  return TILEDB_OK;
}

int32_t tiledb_attribute_get_filter_list(
    tiledb_ctx_t* ctx,
    tiledb_attribute_t* attr,
    tiledb_filter_list_t** filter_list) {
  if (sanity_check(ctx) == TILEDB_ERR || sanity_check(ctx, attr) == TILEDB_ERR)
    return TILEDB_ERR;
  api::ensure_output_pointer_is_valid(filter_list);
  // Copy-construct a separate FilterPipeline object
  *filter_list = tiledb_filter_list_t::make_handle(
      sm::FilterPipeline{attr->attr_->filters()});
  return TILEDB_OK;
}

int32_t tiledb_attribute_get_cell_val_num(
    tiledb_ctx_t* ctx, const tiledb_attribute_t* attr, uint32_t* cell_val_num) {
  if (sanity_check(ctx) == TILEDB_ERR || sanity_check(ctx, attr) == TILEDB_ERR)
    return TILEDB_ERR;
  *cell_val_num = attr->attr_->cell_val_num();
  return TILEDB_OK;
}

int32_t tiledb_attribute_get_cell_size(
    tiledb_ctx_t* ctx, const tiledb_attribute_t* attr, uint64_t* cell_size) {
  if (sanity_check(ctx) == TILEDB_ERR || sanity_check(ctx, attr) == TILEDB_ERR)
    return TILEDB_ERR;
  *cell_size = attr->attr_->cell_size();
  return TILEDB_OK;
}

int32_t tiledb_attribute_dump(
    tiledb_ctx_t* ctx, const tiledb_attribute_t* attr, FILE* out) {
  if (sanity_check(ctx) == TILEDB_ERR || sanity_check(ctx, attr) == TILEDB_ERR)
    return TILEDB_ERR;
  attr->attr_->dump(out);
  return TILEDB_OK;
}

int32_t tiledb_attribute_set_fill_value(
    tiledb_ctx_t* ctx,
    tiledb_attribute_t* attr,
    const void* value,
    uint64_t size) {
  if (sanity_check(ctx) == TILEDB_ERR || sanity_check(ctx, attr) == TILEDB_ERR)
    return TILEDB_ERR;

  if (SAVE_ERROR_CATCH(ctx, attr->attr_->set_fill_value(value, size)))
    return TILEDB_ERR;

  return TILEDB_OK;
}

int32_t tiledb_attribute_get_fill_value(
    tiledb_ctx_t* ctx,
    tiledb_attribute_t* attr,
    const void** value,
    uint64_t* size) {
  if (sanity_check(ctx) == TILEDB_ERR || sanity_check(ctx, attr) == TILEDB_ERR)
    return TILEDB_ERR;

  if (SAVE_ERROR_CATCH(ctx, attr->attr_->get_fill_value(value, size)))
    return TILEDB_ERR;

  return TILEDB_OK;
}

int32_t tiledb_attribute_set_fill_value_nullable(
    tiledb_ctx_t* ctx,
    tiledb_attribute_t* attr,
    const void* value,
    uint64_t size,
    uint8_t valid) {
  if (sanity_check(ctx) == TILEDB_ERR || sanity_check(ctx, attr) == TILEDB_ERR)
    return TILEDB_ERR;

  if (SAVE_ERROR_CATCH(ctx, attr->attr_->set_fill_value(value, size, valid)))
    return TILEDB_ERR;

  return TILEDB_OK;
}

int32_t tiledb_attribute_get_fill_value_nullable(
    tiledb_ctx_t* ctx,
    tiledb_attribute_t* attr,
    const void** value,
    uint64_t* size,
    uint8_t* valid) {
  if (sanity_check(ctx) == TILEDB_ERR || sanity_check(ctx, attr) == TILEDB_ERR)
    return TILEDB_ERR;

  if (SAVE_ERROR_CATCH(ctx, attr->attr_->get_fill_value(value, size, valid)))
    return TILEDB_ERR;

  return TILEDB_OK;
}

/* ********************************* */
/*              DOMAIN               */
/* ********************************* */

int32_t tiledb_domain_alloc(tiledb_ctx_t* ctx, tiledb_domain_t** domain) {
  if (sanity_check(ctx) == TILEDB_ERR)
    return TILEDB_ERR;

  // Create a domain struct
  *domain = new (std::nothrow) tiledb_domain_t;
  if (*domain == nullptr) {
    auto st = Status_Error("Failed to allocate TileDB domain object");
    LOG_STATUS(st);
    save_error(ctx, st);
    return TILEDB_OOM;
  }

  // Create a new Domain object
  (*domain)->domain_ = new (std::nothrow) tiledb::sm::Domain();
  if ((*domain)->domain_ == nullptr) {
    delete *domain;
    *domain = nullptr;
    auto st = Status_Error("Failed to allocate TileDB domain object");
    LOG_STATUS(st);
    save_error(ctx, st);
    return TILEDB_OOM;
  }
  return TILEDB_OK;
}

void tiledb_domain_free(tiledb_domain_t** domain) {
  if (domain != nullptr && *domain != nullptr) {
    delete (*domain)->domain_;
    delete *domain;
    *domain = nullptr;
  }
}

int32_t tiledb_domain_get_type(
    tiledb_ctx_t* ctx, const tiledb_domain_t* domain, tiledb_datatype_t* type) {
  if (sanity_check(ctx) == TILEDB_ERR ||
      sanity_check(ctx, domain) == TILEDB_ERR)
    return TILEDB_ERR;

  if (domain->domain_->dim_num() == 0) {
    auto st = Status_Error("Cannot get domain type; Domain has no dimensions");
    LOG_STATUS(st);
    save_error(ctx, st);
    return TILEDB_OOM;
  }

  if (!domain->domain_->all_dims_same_type()) {
    auto st = Status_Error(
        "Cannot get domain type; Not applicable to heterogeneous dimensions");
    LOG_STATUS(st);
    save_error(ctx, st);
    return TILEDB_ERR;
  }

  *type =
      static_cast<tiledb_datatype_t>(domain->domain_->dimension_ptr(0)->type());
  return TILEDB_OK;
}

int32_t tiledb_domain_get_ndim(
    tiledb_ctx_t* ctx, const tiledb_domain_t* domain, uint32_t* ndim) {
  if (sanity_check(ctx) == TILEDB_ERR ||
      sanity_check(ctx, domain) == TILEDB_ERR)
    return TILEDB_ERR;
  *ndim = domain->domain_->dim_num();
  return TILEDB_OK;
}

int32_t tiledb_domain_add_dimension(
    tiledb_ctx_t* ctx, tiledb_domain_t* domain, tiledb_dimension_t* dim) {
  if (sanity_check(ctx) == TILEDB_ERR ||
      sanity_check(ctx, domain) == TILEDB_ERR)
    return TILEDB_ERR;

  if (SAVE_ERROR_CATCH(
          ctx,
          domain->domain_->add_dimension(
              make_shared<tiledb::sm::Dimension>(HERE(), dim->dim_))))
    return TILEDB_ERR;

  return TILEDB_OK;
}

int32_t tiledb_domain_dump(
    tiledb_ctx_t* ctx, const tiledb_domain_t* domain, FILE* out) {
  if (sanity_check(ctx) == TILEDB_ERR ||
      sanity_check(ctx, domain) == TILEDB_ERR)
    return TILEDB_ERR;
  domain->domain_->dump(out);
  return TILEDB_OK;
}

/* ********************************* */
/*             DIMENSION             */
/* ********************************* */

int32_t tiledb_dimension_alloc(
    tiledb_ctx_t* ctx,
    const char* name,
    tiledb_datatype_t type,
    const void* dim_domain,
    const void* tile_extent,
    tiledb_dimension_t** dim) {
  if (sanity_check(ctx) == TILEDB_ERR)
    return TILEDB_ERR;

  // Create a dimension struct
  *dim = new (std::nothrow) tiledb_dimension_t;
  if (*dim == nullptr) {
    auto st = Status_Error("Failed to allocate TileDB dimension object");
    LOG_STATUS(st);
    save_error(ctx, st);
    return TILEDB_OOM;
  }

  // Create a new Dimension object
  (*dim)->dim_ = new (std::nothrow)
      tiledb::sm::Dimension(name, static_cast<tiledb::sm::Datatype>(type));

  if ((*dim)->dim_ == nullptr) {
    delete *dim;
    *dim = nullptr;
    auto st = Status_Error("Failed to allocate TileDB dimension object");
    LOG_STATUS(st);
    save_error(ctx, st);
    return TILEDB_OOM;
  }

  // Set domain
  if (SAVE_ERROR_CATCH(ctx, (*dim)->dim_->set_domain(dim_domain))) {
    delete (*dim)->dim_;
    delete *dim;
    *dim = nullptr;
    return TILEDB_ERR;
  }

  // Set tile extent
  if (SAVE_ERROR_CATCH(ctx, (*dim)->dim_->set_tile_extent(tile_extent))) {
    delete (*dim)->dim_;
    delete *dim;
    *dim = nullptr;
    return TILEDB_ERR;
  }

  // Success
  return TILEDB_OK;
}

void tiledb_dimension_free(tiledb_dimension_t** dim) {
  if (dim != nullptr && *dim != nullptr) {
    delete (*dim)->dim_;
    delete *dim;
    *dim = nullptr;
  }
}

int32_t tiledb_dimension_set_filter_list(
    tiledb_ctx_t* ctx,
    tiledb_dimension_t* dim,
    tiledb_filter_list_t* filter_list) {
  if (sanity_check(ctx) == TILEDB_ERR || sanity_check(ctx, dim) == TILEDB_ERR) {
    return TILEDB_ERR;
  }
  api::ensure_filter_list_is_valid(filter_list);

  if (SAVE_ERROR_CATCH(
          ctx, dim->dim_->set_filter_pipeline(filter_list->pipeline())))
    return TILEDB_ERR;

  return TILEDB_OK;
}

int32_t tiledb_dimension_set_cell_val_num(
    tiledb_ctx_t* ctx, tiledb_dimension_t* dim, uint32_t cell_val_num) {
  if (sanity_check(ctx) == TILEDB_ERR || sanity_check(ctx, dim) == TILEDB_ERR)
    return TILEDB_ERR;
  if (SAVE_ERROR_CATCH(ctx, dim->dim_->set_cell_val_num(cell_val_num)))
    return TILEDB_ERR;
  return TILEDB_OK;
}

int32_t tiledb_dimension_get_filter_list(
    tiledb_ctx_t* ctx,
    tiledb_dimension_t* dim,
    tiledb_filter_list_t** filter_list) {
  if (sanity_check(ctx) == TILEDB_ERR || sanity_check(ctx, dim) == TILEDB_ERR)
    return TILEDB_ERR;
  api::ensure_output_pointer_is_valid(filter_list);
  // Copy-construct a separate FilterPipeline object
  *filter_list = tiledb_filter_list_t::make_handle(
      sm::FilterPipeline{dim->dim_->filters()});
  return TILEDB_OK;
}

int32_t tiledb_dimension_get_cell_val_num(
    tiledb_ctx_t* ctx, const tiledb_dimension_t* dim, uint32_t* cell_val_num) {
  if (sanity_check(ctx) == TILEDB_ERR || sanity_check(ctx, dim) == TILEDB_ERR)
    return TILEDB_ERR;
  *cell_val_num = dim->dim_->cell_val_num();
  return TILEDB_OK;
}

int32_t tiledb_dimension_get_name(
    tiledb_ctx_t* ctx, const tiledb_dimension_t* dim, const char** name) {
  if (sanity_check(ctx) == TILEDB_ERR || sanity_check(ctx, dim) == TILEDB_ERR)
    return TILEDB_ERR;
  *name = dim->dim_->name().c_str();
  return TILEDB_OK;
}

int32_t tiledb_dimension_get_type(
    tiledb_ctx_t* ctx, const tiledb_dimension_t* dim, tiledb_datatype_t* type) {
  if (sanity_check(ctx) == TILEDB_ERR || sanity_check(ctx, dim) == TILEDB_ERR)
    return TILEDB_ERR;
  *type = static_cast<tiledb_datatype_t>(dim->dim_->type());
  return TILEDB_OK;
}

int32_t tiledb_dimension_get_domain(
    tiledb_ctx_t* ctx, const tiledb_dimension_t* dim, const void** domain) {
  if (sanity_check(ctx) == TILEDB_ERR || sanity_check(ctx, dim) == TILEDB_ERR)
    return TILEDB_ERR;
  *domain = dim->dim_->domain().data();
  return TILEDB_OK;
}

int32_t tiledb_dimension_get_tile_extent(
    tiledb_ctx_t* ctx,
    const tiledb_dimension_t* dim,
    const void** tile_extent) {
  if (sanity_check(ctx) == TILEDB_ERR || sanity_check(ctx, dim) == TILEDB_ERR)
    return TILEDB_ERR;
  *tile_extent = dim->dim_->tile_extent().data();
  return TILEDB_OK;
}

int32_t tiledb_dimension_dump(
    tiledb_ctx_t* ctx, const tiledb_dimension_t* dim, FILE* out) {
  if (sanity_check(ctx) == TILEDB_ERR || sanity_check(ctx, dim) == TILEDB_ERR)
    return TILEDB_ERR;
  dim->dim_->dump(out);
  return TILEDB_OK;
}

int32_t tiledb_domain_get_dimension_from_index(
    tiledb_ctx_t* ctx,
    const tiledb_domain_t* domain,
    uint32_t index,
    tiledb_dimension_t** dim) {
  if (sanity_check(ctx) == TILEDB_ERR ||
      sanity_check(ctx, domain) == TILEDB_ERR) {
    return TILEDB_ERR;
  }
  uint32_t ndim = domain->domain_->dim_num();
  if (ndim == 0 && index == 0) {
    *dim = nullptr;
    return TILEDB_OK;
  }
  if (index > (ndim - 1)) {
    std::ostringstream errmsg;
    errmsg << "Dimension " << index << " out of bounds, domain has rank "
           << ndim;
    auto st = Status_DomainError(errmsg.str());
    LOG_STATUS(st);
    save_error(ctx, st);
    return TILEDB_ERR;
  }
  *dim = new (std::nothrow) tiledb_dimension_t;
  if (*dim == nullptr) {
    auto st = Status_Error("Failed to allocate TileDB dimension object");
    LOG_STATUS(st);
    save_error(ctx, st);
    return TILEDB_OOM;
  }
  (*dim)->dim_ = new (std::nothrow)
      tiledb::sm::Dimension(domain->domain_->dimension_ptr(index));
  if ((*dim)->dim_ == nullptr) {
    delete *dim;
    *dim = nullptr;
    auto st = Status_Error("Failed to allocate TileDB dimension object");
    LOG_STATUS(st);
    save_error(ctx, st);
    return TILEDB_OOM;
  }
  return TILEDB_OK;
}

int32_t tiledb_domain_get_dimension_from_name(
    tiledb_ctx_t* ctx,
    const tiledb_domain_t* domain,
    const char* name,
    tiledb_dimension_t** dim) {
  if (sanity_check(ctx) == TILEDB_ERR ||
      sanity_check(ctx, domain) == TILEDB_ERR) {
    return TILEDB_ERR;
  }
  uint32_t ndim = domain->domain_->dim_num();
  if (ndim == 0) {
    *dim = nullptr;
    return TILEDB_OK;
  }
  std::string name_string(name);
  auto found_dim = domain->domain_->dimension_ptr(name_string);

  if (found_dim == nullptr) {
    auto st = Status_DomainError(
        std::string("Dimension '") + name + "' does not exist");
    LOG_STATUS(st);
    save_error(ctx, st);
    return TILEDB_ERR;
  }

  *dim = new (std::nothrow) tiledb_dimension_t;
  if (*dim == nullptr) {
    auto st = Status_Error("Failed to allocate TileDB dimension object");
    save_error(ctx, st);
    return TILEDB_OOM;
  }
  (*dim)->dim_ = new (std::nothrow) tiledb::sm::Dimension(found_dim);
  if ((*dim)->dim_ == nullptr) {
    delete *dim;
    *dim = nullptr;
    auto st = Status_Error("Failed to allocate TileDB dimension object");
    LOG_STATUS(st);
    save_error(ctx, st);
    return TILEDB_OOM;
  }
  return TILEDB_OK;
}

int32_t tiledb_domain_has_dimension(
    tiledb_ctx_t* ctx,
    const tiledb_domain_t* domain,
    const char* name,
    int32_t* has_dim) {
  if (sanity_check(ctx) == TILEDB_ERR ||
      sanity_check(ctx, domain) == TILEDB_ERR) {
    return TILEDB_ERR;
  }

  bool b;
  if (SAVE_ERROR_CATCH(ctx, domain->domain_->has_dimension(name, &b)))
    return TILEDB_ERR;

  *has_dim = b ? 1 : 0;

  return TILEDB_OK;
}

/* ****************************** */
/*           ARRAY SCHEMA         */
/* ****************************** */

int32_t tiledb_array_schema_alloc(
    tiledb_ctx_t* ctx,
    tiledb_array_type_t array_type,
    tiledb_array_schema_t** array_schema) {
  if (sanity_check(ctx) == TILEDB_ERR)
    return TILEDB_ERR;

  // Create array schema struct
  *array_schema = new (std::nothrow) tiledb_array_schema_t;
  if (*array_schema == nullptr) {
    auto st = Status_Error("Failed to allocate TileDB array schema object");
    LOG_STATUS(st);
    save_error(ctx, st);
    return TILEDB_OOM;
  }

  // Create a new ArraySchema object
  (*array_schema)->array_schema_ = make_shared<tiledb::sm::ArraySchema>(
      HERE(), static_cast<tiledb::sm::ArrayType>(array_type));
  if ((*array_schema)->array_schema_ == nullptr) {
    auto st = Status_Error("Failed to allocate TileDB array schema object");
    LOG_STATUS(st);
    save_error(ctx, st);
    return TILEDB_OOM;
  }

  // Success
  return TILEDB_OK;
}

void tiledb_array_schema_free(tiledb_array_schema_t** array_schema) {
  if (array_schema != nullptr && *array_schema != nullptr) {
    delete *array_schema;
    *array_schema = nullptr;
  }
}

int32_t tiledb_array_schema_add_attribute(
    tiledb_ctx_t* ctx,
    tiledb_array_schema_t* array_schema,
    tiledb_attribute_t* attr) {
  if (sanity_check(ctx) == TILEDB_ERR ||
      sanity_check(ctx, array_schema) == TILEDB_ERR ||
      sanity_check(ctx, attr) == TILEDB_ERR)
    return TILEDB_ERR;
  /** Note: The call to make_shared creates a copy of the attribute and
   * the user-visible handle to the attr no longer refers to the same object
   * that's in the array_schema.
   **/
  if (SAVE_ERROR_CATCH(
          ctx,
          array_schema->array_schema_->add_attribute(
              make_shared<tiledb::sm::Attribute>(HERE(), attr->attr_))))
    return TILEDB_ERR;
  return TILEDB_OK;
}

int32_t tiledb_array_schema_set_allows_dups(
    tiledb_ctx_t* ctx, tiledb_array_schema_t* array_schema, int allows_dups) {
  if (sanity_check(ctx) == TILEDB_ERR ||
      sanity_check(ctx, array_schema) == TILEDB_ERR)
    return TILEDB_ERR;
  if (SAVE_ERROR_CATCH(
          ctx, array_schema->array_schema_->set_allows_dups(allows_dups)))
    return TILEDB_ERR;
  return TILEDB_OK;
}

int32_t tiledb_array_schema_get_allows_dups(
    tiledb_ctx_t* ctx, tiledb_array_schema_t* array_schema, int* allows_dups) {
  if (sanity_check(ctx) == TILEDB_ERR ||
      sanity_check(ctx, array_schema) == TILEDB_ERR)
    return TILEDB_ERR;
  *allows_dups = (int)array_schema->array_schema_->allows_dups();
  return TILEDB_OK;
}

int32_t tiledb_array_schema_get_version(
    tiledb_ctx_t* ctx, tiledb_array_schema_t* array_schema, uint32_t* version) {
  if (sanity_check(ctx) == TILEDB_ERR ||
      sanity_check(ctx, array_schema) == TILEDB_ERR)
    return TILEDB_ERR;
  *version = (uint32_t)array_schema->array_schema_->version();
  return TILEDB_OK;
}

int32_t tiledb_array_schema_set_domain(
    tiledb_ctx_t* ctx,
    tiledb_array_schema_t* array_schema,
    tiledb_domain_t* domain) {
  if (sanity_check(ctx) == TILEDB_ERR ||
      sanity_check(ctx, array_schema) == TILEDB_ERR)
    return TILEDB_ERR;
  if (SAVE_ERROR_CATCH(
          ctx,
          array_schema->array_schema_->set_domain(
              make_shared<tiledb::sm::Domain>(HERE(), domain->domain_))))
    return TILEDB_ERR;
  return TILEDB_OK;
}

int32_t tiledb_array_schema_set_capacity(
    tiledb_ctx_t* ctx, tiledb_array_schema_t* array_schema, uint64_t capacity) {
  if (sanity_check(ctx) == TILEDB_ERR ||
      sanity_check(ctx, array_schema) == TILEDB_ERR)
    return TILEDB_ERR;
  array_schema->array_schema_->set_capacity(capacity);
  return TILEDB_OK;
}

int32_t tiledb_array_schema_set_cell_order(
    tiledb_ctx_t* ctx,
    tiledb_array_schema_t* array_schema,
    tiledb_layout_t cell_order) {
  if (sanity_check(ctx) == TILEDB_ERR ||
      sanity_check(ctx, array_schema) == TILEDB_ERR)
    return TILEDB_ERR;
  if (SAVE_ERROR_CATCH(
          ctx,
          array_schema->array_schema_->set_cell_order(
              static_cast<tiledb::sm::Layout>(cell_order))))
    return TILEDB_ERR;
  return TILEDB_OK;
}

int32_t tiledb_array_schema_set_tile_order(
    tiledb_ctx_t* ctx,
    tiledb_array_schema_t* array_schema,
    tiledb_layout_t tile_order) {
  if (sanity_check(ctx) == TILEDB_ERR ||
      sanity_check(ctx, array_schema) == TILEDB_ERR)
    return TILEDB_ERR;
  if (SAVE_ERROR_CATCH(
          ctx,
          array_schema->array_schema_->set_tile_order(
              static_cast<tiledb::sm::Layout>(tile_order))))
    return TILEDB_ERR;
  return TILEDB_OK;
}

int32_t tiledb_array_schema_timestamp_range(
    tiledb_ctx_t* ctx,
    tiledb_array_schema_t* array_schema,
    uint64_t* lo,
    uint64_t* hi) {
  if (sanity_check(ctx) == TILEDB_ERR ||
      sanity_check(ctx, array_schema) == TILEDB_ERR)
    return TILEDB_ERR;

  auto timestamp_range = array_schema->array_schema_->timestamp_range();
  *lo = std::get<0>(timestamp_range);
  *hi = std::get<1>(timestamp_range);

  return TILEDB_OK;
}

int32_t tiledb_array_schema_set_coords_filter_list(
    tiledb_ctx_t* ctx,
    tiledb_array_schema_t* array_schema,
    tiledb_filter_list_t* filter_list) {
  if (sanity_check(ctx) == TILEDB_ERR ||
      sanity_check(ctx, array_schema) == TILEDB_ERR) {
    return TILEDB_ERR;
  }
  api::ensure_filter_list_is_valid(filter_list);

  if (SAVE_ERROR_CATCH(
          ctx,
          array_schema->array_schema_->set_coords_filter_pipeline(
              filter_list->pipeline())))
    return TILEDB_ERR;

  return TILEDB_OK;
}

int32_t tiledb_array_schema_set_offsets_filter_list(
    tiledb_ctx_t* ctx,
    tiledb_array_schema_t* array_schema,
    tiledb_filter_list_t* filter_list) {
  if (sanity_check(ctx) == TILEDB_ERR ||
      sanity_check(ctx, array_schema) == TILEDB_ERR) {
    return TILEDB_ERR;
  }
  api::ensure_filter_list_is_valid(filter_list);

  if (SAVE_ERROR_CATCH(
          ctx,
          array_schema->array_schema_->set_cell_var_offsets_filter_pipeline(
              filter_list->pipeline())))
    return TILEDB_ERR;

  return TILEDB_OK;
}

int32_t tiledb_array_schema_set_validity_filter_list(
    tiledb_ctx_t* ctx,
    tiledb_array_schema_t* array_schema,
    tiledb_filter_list_t* filter_list) {
  if (sanity_check(ctx) == TILEDB_ERR ||
      sanity_check(ctx, array_schema) == TILEDB_ERR) {
    return TILEDB_ERR;
  }
  api::ensure_filter_list_is_valid(filter_list);

  if (SAVE_ERROR_CATCH(
          ctx,
          array_schema->array_schema_->set_cell_validity_filter_pipeline(
              filter_list->pipeline())))
    return TILEDB_ERR;

  return TILEDB_OK;
}

int32_t tiledb_array_schema_check(
    tiledb_ctx_t* ctx, tiledb_array_schema_t* array_schema) {
  if (sanity_check(ctx) == TILEDB_ERR ||
      sanity_check(ctx, array_schema) == TILEDB_ERR)
    return TILEDB_ERR;

  if (SAVE_ERROR_CATCH(ctx, array_schema->array_schema_->check()))
    return TILEDB_ERR;

  return TILEDB_OK;
}

int32_t tiledb_array_schema_load(
    tiledb_ctx_t* ctx,
    const char* array_uri,
    tiledb_array_schema_t** array_schema) {
  if (sanity_check(ctx) == TILEDB_ERR)
    return TILEDB_ERR;

  // Create array schema
  *array_schema = new (std::nothrow) tiledb_array_schema_t;
  if (*array_schema == nullptr) {
    auto st = Status_Error("Failed to allocate TileDB array schema object");
    LOG_STATUS(st);
    save_error(ctx, st);
    return TILEDB_OOM;
  }

  // Check array name
  tiledb::sm::URI uri(array_uri);
  if (uri.is_invalid()) {
    auto st = Status_Error("Failed to load array schema; Invalid array URI");
    LOG_STATUS(st);
    save_error(ctx, st);
    return TILEDB_ERR;
  }

  if (uri.is_tiledb()) {
    // Check REST client
    auto rest_client = ctx->storage_manager()->rest_client();
    if (rest_client == nullptr) {
      auto st = Status_Error(
          "Failed to load array schema; remote array with no REST client.");
      LOG_STATUS(st);
      save_error(ctx, st);
      return TILEDB_ERR;
    }

    auto&& [st, array_schema_rest] =
        rest_client->get_array_schema_from_rest(uri);
    if (!st.ok()) {
      LOG_STATUS(st);
      save_error(ctx, st);
      delete *array_schema;
      return TILEDB_ERR;
    }
    (*array_schema)->array_schema_ = array_schema_rest.value();
  } else {
    // Create key
    tiledb::sm::EncryptionKey key;
    if (SAVE_ERROR_CATCH(
            ctx,
            key.set_key(
                static_cast<tiledb::sm::EncryptionType>(TILEDB_NO_ENCRYPTION),
                nullptr,
                0)))
      return TILEDB_ERR;

    // For easy reference
    auto storage_manager{ctx->storage_manager()};
    auto vfs = storage_manager->vfs();
    auto tp = storage_manager->compute_tp();

    // Load URIs from the array directory
    tiledb::sm::ArrayDirectory array_dir;
    try {
      array_dir = tiledb::sm::ArrayDirectory(
          vfs,
          tp,
          uri,
          0,
          UINT64_MAX,
          tiledb::sm::ArrayDirectoryMode::SCHEMA_ONLY);
    } catch (const std::logic_error& le) {
      auto st = Status_ArrayDirectoryError(le.what());
      LOG_STATUS(st);
      save_error(ctx, st);
      delete *array_schema;
      return TILEDB_ERR;
    }

    // Load latest array schema
    auto&& [st, array_schema_latest] =
        storage_manager->load_array_schema_latest(array_dir, key);
    if (!st.ok()) {
      LOG_STATUS(st);
      save_error(ctx, st);
      delete *array_schema;
      return TILEDB_ERR;
    }
    (*array_schema)->array_schema_ = array_schema_latest.value();
  }
  return TILEDB_OK;
}

int32_t tiledb_array_schema_load_with_key(
    tiledb_ctx_t* ctx,
    const char* array_uri,
    tiledb_encryption_type_t encryption_type,
    const void* encryption_key,
    uint32_t key_length,
    tiledb_array_schema_t** array_schema) {
  if (sanity_check(ctx) == TILEDB_ERR)
    return TILEDB_ERR;

  // Create array schema
  *array_schema = new (std::nothrow) tiledb_array_schema_t;
  if (*array_schema == nullptr) {
    auto st = Status_Error("Failed to allocate TileDB array schema object");
    LOG_STATUS(st);
    save_error(ctx, st);
    return TILEDB_OOM;
  }

  // Check array name
  tiledb::sm::URI uri(array_uri);
  if (uri.is_invalid()) {
    delete *array_schema;
    *array_schema = nullptr;
    auto st = Status_Error("Failed to load array schema; Invalid array URI");
    LOG_STATUS(st);
    save_error(ctx, st);
    return TILEDB_ERR;
  }

  if (uri.is_tiledb()) {
    // Check REST client
    auto rest_client = ctx->storage_manager()->rest_client();
    if (rest_client == nullptr) {
      delete *array_schema;
      *array_schema = nullptr;
      auto st = Status_Error(
          "Failed to load array schema; remote array with no REST client.");
      LOG_STATUS(st);
      save_error(ctx, st);
      return TILEDB_ERR;
    }

    auto&& [st, array_schema_rest] =
        rest_client->get_array_schema_from_rest(uri);
    if (!st.ok()) {
      LOG_STATUS(st);
      save_error(ctx, st);
      delete *array_schema;
      *array_schema = nullptr;
      return TILEDB_ERR;
    }
    (*array_schema)->array_schema_ = array_schema_rest.value();
  } else {
    // Create key
    tiledb::sm::EncryptionKey key;
    if (SAVE_ERROR_CATCH(
            ctx,
            key.set_key(
                static_cast<tiledb::sm::EncryptionType>(encryption_type),
                encryption_key,
                key_length))) {
      delete *array_schema;
      *array_schema = nullptr;
      return TILEDB_ERR;
    }

    // For easy reference
    auto storage_manager{ctx->storage_manager()};
    auto vfs = storage_manager->vfs();
    auto tp = storage_manager->compute_tp();

    // Load URIs from the array directory
    tiledb::sm::ArrayDirectory array_dir;
    try {
      array_dir = tiledb::sm::ArrayDirectory(
          vfs,
          tp,
          uri,
          0,
          UINT64_MAX,
          tiledb::sm::ArrayDirectoryMode::SCHEMA_ONLY);
    } catch (const std::logic_error& le) {
      auto st = Status_ArrayDirectoryError(le.what());
      LOG_STATUS(st);
      save_error(ctx, st);
      delete *array_schema;
      return TILEDB_ERR;
    }

    // Load latest array schema
    auto&& [st, array_schema_latest] =
        storage_manager->load_array_schema_latest(array_dir, key);
    if (!st.ok()) {
      LOG_STATUS(st);
      save_error(ctx, st);
      delete *array_schema;
      *array_schema = nullptr;
      return TILEDB_ERR;
    }
    (*array_schema)->array_schema_ = array_schema_latest.value();
  }
  return TILEDB_OK;
}

int32_t tiledb_array_schema_get_array_type(
    tiledb_ctx_t* ctx,
    const tiledb_array_schema_t* array_schema,
    tiledb_array_type_t* array_type) {
  if (sanity_check(ctx) == TILEDB_ERR ||
      sanity_check(ctx, array_schema) == TILEDB_ERR)
    return TILEDB_ERR;
  *array_type = static_cast<tiledb_array_type_t>(
      array_schema->array_schema_->array_type());
  return TILEDB_OK;
}

int32_t tiledb_array_schema_get_capacity(
    tiledb_ctx_t* ctx,
    const tiledb_array_schema_t* array_schema,
    uint64_t* capacity) {
  if (sanity_check(ctx) == TILEDB_ERR ||
      sanity_check(ctx, array_schema) == TILEDB_ERR)
    return TILEDB_ERR;
  *capacity = array_schema->array_schema_->capacity();
  return TILEDB_OK;
}

int32_t tiledb_array_schema_get_cell_order(
    tiledb_ctx_t* ctx,
    const tiledb_array_schema_t* array_schema,
    tiledb_layout_t* cell_order) {
  if (sanity_check(ctx) == TILEDB_ERR ||
      sanity_check(ctx, array_schema) == TILEDB_ERR)
    return TILEDB_ERR;
  *cell_order =
      static_cast<tiledb_layout_t>(array_schema->array_schema_->cell_order());
  return TILEDB_OK;
}

int32_t tiledb_array_schema_get_coords_filter_list(
    tiledb_ctx_t* ctx,
    tiledb_array_schema_t* array_schema,
    tiledb_filter_list_t** filter_list) {
  if (sanity_check(ctx) == TILEDB_ERR ||
      sanity_check(ctx, array_schema) == TILEDB_ERR)
    return TILEDB_ERR;
  api::ensure_output_pointer_is_valid(filter_list);
  // Copy-construct a separate FilterPipeline object
  *filter_list = tiledb_filter_list_t::make_handle(
      sm::FilterPipeline{array_schema->array_schema_->coords_filters()});
  return TILEDB_OK;
}

int32_t tiledb_array_schema_get_offsets_filter_list(
    tiledb_ctx_t* ctx,
    tiledb_array_schema_t* array_schema,
    tiledb_filter_list_t** filter_list) {
  if (sanity_check(ctx) == TILEDB_ERR ||
      sanity_check(ctx, array_schema) == TILEDB_ERR)
    return TILEDB_ERR;
  api::ensure_output_pointer_is_valid(filter_list);
  // Copy-construct a separate FilterPipeline object
  *filter_list = tiledb_filter_list_t::make_handle(sm::FilterPipeline{
      array_schema->array_schema_->cell_var_offsets_filters()});
  return TILEDB_OK;
}

int32_t tiledb_array_schema_get_validity_filter_list(
    tiledb_ctx_t* ctx,
    tiledb_array_schema_t* array_schema,
    tiledb_filter_list_t** filter_list) {
  if (sanity_check(ctx) == TILEDB_ERR ||
      sanity_check(ctx, array_schema) == TILEDB_ERR)
    return TILEDB_ERR;
  api::ensure_output_pointer_is_valid(filter_list);
  // Copy-construct a separate FilterPipeline object
  *filter_list = tiledb_filter_list_t::make_handle(
      sm::FilterPipeline{array_schema->array_schema_->cell_validity_filters()});
  return TILEDB_OK;
}

int32_t tiledb_array_schema_get_domain(
    tiledb_ctx_t* ctx,
    const tiledb_array_schema_t* array_schema,
    tiledb_domain_t** domain) {
  if (sanity_check(ctx) == TILEDB_ERR ||
      sanity_check(ctx, array_schema) == TILEDB_ERR)
    return TILEDB_ERR;

  // Create a domain struct
  *domain = new (std::nothrow) tiledb_domain_t;
  if (*domain == nullptr) {
    auto st = Status_Error("Failed to allocate TileDB domain object");
    LOG_STATUS(st);
    save_error(ctx, st);
    return TILEDB_OOM;
  }

  // Create a new Domain object
  (*domain)->domain_ = new (std::nothrow)
      tiledb::sm::Domain(&array_schema->array_schema_->domain());
  if ((*domain)->domain_ == nullptr) {
    delete *domain;
    *domain = nullptr;
    auto st = Status_Error("Failed to allocate TileDB domain object in object");
    LOG_STATUS(st);
    save_error(ctx, st);
    return TILEDB_OOM;
  }
  return TILEDB_OK;
}

int32_t tiledb_array_schema_get_tile_order(
    tiledb_ctx_t* ctx,
    const tiledb_array_schema_t* array_schema,
    tiledb_layout_t* tile_order) {
  if (sanity_check(ctx) == TILEDB_ERR ||
      sanity_check(ctx, array_schema) == TILEDB_ERR)
    return TILEDB_ERR;
  *tile_order =
      static_cast<tiledb_layout_t>(array_schema->array_schema_->tile_order());
  return TILEDB_OK;
}

int32_t tiledb_array_schema_get_attribute_num(
    tiledb_ctx_t* ctx,
    const tiledb_array_schema_t* array_schema,
    uint32_t* attribute_num) {
  if (sanity_check(ctx) == TILEDB_ERR ||
      sanity_check(ctx, array_schema) == TILEDB_ERR)
    return TILEDB_ERR;
  *attribute_num = array_schema->array_schema_->attribute_num();
  return TILEDB_OK;
}

int32_t tiledb_array_schema_dump(
    tiledb_ctx_t* ctx, const tiledb_array_schema_t* array_schema, FILE* out) {
  if (sanity_check(ctx) == TILEDB_ERR ||
      sanity_check(ctx, array_schema) == TILEDB_ERR)
    return TILEDB_ERR;
  array_schema->array_schema_->dump(out);
  return TILEDB_OK;
}

int32_t tiledb_array_schema_get_attribute_from_index(
    tiledb_ctx_t* ctx,
    const tiledb_array_schema_t* array_schema,
    uint32_t index,
    tiledb_attribute_t** attr) {
  if (sanity_check(ctx) == TILEDB_ERR ||
      sanity_check(ctx, array_schema) == TILEDB_ERR) {
    return TILEDB_ERR;
  }
  uint32_t attribute_num = array_schema->array_schema_->attribute_num();
  if (attribute_num == 0) {
    *attr = nullptr;
    return TILEDB_OK;
  }
  if (index >= attribute_num) {
    std::ostringstream errmsg;
    errmsg << "Attribute index: " << index << " out of bounds given "
           << attribute_num << " attributes in array "
           << array_schema->array_schema_->array_uri().to_string();
    auto st = Status_ArraySchemaError(errmsg.str());
    LOG_STATUS(st);
    save_error(ctx, st);
    return TILEDB_ERR;
  }

  auto found_attr = array_schema->array_schema_->attribute(index);
  assert(found_attr != nullptr);

  *attr = new (std::nothrow) tiledb_attribute_t;
  if (*attr == nullptr) {
    auto st = Status_Error("Failed to allocate TileDB attribute");
    LOG_STATUS(st);
    save_error(ctx, st);
    return TILEDB_OOM;
  }

  // Create an attribute object
  (*attr)->attr_ = new (std::nothrow) tiledb::sm::Attribute(found_attr);

  // Check for allocation error
  if ((*attr)->attr_ == nullptr) {
    delete *attr;
    *attr = nullptr;
    auto st = Status_Error("Failed to allocate TileDB attribute");
    LOG_STATUS(st);
    save_error(ctx, st);
    return TILEDB_OOM;
  }
  return TILEDB_OK;
}

int32_t tiledb_array_schema_get_attribute_from_name(
    tiledb_ctx_t* ctx,
    const tiledb_array_schema_t* array_schema,
    const char* name,
    tiledb_attribute_t** attr) {
  if (sanity_check(ctx) == TILEDB_ERR ||
      sanity_check(ctx, array_schema) == TILEDB_ERR) {
    return TILEDB_ERR;
  }
  uint32_t attribute_num = array_schema->array_schema_->attribute_num();
  if (attribute_num == 0) {
    *attr = nullptr;
    return TILEDB_OK;
  }
  std::string name_string(name);
  auto found_attr = array_schema->array_schema_->attribute(name_string);
  if (found_attr == nullptr) {
    auto st = Status_ArraySchemaError(
        std::string("Attribute name: ") +
        (name_string.empty() ? "<anonymous>" : name) +
        " does not exist for array " +
        array_schema->array_schema_->array_uri().to_string());
    LOG_STATUS(st);
    save_error(ctx, st);
    return TILEDB_ERR;
  }
  *attr = new (std::nothrow) tiledb_attribute_t;
  if (*attr == nullptr) {
    auto st = Status_Error("Failed to allocate TileDB attribute");
    LOG_STATUS(st);
    save_error(ctx, st);
    return TILEDB_OOM;
  }
  // Create an attribute object
  (*attr)->attr_ = new (std::nothrow) tiledb::sm::Attribute(found_attr);
  // Check for allocation error
  if ((*attr)->attr_ == nullptr) {
    delete *attr;
    *attr = nullptr;
    auto st = Status_Error("Failed to allocate TileDB attribute");
    LOG_STATUS(st);
    save_error(ctx, st);
    return TILEDB_OOM;
  }
  return TILEDB_OK;
}

int32_t tiledb_array_schema_has_attribute(
    tiledb_ctx_t* ctx,
    const tiledb_array_schema_t* array_schema,
    const char* name,
    int32_t* has_attr) {
  if (sanity_check(ctx) == TILEDB_ERR ||
      sanity_check(ctx, array_schema) == TILEDB_ERR) {
    return TILEDB_ERR;
  }

  bool b;
  if (SAVE_ERROR_CATCH(
          ctx, array_schema->array_schema_->has_attribute(name, &b)))
    return TILEDB_ERR;

  *has_attr = b ? 1 : 0;

  return TILEDB_OK;
}

/* ********************************* */
/*            SCHEMA EVOLUTION       */
/* ********************************* */

int32_t tiledb_array_schema_evolution_alloc(
    tiledb_ctx_t* ctx,
    tiledb_array_schema_evolution_t** array_schema_evolution) {
  // Sanity check
  if (sanity_check(ctx) == TILEDB_ERR)
    return TILEDB_ERR;

  // Create schema evolution struct
  *array_schema_evolution = new (std::nothrow) tiledb_array_schema_evolution_t;
  if (*array_schema_evolution == nullptr) {
    auto st =
        Status_Error("Failed to allocate TileDB array schema evolution object");
    LOG_STATUS(st);
    save_error(ctx, st);
    return TILEDB_OOM;
  }

  // Create a new SchemaEvolution object
  (*array_schema_evolution)->array_schema_evolution_ =
      new (std::nothrow) tiledb::sm::ArraySchemaEvolution();
  if ((*array_schema_evolution)->array_schema_evolution_ == nullptr) {
    delete *array_schema_evolution;
    *array_schema_evolution = nullptr;
    auto st =
        Status_Error("Failed to allocate TileDB array schema evolution object");
    LOG_STATUS(st);
    save_error(ctx, st);
    return TILEDB_OOM;
  }

  // Success
  return TILEDB_OK;
}

void tiledb_array_schema_evolution_free(
    tiledb_array_schema_evolution_t** array_schema_evolution) {
  if (array_schema_evolution != nullptr && *array_schema_evolution != nullptr) {
    delete (*array_schema_evolution)->array_schema_evolution_;
    delete *array_schema_evolution;
    *array_schema_evolution = nullptr;
  }
}

int32_t tiledb_array_schema_evolution_add_attribute(
    tiledb_ctx_t* ctx,
    tiledb_array_schema_evolution_t* array_schema_evolution,
    tiledb_attribute_t* attr) {
  if (sanity_check(ctx) == TILEDB_ERR ||
      sanity_check(ctx, array_schema_evolution) == TILEDB_ERR ||
      sanity_check(ctx, attr) == TILEDB_ERR)
    return TILEDB_ERR;

  if (SAVE_ERROR_CATCH(
          ctx,
          array_schema_evolution->array_schema_evolution_->add_attribute(
              attr->attr_)))
    return TILEDB_ERR;
  return TILEDB_OK;

  // Success
  return TILEDB_OK;
}

int32_t tiledb_array_schema_evolution_drop_attribute(
    tiledb_ctx_t* ctx,
    tiledb_array_schema_evolution_t* array_schema_evolution,
    const char* attribute_name) {
  if (sanity_check(ctx) == TILEDB_ERR ||
      sanity_check(ctx, array_schema_evolution) == TILEDB_ERR)
    return TILEDB_ERR;

  if (SAVE_ERROR_CATCH(
          ctx,
          array_schema_evolution->array_schema_evolution_->drop_attribute(
              attribute_name)))
    return TILEDB_ERR;
  return TILEDB_OK;
  // Success
  return TILEDB_OK;
}

TILEDB_EXPORT int32_t tiledb_array_schema_evolution_set_timestamp_range(
    tiledb_ctx_t* ctx,
    tiledb_array_schema_evolution_t* array_schema_evolution,
    uint64_t lo,
    uint64_t hi) {
  if (sanity_check(ctx) == TILEDB_ERR ||
      sanity_check(ctx, array_schema_evolution) == TILEDB_ERR)
    return TILEDB_ERR;

  if (SAVE_ERROR_CATCH(
          ctx,
          array_schema_evolution->array_schema_evolution_->set_timestamp_range(
              {lo, hi})))
    return TILEDB_ERR;
  return TILEDB_OK;

  // Success
  return TILEDB_OK;
}

/* ****************************** */
/*              QUERY             */
/* ****************************** */

int32_t tiledb_query_alloc(
    tiledb_ctx_t* ctx,
    tiledb_array_t* array,
    tiledb_query_type_t query_type,
    tiledb_query_t** query) {
  // Sanity check
  if (sanity_check(ctx) == TILEDB_ERR || sanity_check(ctx, array) == TILEDB_ERR)
    return TILEDB_ERR;

  // Error if array is not open
  if (!array->array_->is_open()) {
    auto st = Status_Error("Cannot create query; Input array is not open");
    *query = nullptr;
    LOG_STATUS(st);
    save_error(ctx, st);
    return TILEDB_ERR;
  }

  // Error if the query type and array query type do not match
  tiledb::sm::QueryType array_query_type;
  try {
    array_query_type = array->array_->get_query_type();
  } catch (StatusException& e) {
    return TILEDB_ERR;
  }

  if (query_type != static_cast<tiledb_query_type_t>(array_query_type)) {
    std::stringstream errmsg;
    errmsg << "Cannot create query; "
           << "Array query type does not match declared query type: "
           << "(" << query_type_str(array_query_type) << " != "
           << tiledb::sm::query_type_str(
                  static_cast<tiledb::sm::QueryType>(query_type))
           << ")";
    *query = nullptr;
    auto st = Status_Error(errmsg.str());
    LOG_STATUS(st);
    save_error(ctx, st);
    return TILEDB_ERR;
  }

  // Create query struct
  *query = new (std::nothrow) tiledb_query_t;
  if (*query == nullptr) {
    auto st = Status_Error(
        "Failed to allocate TileDB query object; Memory allocation failed");
    LOG_STATUS(st);
    save_error(ctx, st);
    return TILEDB_OOM;
  }

  // Create query
  (*query)->query_ = new (std::nothrow)
      tiledb::sm::Query(ctx->storage_manager(), array->array_);
  if ((*query)->query_ == nullptr) {
    auto st = Status_Error(
        "Failed to allocate TileDB query object; Memory allocation failed");
    delete *query;
    *query = nullptr;
    LOG_STATUS(st);
    save_error(ctx, st);
    return TILEDB_OOM;
  }

  // Success
  return TILEDB_OK;
}

int32_t tiledb_query_get_stats(
    tiledb_ctx_t* ctx, tiledb_query_t* query, char** stats_json) {
  if (sanity_check(ctx) == TILEDB_ERR || sanity_check(ctx, query) == TILEDB_ERR)
    return TILEDB_ERR;

  if (stats_json == nullptr)
    return TILEDB_ERR;

  const std::string str = query->query_->stats()->dump(2, 0);

  *stats_json = static_cast<char*>(std::malloc(str.size() + 1));
  if (*stats_json == nullptr)
    return TILEDB_ERR;

  std::memcpy(*stats_json, str.data(), str.size());
  (*stats_json)[str.size()] = '\0';

  return TILEDB_OK;
}

int32_t tiledb_query_set_config(
    tiledb_ctx_t* ctx, tiledb_query_t* query, tiledb_config_t* config) {
  // Sanity check
  if (sanity_check(ctx, query) == TILEDB_ERR)
    return TILEDB_ERR;
  api::ensure_config_is_valid(config);
  throw_if_not_ok(query->query_->set_config(config->config()));
  return TILEDB_OK;
}

int32_t tiledb_query_get_config(
    tiledb_ctx_t* ctx, tiledb_query_t* query, tiledb_config_t** config) {
  if (sanity_check(ctx, query) == TILEDB_ERR)
    return TILEDB_ERR;
  api::ensure_output_pointer_is_valid(config);
  *config = tiledb_config_handle_t::make_handle(query->query_->config());
  return TILEDB_OK;
}

int32_t tiledb_query_set_subarray(
    tiledb_ctx_t* ctx, tiledb_query_t* query, const void* subarray_vals) {
  // Sanity check
  if (sanity_check(ctx) == TILEDB_ERR || sanity_check(ctx, query) == TILEDB_ERR)
    return TILEDB_ERR;

  // Set subarray
  if (SAVE_ERROR_CATCH(ctx, query->query_->set_subarray(subarray_vals)))
    return TILEDB_ERR;

  return TILEDB_OK;
}

int32_t tiledb_query_set_subarray_t(
    tiledb_ctx_t* ctx,
    tiledb_query_t* query,
    const tiledb_subarray_t* subarray) {
  // Sanity check
  if (sanity_check(ctx) == TILEDB_ERR ||
      sanity_check(ctx, query) == TILEDB_ERR ||
      sanity_check(ctx, subarray) == TILEDB_ERR)
    return TILEDB_ERR;

  if (SAVE_ERROR_CATCH(ctx, query->query_->set_subarray(*subarray->subarray_)))
    return TILEDB_ERR;

  return TILEDB_OK;
}

int32_t tiledb_query_set_buffer(
    tiledb_ctx_t* ctx,
    tiledb_query_t* query,
    const char* name,
    void* buffer,
    uint64_t* buffer_size) {
  // Sanity check
  if (sanity_check(ctx) == TILEDB_ERR || sanity_check(ctx, query) == TILEDB_ERR)
    return TILEDB_ERR;

  // Set attribute buffer
  if (SAVE_ERROR_CATCH(
          ctx, query->query_->set_data_buffer(name, buffer, buffer_size)))
    return TILEDB_ERR;

  return TILEDB_OK;
}

int32_t tiledb_query_set_buffer_var(
    tiledb_ctx_t* ctx,
    tiledb_query_t* query,
    const char* name,
    uint64_t* buffer_off,
    uint64_t* buffer_off_size,
    void* buffer_val,
    uint64_t* buffer_val_size) {
  // Sanity check
  if (sanity_check(ctx) == TILEDB_ERR || sanity_check(ctx, query) == TILEDB_ERR)
    return TILEDB_ERR;

  // Set attribute buffers
  if (SAVE_ERROR_CATCH(
          ctx,
          query->query_->set_data_buffer(name, buffer_val, buffer_val_size)))
    return TILEDB_ERR;
  if (SAVE_ERROR_CATCH(
          ctx,
          query->query_->set_offsets_buffer(name, buffer_off, buffer_off_size)))
    return TILEDB_ERR;

  return TILEDB_OK;
}

int32_t tiledb_query_set_buffer_nullable(
    tiledb_ctx_t* ctx,
    tiledb_query_t* query,
    const char* name,
    void* buffer,
    uint64_t* buffer_size,
    uint8_t* buffer_validity_bytemap,
    uint64_t* buffer_validity_bytemap_size) {
  // Sanity check
  if (sanity_check(ctx) == TILEDB_ERR || sanity_check(ctx, query) == TILEDB_ERR)
    return TILEDB_ERR;

  // Set attribute buffer
  if (SAVE_ERROR_CATCH(
          ctx, query->query_->set_data_buffer(name, buffer, buffer_size)))
    return TILEDB_ERR;
  if (SAVE_ERROR_CATCH(
          ctx,
          query->query_->set_validity_buffer(
              name, buffer_validity_bytemap, buffer_validity_bytemap_size)))
    return TILEDB_ERR;

  return TILEDB_OK;
}

int32_t tiledb_query_set_buffer_var_nullable(
    tiledb_ctx_t* ctx,
    tiledb_query_t* query,
    const char* name,
    uint64_t* buffer_off,
    uint64_t* buffer_off_size,
    void* buffer_val,
    uint64_t* buffer_val_size,
    uint8_t* buffer_validity_bytemap,
    uint64_t* buffer_validity_bytemap_size) {
  // Sanity check
  if (sanity_check(ctx) == TILEDB_ERR || sanity_check(ctx, query) == TILEDB_ERR)
    return TILEDB_ERR;

  // Set attribute buffers
  if (SAVE_ERROR_CATCH(
          ctx,
          query->query_->set_data_buffer(name, buffer_val, buffer_val_size)))
    return TILEDB_ERR;
  if (SAVE_ERROR_CATCH(
          ctx,
          query->query_->set_offsets_buffer(name, buffer_off, buffer_off_size)))
    return TILEDB_ERR;
  if (SAVE_ERROR_CATCH(
          ctx,
          query->query_->set_validity_buffer(
              name, buffer_validity_bytemap, buffer_validity_bytemap_size)))
    return TILEDB_ERR;

  return TILEDB_OK;
}

int32_t tiledb_query_set_data_buffer(
    tiledb_ctx_t* ctx,
    tiledb_query_t* query,
    const char* name,
    void* buffer,
    uint64_t* buffer_size) {  // Sanity check
  if (sanity_check(ctx) == TILEDB_ERR || sanity_check(ctx, query) == TILEDB_ERR)
    return TILEDB_ERR;

  // Set attribute buffer
  if (SAVE_ERROR_CATCH(
          ctx, query->query_->set_data_buffer(name, buffer, buffer_size)))
    return TILEDB_ERR;

  return TILEDB_OK;
}

int32_t tiledb_query_set_offsets_buffer(
    tiledb_ctx_t* ctx,
    tiledb_query_t* query,
    const char* name,
    uint64_t* buffer_offsets,
    uint64_t* buffer_offsets_size) {  // Sanity check
  if (sanity_check(ctx) == TILEDB_ERR || sanity_check(ctx, query) == TILEDB_ERR)
    return TILEDB_ERR;

  // Set attribute buffer
  if (SAVE_ERROR_CATCH(
          ctx,
          query->query_->set_offsets_buffer(
              name, buffer_offsets, buffer_offsets_size)))
    return TILEDB_ERR;

  return TILEDB_OK;
}

int32_t tiledb_query_set_validity_buffer(
    tiledb_ctx_t* ctx,
    tiledb_query_t* query,
    const char* name,
    uint8_t* buffer_validity,
    uint64_t* buffer_validity_size) {  // Sanity check
  if (sanity_check(ctx) == TILEDB_ERR || sanity_check(ctx, query) == TILEDB_ERR)
    return TILEDB_ERR;

  // Set attribute buffer
  if (SAVE_ERROR_CATCH(
          ctx,
          query->query_->set_validity_buffer(
              name, buffer_validity, buffer_validity_size)))
    return TILEDB_ERR;

  return TILEDB_OK;
}

int32_t tiledb_query_get_buffer(
    tiledb_ctx_t* ctx,
    tiledb_query_t* query,
    const char* name,
    void** buffer,
    uint64_t** buffer_size) {
  // Sanity check
  if (sanity_check(ctx) == TILEDB_ERR || sanity_check(ctx, query) == TILEDB_ERR)
    return TILEDB_ERR;

  // Set attribute buffer
  if (SAVE_ERROR_CATCH(
          ctx, query->query_->get_data_buffer(name, buffer, buffer_size)))
    return TILEDB_ERR;

  return TILEDB_OK;
}

int32_t tiledb_query_get_buffer_var(
    tiledb_ctx_t* ctx,
    tiledb_query_t* query,
    const char* name,
    uint64_t** buffer_off,
    uint64_t** buffer_off_size,
    void** buffer_val,
    uint64_t** buffer_val_size) {
  // Sanity check
  if (sanity_check(ctx) == TILEDB_ERR || sanity_check(ctx, query) == TILEDB_ERR)
    return TILEDB_ERR;

  // Get attribute buffers
  if (SAVE_ERROR_CATCH(
          ctx,
          query->query_->get_data_buffer(name, buffer_val, buffer_val_size)))
    return TILEDB_ERR;
  if (SAVE_ERROR_CATCH(
          ctx,
          query->query_->get_offsets_buffer(name, buffer_off, buffer_off_size)))
    return TILEDB_ERR;

  return TILEDB_OK;
}

int32_t tiledb_query_get_buffer_nullable(
    tiledb_ctx_t* ctx,
    tiledb_query_t* query,
    const char* name,
    void** buffer,
    uint64_t** buffer_size,
    uint8_t** buffer_validity_bytemap,
    uint64_t** buffer_validity_bytemap_size) {
  // Sanity check
  if (sanity_check(ctx) == TILEDB_ERR || sanity_check(ctx, query) == TILEDB_ERR)
    return TILEDB_ERR;

  // Set attribute buffer
  if (SAVE_ERROR_CATCH(
          ctx, query->query_->get_data_buffer(name, buffer, buffer_size)))
    return TILEDB_ERR;
  if (SAVE_ERROR_CATCH(
          ctx,
          query->query_->get_validity_buffer(
              name, buffer_validity_bytemap, buffer_validity_bytemap_size)))
    return TILEDB_ERR;

  return TILEDB_OK;
}

int32_t tiledb_query_get_buffer_var_nullable(
    tiledb_ctx_t* ctx,
    tiledb_query_t* query,
    const char* name,
    uint64_t** buffer_off,
    uint64_t** buffer_off_size,
    void** buffer_val,
    uint64_t** buffer_val_size,
    uint8_t** buffer_validity_bytemap,
    uint64_t** buffer_validity_bytemap_size) {
  // Sanity check
  if (sanity_check(ctx) == TILEDB_ERR || sanity_check(ctx, query) == TILEDB_ERR)
    return TILEDB_ERR;

  // Get attribute buffers
  if (SAVE_ERROR_CATCH(
          ctx,
          query->query_->get_data_buffer(name, buffer_val, buffer_val_size)))
    return TILEDB_ERR;
  if (SAVE_ERROR_CATCH(
          ctx,
          query->query_->get_offsets_buffer(name, buffer_off, buffer_off_size)))
    return TILEDB_ERR;
  if (SAVE_ERROR_CATCH(
          ctx,
          query->query_->get_validity_buffer(
              name, buffer_validity_bytemap, buffer_validity_bytemap_size)))
    return TILEDB_ERR;

  return TILEDB_OK;
}

int32_t tiledb_query_get_data_buffer(
    tiledb_ctx_t* ctx,
    tiledb_query_t* query,
    const char* name,
    void** buffer,
    uint64_t** buffer_size) {
  // Sanity check
  if (sanity_check(ctx) == TILEDB_ERR || sanity_check(ctx, query) == TILEDB_ERR)
    return TILEDB_ERR;

  // Get attribute buffer
  if (SAVE_ERROR_CATCH(
          ctx, query->query_->get_data_buffer(name, buffer, buffer_size)))
    return TILEDB_ERR;

  return TILEDB_OK;
}

int32_t tiledb_query_get_offsets_buffer(
    tiledb_ctx_t* ctx,
    tiledb_query_t* query,
    const char* name,
    uint64_t** buffer,
    uint64_t** buffer_size) {
  // Sanity check
  if (sanity_check(ctx) == TILEDB_ERR || sanity_check(ctx, query) == TILEDB_ERR)
    return TILEDB_ERR;

  // Get attribute buffer
  if (SAVE_ERROR_CATCH(
          ctx, query->query_->get_offsets_buffer(name, buffer, buffer_size)))
    return TILEDB_ERR;

  return TILEDB_OK;
}

int32_t tiledb_query_get_validity_buffer(
    tiledb_ctx_t* ctx,
    tiledb_query_t* query,
    const char* name,
    uint8_t** buffer,
    uint64_t** buffer_size) {
  // Sanity check
  if (sanity_check(ctx) == TILEDB_ERR || sanity_check(ctx, query) == TILEDB_ERR)
    return TILEDB_ERR;

  // Get attribute buffer
  if (SAVE_ERROR_CATCH(
          ctx, query->query_->get_validity_buffer(name, buffer, buffer_size)))
    return TILEDB_ERR;

  return TILEDB_OK;
}

int32_t tiledb_query_set_layout(
    tiledb_ctx_t* ctx, tiledb_query_t* query, tiledb_layout_t layout) {
  // Sanity check
  if (sanity_check(ctx) == TILEDB_ERR || sanity_check(ctx, query) == TILEDB_ERR)
    return TILEDB_ERR;

  // Set layout
  if (SAVE_ERROR_CATCH(
          ctx,
          query->query_->set_layout(static_cast<tiledb::sm::Layout>(layout))))
    return TILEDB_ERR;

  return TILEDB_OK;
}

int32_t tiledb_query_set_condition(
    tiledb_ctx_t* const ctx,
    tiledb_query_t* const query,
    const tiledb_query_condition_t* const cond) {
  // Sanity check
  if (sanity_check(ctx) == TILEDB_ERR ||
      sanity_check(ctx, query) == TILEDB_ERR ||
      sanity_check(ctx, cond) == TILEDB_ERR)
    return TILEDB_ERR;

  // Set layout
  if (SAVE_ERROR_CATCH(
          ctx, query->query_->set_condition(*cond->query_condition_)))
    return TILEDB_ERR;

  return TILEDB_OK;
}

int32_t tiledb_query_finalize(tiledb_ctx_t* ctx, tiledb_query_t* query) {
  // Trivial case
  if (query == nullptr)
    return TILEDB_OK;

  // Sanity check
  if (sanity_check(ctx) == TILEDB_ERR || sanity_check(ctx, query) == TILEDB_ERR)
    return TILEDB_ERR;

  // Flush query
  if (SAVE_ERROR_CATCH(ctx, query->query_->finalize()))
    return TILEDB_ERR;

  return TILEDB_OK;
}

int32_t tiledb_query_submit_and_finalize(
    tiledb_ctx_t* ctx, tiledb_query_t* query) {
  // Trivial case
  if (query == nullptr)
    return TILEDB_OK;

  // Sanity check
  if (sanity_check(ctx) == TILEDB_ERR || sanity_check(ctx, query) == TILEDB_ERR)
    return TILEDB_ERR;

  if (SAVE_ERROR_CATCH(ctx, query->query_->submit_and_finalize()))
    return TILEDB_ERR;

  return TILEDB_OK;
}

void tiledb_query_free(tiledb_query_t** query) {
  if (query != nullptr && *query != nullptr) {
    delete (*query)->query_;
    delete *query;
    *query = nullptr;
  }
}

int32_t tiledb_query_submit(tiledb_ctx_t* ctx, tiledb_query_t* query) {
  // Sanity checks
  if (sanity_check(ctx) == TILEDB_ERR || sanity_check(ctx, query) == TILEDB_ERR)
    return TILEDB_ERR;

  if (SAVE_ERROR_CATCH(ctx, query->query_->submit()))
    return TILEDB_ERR;

  return TILEDB_OK;
}

int32_t tiledb_query_submit_async(
    tiledb_ctx_t* ctx,
    tiledb_query_t* query,
    void (*callback)(void*),
    void* callback_data) {
  // Sanity checks
  if (sanity_check(ctx) == TILEDB_ERR || sanity_check(ctx, query) == TILEDB_ERR)
    return TILEDB_ERR;
  if (SAVE_ERROR_CATCH(
          ctx, query->query_->submit_async(callback, callback_data)))
    return TILEDB_ERR;

  return TILEDB_OK;
}

int32_t tiledb_query_has_results(
    tiledb_ctx_t* ctx, tiledb_query_t* query, int32_t* has_results) {
  // Sanity check
  if (sanity_check(ctx) == TILEDB_ERR || sanity_check(ctx, query) == TILEDB_ERR)
    return TILEDB_ERR;

  *has_results = query->query_->has_results();

  return TILEDB_OK;
}

int32_t tiledb_query_get_status(
    tiledb_ctx_t* ctx, tiledb_query_t* query, tiledb_query_status_t* status) {
  // Sanity check
  if (sanity_check(ctx) == TILEDB_ERR || sanity_check(ctx, query) == TILEDB_ERR)
    return TILEDB_ERR;

  *status = (tiledb_query_status_t)query->query_->status();

  return TILEDB_OK;
}

int32_t tiledb_query_get_type(
    tiledb_ctx_t* ctx, tiledb_query_t* query, tiledb_query_type_t* query_type) {
  // Sanity check
  if (sanity_check(ctx) == TILEDB_ERR || sanity_check(ctx, query) == TILEDB_ERR)
    return TILEDB_ERR;

  *query_type = static_cast<tiledb_query_type_t>(query->query_->type());

  return TILEDB_OK;
}

int32_t tiledb_query_get_layout(
    tiledb_ctx_t* ctx, tiledb_query_t* query, tiledb_layout_t* query_layout) {
  // Sanity check
  if (sanity_check(ctx) == TILEDB_ERR || sanity_check(ctx, query) == TILEDB_ERR)
    return TILEDB_ERR;

  *query_layout = static_cast<tiledb_layout_t>(query->query_->layout());

  return TILEDB_OK;
}

int32_t tiledb_query_get_array(
    tiledb_ctx_t* ctx, tiledb_query_t* query, tiledb_array_t** array) {
  // Sanity check
  if (sanity_check(ctx) == TILEDB_ERR || sanity_check(ctx, query) == TILEDB_ERR)
    return TILEDB_ERR;

  // Create array datatype
  *array = new (std::nothrow) tiledb_array_t;
  if (*array == nullptr) {
    auto st = Status_Error(
        "Failed to create TileDB array object; Memory allocation error");
    LOG_STATUS(st);
    save_error(ctx, st);
    return TILEDB_OOM;
  }

  // Allocate an array object, taken from the query's array.
  (*array)->array_ = query->query_->array_shared();

  return TILEDB_OK;
}

int32_t tiledb_query_add_range(
    tiledb_ctx_t* ctx,
    tiledb_query_t* query,
    uint32_t dim_idx,
    const void* start,
    const void* end,
    const void* stride) {
  if (sanity_check(ctx) == TILEDB_ERR || sanity_check(ctx, query) == TILEDB_ERR)
    return TILEDB_ERR;

  tiledb_subarray_transient_local_t query_subarray(query);
  return tiledb_subarray_add_range(
      ctx, &query_subarray, dim_idx, start, end, stride);
}

int32_t tiledb_query_add_point_ranges(
    tiledb_ctx_t* ctx,
    tiledb_query_t* query,
    uint32_t dim_idx,
    const void* start,
    uint64_t count) {
  if (sanity_check(ctx) == TILEDB_ERR || sanity_check(ctx, query) == TILEDB_ERR)
    return TILEDB_ERR;

  /*
   * WARNING: C API implementation function calling C API function. Error
   * handling may not be as expected.
   *
   * An earlier version of this function was casting away `const`, which may not
   * have had the effect intended. This function deserves an audit.
   */
  tiledb_subarray_transient_local_t query_subarray(query);
  auto local_cfg{tiledb_config_handle_t::make_handle(query->query_->config())};
  tiledb_subarray_set_config(ctx, &query_subarray, local_cfg);
  tiledb_config_handle_t::break_handle(local_cfg);
  return tiledb_subarray_add_point_ranges(
      ctx, &query_subarray, dim_idx, start, count);
}

int32_t tiledb_query_add_range_by_name(
    tiledb_ctx_t* ctx,
    tiledb_query_t* query,
    const char* dim_name,
    const void* start,
    const void* end,
    const void* stride) {
  if (sanity_check(ctx) == TILEDB_ERR || sanity_check(ctx, query) == TILEDB_ERR)
    return TILEDB_ERR;

  tiledb_subarray_transient_local_t query_subarray(query);
  return tiledb_subarray_add_range_by_name(
      ctx, &query_subarray, dim_name, start, end, stride);
}

int32_t tiledb_query_add_range_var(
    tiledb_ctx_t* ctx,
    tiledb_query_t* query,
    uint32_t dim_idx,
    const void* start,
    uint64_t start_size,
    const void* end,
    uint64_t end_size) {
  if (sanity_check(ctx) == TILEDB_ERR || sanity_check(ctx, query) == TILEDB_ERR)
    return TILEDB_ERR;

  tiledb_subarray_transient_local_t query_subarray(query);
  return tiledb_subarray_add_range_var(
      ctx, &query_subarray, dim_idx, start, start_size, end, end_size);
}

int32_t tiledb_query_add_range_var_by_name(
    tiledb_ctx_t* ctx,
    tiledb_query_t* query,
    const char* dim_name,
    const void* start,
    uint64_t start_size,
    const void* end,
    uint64_t end_size) {
  if (sanity_check(ctx) == TILEDB_ERR || sanity_check(ctx, query) == TILEDB_ERR)
    return TILEDB_ERR;

  tiledb_subarray_transient_local_t query_subarray(query);
  return tiledb_subarray_add_range_var_by_name(
      ctx, &query_subarray, dim_name, start, start_size, end, end_size);
}

int32_t tiledb_query_get_range_num(
    tiledb_ctx_t* ctx,
    const tiledb_query_t* query,
    uint32_t dim_idx,
    uint64_t* range_num) {
  if (sanity_check(ctx) == TILEDB_ERR || sanity_check(ctx, query) == TILEDB_ERR)
    return TILEDB_ERR;

  tiledb_subarray_transient_local_t query_subarray(query);
  return tiledb_subarray_get_range_num(
      ctx, &query_subarray, dim_idx, range_num);
}

int32_t tiledb_query_get_range_num_from_name(
    tiledb_ctx_t* ctx,
    const tiledb_query_t* query,
    const char* dim_name,
    uint64_t* range_num) {
  if (sanity_check(ctx) == TILEDB_ERR || sanity_check(ctx, query) == TILEDB_ERR)
    return TILEDB_ERR;

  tiledb_subarray_transient_local_t query_subarray(query);
  return tiledb_subarray_get_range_num_from_name(
      ctx, &query_subarray, dim_name, range_num);
}

int32_t tiledb_query_get_range(
    tiledb_ctx_t* ctx,
    const tiledb_query_t* query,
    uint32_t dim_idx,
    uint64_t range_idx,
    const void** start,
    const void** end,
    const void** stride) {
  if (sanity_check(ctx) == TILEDB_ERR || sanity_check(ctx, query) == TILEDB_ERR)
    return TILEDB_ERR;

  tiledb_subarray_transient_local_t query_subarray(query);
  return tiledb_subarray_get_range(
      ctx, &query_subarray, dim_idx, range_idx, start, end, stride);
}

int32_t tiledb_query_get_range_from_name(
    tiledb_ctx_t* ctx,
    const tiledb_query_t* query,
    const char* dim_name,
    uint64_t range_idx,
    const void** start,
    const void** end,
    const void** stride) {
  if (sanity_check(ctx) == TILEDB_ERR || sanity_check(ctx, query) == TILEDB_ERR)
    return TILEDB_ERR;

  tiledb_subarray_transient_local_t query_subarray(query);
  return tiledb_subarray_get_range_from_name(
      ctx, &query_subarray, dim_name, range_idx, start, end, stride);
}

int32_t tiledb_query_get_range_var_size(
    tiledb_ctx_t* ctx,
    const tiledb_query_t* query,
    uint32_t dim_idx,
    uint64_t range_idx,
    uint64_t* start_size,
    uint64_t* end_size) {
  if (sanity_check(ctx) == TILEDB_ERR || sanity_check(ctx, query) == TILEDB_ERR)
    return TILEDB_ERR;

  tiledb_subarray_transient_local_t which_subarray(query);
  return tiledb_subarray_get_range_var_size(
      ctx, &which_subarray, dim_idx, range_idx, start_size, end_size);
}

int32_t tiledb_query_get_range_var_size_from_name(
    tiledb_ctx_t* ctx,
    const tiledb_query_t* query,
    const char* dim_name,
    uint64_t range_idx,
    uint64_t* start_size,
    uint64_t* end_size) {
  if (sanity_check(ctx) == TILEDB_ERR || sanity_check(ctx, query) == TILEDB_ERR)
    return TILEDB_ERR;

  tiledb_subarray_transient_local_t query_subarray(query);
  return tiledb_subarray_get_range_var_size_from_name(
      ctx, &query_subarray, dim_name, range_idx, start_size, end_size);
}

int32_t tiledb_query_get_range_var(
    tiledb_ctx_t* ctx,
    const tiledb_query_t* query,
    uint32_t dim_idx,
    uint64_t range_idx,
    void* start,
    void* end) {
  if (sanity_check(ctx) == TILEDB_ERR || sanity_check(ctx, query) == TILEDB_ERR)
    return TILEDB_ERR;

  tiledb_subarray_transient_local_t query_subarray(query);
  return tiledb_subarray_get_range_var(
      ctx, &query_subarray, dim_idx, range_idx, start, end);
}

int32_t tiledb_query_get_range_var_from_name(
    tiledb_ctx_t* ctx,
    const tiledb_query_t* query,
    const char* dim_name,
    uint64_t range_idx,
    void* start,
    void* end) {
  if (sanity_check(ctx) == TILEDB_ERR || sanity_check(ctx, query) == TILEDB_ERR)
    return TILEDB_ERR;

  tiledb_subarray_transient_local_t query_subarray(query);
  return tiledb_subarray_get_range_var_from_name(
      ctx, &query_subarray, dim_name, range_idx, start, end);
}

int32_t tiledb_query_get_est_result_size(
    tiledb_ctx_t* ctx,
    const tiledb_query_t* query,
    const char* name,
    uint64_t* size) {
  if (sanity_check(ctx) == TILEDB_ERR || sanity_check(ctx, query) == TILEDB_ERR)
    return TILEDB_ERR;

  if (SAVE_ERROR_CATCH(ctx, query->query_->get_est_result_size(name, size)))
    return TILEDB_ERR;

  return TILEDB_OK;
}

int32_t tiledb_query_get_est_result_size_var(
    tiledb_ctx_t* ctx,
    const tiledb_query_t* query,
    const char* name,
    uint64_t* size_off,
    uint64_t* size_val) {
  if (sanity_check(ctx) == TILEDB_ERR || sanity_check(ctx, query) == TILEDB_ERR)
    return TILEDB_ERR;

  if (SAVE_ERROR_CATCH(
          ctx, query->query_->get_est_result_size(name, size_off, size_val)))
    return TILEDB_ERR;

  return TILEDB_OK;
}

int32_t tiledb_query_get_est_result_size_nullable(
    tiledb_ctx_t* ctx,
    const tiledb_query_t* query,
    const char* name,
    uint64_t* size_val,
    uint64_t* size_validity) {
  if (sanity_check(ctx) == TILEDB_ERR || sanity_check(ctx, query) == TILEDB_ERR)
    return TILEDB_ERR;

  if (SAVE_ERROR_CATCH(
          ctx,
          query->query_->get_est_result_size_nullable(
              name, size_val, size_validity)))
    return TILEDB_ERR;

  return TILEDB_OK;
}

int32_t tiledb_query_get_est_result_size_var_nullable(
    tiledb_ctx_t* ctx,
    const tiledb_query_t* query,
    const char* name,
    uint64_t* size_off,
    uint64_t* size_val,
    uint64_t* size_validity) {
  if (sanity_check(ctx) == TILEDB_ERR || sanity_check(ctx, query) == TILEDB_ERR)
    return TILEDB_ERR;

  if (SAVE_ERROR_CATCH(
          ctx,
          query->query_->get_est_result_size_nullable(
              name, size_off, size_val, size_validity)))
    return TILEDB_ERR;

  return TILEDB_OK;
}

int32_t tiledb_query_get_fragment_num(
    tiledb_ctx_t* ctx, const tiledb_query_t* query, uint32_t* num) {
  if (sanity_check(ctx) == TILEDB_ERR || sanity_check(ctx, query) == TILEDB_ERR)
    return TILEDB_ERR;

  if (SAVE_ERROR_CATCH(ctx, query->query_->get_written_fragment_num(num)))
    return TILEDB_ERR;

  return TILEDB_OK;
}

int32_t tiledb_query_get_fragment_uri(
    tiledb_ctx_t* ctx,
    const tiledb_query_t* query,
    uint64_t idx,
    const char** uri) {
  if (sanity_check(ctx) == TILEDB_ERR || sanity_check(ctx, query) == TILEDB_ERR)
    return TILEDB_ERR;

  if (SAVE_ERROR_CATCH(ctx, query->query_->get_written_fragment_uri(idx, uri)))
    return TILEDB_ERR;

  return TILEDB_OK;
}

int32_t tiledb_query_get_fragment_timestamp_range(
    tiledb_ctx_t* ctx,
    const tiledb_query_t* query,
    uint64_t idx,
    uint64_t* t1,
    uint64_t* t2) {
  if (sanity_check(ctx) == TILEDB_ERR || sanity_check(ctx, query) == TILEDB_ERR)
    return TILEDB_ERR;

  if (SAVE_ERROR_CATCH(
          ctx,
          query->query_->get_written_fragment_timestamp_range(idx, t1, t2)))
    return TILEDB_ERR;

  return TILEDB_OK;
}

int32_t tiledb_query_get_subarray_t(
    tiledb_ctx_t* ctx,
    const tiledb_query_t* query,
    tiledb_subarray_t** subarray) {
  *subarray = nullptr;
  // Sanity check
  if (sanity_check(ctx) == TILEDB_ERR || sanity_check(ctx, query) == TILEDB_ERR)
    return TILEDB_ERR;

  *subarray = new (std::nothrow) tiledb_subarray_t;
  if (*subarray == nullptr) {
    auto st = Status_Error("Failed to allocate TileDB subarray object");
    LOG_STATUS(st);
    save_error(ctx, st);
    return TILEDB_OOM;
  }

  (*subarray)->subarray_ =
      const_cast<tiledb::sm::Subarray*>(query->query_->subarray());

  return TILEDB_OK;
}

int32_t tiledb_query_get_relevant_fragment_num(
    tiledb_ctx_t* ctx,
    const tiledb_query_t* query,
    uint64_t* relevant_fragment_num) {
  if (sanity_check(ctx) == TILEDB_ERR || sanity_check(ctx, query) == TILEDB_ERR)
    return TILEDB_ERR;

  *relevant_fragment_num =
      query->query_->subarray()->relevant_fragments()->size();

  return TILEDB_OK;
}

int32_t tiledb_query_add_update_value(
    tiledb_ctx_t* ctx,
    tiledb_query_t* query,
    const char* field_name,
    const void* update_value,
    uint64_t update_value_size) noexcept {
  // Sanity check
  if (sanity_check(ctx) == TILEDB_ERR ||
      sanity_check(ctx, query) == TILEDB_ERR) {
    return TILEDB_ERR;
  }

  // Add update value.
  if (SAVE_ERROR_CATCH(
          ctx,
          query->query_->add_update_value(
              field_name, update_value, update_value_size))) {
    return TILEDB_ERR;
  }

  // Success
  return TILEDB_OK;
}

/* ****************************** */
/*         SUBARRAY               */
/* ****************************** */

capi_return_t tiledb_subarray_alloc(
    tiledb_ctx_t* ctx,
    const tiledb_array_t* array,
    tiledb_subarray_t** subarray) {
  api::ensure_array_is_valid(array);
  api::ensure_output_pointer_is_valid(subarray);

  // Error if array is not open
  if (!array->array_->is_open()) {
    throw api::CAPIStatusException("Cannot create subarray; array is not open");
  }

  // Create a new subarray object
  *subarray = new tiledb_subarray_t;
  try {
    (*subarray)->subarray_ = new tiledb::sm::Subarray(
        array->array_.get(),
        (tiledb::sm::stats::Stats*)nullptr,
        ctx->storage_manager()->logger(),
        true,
        ctx->storage_manager());
    (*subarray)->is_allocated_ = true;
  } catch (...) {
    delete *subarray;
    *subarray = nullptr;
    throw api::CAPIStatusException("Failed to create subarray");
  }

  return TILEDB_OK;
}

int32_t tiledb_subarray_set_config(
    tiledb_ctx_t* ctx, tiledb_subarray_t* subarray, tiledb_config_t* config) {
  if (sanity_check(ctx, subarray) == TILEDB_ERR)
    return TILEDB_ERR;
  api::ensure_config_is_valid(config);
  throw_if_not_ok(subarray->subarray_->set_config(config->config()));
  return TILEDB_OK;
}

void tiledb_subarray_free(tiledb_subarray_t** subarray) {
  if (subarray != nullptr && *subarray != nullptr) {
    if ((*subarray)->is_allocated_) {
      delete (*subarray)->subarray_;
    } else {
      (*subarray)->subarray_ = nullptr;
    }
    delete (*subarray);
    *subarray = nullptr;
  }
}

int32_t tiledb_subarray_set_coalesce_ranges(
    tiledb_ctx_t* ctx, tiledb_subarray_t* subarray, int coalesce_ranges) {
  // Sanity check
  if (sanity_check(ctx) == TILEDB_ERR ||
      sanity_check(ctx, subarray) == TILEDB_ERR)
    return TILEDB_ERR;

  if (SAVE_ERROR_CATCH(
          ctx, subarray->subarray_->set_coalesce_ranges(coalesce_ranges != 0)))
    return TILEDB_ERR;

  return TILEDB_OK;
}

int32_t tiledb_subarray_set_subarray(
    tiledb_ctx_t* ctx,
    tiledb_subarray_t* subarray_obj,
    const void* subarray_vals) {
  if (sanity_check(ctx) == TILEDB_ERR ||
      sanity_check(ctx, subarray_obj) == TILEDB_ERR)
    return TILEDB_ERR;

  if (SAVE_ERROR_CATCH(
          ctx, subarray_obj->subarray_->set_subarray(subarray_vals)))
    return TILEDB_ERR;

  return TILEDB_OK;
}

int32_t tiledb_subarray_add_range(
    tiledb_ctx_t* ctx,
    tiledb_subarray_t* subarray,
    uint32_t dim_idx,
    const void* start,
    const void* end,
    const void* stride) {
  if (sanity_check(ctx) == TILEDB_ERR ||
      sanity_check(ctx, subarray) == TILEDB_ERR)
    return TILEDB_ERR;

  if (SAVE_ERROR_CATCH(
          ctx, subarray->subarray_->add_range(dim_idx, start, end, stride)))
    return TILEDB_ERR;

  return TILEDB_OK;
}

int32_t tiledb_subarray_add_point_ranges(
    tiledb_ctx_t* ctx,
    tiledb_subarray_t* subarray,
    uint32_t dim_idx,
    const void* start,
    uint64_t count) {
  if (sanity_check(ctx) == TILEDB_ERR ||
      sanity_check(ctx, subarray) == TILEDB_ERR)
    return TILEDB_ERR;

  if (SAVE_ERROR_CATCH(
          ctx, subarray->subarray_->add_point_ranges(dim_idx, start, count)))
    return TILEDB_ERR;

  return TILEDB_OK;
}

int32_t tiledb_subarray_add_range_by_name(
    tiledb_ctx_t* ctx,
    tiledb_subarray_t* subarray,
    const char* dim_name,
    const void* start,
    const void* end,
    const void* stride) {
  if (sanity_check(ctx) == TILEDB_ERR ||
      sanity_check(ctx, subarray) == TILEDB_ERR)
    return TILEDB_ERR;

  if (SAVE_ERROR_CATCH(
          ctx,
          subarray->subarray_->add_range_by_name(dim_name, start, end, stride)))
    return TILEDB_ERR;

  return TILEDB_OK;
}

int32_t tiledb_subarray_add_range_var(
    tiledb_ctx_t* ctx,
    tiledb_subarray_t* subarray,
    uint32_t dim_idx,
    const void* start,
    uint64_t start_size,
    const void* end,
    uint64_t end_size) {
  if (sanity_check(ctx) == TILEDB_ERR ||
      sanity_check(ctx, subarray) == TILEDB_ERR)
    return TILEDB_ERR;

  if (SAVE_ERROR_CATCH(
          ctx,
          subarray->subarray_->add_range_var(
              dim_idx, start, start_size, end, end_size)))
    return TILEDB_ERR;

  return TILEDB_OK;
}

int32_t tiledb_subarray_add_range_var_by_name(
    tiledb_ctx_t* ctx,
    tiledb_subarray_t* subarray,
    const char* dim_name,
    const void* start,
    uint64_t start_size,
    const void* end,
    uint64_t end_size) {
  if (sanity_check(ctx) == TILEDB_ERR ||
      sanity_check(ctx, subarray) == TILEDB_ERR)
    return TILEDB_ERR;

  if (SAVE_ERROR_CATCH(
          ctx,
          subarray->subarray_->add_range_var_by_name(
              dim_name, start, start_size, end, end_size)))
    return TILEDB_ERR;

  return TILEDB_OK;
}

int32_t tiledb_subarray_get_range_num(
    tiledb_ctx_t* ctx,
    const tiledb_subarray_t* subarray,
    uint32_t dim_idx,
    uint64_t* range_num) {
  if (sanity_check(ctx) == TILEDB_ERR ||
      sanity_check(ctx, subarray) == TILEDB_ERR)
    return TILEDB_ERR;

  if (SAVE_ERROR_CATCH(
          ctx, subarray->subarray_->get_range_num(dim_idx, range_num)))
    return TILEDB_ERR;

  return TILEDB_OK;
}

int32_t tiledb_subarray_get_range_num_from_name(
    tiledb_ctx_t* ctx,
    const tiledb_subarray_t* subarray,
    const char* dim_name,
    uint64_t* range_num) {
  if (sanity_check(ctx) == TILEDB_ERR ||
      sanity_check(ctx, subarray) == TILEDB_ERR)
    return TILEDB_ERR;

  if (SAVE_ERROR_CATCH(
          ctx,
          subarray->subarray_->get_range_num_from_name(dim_name, range_num)))
    return TILEDB_ERR;

  return TILEDB_OK;
}

int32_t tiledb_subarray_get_range(
    tiledb_ctx_t* ctx,
    const tiledb_subarray_t* subarray,
    uint32_t dim_idx,
    uint64_t range_idx,
    const void** start,
    const void** end,
    const void** stride) {
  if (sanity_check(ctx) == TILEDB_ERR ||
      sanity_check(ctx, subarray) == TILEDB_ERR)
    return TILEDB_ERR;

  if (SAVE_ERROR_CATCH(
          ctx,
          subarray->subarray_->get_range(
              dim_idx, range_idx, start, end, stride)))
    return TILEDB_ERR;

  return TILEDB_OK;
}

int32_t tiledb_subarray_get_range_var_size(
    tiledb_ctx_t* ctx,
    const tiledb_subarray_t* subarray,
    uint32_t dim_idx,
    uint64_t range_idx,
    uint64_t* start_size,
    uint64_t* end_size) {
  if (sanity_check(ctx) == TILEDB_ERR ||
      sanity_check(ctx, subarray) == TILEDB_ERR)
    return TILEDB_ERR;

  if (SAVE_ERROR_CATCH(
          ctx,
          subarray->subarray_->get_range_var_size(
              dim_idx, range_idx, start_size, end_size)))
    return TILEDB_ERR;

  return TILEDB_OK;
}

int32_t tiledb_subarray_get_range_from_name(
    tiledb_ctx_t* ctx,
    const tiledb_subarray_t* subarray,
    const char* dim_name,
    uint64_t range_idx,
    const void** start,
    const void** end,
    const void** stride) {
  if (sanity_check(ctx) == TILEDB_ERR ||
      sanity_check(ctx, subarray) == TILEDB_ERR)
    return TILEDB_ERR;

  if (SAVE_ERROR_CATCH(
          ctx,
          subarray->subarray_->get_range_from_name(
              dim_name, range_idx, start, end, stride)))
    return TILEDB_ERR;

  return TILEDB_OK;
}

int32_t tiledb_subarray_get_range_var_size_from_name(
    tiledb_ctx_t* ctx,
    const tiledb_subarray_t* subarray,
    const char* dim_name,
    uint64_t range_idx,
    uint64_t* start_size,
    uint64_t* end_size) {
  if (sanity_check(ctx) == TILEDB_ERR ||
      sanity_check(ctx, subarray) == TILEDB_ERR)
    return TILEDB_ERR;

  if (SAVE_ERROR_CATCH(
          ctx,
          subarray->subarray_->get_range_var_size_from_name(
              dim_name, range_idx, start_size, end_size)))
    return TILEDB_ERR;

  return TILEDB_OK;
}

int32_t tiledb_subarray_get_range_var(
    tiledb_ctx_t* ctx,
    const tiledb_subarray_t* subarray,
    uint32_t dim_idx,
    uint64_t range_idx,
    void* start,
    void* end) {
  if (sanity_check(ctx) == TILEDB_ERR ||
      sanity_check(ctx, subarray) == TILEDB_ERR)
    return TILEDB_ERR;

  if (SAVE_ERROR_CATCH(
          ctx,
          subarray->subarray_->get_range_var(dim_idx, range_idx, start, end)))
    return TILEDB_ERR;

  return TILEDB_OK;
}

int32_t tiledb_subarray_get_range_var_from_name(
    tiledb_ctx_t* ctx,
    const tiledb_subarray_t* subarray,
    const char* dim_name,
    uint64_t range_idx,
    void* start,
    void* end) {
  if (sanity_check(ctx) == TILEDB_ERR ||
      sanity_check(ctx, subarray) == TILEDB_ERR)
    return TILEDB_ERR;

  if (SAVE_ERROR_CATCH(
          ctx,
          subarray->subarray_->get_range_var_from_name(
              dim_name, range_idx, start, end)))
    return TILEDB_ERR;

  return TILEDB_OK;
}

/* ****************************** */
/*          QUERY CONDITION       */
/* ****************************** */

int32_t tiledb_query_condition_alloc(
    tiledb_ctx_t* const ctx, tiledb_query_condition_t** const cond) {
  if (sanity_check(ctx) == TILEDB_ERR) {
    *cond = nullptr;
    return TILEDB_ERR;
  }

  // Create query condition struct
  *cond = new (std::nothrow) tiledb_query_condition_t;
  if (*cond == nullptr) {
    auto st = Status_Error(
        "Failed to create TileDB query condition object; Memory allocation "
        "error");
    LOG_STATUS(st);
    save_error(ctx, st);
    return TILEDB_OOM;
  }

  // Create QueryCondition object
  (*cond)->query_condition_ = new (std::nothrow) tiledb::sm::QueryCondition();
  if ((*cond)->query_condition_ == nullptr) {
    auto st = Status_Error("Failed to allocate TileDB query condition object");
    LOG_STATUS(st);
    save_error(ctx, st);
    delete *cond;
    *cond = nullptr;
    return TILEDB_OOM;
  }

  // Success
  return TILEDB_OK;
}

void tiledb_query_condition_free(tiledb_query_condition_t** cond) {
  if (cond != nullptr && *cond != nullptr) {
    delete (*cond)->query_condition_;
    delete *cond;
    *cond = nullptr;
  }
}

int32_t tiledb_query_condition_init(
    tiledb_ctx_t* const ctx,
    tiledb_query_condition_t* const cond,
    const char* const attribute_name,
    const void* const condition_value,
    const uint64_t condition_value_size,
    const tiledb_query_condition_op_t op) {
  if (sanity_check(ctx) == TILEDB_ERR ||
      sanity_check(ctx, cond) == TILEDB_ERR) {
    return TILEDB_ERR;
  }

  // Initialize the QueryCondition object
  auto st = cond->query_condition_->init(
      std::string(attribute_name),
      condition_value,
      condition_value_size,
      static_cast<tiledb::sm::QueryConditionOp>(op));
  if (!st.ok()) {
    LOG_STATUS(st);
    save_error(ctx, st);
    return TILEDB_ERR;
  }

  // Success
  return TILEDB_OK;
}

int32_t tiledb_query_condition_combine(
    tiledb_ctx_t* const ctx,
    const tiledb_query_condition_t* const left_cond,
    const tiledb_query_condition_t* const right_cond,
    const tiledb_query_condition_combination_op_t combination_op,
    tiledb_query_condition_t** const combined_cond) {
  // Sanity check
  if (sanity_check(ctx) == TILEDB_ERR ||
      sanity_check(ctx, left_cond) == TILEDB_ERR ||
      sanity_check(ctx, right_cond) == TILEDB_ERR)
    return TILEDB_ERR;

  // Create the combined query condition struct
  *combined_cond = new (std::nothrow) tiledb_query_condition_t;
  if (*combined_cond == nullptr) {
    auto st = Status_Error(
        "Failed to create TileDB query condition object; Memory allocation "
        "error");
    LOG_STATUS(st);
    save_error(ctx, st);
    return TILEDB_OOM;
  }

  // Create the combined QueryCondition object
  (*combined_cond)->query_condition_ =
      new (std::nothrow) tiledb::sm::QueryCondition();
  if ((*combined_cond)->query_condition_ == nullptr) {
    auto st = Status_Error("Failed to allocate TileDB query condition object");
    LOG_STATUS(st);
    save_error(ctx, st);
    delete *combined_cond;
    *combined_cond = nullptr;
    return TILEDB_OOM;
  }

  if (SAVE_ERROR_CATCH(
          ctx,
          left_cond->query_condition_->combine(
              *right_cond->query_condition_,
              static_cast<tiledb::sm::QueryConditionCombinationOp>(
                  combination_op),
              (*combined_cond)->query_condition_))) {
    delete (*combined_cond)->query_condition_;
    delete *combined_cond;
    return TILEDB_ERR;
  }

  return TILEDB_OK;
}

/* ****************************** */
/*              ARRAY             */
/* ****************************** */

int32_t tiledb_array_alloc(
    tiledb_ctx_t* ctx, const char* array_uri, tiledb_array_t** array) {
  if (sanity_check(ctx) == TILEDB_ERR) {
    *array = nullptr;
    return TILEDB_ERR;
  }

  // Create array struct
  *array = new (std::nothrow) tiledb_array_t;
  if (*array == nullptr) {
    auto st = Status_Error(
        "Failed to create TileDB array object; Memory allocation error");
    LOG_STATUS(st);
    save_error(ctx, st);
    return TILEDB_OOM;
  }

  // Check array URI
  auto uri = tiledb::sm::URI(array_uri);
  if (uri.is_invalid()) {
    auto st = Status_Error("Failed to create TileDB array object; Invalid URI");
    delete *array;
    *array = nullptr;
    LOG_STATUS(st);
    save_error(ctx, st);
    return TILEDB_ERR;
  }

  // Allocate an array object
  try {
    (*array)->array_ =
        make_shared<tiledb::sm::Array>(HERE(), uri, ctx->storage_manager());
  } catch (std::bad_alloc&) {
    auto st = Status_Error(
        "Failed to create TileDB array object; Memory allocation error");
    delete *array;
    *array = nullptr;
    LOG_STATUS(st);
    save_error(ctx, st);
    return TILEDB_OOM;
  }

  // Success
  return TILEDB_OK;
}

int32_t tiledb_array_set_open_timestamp_start(
    tiledb_ctx_t* ctx, tiledb_array_t* array, uint64_t timestamp_start) {
  if (sanity_check(ctx) == TILEDB_ERR || sanity_check(ctx, array) == TILEDB_ERR)
    return TILEDB_ERR;

  if (SAVE_ERROR_CATCH(
          ctx, array->array_->set_timestamp_start(timestamp_start)))
    return TILEDB_ERR;

  return TILEDB_OK;
}

int32_t tiledb_array_set_open_timestamp_end(
    tiledb_ctx_t* ctx, tiledb_array_t* array, uint64_t timestamp_end) {
  if (sanity_check(ctx) == TILEDB_ERR || sanity_check(ctx, array) == TILEDB_ERR)
    return TILEDB_ERR;

  if (SAVE_ERROR_CATCH(ctx, array->array_->set_timestamp_end(timestamp_end)))
    return TILEDB_ERR;

  return TILEDB_OK;
}

int32_t tiledb_array_get_open_timestamp_start(
    tiledb_ctx_t* ctx, tiledb_array_t* array, uint64_t* timestamp_start) {
  if (sanity_check(ctx) == TILEDB_ERR || sanity_check(ctx, array) == TILEDB_ERR)
    return TILEDB_ERR;

  *timestamp_start = array->array_->timestamp_start();

  return TILEDB_OK;
}

int32_t tiledb_array_get_open_timestamp_end(
    tiledb_ctx_t* ctx, tiledb_array_t* array, uint64_t* timestamp_end) {
  if (sanity_check(ctx) == TILEDB_ERR || sanity_check(ctx, array) == TILEDB_ERR)
    return TILEDB_ERR;

  *timestamp_end = array->array_->timestamp_end_opened_at();

  return TILEDB_OK;
}

int32_t tiledb_array_delete_fragments(
    tiledb_ctx_t* ctx,
    tiledb_array_t* array,
    const char* uri,
    uint64_t timestamp_start,
    uint64_t timestamp_end) {
  if (sanity_check(ctx) == TILEDB_ERR || sanity_check(ctx, array) == TILEDB_ERR)
    return TILEDB_ERR;

  if (SAVE_ERROR_CATCH(
          ctx,
          array->array_->delete_fragments(
              tiledb::sm::URI(uri), timestamp_start, timestamp_end)))
    return TILEDB_ERR;

  return TILEDB_OK;
}

int32_t tiledb_array_open(
    tiledb_ctx_t* ctx, tiledb_array_t* array, tiledb_query_type_t query_type) {
  if (sanity_check(ctx) == TILEDB_ERR || sanity_check(ctx, array) == TILEDB_ERR)
    return TILEDB_ERR;

  // Open array
  if (SAVE_ERROR_CATCH(
          ctx,
          array->array_->open(
              static_cast<tiledb::sm::QueryType>(query_type),
              static_cast<tiledb::sm::EncryptionType>(TILEDB_NO_ENCRYPTION),
              nullptr,
              0)))
    return TILEDB_ERR;

  return TILEDB_OK;
}

int32_t tiledb_array_open_at(
    tiledb_ctx_t* ctx,
    tiledb_array_t* array,
    tiledb_query_type_t query_type,
    uint64_t timestamp) {
  if (sanity_check(ctx) == TILEDB_ERR || sanity_check(ctx, array) == TILEDB_ERR)
    return TILEDB_ERR;

  // Open array
  if (SAVE_ERROR_CATCH(
          ctx,
          array->array_->open(
              static_cast<tiledb::sm::QueryType>(query_type),
              0,
              timestamp,
              static_cast<tiledb::sm::EncryptionType>(TILEDB_NO_ENCRYPTION),
              nullptr,
              0)))
    return TILEDB_ERR;

  return TILEDB_OK;
}

int32_t tiledb_array_open_with_key(
    tiledb_ctx_t* ctx,
    tiledb_array_t* array,
    tiledb_query_type_t query_type,
    tiledb_encryption_type_t encryption_type,
    const void* encryption_key,
    uint32_t key_length) {
  if (sanity_check(ctx) == TILEDB_ERR || sanity_check(ctx, array) == TILEDB_ERR)
    return TILEDB_ERR;

  // Open array
  if (SAVE_ERROR_CATCH(
          ctx,
          array->array_->open(
              static_cast<tiledb::sm::QueryType>(query_type),
              static_cast<tiledb::sm::EncryptionType>(encryption_type),
              encryption_key,
              key_length)))
    return TILEDB_ERR;

  return TILEDB_OK;
}

int32_t tiledb_array_open_at_with_key(
    tiledb_ctx_t* ctx,
    tiledb_array_t* array,
    tiledb_query_type_t query_type,
    tiledb_encryption_type_t encryption_type,
    const void* encryption_key,
    uint32_t key_length,
    uint64_t timestamp) {
  if (sanity_check(ctx) == TILEDB_ERR || sanity_check(ctx, array) == TILEDB_ERR)
    return TILEDB_ERR;

  // Open array
  if (SAVE_ERROR_CATCH(
          ctx,
          array->array_->open(
              static_cast<tiledb::sm::QueryType>(query_type),
              0,
              timestamp,
              static_cast<tiledb::sm::EncryptionType>(encryption_type),
              encryption_key,
              key_length)))
    return TILEDB_ERR;

  return TILEDB_OK;
}

int32_t tiledb_array_is_open(
    tiledb_ctx_t* ctx, tiledb_array_t* array, int32_t* is_open) {
  if (sanity_check(ctx) == TILEDB_ERR || sanity_check(ctx, array) == TILEDB_ERR)
    return TILEDB_ERR;

  *is_open = (int32_t)array->array_->is_open();

  return TILEDB_OK;
}

int32_t tiledb_array_reopen(tiledb_ctx_t* ctx, tiledb_array_t* array) {
  if (sanity_check(ctx) == TILEDB_ERR || sanity_check(ctx, array) == TILEDB_ERR)
    return TILEDB_ERR;

  // Reopen array
  if (SAVE_ERROR_CATCH(ctx, array->array_->reopen()))
    return TILEDB_ERR;

  return TILEDB_OK;
}

int32_t tiledb_array_reopen_at(
    tiledb_ctx_t* ctx, tiledb_array_t* array, uint64_t timestamp_end) {
  if (sanity_check(ctx) == TILEDB_ERR || sanity_check(ctx, array) == TILEDB_ERR)
    return TILEDB_ERR;

  // Reopen array
  if (SAVE_ERROR_CATCH(ctx, array->array_->reopen(0, timestamp_end)))
    return TILEDB_ERR;

  return TILEDB_OK;
}

int32_t tiledb_array_get_timestamp(
    tiledb_ctx_t* ctx, tiledb_array_t* array, uint64_t* timestamp) {
  if (sanity_check(ctx) == TILEDB_ERR || sanity_check(ctx, array) == TILEDB_ERR)
    return TILEDB_ERR;

  *timestamp = array->array_->timestamp_end_opened_at();

  return TILEDB_OK;
}

int32_t tiledb_array_set_config(
    tiledb_ctx_t* ctx, tiledb_array_t* array, tiledb_config_t* config) {
  // Sanity check
  if (sanity_check(ctx, array) == TILEDB_ERR)
    return TILEDB_ERR;
  api::ensure_config_is_valid(config);
  throw_if_not_ok(array->array_->set_config(config->config()));
  return TILEDB_OK;
}

int32_t tiledb_array_get_config(
    tiledb_ctx_t* ctx, tiledb_array_t* array, tiledb_config_t** config) {
  if (sanity_check(ctx, array) == TILEDB_ERR)
    return TILEDB_ERR;
  api::ensure_output_pointer_is_valid(config);
  *config = tiledb_config_handle_t::make_handle(array->array_->config());
  return TILEDB_OK;
}

int32_t tiledb_array_close(tiledb_ctx_t* ctx, tiledb_array_t* array) {
  if (sanity_check(ctx) == TILEDB_ERR || sanity_check(ctx, array) == TILEDB_ERR)
    return TILEDB_ERR;

  // Close array
  if (SAVE_ERROR_CATCH(ctx, array->array_->close()))
    return TILEDB_ERR;

  return TILEDB_OK;
}

void tiledb_array_free(tiledb_array_t** array) {
  if (array != nullptr && *array != nullptr) {
    delete *array;
    *array = nullptr;
  }
}

int32_t tiledb_array_get_schema(
    tiledb_ctx_t* ctx,
    tiledb_array_t* array,
    tiledb_array_schema_t** array_schema) {
  if (sanity_check(ctx) == TILEDB_ERR ||
      sanity_check(ctx, array) == TILEDB_ERR) {
    return TILEDB_ERR;
  }

  *array_schema = new (std::nothrow) tiledb_array_schema_t;
  if (*array_schema == nullptr) {
    auto st = Status_Error("Failed to allocate TileDB array schema");
    LOG_STATUS(st);
    save_error(ctx, st);
    return TILEDB_OOM;
  }

  // Get schema
  auto&& [st, array_schema_get] = array->array_->get_array_schema();
  if (!st.ok()) {
    LOG_STATUS(st);
    save_error(ctx, st);
    delete *array_schema;
    *array_schema = nullptr;
    return TILEDB_ERR;
  }
  (*array_schema)->array_schema_ = array_schema_get.value();

  return TILEDB_OK;
}

int32_t tiledb_array_get_query_type(
    tiledb_ctx_t* ctx, tiledb_array_t* array, tiledb_query_type_t* query_type) {
  // Sanity checks
  if (sanity_check(ctx) == TILEDB_ERR ||
      sanity_check(ctx, array) == TILEDB_ERR) {
    return TILEDB_ERR;
  }

  // Get query_type
  tiledb::sm::QueryType type;
  try {
    type = array->array_->get_query_type();
  } catch (StatusException& e) {
    return TILEDB_ERR;
  }

  *query_type = static_cast<tiledb_query_type_t>(type);

  return TILEDB_OK;
}

int32_t tiledb_array_create(
    tiledb_ctx_t* ctx,
    const char* array_uri,
    const tiledb_array_schema_t* array_schema) {
  // Sanity checks
  if (sanity_check(ctx) == TILEDB_ERR ||
      sanity_check(ctx, array_schema) == TILEDB_ERR)
    return TILEDB_ERR;

  // Check array name
  tiledb::sm::URI uri(array_uri);
  if (uri.is_invalid()) {
    auto st = Status_Error("Failed to create array; Invalid array URI");
    LOG_STATUS(st);
    save_error(ctx, st);
    return TILEDB_ERR;
  }

  if (uri.is_tiledb()) {
    // Check REST client
    auto rest_client = ctx->storage_manager()->rest_client();
    if (rest_client == nullptr) {
      auto st = Status_Error(
          "Failed to create array; remote array with no REST client.");
      LOG_STATUS(st);
      save_error(ctx, st);
      return TILEDB_ERR;
    }

    if (SAVE_ERROR_CATCH(
            ctx,
            rest_client->post_array_schema_to_rest(
                uri, *(array_schema->array_schema_.get()))))
      return TILEDB_ERR;
  } else {
    // Create key
    tiledb::sm::EncryptionKey key;
    if (SAVE_ERROR_CATCH(
            ctx,
            key.set_key(
                static_cast<tiledb::sm::EncryptionType>(TILEDB_NO_ENCRYPTION),
                nullptr,
                0)))
      return TILEDB_ERR;

    // Create the array
    if (SAVE_ERROR_CATCH(
            ctx,
            ctx->storage_manager()->array_create(
                uri, array_schema->array_schema_, key)))
      return TILEDB_ERR;
  }

  // Create any dimension labels in the array.
  if constexpr (is_experimental_build) {
    // Check no dimension labels with REST
    if (uri.is_tiledb() && array_schema->array_schema_->dim_label_num() > 0)
      throw StatusException(Status_Error(
          "Failed to create array; remote arrays with dimension labels are not "
          "currently supported."));

    // Add dimension labels
    for (tiledb::sm::ArraySchema::dimension_label_size_type ilabel{0};
         ilabel < array_schema->array_schema_->dim_label_num();
         ++ilabel) {
      // Get dimension label information and define URI and name.
      const auto& dim_label_ref =
          array_schema->array_schema_->dimension_label_reference(ilabel);
      if (dim_label_ref.is_external())
        continue;
      if (!dim_label_ref.has_schema())
        throw StatusException(
            Status_Error("Failed to create array. Dimension labels that are "
                         "not external must have a schema."));
      tiledb::sm::create_dimension_label(
          uri.join_path(dim_label_ref.uri().to_string()),
          *(ctx->storage_manager()),
          dim_label_ref.schema());
    }
  }
  return TILEDB_OK;
}

int32_t tiledb_array_create_with_key(
    tiledb_ctx_t* ctx,
    const char* array_uri,
    const tiledb_array_schema_t* array_schema,
    tiledb_encryption_type_t encryption_type,
    const void* encryption_key,
    uint32_t key_length) {
  // Sanity checks
  if (sanity_check(ctx) == TILEDB_ERR ||
      sanity_check(ctx, array_schema) == TILEDB_ERR)
    return TILEDB_ERR;

  // Check array name
  tiledb::sm::URI uri(array_uri);
  if (uri.is_invalid()) {
    auto st = Status_Error("Failed to create array; Invalid array URI");
    LOG_STATUS(st);
    save_error(ctx, st);
    return TILEDB_ERR;
  }

  if (uri.is_tiledb()) {
    // Check unencrypted
    if (encryption_type != TILEDB_NO_ENCRYPTION) {
      auto st = Status_Error(
          "Failed to create array; encrypted remote arrays are not "
          "supported.");
      LOG_STATUS(st);
      save_error(ctx, st);
      return TILEDB_ERR;
    }

    // Check REST client
    auto rest_client = ctx->storage_manager()->rest_client();
    if (rest_client == nullptr) {
      auto st = Status_Error(
          "Failed to create array; remote array with no REST client.");
      LOG_STATUS(st);
      save_error(ctx, st);
      return TILEDB_ERR;
    }

    if (SAVE_ERROR_CATCH(
            ctx,
            rest_client->post_array_schema_to_rest(
                uri, *(array_schema->array_schema_.get()))))
      return TILEDB_ERR;
  } else {
    // Create key
    tiledb::sm::EncryptionKey key;
    if (SAVE_ERROR_CATCH(
            ctx,
            key.set_key(
                static_cast<tiledb::sm::EncryptionType>(encryption_type),
                encryption_key,
                key_length)))
      return TILEDB_ERR;

    // Create the array
    if (SAVE_ERROR_CATCH(
            ctx,
            ctx->storage_manager()->array_create(
                uri, array_schema->array_schema_, key)))
      return TILEDB_ERR;
  }
  return TILEDB_OK;
}

int32_t tiledb_array_consolidate(
    tiledb_ctx_t* ctx, const char* array_uri, tiledb_config_t* config) {
  api::ensure_config_is_valid_if_present(config);
  throw_if_not_ok(ctx->storage_manager()->array_consolidate(
      array_uri,
      static_cast<tiledb::sm::EncryptionType>(TILEDB_NO_ENCRYPTION),
      nullptr,
      0,
      (config == nullptr) ? ctx->storage_manager()->config() :
                            config->config()));
  return TILEDB_OK;
}

int32_t tiledb_array_consolidate_with_key(
    tiledb_ctx_t* ctx,
    const char* array_uri,
    tiledb_encryption_type_t encryption_type,
    const void* encryption_key,
    uint32_t key_length,
    tiledb_config_t* config) {
  // Sanity checks
  if (sanity_check(ctx) == TILEDB_ERR)
    return TILEDB_ERR;

  if (SAVE_ERROR_CATCH(
          ctx,
          ctx->storage_manager()->array_consolidate(
              array_uri,
              static_cast<tiledb::sm::EncryptionType>(encryption_type),
              encryption_key,
              key_length,
              (config == nullptr) ? ctx->storage_manager()->config() :
                                    config->config())))
    return TILEDB_ERR;

  return TILEDB_OK;
}

int32_t tiledb_array_consolidate_fragments(
    tiledb_ctx_t* ctx,
    const char* array_uri,
    const char** fragment_uris,
    const uint64_t num_fragments,
    tiledb_config_t* config) {
  // Sanity checks
  if (sanity_check(ctx) == TILEDB_ERR)
    return TILEDB_ERR;

  // Convert the list of fragments to a vector
  std::vector<std::string> uris;
  uris.reserve(num_fragments);
  for (uint64_t i = 0; i < num_fragments; i++) {
    uris.emplace_back(fragment_uris[i]);
  }

  if (SAVE_ERROR_CATCH(
          ctx,
          ctx->storage_manager()->fragments_consolidate(
              array_uri,
              static_cast<tiledb::sm::EncryptionType>(TILEDB_NO_ENCRYPTION),
              nullptr,
              0,
              uris,
              (config == nullptr) ? ctx->storage_manager()->config() :
                                    config->config())))
    return TILEDB_ERR;

  return TILEDB_OK;
}

int32_t tiledb_array_vacuum(
    tiledb_ctx_t* ctx, const char* array_uri, tiledb_config_t* config) {
  // Sanity checks
  if (sanity_check(ctx) == TILEDB_ERR)
    return TILEDB_ERR;

  if (SAVE_ERROR_CATCH(
          ctx,
          ctx->storage_manager()->array_vacuum(
              array_uri,
              (config == nullptr) ? ctx->storage_manager()->config() :
                                    config->config())))
    return TILEDB_ERR;

  return TILEDB_OK;
}

int32_t tiledb_array_get_non_empty_domain(
    tiledb_ctx_t* ctx, tiledb_array_t* array, void* domain, int32_t* is_empty) {
  if (sanity_check(ctx) == TILEDB_ERR || sanity_check(ctx, array) == TILEDB_ERR)
    return TILEDB_ERR;

  bool is_empty_b;

  if (SAVE_ERROR_CATCH(
          ctx,
          ctx->storage_manager()->array_get_non_empty_domain(
              array->array_.get(), domain, &is_empty_b)))
    return TILEDB_ERR;

  *is_empty = (int32_t)is_empty_b;

  return TILEDB_OK;
}

int32_t tiledb_array_get_non_empty_domain_from_index(
    tiledb_ctx_t* ctx,
    tiledb_array_t* array,
    uint32_t idx,
    void* domain,
    int32_t* is_empty) {
  if (sanity_check(ctx) == TILEDB_ERR || sanity_check(ctx, array) == TILEDB_ERR)
    return TILEDB_ERR;

  bool is_empty_b;

  if (SAVE_ERROR_CATCH(
          ctx,
          ctx->storage_manager()->array_get_non_empty_domain_from_index(
              array->array_.get(), idx, domain, &is_empty_b)))
    return TILEDB_ERR;

  *is_empty = (int32_t)is_empty_b;

  return TILEDB_OK;
}

int32_t tiledb_array_get_non_empty_domain_from_name(
    tiledb_ctx_t* ctx,
    tiledb_array_t* array,
    const char* name,
    void* domain,
    int32_t* is_empty) {
  if (sanity_check(ctx) == TILEDB_ERR || sanity_check(ctx, array) == TILEDB_ERR)
    return TILEDB_ERR;

  bool is_empty_b;

  if (SAVE_ERROR_CATCH(
          ctx,
          ctx->storage_manager()->array_get_non_empty_domain_from_name(
              array->array_.get(), name, domain, &is_empty_b)))
    return TILEDB_ERR;

  *is_empty = (int32_t)is_empty_b;

  return TILEDB_OK;
}

int32_t tiledb_array_get_non_empty_domain_var_size_from_index(
    tiledb_ctx_t* ctx,
    tiledb_array_t* array,
    uint32_t idx,
    uint64_t* start_size,
    uint64_t* end_size,
    int32_t* is_empty) {
  if (sanity_check(ctx) == TILEDB_ERR || sanity_check(ctx, array) == TILEDB_ERR)
    return TILEDB_ERR;

  bool is_empty_b = true;

  if (SAVE_ERROR_CATCH(
          ctx,
          ctx->storage_manager()
              ->array_get_non_empty_domain_var_size_from_index(
                  array->array_.get(), idx, start_size, end_size, &is_empty_b)))
    return TILEDB_ERR;

  *is_empty = (int32_t)is_empty_b;

  return TILEDB_OK;
}

int32_t tiledb_array_get_non_empty_domain_var_size_from_name(
    tiledb_ctx_t* ctx,
    tiledb_array_t* array,
    const char* name,
    uint64_t* start_size,
    uint64_t* end_size,
    int32_t* is_empty) {
  if (sanity_check(ctx) == TILEDB_ERR || sanity_check(ctx, array) == TILEDB_ERR)
    return TILEDB_ERR;

  bool is_empty_b = true;

  if (SAVE_ERROR_CATCH(
          ctx,
          ctx->storage_manager()->array_get_non_empty_domain_var_size_from_name(
              array->array_.get(), name, start_size, end_size, &is_empty_b)))
    return TILEDB_ERR;

  *is_empty = (int32_t)is_empty_b;

  return TILEDB_OK;
}

int32_t tiledb_array_get_non_empty_domain_var_from_index(
    tiledb_ctx_t* ctx,
    tiledb_array_t* array,
    uint32_t idx,
    void* start,
    void* end,
    int32_t* is_empty) {
  if (sanity_check(ctx) == TILEDB_ERR || sanity_check(ctx, array) == TILEDB_ERR)
    return TILEDB_ERR;

  bool is_empty_b = true;

  if (SAVE_ERROR_CATCH(
          ctx,
          ctx->storage_manager()->array_get_non_empty_domain_var_from_index(
              array->array_.get(), idx, start, end, &is_empty_b)))
    return TILEDB_ERR;

  *is_empty = (int32_t)is_empty_b;

  return TILEDB_OK;
}

int32_t tiledb_array_get_non_empty_domain_var_from_name(
    tiledb_ctx_t* ctx,
    tiledb_array_t* array,
    const char* name,
    void* start,
    void* end,
    int32_t* is_empty) {
  if (sanity_check(ctx) == TILEDB_ERR || sanity_check(ctx, array) == TILEDB_ERR)
    return TILEDB_ERR;

  bool is_empty_b = true;

  if (SAVE_ERROR_CATCH(
          ctx,
          ctx->storage_manager()->array_get_non_empty_domain_var_from_name(
              array->array_.get(), name, start, end, &is_empty_b)))
    return TILEDB_ERR;

  *is_empty = (int32_t)is_empty_b;

  return TILEDB_OK;
}

int32_t tiledb_array_get_uri(
    tiledb_ctx_t* ctx, tiledb_array_t* array, const char** array_uri) {
  // Sanity checks
  if (sanity_check(ctx) == TILEDB_ERR || sanity_check(ctx, array) == TILEDB_ERR)
    return TILEDB_ERR;

  *array_uri = array->array_.get()->array_uri().c_str();

  return TILEDB_OK;
}

int32_t tiledb_array_encryption_type(
    tiledb_ctx_t* ctx,
    const char* array_uri,
    tiledb_encryption_type_t* encryption_type) {
  // Sanity checks
  if (sanity_check(ctx) == TILEDB_ERR || array_uri == nullptr ||
      encryption_type == nullptr)
    return TILEDB_ERR;

  // For easy reference
  auto storage_manager = ctx->storage_manager();
  auto vfs = storage_manager->vfs();
  auto tp = storage_manager->compute_tp();
  auto uri = tiledb::sm::URI(array_uri);

  // Load URIs from the array directory
  tiledb::sm::ArrayDirectory array_dir;
  try {
    array_dir = tiledb::sm::ArrayDirectory(
        vfs,
        tp,
        uri,
        0,
        UINT64_MAX,
        tiledb::sm::ArrayDirectoryMode::SCHEMA_ONLY);
  } catch (const std::logic_error& le) {
    auto st = Status_ArrayDirectoryError(le.what());
    LOG_STATUS(st);
    save_error(ctx, st);
    return TILEDB_ERR;
  }

  // Get encryption type
  tiledb::sm::EncryptionType enc;
  if (SAVE_ERROR_CATCH(
          ctx, ctx->storage_manager()->array_get_encryption(array_dir, &enc)))
    return TILEDB_ERR;

  *encryption_type = static_cast<tiledb_encryption_type_t>(enc);

  return TILEDB_OK;
}

int32_t tiledb_array_put_metadata(
    tiledb_ctx_t* ctx,
    tiledb_array_t* array,
    const char* key,
    tiledb_datatype_t value_type,
    uint32_t value_num,
    const void* value) {
  if (sanity_check(ctx) == TILEDB_ERR || sanity_check(ctx, array) == TILEDB_ERR)
    return TILEDB_ERR;

  // Put metadata
  if (SAVE_ERROR_CATCH(
          ctx,
          array->array_->put_metadata(
              key,
              static_cast<tiledb::sm::Datatype>(value_type),
              value_num,
              value)))
    return TILEDB_ERR;

  return TILEDB_OK;
}

int32_t tiledb_array_delete_metadata(
    tiledb_ctx_t* ctx, tiledb_array_t* array, const char* key) {
  if (sanity_check(ctx) == TILEDB_ERR || sanity_check(ctx, array) == TILEDB_ERR)
    return TILEDB_ERR;

  // Put metadata
  if (SAVE_ERROR_CATCH(ctx, array->array_->delete_metadata(key)))
    return TILEDB_ERR;

  return TILEDB_OK;
}

int32_t tiledb_array_get_metadata(
    tiledb_ctx_t* ctx,
    tiledb_array_t* array,
    const char* key,
    tiledb_datatype_t* value_type,
    uint32_t* value_num,
    const void** value) {
  if (sanity_check(ctx) == TILEDB_ERR || sanity_check(ctx, array) == TILEDB_ERR)
    return TILEDB_ERR;

  // Get metadata
  tiledb::sm::Datatype type;
  if (SAVE_ERROR_CATCH(
          ctx, array->array_->get_metadata(key, &type, value_num, value)))
    return TILEDB_ERR;

  *value_type = static_cast<tiledb_datatype_t>(type);

  return TILEDB_OK;
}

int32_t tiledb_array_get_metadata_num(
    tiledb_ctx_t* ctx, tiledb_array_t* array, uint64_t* num) {
  if (sanity_check(ctx) == TILEDB_ERR || sanity_check(ctx, array) == TILEDB_ERR)
    return TILEDB_ERR;

  // Get metadata num
  if (SAVE_ERROR_CATCH(ctx, array->array_->get_metadata_num(num)))
    return TILEDB_ERR;

  return TILEDB_OK;
}

int32_t tiledb_array_get_metadata_from_index(
    tiledb_ctx_t* ctx,
    tiledb_array_t* array,
    uint64_t index,
    const char** key,
    uint32_t* key_len,
    tiledb_datatype_t* value_type,
    uint32_t* value_num,
    const void** value) {
  if (sanity_check(ctx) == TILEDB_ERR || sanity_check(ctx, array) == TILEDB_ERR)
    return TILEDB_ERR;

  // Get metadata
  tiledb::sm::Datatype type;
  if (SAVE_ERROR_CATCH(
          ctx,
          array->array_->get_metadata(
              index, key, key_len, &type, value_num, value)))
    return TILEDB_ERR;

  *value_type = static_cast<tiledb_datatype_t>(type);

  return TILEDB_OK;
}

int32_t tiledb_array_has_metadata_key(
    tiledb_ctx_t* ctx,
    tiledb_array_t* array,
    const char* key,
    tiledb_datatype_t* value_type,
    int32_t* has_key) {
  if (sanity_check(ctx) == TILEDB_ERR || sanity_check(ctx, array) == TILEDB_ERR)
    return TILEDB_ERR;

  // Check whether metadata has_key
  bool has_the_key;
  tiledb::sm::Datatype type;
  if (SAVE_ERROR_CATCH(
          ctx, array->array_->has_metadata_key(key, &type, &has_the_key)))
    return TILEDB_ERR;

  *has_key = has_the_key ? 1 : 0;
  if (has_the_key) {
    *value_type = static_cast<tiledb_datatype_t>(type);
  }
  return TILEDB_OK;
}

int32_t tiledb_array_consolidate_metadata(
    tiledb_ctx_t* ctx, const char* array_uri, tiledb_config_t* config) {
  // Sanity checks
  if (sanity_check(ctx) == TILEDB_ERR)
    return TILEDB_ERR;

  if (SAVE_ERROR_CATCH(
          ctx,
          ctx->storage_manager()->array_metadata_consolidate(
              array_uri,
              static_cast<tiledb::sm::EncryptionType>(TILEDB_NO_ENCRYPTION),
              nullptr,
              0,
              (config == nullptr) ? ctx->storage_manager()->config() :
                                    config->config())))
    return TILEDB_ERR;

  return TILEDB_OK;
}

int32_t tiledb_array_consolidate_metadata_with_key(
    tiledb_ctx_t* ctx,
    const char* array_uri,
    tiledb_encryption_type_t encryption_type,
    const void* encryption_key,
    uint32_t key_length,
    tiledb_config_t* config) {
  // Sanity checks
  if (sanity_check(ctx) == TILEDB_ERR)
    return TILEDB_ERR;

  if (SAVE_ERROR_CATCH(
          ctx,
          ctx->storage_manager()->array_metadata_consolidate(
              array_uri,
              static_cast<tiledb::sm::EncryptionType>(encryption_type),
              encryption_key,
              key_length,
              (config == nullptr) ? ctx->storage_manager()->config() :
                                    config->config())))
    return TILEDB_ERR;

  return TILEDB_OK;
}

int32_t tiledb_array_evolve(
    tiledb_ctx_t* ctx,
    const char* array_uri,
    tiledb_array_schema_evolution_t* array_schema_evolution) {
  // Sanity Checks
  if (sanity_check(ctx) == TILEDB_ERR ||
      sanity_check(ctx, array_schema_evolution) == TILEDB_ERR)
    return TILEDB_ERR;

  // Check array name
  tiledb::sm::URI uri(array_uri);
  if (uri.is_invalid()) {
    auto st = Status_Error("Failed to create array; Invalid array URI");
    LOG_STATUS(st);
    save_error(ctx, st);
    return TILEDB_ERR;
  }

  // Create key
  tiledb::sm::EncryptionKey key;
  if (SAVE_ERROR_CATCH(
          ctx,
          key.set_key(
              static_cast<tiledb::sm::EncryptionType>(TILEDB_NO_ENCRYPTION),
              nullptr,
              0)))
    return TILEDB_ERR;

  // Evolve schema
  if (SAVE_ERROR_CATCH(
          ctx,
          ctx->storage_manager()->array_evolve_schema(
              uri, array_schema_evolution->array_schema_evolution_, key)))
    return TILEDB_ERR;

  // Success
  return TILEDB_OK;
}

int32_t tiledb_array_upgrade_version(
    tiledb_ctx_t* ctx, const char* array_uri, tiledb_config_t* config) {
  // Sanity Checks
  if (sanity_check(ctx) == TILEDB_ERR)
    return TILEDB_ERR;

  // Check array name
  tiledb::sm::URI uri(array_uri);
  if (uri.is_invalid()) {
    auto st = Status_Error("Failed to find the array; Invalid array URI");
    LOG_STATUS(st);
    save_error(ctx, st);
    return TILEDB_ERR;
  }

  // Upgrade version
  if (SAVE_ERROR_CATCH(
          ctx,
          ctx->storage_manager()->array_upgrade_version(
<<<<<<< HEAD
              array_dir,
              (config == nullptr) ? ctx->storage_manager()->config() :
                                    config->config())))
=======
              uri,
              (config == nullptr) ? &ctx->storage_manager()->config() :
                                    config->config_)))
>>>>>>> 51769984
    return TILEDB_ERR;

  // Success
  return TILEDB_OK;
}

/* ****************************** */
/*         OBJECT MANAGEMENT      */
/* ****************************** */

int32_t tiledb_object_type(
    tiledb_ctx_t* ctx, const char* path, tiledb_object_t* type) {
  if (sanity_check(ctx) == TILEDB_ERR)
    return TILEDB_ERR;

  auto uri = tiledb::sm::URI(path);
  tiledb::sm::ObjectType object_type;
  if (SAVE_ERROR_CATCH(
          ctx, ctx->storage_manager()->object_type(uri, &object_type)))
    return TILEDB_ERR;

  *type = static_cast<tiledb_object_t>(object_type);
  return TILEDB_OK;
}

int32_t tiledb_object_remove(tiledb_ctx_t* ctx, const char* path) {
  if (sanity_check(ctx) == TILEDB_ERR)
    return TILEDB_ERR;
  if (SAVE_ERROR_CATCH(ctx, ctx->storage_manager()->object_remove(path)))
    return TILEDB_ERR;
  return TILEDB_OK;
}

int32_t tiledb_object_move(
    tiledb_ctx_t* ctx, const char* old_path, const char* new_path) {
  if (sanity_check(ctx) == TILEDB_ERR)
    return TILEDB_ERR;
  if (SAVE_ERROR_CATCH(
          ctx, ctx->storage_manager()->object_move(old_path, new_path)))
    return TILEDB_ERR;
  return TILEDB_OK;
}

int32_t tiledb_object_walk(
    tiledb_ctx_t* ctx,
    const char* path,
    tiledb_walk_order_t order,
    int32_t (*callback)(const char*, tiledb_object_t, void*),
    void* data) {
  // Sanity checks
  if (sanity_check(ctx) == TILEDB_ERR)
    return TILEDB_ERR;
  if (callback == nullptr) {
    auto st = Status_Error("Cannot initiate walk; Invalid callback function");
    LOG_STATUS(st);
    save_error(ctx, st);
    return TILEDB_ERR;
  }

  // Create an object iterator
  tiledb::sm::StorageManager::ObjectIter* obj_iter;
  if (SAVE_ERROR_CATCH(
          ctx,
          ctx->storage_manager()->object_iter_begin(
              &obj_iter, path, static_cast<tiledb::sm::WalkOrder>(order))))
    return TILEDB_ERR;

  // For as long as there is another object and the callback indicates to
  // continue, walk over the TileDB objects in the path
  const char* obj_name;
  tiledb::sm::ObjectType obj_type;
  bool has_next;
  int32_t rc = 0;
  do {
    if (SAVE_ERROR_CATCH(
            ctx,
            ctx->storage_manager()->object_iter_next(
                obj_iter, &obj_name, &obj_type, &has_next))) {
      ctx->storage_manager()->object_iter_free(obj_iter);
      return TILEDB_ERR;
    }
    if (!has_next)
      break;
    rc = callback(obj_name, tiledb_object_t(obj_type), data);
  } while (rc == 1);

  // Clean up
  ctx->storage_manager()->object_iter_free(obj_iter);

  if (rc == -1)
    return TILEDB_ERR;
  return TILEDB_OK;
}

int32_t tiledb_object_ls(
    tiledb_ctx_t* ctx,
    const char* path,
    int32_t (*callback)(const char*, tiledb_object_t, void*),
    void* data) {
  // Sanity checks
  if (sanity_check(ctx) == TILEDB_ERR)
    return TILEDB_ERR;
  if (callback == nullptr) {
    auto st =
        Status_Error("Cannot initiate object ls; Invalid callback function");
    LOG_STATUS(st);
    save_error(ctx, st);
    return TILEDB_ERR;
  }

  // Create an object iterator
  tiledb::sm::StorageManager::ObjectIter* obj_iter;
  if (SAVE_ERROR_CATCH(
          ctx, ctx->storage_manager()->object_iter_begin(&obj_iter, path)))
    return TILEDB_ERR;

  // For as long as there is another object and the callback indicates to
  // continue, walk over the TileDB objects in the path
  const char* obj_name;
  tiledb::sm::ObjectType obj_type;
  bool has_next;
  int32_t rc = 0;
  do {
    if (SAVE_ERROR_CATCH(
            ctx,
            ctx->storage_manager()->object_iter_next(
                obj_iter, &obj_name, &obj_type, &has_next))) {
      ctx->storage_manager()->object_iter_free(obj_iter);
      return TILEDB_ERR;
    }
    if (!has_next)
      break;
    rc = callback(obj_name, tiledb_object_t(obj_type), data);
  } while (rc == 1);

  // Clean up
  ctx->storage_manager()->object_iter_free(obj_iter);

  if (rc == -1)
    return TILEDB_ERR;
  return TILEDB_OK;
}

/* ****************************** */
/*        VIRTUAL FILESYSTEM      */
/* ****************************** */

int32_t tiledb_vfs_alloc(
    tiledb_ctx_t* ctx, tiledb_config_t* config, tiledb_vfs_t** vfs) {
  if (config != nullptr) {
    api::ensure_config_is_valid(config);
  }
  api::ensure_output_pointer_is_valid(vfs);

  // Create VFS struct
  *vfs = new (std::nothrow) tiledb_vfs_t;
  if (*vfs == nullptr) {
    auto st =
        Status_Error("Failed to allocate TileDB virtual filesystem object");
    LOG_STATUS(st);
    save_error(ctx, st);
    return TILEDB_OOM;
  }

  // Create VFS object
  auto stats = ctx->storage_manager()->stats();
  auto compute_tp = ctx->storage_manager()->compute_tp();
  auto io_tp = ctx->storage_manager()->io_tp();
  auto ctx_config = ctx->storage_manager()->config();
  if (config)
    ctx_config.inherit(*(config->config_));
  (*vfs)->vfs_ =
      new (std::nothrow) tiledb::sm::VFS(stats, compute_tp, io_tp, ctx_config);
  if ((*vfs)->vfs_ == nullptr) {
    auto st =
        Status_Error("Failed to allocate TileDB virtual filesystem object");
    LOG_STATUS(st);
    save_error(ctx, st);
    delete *vfs;
    *vfs = nullptr;
    return TILEDB_OOM;
  }

<<<<<<< HEAD
  // Initialize VFS object
  auto stats = ctx->storage_manager()->stats();
  auto compute_tp = ctx->storage_manager()->compute_tp();
  auto io_tp = ctx->storage_manager()->io_tp();
  auto vfs_config = (config != nullptr) ? &config->config() : nullptr;
  auto ctx_config = ctx->storage_manager()->config();
  if (SAVE_ERROR_CATCH(
          ctx,
          (*vfs)->vfs_->init(
              stats, compute_tp, io_tp, &ctx_config, vfs_config))) {
    delete (*vfs)->vfs_;
    delete vfs;
    return TILEDB_ERR;
  }

=======
>>>>>>> 51769984
  // Success
  return TILEDB_OK;
}

void tiledb_vfs_free(tiledb_vfs_t** vfs) {
  if (vfs != nullptr && *vfs != nullptr) {
    delete (*vfs)->vfs_;
    delete *vfs;
    *vfs = nullptr;
  }
}

int32_t tiledb_vfs_get_config(
    tiledb_ctx_t* ctx, tiledb_vfs_t* vfs, tiledb_config_t** config) {
  if (sanity_check(ctx, vfs) == TILEDB_ERR)
    return TILEDB_ERR;
  api::ensure_output_pointer_is_valid(config);
  *config = tiledb_config_handle_t::make_handle(vfs->vfs_->config());
  return TILEDB_OK;
}

int32_t tiledb_vfs_create_bucket(
    tiledb_ctx_t* ctx, tiledb_vfs_t* vfs, const char* uri) {
  if (sanity_check(ctx) == TILEDB_ERR || sanity_check(ctx, vfs) == TILEDB_ERR)
    return TILEDB_ERR;

  if (SAVE_ERROR_CATCH(ctx, vfs->vfs_->create_bucket(tiledb::sm::URI(uri))))
    return TILEDB_ERR;

  return TILEDB_OK;
}

int32_t tiledb_vfs_remove_bucket(
    tiledb_ctx_t* ctx, tiledb_vfs_t* vfs, const char* uri) {
  if (sanity_check(ctx) == TILEDB_ERR || sanity_check(ctx, vfs) == TILEDB_ERR)
    return TILEDB_ERR;

  if (SAVE_ERROR_CATCH(ctx, vfs->vfs_->remove_bucket(tiledb::sm::URI(uri))))
    return TILEDB_ERR;

  return TILEDB_OK;
}

int32_t tiledb_vfs_empty_bucket(
    tiledb_ctx_t* ctx, tiledb_vfs_t* vfs, const char* uri) {
  if (sanity_check(ctx) == TILEDB_ERR || sanity_check(ctx, vfs) == TILEDB_ERR)
    return TILEDB_ERR;

  if (SAVE_ERROR_CATCH(ctx, vfs->vfs_->empty_bucket(tiledb::sm::URI(uri))))
    return TILEDB_ERR;

  return TILEDB_OK;
}

int32_t tiledb_vfs_is_empty_bucket(
    tiledb_ctx_t* ctx, tiledb_vfs_t* vfs, const char* uri, int32_t* is_empty) {
  if (sanity_check(ctx) == TILEDB_ERR || sanity_check(ctx, vfs) == TILEDB_ERR)
    return TILEDB_ERR;

  bool b;
  if (SAVE_ERROR_CATCH(
          ctx, vfs->vfs_->is_empty_bucket(tiledb::sm::URI(uri), &b)))
    return TILEDB_ERR;
  *is_empty = (int32_t)b;

  return TILEDB_OK;
}

int32_t tiledb_vfs_is_bucket(
    tiledb_ctx_t* ctx, tiledb_vfs_t* vfs, const char* uri, int32_t* is_bucket) {
  if (sanity_check(ctx) == TILEDB_ERR || sanity_check(ctx, vfs) == TILEDB_ERR)
    return TILEDB_ERR;

  bool exists;
  if (SAVE_ERROR_CATCH(
          ctx, vfs->vfs_->is_bucket(tiledb::sm::URI(uri), &exists)))
    return TILEDB_ERR;

  *is_bucket = (int32_t)exists;

  return TILEDB_OK;
}

int32_t tiledb_vfs_create_dir(
    tiledb_ctx_t* ctx, tiledb_vfs_t* vfs, const char* uri) {
  if (sanity_check(ctx) == TILEDB_ERR || sanity_check(ctx, vfs) == TILEDB_ERR)
    return TILEDB_ERR;

  if (SAVE_ERROR_CATCH(ctx, vfs->vfs_->create_dir(tiledb::sm::URI(uri))))
    return TILEDB_ERR;

  return TILEDB_OK;
}

int32_t tiledb_vfs_is_dir(
    tiledb_ctx_t* ctx, tiledb_vfs_t* vfs, const char* uri, int32_t* is_dir) {
  if (sanity_check(ctx) == TILEDB_ERR || sanity_check(ctx, vfs) == TILEDB_ERR)
    return TILEDB_ERR;

  bool exists;
  if (SAVE_ERROR_CATCH(ctx, vfs->vfs_->is_dir(tiledb::sm::URI(uri), &exists)))
    return TILEDB_ERR;
  *is_dir = (int32_t)exists;

  return TILEDB_OK;
}

int32_t tiledb_vfs_remove_dir(
    tiledb_ctx_t* ctx, tiledb_vfs_t* vfs, const char* uri) {
  if (sanity_check(ctx) == TILEDB_ERR || sanity_check(ctx, vfs) == TILEDB_ERR)
    return TILEDB_ERR;

  if (SAVE_ERROR_CATCH(ctx, vfs->vfs_->remove_dir(tiledb::sm::URI(uri))))
    return TILEDB_ERR;

  return TILEDB_OK;
}

int32_t tiledb_vfs_is_file(
    tiledb_ctx_t* ctx, tiledb_vfs_t* vfs, const char* uri, int32_t* is_file) {
  if (sanity_check(ctx) == TILEDB_ERR || sanity_check(ctx, vfs) == TILEDB_ERR)
    return TILEDB_ERR;

  bool exists;
  if (SAVE_ERROR_CATCH(ctx, vfs->vfs_->is_file(tiledb::sm::URI(uri), &exists)))
    return TILEDB_ERR;
  *is_file = (int32_t)exists;

  return TILEDB_OK;
}

int32_t tiledb_vfs_remove_file(
    tiledb_ctx_t* ctx, tiledb_vfs_t* vfs, const char* uri) {
  if (sanity_check(ctx) == TILEDB_ERR || sanity_check(ctx, vfs) == TILEDB_ERR)
    return TILEDB_ERR;

  if (SAVE_ERROR_CATCH(ctx, vfs->vfs_->remove_file(tiledb::sm::URI(uri))))
    return TILEDB_ERR;

  return TILEDB_OK;
}

int32_t tiledb_vfs_dir_size(
    tiledb_ctx_t* ctx, tiledb_vfs_t* vfs, const char* uri, uint64_t* size) {
  if (sanity_check(ctx) == TILEDB_ERR || sanity_check(ctx, vfs) == TILEDB_ERR)
    return TILEDB_ERR;

  if (SAVE_ERROR_CATCH(ctx, vfs->vfs_->dir_size(tiledb::sm::URI(uri), size)))
    return TILEDB_ERR;

  return TILEDB_OK;
}

int32_t tiledb_vfs_file_size(
    tiledb_ctx_t* ctx, tiledb_vfs_t* vfs, const char* uri, uint64_t* size) {
  if (sanity_check(ctx) == TILEDB_ERR || sanity_check(ctx, vfs) == TILEDB_ERR)
    return TILEDB_ERR;

  if (SAVE_ERROR_CATCH(ctx, vfs->vfs_->file_size(tiledb::sm::URI(uri), size)))
    return TILEDB_ERR;

  return TILEDB_OK;
}

int32_t tiledb_vfs_move_file(
    tiledb_ctx_t* ctx,
    tiledb_vfs_t* vfs,
    const char* old_uri,
    const char* new_uri) {
  if (sanity_check(ctx) == TILEDB_ERR || sanity_check(ctx, vfs) == TILEDB_ERR)
    return TILEDB_ERR;

  if (SAVE_ERROR_CATCH(
          ctx,
          vfs->vfs_->move_file(
              tiledb::sm::URI(old_uri), tiledb::sm::URI(new_uri))))
    return TILEDB_ERR;

  return TILEDB_OK;
}

int32_t tiledb_vfs_move_dir(
    tiledb_ctx_t* ctx,
    tiledb_vfs_t* vfs,
    const char* old_uri,
    const char* new_uri) {
  if (sanity_check(ctx) == TILEDB_ERR || sanity_check(ctx, vfs) == TILEDB_ERR)
    return TILEDB_ERR;

  if (SAVE_ERROR_CATCH(
          ctx,
          vfs->vfs_->move_dir(
              tiledb::sm::URI(old_uri), tiledb::sm::URI(new_uri))))
    return TILEDB_ERR;

  return TILEDB_OK;
}

int32_t tiledb_vfs_copy_file(
    tiledb_ctx_t* ctx,
    tiledb_vfs_t* vfs,
    const char* old_uri,
    const char* new_uri) {
  if (sanity_check(ctx) == TILEDB_ERR || sanity_check(ctx, vfs) == TILEDB_ERR)
    return TILEDB_ERR;

  if (SAVE_ERROR_CATCH(
          ctx,
          vfs->vfs_->copy_file(
              tiledb::sm::URI(old_uri), tiledb::sm::URI(new_uri))))
    return TILEDB_ERR;

  return TILEDB_OK;
}

int32_t tiledb_vfs_copy_dir(
    tiledb_ctx_t* ctx,
    tiledb_vfs_t* vfs,
    const char* old_uri,
    const char* new_uri) {
  if (sanity_check(ctx) == TILEDB_ERR || sanity_check(ctx, vfs) == TILEDB_ERR)
    return TILEDB_ERR;

  if (SAVE_ERROR_CATCH(
          ctx,
          vfs->vfs_->copy_dir(
              tiledb::sm::URI(old_uri), tiledb::sm::URI(new_uri))))
    return TILEDB_ERR;

  return TILEDB_OK;
}

int32_t tiledb_vfs_open(
    tiledb_ctx_t* ctx,
    tiledb_vfs_t* vfs,
    const char* uri,
    tiledb_vfs_mode_t mode,
    tiledb_vfs_fh_t** fh) {
  if (sanity_check(ctx) == TILEDB_ERR || sanity_check(ctx, vfs) == TILEDB_ERR)
    return TILEDB_ERR;

  *fh = new (std::nothrow) tiledb_vfs_fh_t;
  if (*fh == nullptr) {
    auto st = Status_Error(
        "Failed to create TileDB VFS file handle; Memory allocation error");
    LOG_STATUS(st);
    save_error(ctx, st);
    return TILEDB_OOM;
  }

  // Check URI
  auto fh_uri = tiledb::sm::URI(uri);
  if (fh_uri.is_invalid()) {
    auto st =
        Status_Error("Failed to create TileDB VFS file handle; Invalid URI");
    delete *fh;
    *fh = nullptr;
    LOG_STATUS(st);
    save_error(ctx, st);
    return TILEDB_ERR;
  }
  auto vfs_mode = static_cast<tiledb::sm::VFSMode>(mode);

  // Create VFS file handle
  (*fh)->vfs_fh_ =
      new (std::nothrow) tiledb::sm::VFSFileHandle(fh_uri, vfs->vfs_, vfs_mode);
  if ((*fh)->vfs_fh_ == nullptr) {
    auto st = Status_Error(
        "Failed to create TileDB VFS file handle; Memory allocation error");
    LOG_STATUS(st);
    save_error(ctx, st);
    delete (*fh);
    *fh = nullptr;
    return TILEDB_OOM;
  }

  // Open VFS file
  if (SAVE_ERROR_CATCH(ctx, (*fh)->vfs_fh_->open())) {
    delete (*fh)->vfs_fh_;
    delete (*fh);
    *fh = nullptr;
    return TILEDB_ERR;
  }

  return TILEDB_OK;
}

int32_t tiledb_vfs_close(tiledb_ctx_t* ctx, tiledb_vfs_fh_t* fh) {
  if (sanity_check(ctx) == TILEDB_ERR || sanity_check(ctx, fh) == TILEDB_ERR)
    return TILEDB_ERR;

  if (SAVE_ERROR_CATCH(ctx, fh->vfs_fh_->close()))
    return TILEDB_ERR;

  return TILEDB_OK;
}

int32_t tiledb_vfs_read(
    tiledb_ctx_t* ctx,
    tiledb_vfs_fh_t* fh,
    uint64_t offset,
    void* buffer,
    uint64_t nbytes) {
  if (sanity_check(ctx) == TILEDB_ERR || sanity_check(ctx, fh) == TILEDB_ERR)
    return TILEDB_ERR;

  if (SAVE_ERROR_CATCH(ctx, fh->vfs_fh_->read(offset, buffer, nbytes)))
    return TILEDB_ERR;

  return TILEDB_OK;
}

int32_t tiledb_vfs_write(
    tiledb_ctx_t* ctx,
    tiledb_vfs_fh_t* fh,
    const void* buffer,
    uint64_t nbytes) {
  if (sanity_check(ctx) == TILEDB_ERR || sanity_check(ctx, fh) == TILEDB_ERR)
    return TILEDB_ERR;

  if (SAVE_ERROR_CATCH(ctx, fh->vfs_fh_->write(buffer, nbytes)))
    return TILEDB_ERR;

  return TILEDB_OK;
}

int32_t tiledb_vfs_sync(tiledb_ctx_t* ctx, tiledb_vfs_fh_t* fh) {
  if (sanity_check(ctx) == TILEDB_ERR || sanity_check(ctx, fh) == TILEDB_ERR)
    return TILEDB_ERR;

  if (SAVE_ERROR_CATCH(ctx, fh->vfs_fh_->sync()))
    return TILEDB_ERR;

  return TILEDB_OK;
}

int32_t tiledb_vfs_ls(
    tiledb_ctx_t* ctx,
    tiledb_vfs_t* vfs,
    const char* path,
    int32_t (*callback)(const char*, void*),
    void* data) {
  // Sanity checks
  if (sanity_check(ctx) == TILEDB_ERR)
    return TILEDB_ERR;
  if (callback == nullptr) {
    auto st = Status_Error("Cannot initiate VFS ls; Invalid callback function");
    LOG_STATUS(st);
    save_error(ctx, st);
    return TILEDB_ERR;
  }

  // Get children
  std::vector<tiledb::sm::URI> children;
  auto st = vfs->vfs_->ls(tiledb::sm::URI(path), &children);

  if (!st.ok()) {
    save_error(ctx, st);
    return TILEDB_ERR;
  }

  // Apply the callback to every child
  int rc = 1;
  for (const auto& uri : children) {
    rc = callback(uri.to_string().c_str(), data);
    if (rc != 1)
      break;
  }

  if (rc == -1)
    return TILEDB_ERR;
  return TILEDB_OK;
}

void tiledb_vfs_fh_free(tiledb_vfs_fh_t** fh) {
  if (fh != nullptr && *fh != nullptr) {
    delete (*fh)->vfs_fh_;
    delete *fh;
    *fh = nullptr;
  }
}

int32_t tiledb_vfs_fh_is_closed(
    tiledb_ctx_t* ctx, tiledb_vfs_fh_t* fh, int32_t* is_closed) {
  if (sanity_check(ctx) == TILEDB_ERR || sanity_check(ctx, fh) == TILEDB_ERR)
    return TILEDB_ERR;

  *is_closed = !fh->vfs_fh_->is_open();

  return TILEDB_OK;
}

int32_t tiledb_vfs_touch(
    tiledb_ctx_t* ctx, tiledb_vfs_t* vfs, const char* uri) {
  if (sanity_check(ctx) == TILEDB_ERR || sanity_check(ctx, vfs) == TILEDB_ERR)
    return TILEDB_ERR;

  if (SAVE_ERROR_CATCH(ctx, vfs->vfs_->touch(tiledb::sm::URI(uri))))
    return TILEDB_ERR;

  return TILEDB_OK;
}

/* ****************************** */
/*              URI               */
/* ****************************** */

int32_t tiledb_uri_to_path(
    tiledb_ctx_t* ctx, const char* uri, char* path_out, uint32_t* path_length) {
  if (sanity_check(ctx) == TILEDB_ERR || uri == nullptr ||
      path_out == nullptr || path_length == nullptr)
    return TILEDB_ERR;

  std::string path = tiledb::sm::URI::to_path(uri);
  if (path.empty() || path.length() + 1 > *path_length) {
    *path_length = 0;
    return TILEDB_ERR;
  } else {
    *path_length = static_cast<uint32_t>(path.length());
    path.copy(path_out, path.length());
    path_out[path.length()] = '\0';
    return TILEDB_OK;
  }
}

/* ****************************** */
/*             Stats              */
/* ****************************** */

int32_t tiledb_stats_enable() {
  tiledb::sm::stats::all_stats.set_enabled(true);
  return TILEDB_OK;
}

int32_t tiledb_stats_disable() {
  tiledb::sm::stats::all_stats.set_enabled(false);
  return TILEDB_OK;
}

int32_t tiledb_stats_reset() {
  tiledb::sm::stats::all_stats.reset();
  return TILEDB_OK;
}

int32_t tiledb_stats_dump(FILE* out) {
  tiledb::sm::stats::all_stats.dump(out);
  return TILEDB_OK;
}

int32_t tiledb_stats_dump_str(char** out) {
  if (out == nullptr)
    return TILEDB_ERR;

  std::string str;
  tiledb::sm::stats::all_stats.dump(&str);

  *out = static_cast<char*>(std::malloc(str.size() + 1));
  if (*out == nullptr)
    return TILEDB_ERR;

  std::memcpy(*out, str.data(), str.size());
  (*out)[str.size()] = '\0';

  return TILEDB_OK;
}

int32_t tiledb_stats_raw_dump(FILE* out) {
  tiledb::sm::stats::all_stats.raw_dump(out);
  return TILEDB_OK;
}

int32_t tiledb_stats_raw_dump_str(char** out) {
  if (out == nullptr)
    return TILEDB_ERR;

  std::string str;
  tiledb::sm::stats::all_stats.raw_dump(&str);

  *out = static_cast<char*>(std::malloc(str.size() + 1));
  if (*out == nullptr)
    return TILEDB_ERR;

  std::memcpy(*out, str.data(), str.size());
  (*out)[str.size()] = '\0';

  return TILEDB_OK;
}

int32_t tiledb_stats_free_str(char** out) {
  if (out != nullptr) {
    std::free(*out);
    *out = nullptr;
  }
  return TILEDB_OK;
}

/* ****************************** */
/*          Heap Profiler         */
/* ****************************** */

int32_t tiledb_heap_profiler_enable(
    const char* const file_name_prefix,
    const uint64_t dump_interval_ms,
    const uint64_t dump_interval_bytes,
    const uint64_t dump_threshold_bytes) {
  tiledb::common::heap_profiler.enable(
      file_name_prefix ? std::string(file_name_prefix) : "",
      dump_interval_ms,
      dump_interval_bytes,
      dump_threshold_bytes);
  return TILEDB_OK;
}

/* ****************************** */
/*          Serialization         */
/* ****************************** */

int32_t tiledb_serialize_array(
    tiledb_ctx_t* ctx,
    const tiledb_array_t* array,
    tiledb_serialization_type_t serialize_type,
    int32_t client_side,
    tiledb_buffer_t** buffer) {
  // Sanity check
  if (sanity_check(ctx) == TILEDB_ERR || sanity_check(ctx, array) == TILEDB_ERR)
    return TILEDB_ERR;

  // Create buffer
  if (api::tiledb_buffer_alloc(ctx, buffer) != TILEDB_OK ||
      sanity_check(ctx, *buffer) == TILEDB_ERR)
    return TILEDB_ERR;

  if (SAVE_ERROR_CATCH(
          ctx,
          tiledb::sm::serialization::array_serialize(
              array->array_.get(),
              (tiledb::sm::SerializationType)serialize_type,
              (*buffer)->buffer_,
              client_side))) {
    api::tiledb_buffer_free(buffer);
    return TILEDB_ERR;
  }

  return TILEDB_OK;
}

int32_t tiledb_deserialize_array(
    tiledb_ctx_t* ctx,
    const tiledb_buffer_t* buffer,
    tiledb_serialization_type_t serialize_type,
    int32_t client_side,
    tiledb_array_t** array) {
  // Currently unused:
  (void)client_side;

  // Sanity check
  if (sanity_check(ctx) == TILEDB_ERR ||
      sanity_check(ctx, buffer) == TILEDB_ERR)
    return TILEDB_ERR;

  // Create array struct
  *array = new (std::nothrow) tiledb_array_t;
  if (*array == nullptr) {
    auto st = Status_Error("Failed to allocate TileDB array object");
    LOG_STATUS(st);
    save_error(ctx, st);
    return TILEDB_OOM;
  }

  // Check array URI
  auto uri = tiledb::sm::URI("deserialized_array");
  if (uri.is_invalid()) {
    auto st = Status_Error("Failed to create TileDB array object; Invalid URI");
    delete *array;
    *array = nullptr;
    LOG_STATUS(st);
    save_error(ctx, st);
    return TILEDB_ERR;
  }

  // Allocate an array object
  try {
    (*array)->array_ =
        make_shared<tiledb::sm::Array>(HERE(), uri, ctx->storage_manager());
  } catch (std::bad_alloc&) {
    auto st = Status_Error(
        "Failed to create TileDB array object; Memory allocation "
        "error");
    LOG_STATUS(st);
    save_error(ctx, st);
    return TILEDB_OOM;
  }

  if (SAVE_ERROR_CATCH(
          ctx,
          tiledb::sm::serialization::array_deserialize(
              (*array)->array_.get(),
              (tiledb::sm::SerializationType)serialize_type,
              *buffer->buffer_))) {
    delete *array;
    *array = nullptr;
    return TILEDB_ERR;
  }

  return TILEDB_OK;
}

int32_t tiledb_serialize_array_schema(
    tiledb_ctx_t* ctx,
    const tiledb_array_schema_t* array_schema,
    tiledb_serialization_type_t serialize_type,
    int32_t client_side,
    tiledb_buffer_t** buffer) {
  // Sanity check
  if (sanity_check(ctx) == TILEDB_ERR ||
      sanity_check(ctx, array_schema) == TILEDB_ERR)
    return TILEDB_ERR;

  // Create buffer
  if (api::tiledb_buffer_alloc(ctx, buffer) != TILEDB_OK ||
      sanity_check(ctx, *buffer) == TILEDB_ERR)
    return TILEDB_ERR;

  if (SAVE_ERROR_CATCH(
          ctx,
          tiledb::sm::serialization::array_schema_serialize(
              *(array_schema->array_schema_.get()),
              (tiledb::sm::SerializationType)serialize_type,
              (*buffer)->buffer_,
              client_side))) {
    api::tiledb_buffer_free(buffer);
    return TILEDB_ERR;
  }

  return TILEDB_OK;
}

int32_t tiledb_deserialize_array_schema(
    tiledb_ctx_t* ctx,
    const tiledb_buffer_t* buffer,
    tiledb_serialization_type_t serialize_type,
    int32_t client_side,
    tiledb_array_schema_t** array_schema) {
  // Currently unused:
  (void)client_side;

  // Sanity check
  if (sanity_check(ctx) == TILEDB_ERR ||
      sanity_check(ctx, buffer) == TILEDB_ERR)
    return TILEDB_ERR;

  // Create array schema struct
  *array_schema = new (std::nothrow) tiledb_array_schema_t;
  if (*array_schema == nullptr) {
    auto st = Status_Error("Failed to allocate TileDB array schema object");
    LOG_STATUS(st);
    save_error(ctx, st);
    return TILEDB_OOM;
  }

  try {
    (*array_schema)->array_schema_ = make_shared<tiledb::sm::ArraySchema>(
        HERE(),
        tiledb::sm::serialization::array_schema_deserialize(
            (tiledb::sm::SerializationType)serialize_type, *buffer->buffer_));
  } catch (...) {
    delete *array_schema;
    *array_schema = nullptr;
    return TILEDB_ERR;
  }

  return TILEDB_OK;
}

int32_t tiledb_serialize_array_open(
    tiledb_ctx_t* ctx,
    const tiledb_array_t* array,
    tiledb_serialization_type_t serialize_type,
    int32_t client_side,
    tiledb_buffer_t** buffer) {
  // Currently no different behaviour is required if array open is serialized by
  // the client or the Cloud server, so the variable is unused
  (void)client_side;
  // Sanity check
  if (sanity_check(ctx) == TILEDB_ERR ||
      sanity_check(ctx, array) == TILEDB_ERR) {
    return TILEDB_ERR;
  }

  // Allocate a buffer list
  if (api::tiledb_buffer_alloc(ctx, buffer) != TILEDB_OK ||
      sanity_check(ctx, *buffer) == TILEDB_ERR) {
    return TILEDB_ERR;
  }

  if (SAVE_ERROR_CATCH(
          ctx,
          tiledb::sm::serialization::array_open_serialize(
              *(array->array_.get()),
              (tiledb::sm::SerializationType)serialize_type,
              (*buffer)->buffer_))) {
    api::tiledb_buffer_free(buffer);
    return TILEDB_ERR;
  }

  return TILEDB_OK;
}

int32_t tiledb_deserialize_array_open(
    tiledb_ctx_t* ctx,
    const tiledb_buffer_t* buffer,
    tiledb_serialization_type_t serialize_type,
    int32_t client_side,
    tiledb_array_t** array) {
  // Currently no different behaviour is required if array open is deserialized
  // by the client or the Cloud server, so the variable is unused
  (void)client_side;

  // Sanity check
  if (sanity_check(ctx) == TILEDB_ERR ||
      sanity_check(ctx, buffer) == TILEDB_ERR) {
    return TILEDB_ERR;
  }

  // Create array struct
  *array = new (std::nothrow) tiledb_array_t;
  if (*array == nullptr) {
    auto st = Status_Error("Failed to allocate TileDB array object");
    LOG_STATUS(st);
    save_error(ctx, st);
    return TILEDB_OOM;
  }

  // Check array URI
  auto uri = tiledb::sm::URI("deserialized_array");
  if (uri.is_invalid()) {
    auto st = Status_Error("Failed to create TileDB array object; Invalid URI");
    delete *array;
    *array = nullptr;
    LOG_STATUS(st);
    save_error(ctx, st);
    return TILEDB_ERR;
  }

  // Allocate an array object
  try {
    (*array)->array_ =
        make_shared<tiledb::sm::Array>(HERE(), uri, ctx->storage_manager());
  } catch (std::bad_alloc&) {
    auto st = Status_Error(
        "Failed to create TileDB array object; Memory allocation "
        "error");
    delete *array;
    *array = nullptr;
    LOG_STATUS(st);
    save_error(ctx, st);
    return TILEDB_OOM;
  }

  if (SAVE_ERROR_CATCH(
          ctx,
          tiledb::sm::serialization::array_open_deserialize(
              (*array)->array_.get(),
              (tiledb::sm::SerializationType)serialize_type,
              *buffer->buffer_))) {
    delete *array;
    *array = nullptr;
    return TILEDB_ERR;
  }

  return TILEDB_OK;
}

int32_t tiledb_serialize_array_schema_evolution(
    tiledb_ctx_t* ctx,
    const tiledb_array_schema_evolution_t* array_schema_evolution,
    tiledb_serialization_type_t serialize_type,
    int32_t client_side,
    tiledb_buffer_t** buffer) {
  // Sanity check
  if (sanity_check(ctx) == TILEDB_ERR ||
      sanity_check(ctx, array_schema_evolution) == TILEDB_ERR)
    return TILEDB_ERR;

  // Create buffer
  if (api::tiledb_buffer_alloc(ctx, buffer) != TILEDB_OK ||
      sanity_check(ctx, *buffer) == TILEDB_ERR)
    return TILEDB_ERR;

  if (SAVE_ERROR_CATCH(
          ctx,
          tiledb::sm::serialization::array_schema_evolution_serialize(
              array_schema_evolution->array_schema_evolution_,
              (tiledb::sm::SerializationType)serialize_type,
              (*buffer)->buffer_,
              client_side))) {
    api::tiledb_buffer_free(buffer);
    return TILEDB_ERR;
  }

  return TILEDB_OK;
}

int32_t tiledb_deserialize_array_schema_evolution(
    tiledb_ctx_t* ctx,
    const tiledb_buffer_t* buffer,
    tiledb_serialization_type_t serialize_type,
    int32_t client_side,
    tiledb_array_schema_evolution_t** array_schema_evolution) {
  // Currently unused:
  (void)client_side;

  // Sanity check
  if (sanity_check(ctx) == TILEDB_ERR ||
      sanity_check(ctx, buffer) == TILEDB_ERR)
    return TILEDB_ERR;

  // Create array schema struct
  *array_schema_evolution = new (std::nothrow) tiledb_array_schema_evolution_t;
  if (*array_schema_evolution == nullptr) {
    auto st =
        Status_Error("Failed to allocate TileDB array schema evolution object");
    LOG_STATUS(st);
    save_error(ctx, st);
    return TILEDB_OOM;
  }

  if (SAVE_ERROR_CATCH(
          ctx,
          tiledb::sm::serialization::array_schema_evolution_deserialize(
              &((*array_schema_evolution)->array_schema_evolution_),
              (tiledb::sm::SerializationType)serialize_type,
              *buffer->buffer_))) {
    delete *array_schema_evolution;
    *array_schema_evolution = nullptr;
    return TILEDB_ERR;
  }

  return TILEDB_OK;
}

int32_t tiledb_serialize_query(
    tiledb_ctx_t* ctx,
    const tiledb_query_t* query,
    tiledb_serialization_type_t serialize_type,
    int32_t client_side,
    tiledb_buffer_list_t** buffer_list) {
  // Sanity check
  if (sanity_check(ctx) == TILEDB_ERR || sanity_check(ctx, query) == TILEDB_ERR)
    return TILEDB_ERR;

  // Allocate a buffer list
  if (api::tiledb_buffer_list_alloc(ctx, buffer_list) != TILEDB_OK ||
      sanity_check(ctx, *buffer_list) == TILEDB_ERR)
    return TILEDB_ERR;

  if (SAVE_ERROR_CATCH(
          ctx,
          tiledb::sm::serialization::query_serialize(
              query->query_,
              (tiledb::sm::SerializationType)serialize_type,
              client_side == 1,
              (*buffer_list)->buffer_list_))) {
    api::tiledb_buffer_list_free(buffer_list);
    return TILEDB_ERR;
  }

  return TILEDB_OK;
}

int32_t tiledb_deserialize_query(
    tiledb_ctx_t* ctx,
    const tiledb_buffer_t* buffer,
    tiledb_serialization_type_t serialize_type,
    int32_t client_side,
    tiledb_query_t* query) {
  // Sanity check
  if (sanity_check(ctx) == TILEDB_ERR ||
      sanity_check(ctx, query) == TILEDB_ERR ||
      sanity_check(ctx, buffer) == TILEDB_ERR)
    return TILEDB_ERR;

  if (SAVE_ERROR_CATCH(
          ctx,
          tiledb::sm::serialization::query_deserialize(
              *buffer->buffer_,
              (tiledb::sm::SerializationType)serialize_type,
              client_side == 1,
              nullptr,
              query->query_,
              ctx->storage_manager()->compute_tp())))
    return TILEDB_ERR;

  return TILEDB_OK;
}

int32_t tiledb_serialize_array_nonempty_domain(
    tiledb_ctx_t* ctx,
    const tiledb_array_t* array,
    const void* nonempty_domain,
    int32_t is_empty,
    tiledb_serialization_type_t serialize_type,
    int32_t client_side,
    tiledb_buffer_t** buffer) {
  // Currently unused:
  (void)client_side;

  // Sanity check
  if (sanity_check(ctx) == TILEDB_ERR || sanity_check(ctx, array) == TILEDB_ERR)
    return TILEDB_ERR;

  // Create buffer
  if (api::tiledb_buffer_alloc(ctx, buffer) != TILEDB_OK ||
      sanity_check(ctx, *buffer) == TILEDB_ERR)
    return TILEDB_ERR;

  if (SAVE_ERROR_CATCH(
          ctx,
          tiledb::sm::serialization::nonempty_domain_serialize(
              array->array_.get(),
              nonempty_domain,
              is_empty,
              (tiledb::sm::SerializationType)serialize_type,
              (*buffer)->buffer_))) {
    api::tiledb_buffer_free(buffer);
    return TILEDB_ERR;
  }

  return TILEDB_OK;
}

int32_t tiledb_deserialize_array_nonempty_domain(
    tiledb_ctx_t* ctx,
    const tiledb_array_t* array,
    const tiledb_buffer_t* buffer,
    tiledb_serialization_type_t serialize_type,
    int32_t client_side,
    void* nonempty_domain,
    int32_t* is_empty) {
  // Currently unused:
  (void)client_side;

  // Sanity check
  if (sanity_check(ctx) == TILEDB_ERR ||
      sanity_check(ctx, array) == TILEDB_ERR ||
      sanity_check(ctx, buffer) == TILEDB_ERR)
    return TILEDB_ERR;

  bool is_empty_bool;
  if (SAVE_ERROR_CATCH(
          ctx,
          tiledb::sm::serialization::nonempty_domain_deserialize(
              array->array_.get(),
              *buffer->buffer_,
              (tiledb::sm::SerializationType)serialize_type,
              nonempty_domain,
              &is_empty_bool)))
    return TILEDB_ERR;

  *is_empty = is_empty_bool ? 1 : 0;

  return TILEDB_OK;
}

int32_t tiledb_serialize_array_non_empty_domain_all_dimensions(
    tiledb_ctx_t* ctx,
    const tiledb_array_t* array,
    tiledb_serialization_type_t serialize_type,
    int32_t client_side,
    tiledb_buffer_t** buffer) {
  // Currently unused:
  (void)client_side;

  // Sanity check
  if (sanity_check(ctx) == TILEDB_ERR || sanity_check(ctx, array) == TILEDB_ERR)
    return TILEDB_ERR;

  // Create buffer
  if (api::tiledb_buffer_alloc(ctx, buffer) != TILEDB_OK ||
      sanity_check(ctx, *buffer) == TILEDB_ERR)
    return TILEDB_ERR;

  if (SAVE_ERROR_CATCH(
          ctx,
          tiledb::sm::serialization::nonempty_domain_serialize(
              array->array_.get(),
              (tiledb::sm::SerializationType)serialize_type,
              (*buffer)->buffer_))) {
    api::tiledb_buffer_free(buffer);
    return TILEDB_ERR;
  }

  return TILEDB_OK;
}

int32_t tiledb_deserialize_array_non_empty_domain_all_dimensions(
    tiledb_ctx_t* ctx,
    tiledb_array_t* array,
    const tiledb_buffer_t* buffer,
    tiledb_serialization_type_t serialize_type,
    int32_t client_side) {
  // Currently unused:
  (void)client_side;

  // Sanity check
  if (sanity_check(ctx) == TILEDB_ERR ||
      sanity_check(ctx, array) == TILEDB_ERR ||
      sanity_check(ctx, buffer) == TILEDB_ERR)
    return TILEDB_ERR;

  if (SAVE_ERROR_CATCH(
          ctx,
          tiledb::sm::serialization::nonempty_domain_deserialize(
              array->array_.get(),
              *buffer->buffer_,
              (tiledb::sm::SerializationType)serialize_type)))
    return TILEDB_ERR;

  return TILEDB_OK;
}

int32_t tiledb_serialize_array_max_buffer_sizes(
    tiledb_ctx_t* ctx,
    const tiledb_array_t* array,
    const void* subarray,
    tiledb_serialization_type_t serialize_type,
    tiledb_buffer_t** buffer) {
  // Sanity check
  if (sanity_check(ctx) == TILEDB_ERR || sanity_check(ctx, array) == TILEDB_ERR)
    return TILEDB_ERR;

  // Allocate buffer
  if (api::tiledb_buffer_alloc(ctx, buffer) != TILEDB_OK ||
      sanity_check(ctx, *buffer) == TILEDB_ERR)
    return TILEDB_ERR;

  // Serialize
  if (SAVE_ERROR_CATCH(
          ctx,
          tiledb::sm::serialization::max_buffer_sizes_serialize(
              array->array_.get(),
              subarray,
              (tiledb::sm::SerializationType)serialize_type,
              (*buffer)->buffer_))) {
    api::tiledb_buffer_free(buffer);
    return TILEDB_ERR;
  }

  return TILEDB_OK;
}

int32_t tiledb_serialize_array_metadata(
    tiledb_ctx_t* ctx,
    const tiledb_array_t* array,
    tiledb_serialization_type_t serialize_type,
    tiledb_buffer_t** buffer) {
  // Sanity check
  if (sanity_check(ctx) == TILEDB_ERR || sanity_check(ctx, array) == TILEDB_ERR)
    return TILEDB_ERR;

  // Allocate buffer
  if (api::tiledb_buffer_alloc(ctx, buffer) != TILEDB_OK ||
      sanity_check(ctx, *buffer) == TILEDB_ERR)
    return TILEDB_ERR;

  // Get metadata to serialize, this will load it if it does not exist
  tiledb::sm::Metadata* metadata;
  if (SAVE_ERROR_CATCH(ctx, array->array_->metadata(&metadata))) {
    return TILEDB_ERR;
  }

  // Serialize
  if (SAVE_ERROR_CATCH(
          ctx,
          tiledb::sm::serialization::metadata_serialize(
              metadata,
              (tiledb::sm::SerializationType)serialize_type,
              (*buffer)->buffer_))) {
    api::tiledb_buffer_free(buffer);
    return TILEDB_ERR;
  }

  return TILEDB_OK;
}

int32_t tiledb_deserialize_array_metadata(
    tiledb_ctx_t* ctx,
    tiledb_array_t* array,
    tiledb_serialization_type_t serialize_type,
    const tiledb_buffer_t* buffer) {
  // Sanity check
  if (sanity_check(ctx) == TILEDB_ERR ||
      sanity_check(ctx, array) == TILEDB_ERR ||
      sanity_check(ctx, buffer) == TILEDB_ERR)
    return TILEDB_ERR;

  // Deserialize
  if (SAVE_ERROR_CATCH(
          ctx,
          tiledb::sm::serialization::metadata_deserialize(
              array->array_->unsafe_metadata(),
              (tiledb::sm::SerializationType)serialize_type,
              *(buffer->buffer_)))) {
    return TILEDB_ERR;
  }

  return TILEDB_OK;
}

int32_t tiledb_serialize_query_est_result_sizes(
    tiledb_ctx_t* ctx,
    const tiledb_query_t* query,
    tiledb_serialization_type_t serialize_type,
    int32_t client_side,
    tiledb_buffer_t** buffer) {
  // Sanity check
  if (sanity_check(ctx) == TILEDB_ERR || sanity_check(ctx, query) == TILEDB_ERR)
    return TILEDB_ERR;

  // Allocate buffer
  if (api::tiledb_buffer_alloc(ctx, buffer) != TILEDB_OK ||
      sanity_check(ctx, *buffer) == TILEDB_ERR)
    return TILEDB_ERR;

  if (SAVE_ERROR_CATCH(
          ctx,
          tiledb::sm::serialization::query_est_result_size_serialize(
              query->query_,
              (tiledb::sm::SerializationType)serialize_type,
              client_side == 1,
              (*buffer)->buffer_))) {
    api::tiledb_buffer_free(buffer);
    return TILEDB_ERR;
  }

  return TILEDB_OK;
}

int32_t tiledb_deserialize_query_est_result_sizes(
    tiledb_ctx_t* ctx,
    tiledb_query_t* query,
    tiledb_serialization_type_t serialize_type,
    int32_t client_side,
    const tiledb_buffer_t* buffer) {
  // Sanity check
  if (sanity_check(ctx) == TILEDB_ERR ||
      sanity_check(ctx, query) == TILEDB_ERR ||
      sanity_check(ctx, buffer) == TILEDB_ERR)
    return TILEDB_ERR;

  if (SAVE_ERROR_CATCH(
          ctx,
          tiledb::sm::serialization::query_est_result_size_deserialize(
              query->query_,
              (tiledb::sm::SerializationType)serialize_type,
              client_side == 1,
              *buffer->buffer_)))
    return TILEDB_ERR;

  return TILEDB_OK;
}

int32_t tiledb_serialize_config(
    tiledb_ctx_t* ctx,
    const tiledb_config_t* config,
    tiledb_serialization_type_t serialize_type,
    int32_t client_side,
    tiledb_buffer_t** buffer) {
  // Sanity check
  if (sanity_check(ctx) == TILEDB_ERR)
    return TILEDB_ERR;
  api::ensure_config_is_valid(config);

  // Create buffer
  if (api::tiledb_buffer_alloc(ctx, buffer) != TILEDB_OK ||
      sanity_check(ctx, *buffer) == TILEDB_ERR)
    return TILEDB_ERR;

  if (SAVE_ERROR_CATCH(
          ctx,
          tiledb::sm::serialization::config_serialize(
              config->config(),
              (tiledb::sm::SerializationType)serialize_type,
              (*buffer)->buffer_,
              client_side))) {
    api::tiledb_buffer_free(buffer);
    return TILEDB_ERR;
  }

  return TILEDB_OK;
}

int32_t tiledb_deserialize_config(
    tiledb_ctx_t* ctx,
    const tiledb_buffer_t* buffer,
    tiledb_serialization_type_t serialize_type,
    int32_t,
    tiledb_config_t** config) {
  // Sanity check
  if (sanity_check(ctx, buffer) == TILEDB_ERR)
    return TILEDB_ERR;
  api::ensure_output_pointer_is_valid(config);

  /*
   * `config_deserialize` returns a pointer to an allocated `Config`. That was
   * acceptable when that was how `tiledb_config_t` was implemented. In the
   * interim, we copy the result. Later, the function should be updated to
   * return its object and throw on error.
   */
  tiledb::sm::Config* new_config;
  throw_if_not_ok(tiledb::sm::serialization::config_deserialize(
      &new_config,
      (tiledb::sm::SerializationType)serialize_type,
      *buffer->buffer_));
  if (!new_config) {
    throw std::logic_error("Unexpected nullptr with OK status");
  }
  // Copy the result into a handle
  *config = tiledb_config_handle_t::make_handle(*new_config);
  // Caller of `config_deserialize` has the responsibility for deallocation
  delete new_config;
  return TILEDB_OK;
}

/* ****************************** */
/*            C++ API             */
/* ****************************** */
namespace impl {
int32_t tiledb_query_submit_async_func(
    tiledb_ctx_t* ctx,
    tiledb_query_t* query,
    void* callback_func,
    void* callback_data) {
  if (sanity_check(ctx) == TILEDB_ERR ||
      sanity_check(ctx, query) == TILEDB_ERR || callback_func == nullptr)
    return TILEDB_ERR;

  std::function<void(void*)> callback =
      *reinterpret_cast<std::function<void(void*)>*>(callback_func);

  if (SAVE_ERROR_CATCH(
          ctx, query->query_->submit_async(callback, callback_data)))
    return TILEDB_ERR;

  return TILEDB_OK;
}
}  // namespace impl

/* ****************************** */
/*          FRAGMENT INFO         */
/* ****************************** */

int32_t tiledb_fragment_info_alloc(
    tiledb_ctx_t* ctx,
    const char* array_uri,
    tiledb_fragment_info_t** fragment_info) {
  if (sanity_check(ctx) == TILEDB_ERR) {
    *fragment_info = nullptr;
    return TILEDB_ERR;
  }

  // Create fragment info struct
  *fragment_info = new (std::nothrow) tiledb_fragment_info_t;
  if (*fragment_info == nullptr) {
    auto st = Status_Error(
        "Failed to create TileDB fragment info object; Memory allocation "
        "error");
    LOG_STATUS(st);
    save_error(ctx, st);
    return TILEDB_OOM;
  }

  // Check array URI
  auto uri = tiledb::sm::URI(array_uri);
  if (uri.is_invalid()) {
    auto st = Status_Error(
        "Failed to create TileDB fragment info object; Invalid URI");
    delete *fragment_info;
    *fragment_info = nullptr;
    LOG_STATUS(st);
    save_error(ctx, st);
    return TILEDB_ERR;
  }

  // Allocate a fragment info object
  (*fragment_info)->fragment_info_ =
      new (std::nothrow) tiledb::sm::FragmentInfo(uri, ctx->storage_manager());
  if ((*fragment_info)->fragment_info_ == nullptr) {
    delete *fragment_info;
    *fragment_info = nullptr;
    auto st = Status_Error(
        "Failed to create TileDB fragment info object; Memory allocation "
        "error");
    LOG_STATUS(st);
    save_error(ctx, st);
    return TILEDB_OOM;
  }

  // Success
  return TILEDB_OK;
}

void tiledb_fragment_info_free(tiledb_fragment_info_t** fragment_info) {
  if (fragment_info != nullptr && *fragment_info != nullptr) {
    delete (*fragment_info)->fragment_info_;
    delete *fragment_info;
    *fragment_info = nullptr;
  }
}

int32_t tiledb_fragment_info_set_config(
    tiledb_ctx_t* ctx,
    tiledb_fragment_info_t* fragment_info,
    tiledb_config_t* config) {
  // Sanity check
  if (sanity_check(ctx, fragment_info) == TILEDB_ERR)
    return TILEDB_ERR;
  api::ensure_config_is_valid(config);

  if (SAVE_ERROR_CATCH(
          ctx, fragment_info->fragment_info_->set_config(config->config())))
    return TILEDB_ERR;

  return TILEDB_OK;
}

int32_t tiledb_fragment_info_load(
    tiledb_ctx_t* ctx, tiledb_fragment_info_t* fragment_info) {
  if (sanity_check(ctx) == TILEDB_ERR ||
      sanity_check(ctx, fragment_info) == TILEDB_ERR)
    return TILEDB_ERR;

  // Load fragment info
  if (SAVE_ERROR_CATCH(ctx, fragment_info->fragment_info_->load()))
    return TILEDB_ERR;

  return TILEDB_OK;
}

int32_t tiledb_fragment_info_load_with_key(
    tiledb_ctx_t* ctx,
    tiledb_fragment_info_t* fragment_info,
    tiledb_encryption_type_t encryption_type,
    const void* encryption_key,
    uint32_t key_length) {
  if (sanity_check(ctx) == TILEDB_ERR ||
      sanity_check(ctx, fragment_info) == TILEDB_ERR)
    return TILEDB_ERR;

  // Load fragment info
  if (SAVE_ERROR_CATCH(
          ctx,
          fragment_info->fragment_info_->load(
              static_cast<tiledb::sm::EncryptionType>(encryption_type),
              encryption_key,
              key_length)))
    return TILEDB_ERR;

  return TILEDB_OK;
}

int32_t tiledb_fragment_info_get_fragment_name(
    tiledb_ctx_t* ctx,
    tiledb_fragment_info_t* fragment_info,
    uint32_t fid,
    const char** name) {
  if (sanity_check(ctx) == TILEDB_ERR ||
      sanity_check(ctx, fragment_info) == TILEDB_ERR)
    return TILEDB_ERR;

  if (SAVE_ERROR_CATCH(
          ctx, fragment_info->fragment_info_->get_fragment_name(fid, name)))
    return TILEDB_ERR;

  return TILEDB_OK;
}

int32_t tiledb_fragment_info_get_fragment_num(
    tiledb_ctx_t* ctx,
    tiledb_fragment_info_t* fragment_info,
    uint32_t* fragment_num) {
  if (sanity_check(ctx) == TILEDB_ERR ||
      sanity_check(ctx, fragment_info) == TILEDB_ERR)
    return TILEDB_ERR;

  *fragment_num = fragment_info->fragment_info_->fragment_num();

  return TILEDB_OK;
}

int32_t tiledb_fragment_info_get_fragment_uri(
    tiledb_ctx_t* ctx,
    tiledb_fragment_info_t* fragment_info,
    uint32_t fid,
    const char** uri) {
  if (sanity_check(ctx) == TILEDB_ERR ||
      sanity_check(ctx, fragment_info) == TILEDB_ERR)
    return TILEDB_ERR;

  if (SAVE_ERROR_CATCH(
          ctx, fragment_info->fragment_info_->get_fragment_uri(fid, uri)))
    return TILEDB_ERR;

  return TILEDB_OK;
}

int32_t tiledb_fragment_info_get_fragment_size(
    tiledb_ctx_t* ctx,
    tiledb_fragment_info_t* fragment_info,
    uint32_t fid,
    uint64_t* size) {
  if (sanity_check(ctx) == TILEDB_ERR ||
      sanity_check(ctx, fragment_info) == TILEDB_ERR)
    return TILEDB_ERR;

  if (SAVE_ERROR_CATCH(
          ctx, fragment_info->fragment_info_->get_fragment_size(fid, size)))
    return TILEDB_ERR;

  return TILEDB_OK;
}

int32_t tiledb_fragment_info_get_dense(
    tiledb_ctx_t* ctx,
    tiledb_fragment_info_t* fragment_info,
    uint32_t fid,
    int32_t* dense) {
  if (sanity_check(ctx) == TILEDB_ERR ||
      sanity_check(ctx, fragment_info) == TILEDB_ERR)
    return TILEDB_ERR;

  if (SAVE_ERROR_CATCH(
          ctx, fragment_info->fragment_info_->get_dense(fid, dense)))
    return TILEDB_ERR;

  return TILEDB_OK;
}

int32_t tiledb_fragment_info_get_sparse(
    tiledb_ctx_t* ctx,
    tiledb_fragment_info_t* fragment_info,
    uint32_t fid,
    int32_t* sparse) {
  if (sanity_check(ctx) == TILEDB_ERR ||
      sanity_check(ctx, fragment_info) == TILEDB_ERR)
    return TILEDB_ERR;

  if (SAVE_ERROR_CATCH(
          ctx, fragment_info->fragment_info_->get_sparse(fid, sparse)))
    return TILEDB_ERR;

  return TILEDB_OK;
}

int32_t tiledb_fragment_info_get_timestamp_range(
    tiledb_ctx_t* ctx,
    tiledb_fragment_info_t* fragment_info,
    uint32_t fid,
    uint64_t* start,
    uint64_t* end) {
  if (sanity_check(ctx) == TILEDB_ERR ||
      sanity_check(ctx, fragment_info) == TILEDB_ERR)
    return TILEDB_ERR;

  if (SAVE_ERROR_CATCH(
          ctx,
          fragment_info->fragment_info_->get_timestamp_range(fid, start, end)))
    return TILEDB_ERR;

  return TILEDB_OK;
}

int32_t tiledb_fragment_info_get_non_empty_domain_from_index(
    tiledb_ctx_t* ctx,
    tiledb_fragment_info_t* fragment_info,
    uint32_t fid,
    uint32_t did,
    void* domain) {
  if (sanity_check(ctx) == TILEDB_ERR ||
      sanity_check(ctx, fragment_info) == TILEDB_ERR)
    return TILEDB_ERR;

  if (SAVE_ERROR_CATCH(
          ctx,
          fragment_info->fragment_info_->get_non_empty_domain(
              fid, did, domain)))
    return TILEDB_ERR;

  return TILEDB_OK;
}

int32_t tiledb_fragment_info_get_non_empty_domain_from_name(
    tiledb_ctx_t* ctx,
    tiledb_fragment_info_t* fragment_info,
    uint32_t fid,
    const char* dim_name,
    void* domain) {
  if (sanity_check(ctx) == TILEDB_ERR ||
      sanity_check(ctx, fragment_info) == TILEDB_ERR)
    return TILEDB_ERR;

  if (SAVE_ERROR_CATCH(
          ctx,
          fragment_info->fragment_info_->get_non_empty_domain(
              fid, dim_name, domain)))
    return TILEDB_ERR;

  return TILEDB_OK;
}

int32_t tiledb_fragment_info_get_non_empty_domain_var_size_from_index(
    tiledb_ctx_t* ctx,
    tiledb_fragment_info_t* fragment_info,
    uint32_t fid,
    uint32_t did,
    uint64_t* start_size,
    uint64_t* end_size) {
  if (sanity_check(ctx) == TILEDB_ERR ||
      sanity_check(ctx, fragment_info) == TILEDB_ERR)
    return TILEDB_ERR;

  if (SAVE_ERROR_CATCH(
          ctx,
          fragment_info->fragment_info_->get_non_empty_domain_var_size(
              fid, did, start_size, end_size)))
    return TILEDB_ERR;

  return TILEDB_OK;
}

int32_t tiledb_fragment_info_get_non_empty_domain_var_size_from_name(
    tiledb_ctx_t* ctx,
    tiledb_fragment_info_t* fragment_info,
    uint32_t fid,
    const char* dim_name,
    uint64_t* start_size,
    uint64_t* end_size) {
  if (sanity_check(ctx) == TILEDB_ERR ||
      sanity_check(ctx, fragment_info) == TILEDB_ERR)
    return TILEDB_ERR;

  if (SAVE_ERROR_CATCH(
          ctx,
          fragment_info->fragment_info_->get_non_empty_domain_var_size(
              fid, dim_name, start_size, end_size)))
    return TILEDB_ERR;

  return TILEDB_OK;
}

int32_t tiledb_fragment_info_get_non_empty_domain_var_from_index(
    tiledb_ctx_t* ctx,
    tiledb_fragment_info_t* fragment_info,
    uint32_t fid,
    uint32_t did,
    void* start,
    void* end) {
  if (sanity_check(ctx) == TILEDB_ERR ||
      sanity_check(ctx, fragment_info) == TILEDB_ERR)
    return TILEDB_ERR;

  if (SAVE_ERROR_CATCH(
          ctx,
          fragment_info->fragment_info_->get_non_empty_domain_var(
              fid, did, start, end)))
    return TILEDB_ERR;

  return TILEDB_OK;
}

int32_t tiledb_fragment_info_get_non_empty_domain_var_from_name(
    tiledb_ctx_t* ctx,
    tiledb_fragment_info_t* fragment_info,
    uint32_t fid,
    const char* dim_name,
    void* start,
    void* end) {
  if (sanity_check(ctx) == TILEDB_ERR ||
      sanity_check(ctx, fragment_info) == TILEDB_ERR)
    return TILEDB_ERR;

  if (SAVE_ERROR_CATCH(
          ctx,
          fragment_info->fragment_info_->get_non_empty_domain_var(
              fid, dim_name, start, end)))
    return TILEDB_ERR;

  return TILEDB_OK;
}

int32_t tiledb_fragment_info_get_mbr_num(
    tiledb_ctx_t* ctx,
    tiledb_fragment_info_t* fragment_info,
    uint32_t fid,
    uint64_t* mbr_num) {
  if (sanity_check(ctx) == TILEDB_ERR ||
      sanity_check(ctx, fragment_info) == TILEDB_ERR)
    return TILEDB_ERR;

  if (SAVE_ERROR_CATCH(
          ctx, fragment_info->fragment_info_->get_mbr_num(fid, mbr_num)))
    return TILEDB_ERR;

  return TILEDB_OK;
}

int32_t tiledb_fragment_info_get_mbr_from_index(
    tiledb_ctx_t* ctx,
    tiledb_fragment_info_t* fragment_info,
    uint32_t fid,
    uint32_t mid,
    uint32_t did,
    void* mbr) {
  if (sanity_check(ctx) == TILEDB_ERR ||
      sanity_check(ctx, fragment_info) == TILEDB_ERR)
    return TILEDB_ERR;

  if (SAVE_ERROR_CATCH(
          ctx, fragment_info->fragment_info_->get_mbr(fid, mid, did, mbr)))
    return TILEDB_ERR;

  return TILEDB_OK;
}

int32_t tiledb_fragment_info_get_mbr_from_name(
    tiledb_ctx_t* ctx,
    tiledb_fragment_info_t* fragment_info,
    uint32_t fid,
    uint32_t mid,
    const char* dim_name,
    void* mbr) {
  if (sanity_check(ctx) == TILEDB_ERR ||
      sanity_check(ctx, fragment_info) == TILEDB_ERR)
    return TILEDB_ERR;

  if (SAVE_ERROR_CATCH(
          ctx, fragment_info->fragment_info_->get_mbr(fid, mid, dim_name, mbr)))
    return TILEDB_ERR;

  return TILEDB_OK;
}

int32_t tiledb_fragment_info_get_mbr_var_size_from_index(
    tiledb_ctx_t* ctx,
    tiledb_fragment_info_t* fragment_info,
    uint32_t fid,
    uint32_t mid,
    uint32_t did,
    uint64_t* start_size,
    uint64_t* end_size) {
  if (sanity_check(ctx) == TILEDB_ERR ||
      sanity_check(ctx, fragment_info) == TILEDB_ERR)
    return TILEDB_ERR;

  if (SAVE_ERROR_CATCH(
          ctx,
          fragment_info->fragment_info_->get_mbr_var_size(
              fid, mid, did, start_size, end_size)))
    return TILEDB_ERR;

  return TILEDB_OK;
}

int32_t tiledb_fragment_info_get_mbr_var_size_from_name(
    tiledb_ctx_t* ctx,
    tiledb_fragment_info_t* fragment_info,
    uint32_t fid,
    uint32_t mid,
    const char* dim_name,
    uint64_t* start_size,
    uint64_t* end_size) {
  if (sanity_check(ctx) == TILEDB_ERR ||
      sanity_check(ctx, fragment_info) == TILEDB_ERR)
    return TILEDB_ERR;

  if (SAVE_ERROR_CATCH(
          ctx,
          fragment_info->fragment_info_->get_mbr_var_size(
              fid, mid, dim_name, start_size, end_size)))
    return TILEDB_ERR;

  return TILEDB_OK;
}

int32_t tiledb_fragment_info_get_mbr_var_from_index(
    tiledb_ctx_t* ctx,
    tiledb_fragment_info_t* fragment_info,
    uint32_t fid,
    uint32_t mid,
    uint32_t did,
    void* start,
    void* end) {
  if (sanity_check(ctx) == TILEDB_ERR ||
      sanity_check(ctx, fragment_info) == TILEDB_ERR)
    return TILEDB_ERR;

  if (SAVE_ERROR_CATCH(
          ctx,
          fragment_info->fragment_info_->get_mbr_var(
              fid, mid, did, start, end)))
    return TILEDB_ERR;

  return TILEDB_OK;
}

int32_t tiledb_fragment_info_get_mbr_var_from_name(
    tiledb_ctx_t* ctx,
    tiledb_fragment_info_t* fragment_info,
    uint32_t fid,
    uint32_t mid,
    const char* dim_name,
    void* start,
    void* end) {
  if (sanity_check(ctx) == TILEDB_ERR ||
      sanity_check(ctx, fragment_info) == TILEDB_ERR)
    return TILEDB_ERR;

  if (SAVE_ERROR_CATCH(
          ctx,
          fragment_info->fragment_info_->get_mbr_var(
              fid, mid, dim_name, start, end)))
    return TILEDB_ERR;

  return TILEDB_OK;
}

int32_t tiledb_fragment_info_get_cell_num(
    tiledb_ctx_t* ctx,
    tiledb_fragment_info_t* fragment_info,
    uint32_t fid,
    uint64_t* cell_num) {
  if (sanity_check(ctx) == TILEDB_ERR ||
      sanity_check(ctx, fragment_info) == TILEDB_ERR)
    return TILEDB_ERR;

  if (SAVE_ERROR_CATCH(
          ctx, fragment_info->fragment_info_->get_cell_num(fid, cell_num)))
    return TILEDB_ERR;

  return TILEDB_OK;
}

int32_t tiledb_fragment_info_get_total_cell_num(
    tiledb_ctx_t* ctx,
    tiledb_fragment_info_t* fragment_info,
    uint64_t* cell_num) {
  if (sanity_check(ctx) == TILEDB_ERR ||
      sanity_check(ctx, fragment_info) == TILEDB_ERR)
    return TILEDB_ERR;

  if (SAVE_ERROR_CATCH(
          ctx, fragment_info->fragment_info_->get_total_cell_num(cell_num)))
    return TILEDB_ERR;

  return TILEDB_OK;
}

int32_t tiledb_fragment_info_get_version(
    tiledb_ctx_t* ctx,
    tiledb_fragment_info_t* fragment_info,
    uint32_t fid,
    uint32_t* version) {
  if (sanity_check(ctx) == TILEDB_ERR ||
      sanity_check(ctx, fragment_info) == TILEDB_ERR)
    return TILEDB_ERR;

  if (SAVE_ERROR_CATCH(
          ctx, fragment_info->fragment_info_->get_version(fid, version)))
    return TILEDB_ERR;

  return TILEDB_OK;
}

int32_t tiledb_fragment_info_has_consolidated_metadata(
    tiledb_ctx_t* ctx,
    tiledb_fragment_info_t* fragment_info,
    uint32_t fid,
    int32_t* has) {
  if (sanity_check(ctx) == TILEDB_ERR ||
      sanity_check(ctx, fragment_info) == TILEDB_ERR)
    return TILEDB_ERR;

  if (SAVE_ERROR_CATCH(
          ctx,
          fragment_info->fragment_info_->has_consolidated_metadata(fid, has)))
    return TILEDB_ERR;

  return TILEDB_OK;
}

int32_t tiledb_fragment_info_get_unconsolidated_metadata_num(
    tiledb_ctx_t* ctx,
    tiledb_fragment_info_t* fragment_info,
    uint32_t* unconsolidated) {
  if (sanity_check(ctx) == TILEDB_ERR ||
      sanity_check(ctx, fragment_info) == TILEDB_ERR)
    return TILEDB_ERR;

  *unconsolidated =
      fragment_info->fragment_info_->unconsolidated_metadata_num();

  return TILEDB_OK;
}

int32_t tiledb_fragment_info_get_to_vacuum_num(
    tiledb_ctx_t* ctx,
    tiledb_fragment_info_t* fragment_info,
    uint32_t* to_vacuum_num) {
  if (sanity_check(ctx) == TILEDB_ERR ||
      sanity_check(ctx, fragment_info) == TILEDB_ERR)
    return TILEDB_ERR;

  *to_vacuum_num = fragment_info->fragment_info_->to_vacuum_num();

  return TILEDB_OK;
}

int32_t tiledb_fragment_info_get_to_vacuum_uri(
    tiledb_ctx_t* ctx,
    tiledb_fragment_info_t* fragment_info,
    uint32_t fid,
    const char** uri) {
  if (sanity_check(ctx) == TILEDB_ERR ||
      sanity_check(ctx, fragment_info) == TILEDB_ERR)
    return TILEDB_ERR;

  if (SAVE_ERROR_CATCH(
          ctx, fragment_info->fragment_info_->get_to_vacuum_uri(fid, uri)))
    return TILEDB_ERR;

  return TILEDB_OK;
}

int32_t tiledb_fragment_info_get_array_schema(
    tiledb_ctx_t* ctx,
    tiledb_fragment_info_t* fragment_info,
    uint32_t fid,
    tiledb_array_schema_t** array_schema) {
  if (sanity_check(ctx) == TILEDB_ERR ||
      sanity_check(ctx, fragment_info) == TILEDB_ERR)
    return TILEDB_ERR;

  // Create array schema
  *array_schema = new (std::nothrow) tiledb_array_schema_t;
  if (*array_schema == nullptr) {
    auto st = Status_Error("Failed to allocate TileDB array schema object");
    LOG_STATUS(st);
    save_error(ctx, st);
    return TILEDB_OOM;
  }

  auto&& [st, array_schema_get] =
      fragment_info->fragment_info_->get_array_schema(fid);
  if (!st.ok()) {
    LOG_STATUS(st);
    save_error(ctx, st);
    delete *array_schema;
    *array_schema = nullptr;
    return TILEDB_ERR;
  }
  (*array_schema)->array_schema_ = array_schema_get.value();

  return TILEDB_OK;
}

int32_t tiledb_fragment_info_get_array_schema_name(
    tiledb_ctx_t* ctx,
    tiledb_fragment_info_t* fragment_info,
    uint32_t fid,
    const char** schema_name) {
  if (sanity_check(ctx) == TILEDB_ERR ||
      sanity_check(ctx, fragment_info) == TILEDB_ERR)
    return TILEDB_ERR;

  if (SAVE_ERROR_CATCH(
          ctx,
          fragment_info->fragment_info_->get_array_schema_name(
              fid, schema_name)))
    return TILEDB_ERR;

  assert(schema_name != nullptr);

  return TILEDB_OK;
}

int32_t tiledb_fragment_info_dump(
    tiledb_ctx_t* ctx, const tiledb_fragment_info_t* fragment_info, FILE* out) {
  if (sanity_check(ctx) == TILEDB_ERR ||
      sanity_check(ctx, fragment_info) == TILEDB_ERR)
    return TILEDB_ERR;
  fragment_info->fragment_info_->dump(out);
  return TILEDB_OK;
}

/* ********************************* */
/*          EXPERIMENTAL APIs        */
/* ********************************* */

TILEDB_EXPORT int32_t tiledb_query_get_status_details(
    tiledb_ctx_t* ctx,
    tiledb_query_t* query,
    tiledb_query_status_details_t* status) {
  // Sanity check
  if (sanity_check(ctx) == TILEDB_ERR || sanity_check(ctx, query) == TILEDB_ERR)
    return TILEDB_ERR;

  // Currently only one detailed reason. Retrieve it and set to user struct.
  tiledb_query_status_details_reason_t incomplete_reason =
      (tiledb_query_status_details_reason_t)
          query->query_->status_incomplete_reason();
  status->incomplete_reason = incomplete_reason;

  return TILEDB_OK;
}

}  // namespace tiledb::api

/* ****************************** */
/*  C API Interface Functions     */
/* ****************************** */
/*
 * Each C API interface function below forwards its arguments to a transformed
 * implementation function of the same name defined in the `tiledb::api`
 * namespace above.
 *
 * Note: `std::forward` is not used here because it's not necessary. The C API
 * uses C linkage, and none of the types used in the signatures of the C API
 * function change with `std::forward`.
 */

using tiledb::api::api_entry_plain;
using tiledb::api::api_entry_void;
template <auto f>
constexpr auto api_entry = tiledb::api::api_entry_with_context<f>;

/* ****************************** */
/*       ENUMS TO/FROM STR        */
/* ****************************** */
int32_t tiledb_query_type_to_str(
    tiledb_query_type_t query_type, const char** str) noexcept {
  return api_entry_plain<tiledb::api::tiledb_query_type_to_str>(
      query_type, str);
}

int32_t tiledb_query_type_from_str(
    const char* str, tiledb_query_type_t* query_type) noexcept {
  return api_entry_plain<tiledb::api::tiledb_query_type_from_str>(
      str, query_type);
}

int32_t tiledb_object_type_to_str(
    tiledb_object_t object_type, const char** str) noexcept {
  return api_entry_plain<tiledb::api::tiledb_object_type_to_str>(
      object_type, str);
}

int32_t tiledb_object_type_from_str(
    const char* str, tiledb_object_t* object_type) noexcept {
  return api_entry_plain<tiledb::api::tiledb_object_type_from_str>(
      str, object_type);
}

int32_t tiledb_filesystem_to_str(
    tiledb_filesystem_t filesystem, const char** str) noexcept {
  return api_entry_plain<tiledb::api::tiledb_filesystem_to_str>(
      filesystem, str);
}

int32_t tiledb_filesystem_from_str(
    const char* str, tiledb_filesystem_t* filesystem) noexcept {
  return api_entry_plain<tiledb::api::tiledb_filesystem_from_str>(
      str, filesystem);
}

int32_t tiledb_datatype_to_str(
    tiledb_datatype_t datatype, const char** str) noexcept {
  return api_entry_plain<tiledb::api::tiledb_datatype_to_str>(datatype, str);
}

int32_t tiledb_datatype_from_str(
    const char* str, tiledb_datatype_t* datatype) noexcept {
  return api_entry_plain<tiledb::api::tiledb_datatype_from_str>(str, datatype);
}

int32_t tiledb_array_type_to_str(
    tiledb_array_type_t array_type, const char** str) noexcept {
  return api_entry_plain<tiledb::api::tiledb_array_type_to_str>(
      array_type, str);
}

int32_t tiledb_array_type_from_str(
    const char* str, tiledb_array_type_t* array_type) noexcept {
  return api_entry_plain<tiledb::api::tiledb_array_type_from_str>(
      str, array_type);
}

int32_t tiledb_layout_to_str(
    tiledb_layout_t layout, const char** str) noexcept {
  return api_entry_plain<tiledb::api::tiledb_layout_to_str>(layout, str);
}

int32_t tiledb_layout_from_str(
    const char* str, tiledb_layout_t* layout) noexcept {
  return api_entry_plain<tiledb::api::tiledb_layout_from_str>(str, layout);
}

int32_t tiledb_encryption_type_to_str(
    tiledb_encryption_type_t encryption_type, const char** str) noexcept {
  return api_entry_plain<tiledb::api::tiledb_encryption_type_to_str>(
      encryption_type, str);
}

int32_t tiledb_encryption_type_from_str(
    const char* str, tiledb_encryption_type_t* encryption_type) noexcept {
  return api_entry_plain<tiledb::api::tiledb_encryption_type_from_str>(
      str, encryption_type);
}

int32_t tiledb_query_status_to_str(
    tiledb_query_status_t query_status, const char** str) noexcept {
  return api_entry_plain<tiledb::api::tiledb_query_status_to_str>(
      query_status, str);
}

int32_t tiledb_query_status_from_str(
    const char* str, tiledb_query_status_t* query_status) noexcept {
  return api_entry_plain<tiledb::api::tiledb_query_status_from_str>(
      str, query_status);
}

int32_t tiledb_serialization_type_to_str(
    tiledb_serialization_type_t serialization_type, const char** str) noexcept {
  return api_entry_plain<tiledb::api::tiledb_serialization_type_to_str>(
      serialization_type, str);
}

int32_t tiledb_serialization_type_from_str(
    const char* str, tiledb_serialization_type_t* serialization_type) noexcept {
  return api_entry_plain<tiledb::api::tiledb_serialization_type_from_str>(
      str, serialization_type);
}

int32_t tiledb_walk_order_to_str(
    tiledb_walk_order_t walk_order, const char** str) noexcept {
  return api_entry_plain<tiledb::api::tiledb_walk_order_to_str>(
      walk_order, str);
}

int32_t tiledb_walk_order_from_str(
    const char* str, tiledb_walk_order_t* walk_order) noexcept {
  return api_entry_plain<tiledb::api::tiledb_walk_order_from_str>(
      str, walk_order);
}

int32_t tiledb_vfs_mode_to_str(
    tiledb_vfs_mode_t vfs_mode, const char** str) noexcept {
  return api_entry_plain<tiledb::api::tiledb_vfs_mode_to_str>(vfs_mode, str);
}

int32_t tiledb_vfs_mode_from_str(
    const char* str, tiledb_vfs_mode_t* vfs_mode) noexcept {
  return api_entry_plain<tiledb::api::tiledb_vfs_mode_from_str>(str, vfs_mode);
}

/* ****************************** */
/*            CONSTANTS           */
/* ****************************** */

const char* tiledb_coords() noexcept {
  return tiledb::sm::constants::coords.c_str();
}

uint32_t tiledb_var_num() noexcept {
  return tiledb::sm::constants::var_num;
}

uint32_t tiledb_max_path() noexcept {
  return tiledb::sm::constants::path_max_len;
}

uint64_t tiledb_offset_size() noexcept {
  return tiledb::sm::constants::cell_var_offset_size;
}

uint64_t tiledb_datatype_size(tiledb_datatype_t type) noexcept {
  return tiledb::sm::datatype_size(static_cast<tiledb::sm::Datatype>(type));
}

uint64_t tiledb_timestamp_now_ms() noexcept {
  /*
   * The existing implementation function is not marked `nothrow`. The
   * signature of this function cannot signal an error. Hence we normalize any
   * error by making the return value zero.
   */
  try {
    return tiledb::sm::utils::time::timestamp_now_ms();
  } catch (...) {
    LOG_ERROR("Error in retrieving current time");
    return 0;
  }
}

const char* tiledb_timestamps() noexcept {
  return tiledb::sm::constants::timestamps.c_str();
}

/* ****************************** */
/*            VERSION             */
/* ****************************** */

void tiledb_version(int32_t* major, int32_t* minor, int32_t* rev) noexcept {
  *major = tiledb::sm::constants::library_version[0];
  *minor = tiledb::sm::constants::library_version[1];
  *rev = tiledb::sm::constants::library_version[2];
}

/* ********************************* */
/*              BUFFER               */
/* ********************************* */

int32_t tiledb_buffer_alloc(
    tiledb_ctx_t* ctx, tiledb_buffer_t** buffer) noexcept {
  return api_entry<tiledb::api::tiledb_buffer_alloc>(ctx, buffer);
}

void tiledb_buffer_free(tiledb_buffer_t** buffer) noexcept {
  return api_entry_void<tiledb::api::tiledb_buffer_free>(buffer);
}

int32_t tiledb_buffer_set_type(
    tiledb_ctx_t* ctx,
    tiledb_buffer_t* buffer,
    tiledb_datatype_t datatype) noexcept {
  return api_entry<tiledb::api::tiledb_buffer_set_type>(ctx, buffer, datatype);
}

int32_t tiledb_buffer_get_type(
    tiledb_ctx_t* ctx,
    const tiledb_buffer_t* buffer,
    tiledb_datatype_t* datatype) noexcept {
  return api_entry<tiledb::api::tiledb_buffer_get_type>(ctx, buffer, datatype);
}

int32_t tiledb_buffer_get_data(
    tiledb_ctx_t* ctx,
    const tiledb_buffer_t* buffer,
    void** data,
    uint64_t* size) noexcept {
  return api_entry<tiledb::api::tiledb_buffer_get_data>(
      ctx, buffer, data, size);
}

int32_t tiledb_buffer_set_data(
    tiledb_ctx_t* ctx, tiledb_buffer_t* buffer, void* data, uint64_t size) {
  return api_entry<tiledb::api::tiledb_buffer_set_data>(
      ctx, buffer, data, size);
}

/* ********************************* */
/*            BUFFER LIST            */
/* ********************************* */

int32_t tiledb_buffer_list_alloc(
    tiledb_ctx_t* ctx, tiledb_buffer_list_t** buffer_list) noexcept {
  return api_entry<tiledb::api::tiledb_buffer_list_alloc>(ctx, buffer_list);
}

void tiledb_buffer_list_free(tiledb_buffer_list_t** buffer_list) noexcept {
  return api_entry_void<tiledb::api::tiledb_buffer_list_free>(buffer_list);
}

int32_t tiledb_buffer_list_get_num_buffers(
    tiledb_ctx_t* ctx,
    const tiledb_buffer_list_t* buffer_list,
    uint64_t* num_buffers) noexcept {
  return api_entry<tiledb::api::tiledb_buffer_list_get_num_buffers>(
      ctx, buffer_list, num_buffers);
}

int32_t tiledb_buffer_list_get_buffer(
    tiledb_ctx_t* ctx,
    const tiledb_buffer_list_t* buffer_list,
    uint64_t buffer_idx,
    tiledb_buffer_t** buffer) noexcept {
  return api_entry<tiledb::api::tiledb_buffer_list_get_buffer>(
      ctx, buffer_list, buffer_idx, buffer);
}

int32_t tiledb_buffer_list_get_total_size(
    tiledb_ctx_t* ctx,
    const tiledb_buffer_list_t* buffer_list,
    uint64_t* total_size) noexcept {
  return api_entry<tiledb::api::tiledb_buffer_list_get_total_size>(
      ctx, buffer_list, total_size);
}

int32_t tiledb_buffer_list_flatten(
    tiledb_ctx_t* ctx,
    const tiledb_buffer_list_t* buffer_list,
    tiledb_buffer_t** buffer) noexcept {
  return api_entry<tiledb::api::tiledb_buffer_list_flatten>(
      ctx, buffer_list, buffer);
}

/* ********************************* */
/*            ATTRIBUTE              */
/* ********************************* */

int32_t tiledb_attribute_alloc(
    tiledb_ctx_t* ctx,
    const char* name,
    tiledb_datatype_t type,
    tiledb_attribute_t** attr) noexcept {
  return api_entry<tiledb::api::tiledb_attribute_alloc>(ctx, name, type, attr);
}

void tiledb_attribute_free(tiledb_attribute_t** attr) noexcept {
  return api_entry_void<tiledb::api::tiledb_attribute_free>(attr);
}

int32_t tiledb_attribute_set_nullable(
    tiledb_ctx_t* ctx, tiledb_attribute_t* attr, uint8_t nullable) noexcept {
  return api_entry<tiledb::api::tiledb_attribute_set_nullable>(
      ctx, attr, nullable);
}

int32_t tiledb_attribute_set_filter_list(
    tiledb_ctx_t* ctx,
    tiledb_attribute_t* attr,
    tiledb_filter_list_t* filter_list) noexcept {
  return api_entry<tiledb::api::tiledb_attribute_set_filter_list>(
      ctx, attr, filter_list);
}

int32_t tiledb_attribute_set_cell_val_num(
    tiledb_ctx_t* ctx,
    tiledb_attribute_t* attr,
    uint32_t cell_val_num) noexcept {
  return api_entry<tiledb::api::tiledb_attribute_set_cell_val_num>(
      ctx, attr, cell_val_num);
}

int32_t tiledb_attribute_get_name(
    tiledb_ctx_t* ctx,
    const tiledb_attribute_t* attr,
    const char** name) noexcept {
  return api_entry<tiledb::api::tiledb_attribute_get_name>(ctx, attr, name);
}

int32_t tiledb_attribute_get_type(
    tiledb_ctx_t* ctx,
    const tiledb_attribute_t* attr,
    tiledb_datatype_t* type) noexcept {
  return api_entry<tiledb::api::tiledb_attribute_get_type>(ctx, attr, type);
}

int32_t tiledb_attribute_get_nullable(
    tiledb_ctx_t* ctx, tiledb_attribute_t* attr, uint8_t* nullable) noexcept {
  return api_entry<tiledb::api::tiledb_attribute_get_nullable>(
      ctx, attr, nullable);
}

int32_t tiledb_attribute_get_filter_list(
    tiledb_ctx_t* ctx,
    tiledb_attribute_t* attr,
    tiledb_filter_list_t** filter_list) noexcept {
  return api_entry<tiledb::api::tiledb_attribute_get_filter_list>(
      ctx, attr, filter_list);
}

int32_t tiledb_attribute_get_cell_val_num(
    tiledb_ctx_t* ctx,
    const tiledb_attribute_t* attr,
    uint32_t* cell_val_num) noexcept {
  return api_entry<tiledb::api::tiledb_attribute_get_cell_val_num>(
      ctx, attr, cell_val_num);
}

int32_t tiledb_attribute_get_cell_size(
    tiledb_ctx_t* ctx,
    const tiledb_attribute_t* attr,
    uint64_t* cell_size) noexcept {
  return api_entry<tiledb::api::tiledb_attribute_get_cell_size>(
      ctx, attr, cell_size);
}

int32_t tiledb_attribute_dump(
    tiledb_ctx_t* ctx, const tiledb_attribute_t* attr, FILE* out) noexcept {
  return api_entry<tiledb::api::tiledb_attribute_dump>(ctx, attr, out);
}

int32_t tiledb_attribute_set_fill_value(
    tiledb_ctx_t* ctx,
    tiledb_attribute_t* attr,
    const void* value,
    uint64_t size) noexcept {
  return api_entry<tiledb::api::tiledb_attribute_set_fill_value>(
      ctx, attr, value, size);
}

int32_t tiledb_attribute_get_fill_value(
    tiledb_ctx_t* ctx,
    tiledb_attribute_t* attr,
    const void** value,
    uint64_t* size) noexcept {
  return api_entry<tiledb::api::tiledb_attribute_get_fill_value>(
      ctx, attr, value, size);
}

int32_t tiledb_attribute_set_fill_value_nullable(
    tiledb_ctx_t* ctx,
    tiledb_attribute_t* attr,
    const void* value,
    uint64_t size,
    uint8_t valid) noexcept {
  return api_entry<tiledb::api::tiledb_attribute_set_fill_value_nullable>(
      ctx, attr, value, size, valid);
}

int32_t tiledb_attribute_get_fill_value_nullable(
    tiledb_ctx_t* ctx,
    tiledb_attribute_t* attr,
    const void** value,
    uint64_t* size,
    uint8_t* valid) noexcept {
  return api_entry<tiledb::api::tiledb_attribute_get_fill_value_nullable>(
      ctx, attr, value, size, valid);
}

/* ********************************* */
/*              DOMAIN               */
/* ********************************* */

int32_t tiledb_domain_alloc(
    tiledb_ctx_t* ctx, tiledb_domain_t** domain) noexcept {
  return api_entry<tiledb::api::tiledb_domain_alloc>(ctx, domain);
}

void tiledb_domain_free(tiledb_domain_t** domain) noexcept {
  return api_entry_void<tiledb::api::tiledb_domain_free>(domain);
}

int32_t tiledb_domain_get_type(
    tiledb_ctx_t* ctx,
    const tiledb_domain_t* domain,
    tiledb_datatype_t* type) noexcept {
  return api_entry<tiledb::api::tiledb_domain_get_type>(ctx, domain, type);
}

int32_t tiledb_domain_get_ndim(
    tiledb_ctx_t* ctx, const tiledb_domain_t* domain, uint32_t* ndim) noexcept {
  return api_entry<tiledb::api::tiledb_domain_get_ndim>(ctx, domain, ndim);
}

int32_t tiledb_domain_add_dimension(
    tiledb_ctx_t* ctx,
    tiledb_domain_t* domain,
    tiledb_dimension_t* dim) noexcept {
  return api_entry<tiledb::api::tiledb_domain_add_dimension>(ctx, domain, dim);
}

int32_t tiledb_domain_dump(
    tiledb_ctx_t* ctx, const tiledb_domain_t* domain, FILE* out) noexcept {
  return api_entry<tiledb::api::tiledb_domain_dump>(ctx, domain, out);
}

/* ********************************* */
/*             DIMENSION             */
/* ********************************* */

int32_t tiledb_dimension_alloc(
    tiledb_ctx_t* ctx,
    const char* name,
    tiledb_datatype_t type,
    const void* dim_domain,
    const void* tile_extent,
    tiledb_dimension_t** dim) noexcept {
  return api_entry<tiledb::api::tiledb_dimension_alloc>(
      ctx, name, type, dim_domain, tile_extent, dim);
}

void tiledb_dimension_free(tiledb_dimension_t** dim) noexcept {
  return api_entry_void<tiledb::api::tiledb_dimension_free>(dim);
}

int32_t tiledb_dimension_set_filter_list(
    tiledb_ctx_t* ctx,
    tiledb_dimension_t* dim,
    tiledb_filter_list_t* filter_list) noexcept {
  return api_entry<tiledb::api::tiledb_dimension_set_filter_list>(
      ctx, dim, filter_list);
}

int32_t tiledb_dimension_set_cell_val_num(
    tiledb_ctx_t* ctx,
    tiledb_dimension_t* dim,
    uint32_t cell_val_num) noexcept {
  return api_entry<tiledb::api::tiledb_dimension_set_cell_val_num>(
      ctx, dim, cell_val_num);
}

int32_t tiledb_dimension_get_filter_list(
    tiledb_ctx_t* ctx,
    tiledb_dimension_t* dim,
    tiledb_filter_list_t** filter_list) noexcept {
  return api_entry<tiledb::api::tiledb_dimension_get_filter_list>(
      ctx, dim, filter_list);
}

int32_t tiledb_dimension_get_cell_val_num(
    tiledb_ctx_t* ctx,
    const tiledb_dimension_t* dim,
    uint32_t* cell_val_num) noexcept {
  return api_entry<tiledb::api::tiledb_dimension_get_cell_val_num>(
      ctx, dim, cell_val_num);
}

int32_t tiledb_dimension_get_name(
    tiledb_ctx_t* ctx,
    const tiledb_dimension_t* dim,
    const char** name) noexcept {
  return api_entry<tiledb::api::tiledb_dimension_get_name>(ctx, dim, name);
}

int32_t tiledb_dimension_get_type(
    tiledb_ctx_t* ctx,
    const tiledb_dimension_t* dim,
    tiledb_datatype_t* type) noexcept {
  return api_entry<tiledb::api::tiledb_dimension_get_type>(ctx, dim, type);
}

int32_t tiledb_dimension_get_domain(
    tiledb_ctx_t* ctx,
    const tiledb_dimension_t* dim,
    const void** domain) noexcept {
  return api_entry<tiledb::api::tiledb_dimension_get_domain>(ctx, dim, domain);
}

int32_t tiledb_dimension_get_tile_extent(
    tiledb_ctx_t* ctx,
    const tiledb_dimension_t* dim,
    const void** tile_extent) noexcept {
  return api_entry<tiledb::api::tiledb_dimension_get_tile_extent>(
      ctx, dim, tile_extent);
}

int32_t tiledb_dimension_dump(
    tiledb_ctx_t* ctx, const tiledb_dimension_t* dim, FILE* out) noexcept {
  return api_entry<tiledb::api::tiledb_dimension_dump>(ctx, dim, out);
}

int32_t tiledb_domain_get_dimension_from_index(
    tiledb_ctx_t* ctx,
    const tiledb_domain_t* domain,
    uint32_t index,
    tiledb_dimension_t** dim) noexcept {
  return api_entry<tiledb::api::tiledb_domain_get_dimension_from_index>(
      ctx, domain, index, dim);
}

int32_t tiledb_domain_get_dimension_from_name(
    tiledb_ctx_t* ctx,
    const tiledb_domain_t* domain,
    const char* name,
    tiledb_dimension_t** dim) noexcept {
  return api_entry<tiledb::api::tiledb_domain_get_dimension_from_name>(
      ctx, domain, name, dim);
}

int32_t tiledb_domain_has_dimension(
    tiledb_ctx_t* ctx,
    const tiledb_domain_t* domain,
    const char* name,
    int32_t* has_dim) noexcept {
  return api_entry<tiledb::api::tiledb_domain_has_dimension>(
      ctx, domain, name, has_dim);
}

/* ****************************** */
/*           ARRAY SCHEMA         */
/* ****************************** */

int32_t tiledb_array_schema_alloc(
    tiledb_ctx_t* ctx,
    tiledb_array_type_t array_type,
    tiledb_array_schema_t** array_schema) noexcept {
  return api_entry<tiledb::api::tiledb_array_schema_alloc>(
      ctx, array_type, array_schema);
}

void tiledb_array_schema_free(tiledb_array_schema_t** array_schema) noexcept {
  return api_entry_void<tiledb::api::tiledb_array_schema_free>(array_schema);
}

int32_t tiledb_array_schema_add_attribute(
    tiledb_ctx_t* ctx,
    tiledb_array_schema_t* array_schema,
    tiledb_attribute_t* attr) noexcept {
  return api_entry<tiledb::api::tiledb_array_schema_add_attribute>(
      ctx, array_schema, attr);
}

int32_t tiledb_array_schema_set_allows_dups(
    tiledb_ctx_t* ctx,
    tiledb_array_schema_t* array_schema,
    int allows_dups) noexcept {
  return api_entry<tiledb::api::tiledb_array_schema_set_allows_dups>(
      ctx, array_schema, allows_dups);
}

int32_t tiledb_array_schema_get_allows_dups(
    tiledb_ctx_t* ctx,
    tiledb_array_schema_t* array_schema,
    int* allows_dups) noexcept {
  return api_entry<tiledb::api::tiledb_array_schema_get_allows_dups>(
      ctx, array_schema, allows_dups);
}

int32_t tiledb_array_schema_get_version(
    tiledb_ctx_t* ctx,
    tiledb_array_schema_t* array_schema,
    uint32_t* version) noexcept {
  return api_entry<tiledb::api::tiledb_array_schema_get_version>(
      ctx, array_schema, version);
}

int32_t tiledb_array_schema_set_domain(
    tiledb_ctx_t* ctx,
    tiledb_array_schema_t* array_schema,
    tiledb_domain_t* domain) noexcept {
  return api_entry<tiledb::api::tiledb_array_schema_set_domain>(
      ctx, array_schema, domain);
}

int32_t tiledb_array_schema_set_capacity(
    tiledb_ctx_t* ctx,
    tiledb_array_schema_t* array_schema,
    uint64_t capacity) noexcept {
  return api_entry<tiledb::api::tiledb_array_schema_set_capacity>(
      ctx, array_schema, capacity);
}

int32_t tiledb_array_schema_set_cell_order(
    tiledb_ctx_t* ctx,
    tiledb_array_schema_t* array_schema,
    tiledb_layout_t cell_order) noexcept {
  return api_entry<tiledb::api::tiledb_array_schema_set_cell_order>(
      ctx, array_schema, cell_order);
}

int32_t tiledb_array_schema_set_tile_order(
    tiledb_ctx_t* ctx,
    tiledb_array_schema_t* array_schema,
    tiledb_layout_t tile_order) noexcept {
  return api_entry<tiledb::api::tiledb_array_schema_set_tile_order>(
      ctx, array_schema, tile_order);
}

int32_t tiledb_array_schema_timestamp_range(
    tiledb_ctx_t* ctx,
    tiledb_array_schema_t* array_schema,
    uint64_t* lo,
    uint64_t* hi) noexcept {
  return api_entry<tiledb::api::tiledb_array_schema_timestamp_range>(
      ctx, array_schema, lo, hi);
}

int32_t tiledb_array_schema_set_coords_filter_list(
    tiledb_ctx_t* ctx,
    tiledb_array_schema_t* array_schema,
    tiledb_filter_list_t* filter_list) noexcept {
  return api_entry<tiledb::api::tiledb_array_schema_set_coords_filter_list>(
      ctx, array_schema, filter_list);
}

int32_t tiledb_array_schema_set_offsets_filter_list(
    tiledb_ctx_t* ctx,
    tiledb_array_schema_t* array_schema,
    tiledb_filter_list_t* filter_list) noexcept {
  return api_entry<tiledb::api::tiledb_array_schema_set_offsets_filter_list>(
      ctx, array_schema, filter_list);
}

int32_t tiledb_array_schema_set_validity_filter_list(
    tiledb_ctx_t* ctx,
    tiledb_array_schema_t* array_schema,
    tiledb_filter_list_t* filter_list) noexcept {
  return api_entry<tiledb::api::tiledb_array_schema_set_validity_filter_list>(
      ctx, array_schema, filter_list);
}

int32_t tiledb_array_schema_check(
    tiledb_ctx_t* ctx, tiledb_array_schema_t* array_schema) noexcept {
  return api_entry<tiledb::api::tiledb_array_schema_check>(ctx, array_schema);
}

int32_t tiledb_array_schema_load(
    tiledb_ctx_t* ctx,
    const char* array_uri,
    tiledb_array_schema_t** array_schema) noexcept {
  return api_entry<tiledb::api::tiledb_array_schema_load>(
      ctx, array_uri, array_schema);
}

int32_t tiledb_array_schema_load_with_key(
    tiledb_ctx_t* ctx,
    const char* array_uri,
    tiledb_encryption_type_t encryption_type,
    const void* encryption_key,
    uint32_t key_length,
    tiledb_array_schema_t** array_schema) noexcept {
  return api_entry<tiledb::api::tiledb_array_schema_load_with_key>(
      ctx,
      array_uri,
      encryption_type,
      encryption_key,
      key_length,
      array_schema);
}

int32_t tiledb_array_schema_get_array_type(
    tiledb_ctx_t* ctx,
    const tiledb_array_schema_t* array_schema,
    tiledb_array_type_t* array_type) noexcept {
  return api_entry<tiledb::api::tiledb_array_schema_get_array_type>(
      ctx, array_schema, array_type);
}

int32_t tiledb_array_schema_get_capacity(
    tiledb_ctx_t* ctx,
    const tiledb_array_schema_t* array_schema,
    uint64_t* capacity) noexcept {
  return api_entry<tiledb::api::tiledb_array_schema_get_capacity>(
      ctx, array_schema, capacity);
}

int32_t tiledb_array_schema_get_cell_order(
    tiledb_ctx_t* ctx,
    const tiledb_array_schema_t* array_schema,
    tiledb_layout_t* cell_order) noexcept {
  return api_entry<tiledb::api::tiledb_array_schema_get_cell_order>(
      ctx, array_schema, cell_order);
}

int32_t tiledb_array_schema_get_coords_filter_list(
    tiledb_ctx_t* ctx,
    tiledb_array_schema_t* array_schema,
    tiledb_filter_list_t** filter_list) noexcept {
  return api_entry<tiledb::api::tiledb_array_schema_get_coords_filter_list>(
      ctx, array_schema, filter_list);
}

int32_t tiledb_array_schema_get_offsets_filter_list(
    tiledb_ctx_t* ctx,
    tiledb_array_schema_t* array_schema,
    tiledb_filter_list_t** filter_list) noexcept {
  return api_entry<tiledb::api::tiledb_array_schema_get_offsets_filter_list>(
      ctx, array_schema, filter_list);
}

int32_t tiledb_array_schema_get_validity_filter_list(
    tiledb_ctx_t* ctx,
    tiledb_array_schema_t* array_schema,
    tiledb_filter_list_t** filter_list) noexcept {
  return api_entry<tiledb::api::tiledb_array_schema_get_validity_filter_list>(
      ctx, array_schema, filter_list);
}

int32_t tiledb_array_schema_get_domain(
    tiledb_ctx_t* ctx,
    const tiledb_array_schema_t* array_schema,
    tiledb_domain_t** domain) noexcept {
  return api_entry<tiledb::api::tiledb_array_schema_get_domain>(
      ctx, array_schema, domain);
}

int32_t tiledb_array_schema_get_tile_order(
    tiledb_ctx_t* ctx,
    const tiledb_array_schema_t* array_schema,
    tiledb_layout_t* tile_order) noexcept {
  return api_entry<tiledb::api::tiledb_array_schema_get_tile_order>(
      ctx, array_schema, tile_order);
}

int32_t tiledb_array_schema_get_attribute_num(
    tiledb_ctx_t* ctx,
    const tiledb_array_schema_t* array_schema,
    uint32_t* attribute_num) noexcept {
  return api_entry<tiledb::api::tiledb_array_schema_get_attribute_num>(
      ctx, array_schema, attribute_num);
}

int32_t tiledb_array_schema_dump(
    tiledb_ctx_t* ctx,
    const tiledb_array_schema_t* array_schema,
    FILE* out) noexcept {
  return api_entry<tiledb::api::tiledb_array_schema_dump>(
      ctx, array_schema, out);
}

int32_t tiledb_array_schema_get_attribute_from_index(
    tiledb_ctx_t* ctx,
    const tiledb_array_schema_t* array_schema,
    uint32_t index,
    tiledb_attribute_t** attr) noexcept {
  return api_entry<tiledb::api::tiledb_array_schema_get_attribute_from_index>(
      ctx, array_schema, index, attr);
}

int32_t tiledb_array_schema_get_attribute_from_name(
    tiledb_ctx_t* ctx,
    const tiledb_array_schema_t* array_schema,
    const char* name,
    tiledb_attribute_t** attr) noexcept {
  return api_entry<tiledb::api::tiledb_array_schema_get_attribute_from_name>(
      ctx, array_schema, name, attr);
}

int32_t tiledb_array_schema_has_attribute(
    tiledb_ctx_t* ctx,
    const tiledb_array_schema_t* array_schema,
    const char* name,
    int32_t* has_attr) noexcept {
  return api_entry<tiledb::api::tiledb_array_schema_has_attribute>(
      ctx, array_schema, name, has_attr);
}

/* ********************************* */
/*            SCHEMA EVOLUTION       */
/* ********************************* */

int32_t tiledb_array_schema_evolution_alloc(
    tiledb_ctx_t* ctx,
    tiledb_array_schema_evolution_t** array_schema_evolution) noexcept {
  return api_entry<tiledb::api::tiledb_array_schema_evolution_alloc>(
      ctx, array_schema_evolution);
}

void tiledb_array_schema_evolution_free(
    tiledb_array_schema_evolution_t** array_schema_evolution) noexcept {
  return api_entry_void<tiledb::api::tiledb_array_schema_evolution_free>(
      array_schema_evolution);
}

int32_t tiledb_array_schema_evolution_add_attribute(
    tiledb_ctx_t* ctx,
    tiledb_array_schema_evolution_t* array_schema_evolution,
    tiledb_attribute_t* attr) noexcept {
  return api_entry<tiledb::api::tiledb_array_schema_evolution_add_attribute>(
      ctx, array_schema_evolution, attr);
}

int32_t tiledb_array_schema_evolution_drop_attribute(
    tiledb_ctx_t* ctx,
    tiledb_array_schema_evolution_t* array_schema_evolution,
    const char* attribute_name) noexcept {
  return api_entry<tiledb::api::tiledb_array_schema_evolution_drop_attribute>(
      ctx, array_schema_evolution, attribute_name);
}

TILEDB_EXPORT int32_t tiledb_array_schema_evolution_set_timestamp_range(
    tiledb_ctx_t* ctx,
    tiledb_array_schema_evolution_t* array_schema_evolution,
    uint64_t lo,
    uint64_t hi) noexcept {
  return api_entry<
      tiledb::api::tiledb_array_schema_evolution_set_timestamp_range>(
      ctx, array_schema_evolution, lo, hi);
}

/* ****************************** */
/*              QUERY             */
/* ****************************** */

int32_t tiledb_query_alloc(
    tiledb_ctx_t* ctx,
    tiledb_array_t* array,
    tiledb_query_type_t query_type,
    tiledb_query_t** query) noexcept {
  return api_entry<tiledb::api::tiledb_query_alloc>(
      ctx, array, query_type, query);
}

int32_t tiledb_query_get_stats(
    tiledb_ctx_t* ctx, tiledb_query_t* query, char** stats_json) noexcept {
  return api_entry<tiledb::api::tiledb_query_get_stats>(ctx, query, stats_json);
}

int32_t tiledb_query_set_config(
    tiledb_ctx_t* ctx,
    tiledb_query_t* query,
    tiledb_config_t* config) noexcept {
  return api_entry<tiledb::api::tiledb_query_set_config>(ctx, query, config);
}

int32_t tiledb_query_get_config(
    tiledb_ctx_t* ctx,
    tiledb_query_t* query,
    tiledb_config_t** config) noexcept {
  return api_entry<tiledb::api::tiledb_query_get_config>(ctx, query, config);
}

int32_t tiledb_query_set_subarray(
    tiledb_ctx_t* ctx,
    tiledb_query_t* query,
    const void* subarray_vals) noexcept {
  return api_entry<tiledb::api::tiledb_query_set_subarray>(
      ctx, query, subarray_vals);
}

int32_t tiledb_query_set_subarray_t(
    tiledb_ctx_t* ctx,
    tiledb_query_t* query,
    const tiledb_subarray_t* subarray) noexcept {
  return api_entry<tiledb::api::tiledb_query_set_subarray_t>(
      ctx, query, subarray);
}

int32_t tiledb_query_set_buffer(
    tiledb_ctx_t* ctx,
    tiledb_query_t* query,
    const char* name,
    void* buffer,
    uint64_t* buffer_size) noexcept {
  return api_entry<tiledb::api::tiledb_query_set_buffer>(
      ctx, query, name, buffer, buffer_size);
}

int32_t tiledb_query_set_buffer_var(
    tiledb_ctx_t* ctx,
    tiledb_query_t* query,
    const char* name,
    uint64_t* buffer_off,
    uint64_t* buffer_off_size,
    void* buffer_val,
    uint64_t* buffer_val_size) noexcept {
  return api_entry<tiledb::api::tiledb_query_set_buffer_var>(
      ctx,
      query,
      name,
      buffer_off,
      buffer_off_size,
      buffer_val,
      buffer_val_size);
}

int32_t tiledb_query_set_buffer_nullable(
    tiledb_ctx_t* ctx,
    tiledb_query_t* query,
    const char* name,
    void* buffer,
    uint64_t* buffer_size,
    uint8_t* buffer_validity_bytemap,
    uint64_t* buffer_validity_bytemap_size) noexcept {
  return api_entry<tiledb::api::tiledb_query_set_buffer_nullable>(
      ctx,
      query,
      name,
      buffer,
      buffer_size,
      buffer_validity_bytemap,
      buffer_validity_bytemap_size);
}

int32_t tiledb_query_set_buffer_var_nullable(
    tiledb_ctx_t* ctx,
    tiledb_query_t* query,
    const char* name,
    uint64_t* buffer_off,
    uint64_t* buffer_off_size,
    void* buffer_val,
    uint64_t* buffer_val_size,
    uint8_t* buffer_validity_bytemap,
    uint64_t* buffer_validity_bytemap_size) noexcept {
  return api_entry<tiledb::api::tiledb_query_set_buffer_var_nullable>(
      ctx,
      query,
      name,
      buffer_off,
      buffer_off_size,
      buffer_val,
      buffer_val_size,
      buffer_validity_bytemap,
      buffer_validity_bytemap_size);
}

int32_t tiledb_query_set_data_buffer(
    tiledb_ctx_t* ctx,
    tiledb_query_t* query,
    const char* name,
    void* buffer,
    uint64_t* buffer_size) noexcept {
  return api_entry<tiledb::api::tiledb_query_set_data_buffer>(
      ctx, query, name, buffer, buffer_size);
}

int32_t tiledb_query_set_offsets_buffer(
    tiledb_ctx_t* ctx,
    tiledb_query_t* query,
    const char* name,
    uint64_t* buffer_offsets,
    uint64_t* buffer_offsets_size) noexcept {
  return api_entry<tiledb::api::tiledb_query_set_offsets_buffer>(
      ctx, query, name, buffer_offsets, buffer_offsets_size);
}

int32_t tiledb_query_set_validity_buffer(
    tiledb_ctx_t* ctx,
    tiledb_query_t* query,
    const char* name,
    uint8_t* buffer_validity,
    uint64_t* buffer_validity_size) noexcept {
  return api_entry<tiledb::api::tiledb_query_set_validity_buffer>(
      ctx, query, name, buffer_validity, buffer_validity_size);
}

int32_t tiledb_query_get_buffer(
    tiledb_ctx_t* ctx,
    tiledb_query_t* query,
    const char* name,
    void** buffer,
    uint64_t** buffer_size) noexcept {
  return api_entry<tiledb::api::tiledb_query_get_buffer>(
      ctx, query, name, buffer, buffer_size);
}

int32_t tiledb_query_get_buffer_var(
    tiledb_ctx_t* ctx,
    tiledb_query_t* query,
    const char* name,
    uint64_t** buffer_off,
    uint64_t** buffer_off_size,
    void** buffer_val,
    uint64_t** buffer_val_size) noexcept {
  return api_entry<tiledb::api::tiledb_query_get_buffer_var>(
      ctx,
      query,
      name,
      buffer_off,
      buffer_off_size,
      buffer_val,
      buffer_val_size);
}

int32_t tiledb_query_get_buffer_nullable(
    tiledb_ctx_t* ctx,
    tiledb_query_t* query,
    const char* name,
    void** buffer,
    uint64_t** buffer_size,
    uint8_t** buffer_validity_bytemap,
    uint64_t** buffer_validity_bytemap_size) noexcept {
  return api_entry<tiledb::api::tiledb_query_get_buffer_nullable>(
      ctx,
      query,
      name,
      buffer,
      buffer_size,
      buffer_validity_bytemap,
      buffer_validity_bytemap_size);
}

int32_t tiledb_query_get_buffer_var_nullable(
    tiledb_ctx_t* ctx,
    tiledb_query_t* query,
    const char* name,
    uint64_t** buffer_off,
    uint64_t** buffer_off_size,
    void** buffer_val,
    uint64_t** buffer_val_size,
    uint8_t** buffer_validity_bytemap,
    uint64_t** buffer_validity_bytemap_size) noexcept {
  return api_entry<tiledb::api::tiledb_query_get_buffer_var_nullable>(
      ctx,
      query,
      name,
      buffer_off,
      buffer_off_size,
      buffer_val,
      buffer_val_size,
      buffer_validity_bytemap,
      buffer_validity_bytemap_size);
}

int32_t tiledb_query_get_data_buffer(
    tiledb_ctx_t* ctx,
    tiledb_query_t* query,
    const char* name,
    void** buffer,
    uint64_t** buffer_size) noexcept {
  return api_entry<tiledb::api::tiledb_query_get_data_buffer>(
      ctx, query, name, buffer, buffer_size);
}

int32_t tiledb_query_get_offsets_buffer(
    tiledb_ctx_t* ctx,
    tiledb_query_t* query,
    const char* name,
    uint64_t** buffer,
    uint64_t** buffer_size) noexcept {
  return api_entry<tiledb::api::tiledb_query_get_offsets_buffer>(
      ctx, query, name, buffer, buffer_size);
}

int32_t tiledb_query_get_validity_buffer(
    tiledb_ctx_t* ctx,
    tiledb_query_t* query,
    const char* name,
    uint8_t** buffer,
    uint64_t** buffer_size) noexcept {
  return api_entry<tiledb::api::tiledb_query_get_validity_buffer>(
      ctx, query, name, buffer, buffer_size);
}

int32_t tiledb_query_set_layout(
    tiledb_ctx_t* ctx, tiledb_query_t* query, tiledb_layout_t layout) noexcept {
  return api_entry<tiledb::api::tiledb_query_set_layout>(ctx, query, layout);
}

int32_t tiledb_query_set_condition(
    tiledb_ctx_t* const ctx,
    tiledb_query_t* const query,
    const tiledb_query_condition_t* const cond) noexcept {
  return api_entry<tiledb::api::tiledb_query_set_condition>(ctx, query, cond);
}

int32_t tiledb_query_finalize(
    tiledb_ctx_t* ctx, tiledb_query_t* query) noexcept {
  return api_entry<tiledb::api::tiledb_query_finalize>(ctx, query);
}

int32_t tiledb_query_submit_and_finalize(
    tiledb_ctx_t* ctx, tiledb_query_t* query) noexcept {
  return api_entry<detail::tiledb_query_submit_and_finalize>(ctx, query);
}

void tiledb_query_free(tiledb_query_t** query) noexcept {
  return api_entry_void<tiledb::api::tiledb_query_free>(query);
}

int32_t tiledb_query_submit(tiledb_ctx_t* ctx, tiledb_query_t* query) noexcept {
  return api_entry<tiledb::api::tiledb_query_submit>(ctx, query);
}

int32_t tiledb_query_submit_async(
    tiledb_ctx_t* ctx,
    tiledb_query_t* query,
    void (*callback)(void*),
    void* callback_data) noexcept {
  return api_entry<tiledb::api::tiledb_query_submit_async>(
      ctx, query, callback, callback_data);
}

int32_t tiledb_query_has_results(
    tiledb_ctx_t* ctx, tiledb_query_t* query, int32_t* has_results) noexcept {
  return api_entry<tiledb::api::tiledb_query_has_results>(
      ctx, query, has_results);
}

int32_t tiledb_query_get_status(
    tiledb_ctx_t* ctx,
    tiledb_query_t* query,
    tiledb_query_status_t* status) noexcept {
  return api_entry<tiledb::api::tiledb_query_get_status>(ctx, query, status);
}

int32_t tiledb_query_get_type(
    tiledb_ctx_t* ctx,
    tiledb_query_t* query,
    tiledb_query_type_t* query_type) noexcept {
  return api_entry<tiledb::api::tiledb_query_get_type>(ctx, query, query_type);
}

int32_t tiledb_query_get_layout(
    tiledb_ctx_t* ctx,
    tiledb_query_t* query,
    tiledb_layout_t* query_layout) noexcept {
  return api_entry<tiledb::api::tiledb_query_get_layout>(
      ctx, query, query_layout);
}

int32_t tiledb_query_get_array(
    tiledb_ctx_t* ctx, tiledb_query_t* query, tiledb_array_t** array) noexcept {
  return api_entry<tiledb::api::tiledb_query_get_array>(ctx, query, array);
}

int32_t tiledb_query_add_range(
    tiledb_ctx_t* ctx,
    tiledb_query_t* query,
    uint32_t dim_idx,
    const void* start,
    const void* end,
    const void* stride) noexcept {
  return api_entry<tiledb::api::tiledb_query_add_range>(
      ctx, query, dim_idx, start, end, stride);
}

int32_t tiledb_query_add_point_ranges(
    tiledb_ctx_t* ctx,
    tiledb_query_t* query,
    uint32_t dim_idx,
    const void* start,
    uint64_t count) noexcept {
  return api_entry<tiledb::api::tiledb_query_add_point_ranges>(
      ctx, query, dim_idx, start, count);
}

int32_t tiledb_query_add_range_by_name(
    tiledb_ctx_t* ctx,
    tiledb_query_t* query,
    const char* dim_name,
    const void* start,
    const void* end,
    const void* stride) noexcept {
  return api_entry<tiledb::api::tiledb_query_add_range_by_name>(
      ctx, query, dim_name, start, end, stride);
}

int32_t tiledb_query_add_range_var(
    tiledb_ctx_t* ctx,
    tiledb_query_t* query,
    uint32_t dim_idx,
    const void* start,
    uint64_t start_size,
    const void* end,
    uint64_t end_size) noexcept {
  return api_entry<tiledb::api::tiledb_query_add_range_var>(
      ctx, query, dim_idx, start, start_size, end, end_size);
}

int32_t tiledb_query_add_range_var_by_name(
    tiledb_ctx_t* ctx,
    tiledb_query_t* query,
    const char* dim_name,
    const void* start,
    uint64_t start_size,
    const void* end,
    uint64_t end_size) noexcept {
  return api_entry<tiledb::api::tiledb_query_add_range_var_by_name>(
      ctx, query, dim_name, start, start_size, end, end_size);
}

int32_t tiledb_query_get_range_num(
    tiledb_ctx_t* ctx,
    const tiledb_query_t* query,
    uint32_t dim_idx,
    uint64_t* range_num) noexcept {
  return api_entry<tiledb::api::tiledb_query_get_range_num>(
      ctx, query, dim_idx, range_num);
}

int32_t tiledb_query_get_range_num_from_name(
    tiledb_ctx_t* ctx,
    const tiledb_query_t* query,
    const char* dim_name,
    uint64_t* range_num) noexcept {
  return api_entry<tiledb::api::tiledb_query_get_range_num_from_name>(
      ctx, query, dim_name, range_num);
}

int32_t tiledb_query_get_range(
    tiledb_ctx_t* ctx,
    const tiledb_query_t* query,
    uint32_t dim_idx,
    uint64_t range_idx,
    const void** start,
    const void** end,
    const void** stride) noexcept {
  return api_entry<tiledb::api::tiledb_query_get_range>(
      ctx, query, dim_idx, range_idx, start, end, stride);
}

int32_t tiledb_query_get_range_from_name(
    tiledb_ctx_t* ctx,
    const tiledb_query_t* query,
    const char* dim_name,
    uint64_t range_idx,
    const void** start,
    const void** end,
    const void** stride) noexcept {
  return api_entry<tiledb::api::tiledb_query_get_range_from_name>(
      ctx, query, dim_name, range_idx, start, end, stride);
}

int32_t tiledb_query_get_range_var_size(
    tiledb_ctx_t* ctx,
    const tiledb_query_t* query,
    uint32_t dim_idx,
    uint64_t range_idx,
    uint64_t* start_size,
    uint64_t* end_size) noexcept {
  return api_entry<tiledb::api::tiledb_query_get_range_var_size>(
      ctx, query, dim_idx, range_idx, start_size, end_size);
}

int32_t tiledb_query_get_range_var_size_from_name(
    tiledb_ctx_t* ctx,
    const tiledb_query_t* query,
    const char* dim_name,
    uint64_t range_idx,
    uint64_t* start_size,
    uint64_t* end_size) noexcept {
  return api_entry<tiledb::api::tiledb_query_get_range_var_size_from_name>(
      ctx, query, dim_name, range_idx, start_size, end_size);
}

int32_t tiledb_query_get_range_var(
    tiledb_ctx_t* ctx,
    const tiledb_query_t* query,
    uint32_t dim_idx,
    uint64_t range_idx,
    void* start,
    void* end) noexcept {
  return api_entry<tiledb::api::tiledb_query_get_range_var>(
      ctx, query, dim_idx, range_idx, start, end);
}

int32_t tiledb_query_get_range_var_from_name(
    tiledb_ctx_t* ctx,
    const tiledb_query_t* query,
    const char* dim_name,
    uint64_t range_idx,
    void* start,
    void* end) noexcept {
  return api_entry<tiledb::api::tiledb_query_get_range_var_from_name>(
      ctx, query, dim_name, range_idx, start, end);
}

int32_t tiledb_query_get_est_result_size(
    tiledb_ctx_t* ctx,
    const tiledb_query_t* query,
    const char* name,
    uint64_t* size) noexcept {
  return api_entry<tiledb::api::tiledb_query_get_est_result_size>(
      ctx, query, name, size);
}

int32_t tiledb_query_get_est_result_size_var(
    tiledb_ctx_t* ctx,
    const tiledb_query_t* query,
    const char* name,
    uint64_t* size_off,
    uint64_t* size_val) noexcept {
  return api_entry<tiledb::api::tiledb_query_get_est_result_size_var>(
      ctx, query, name, size_off, size_val);
}

int32_t tiledb_query_get_est_result_size_nullable(
    tiledb_ctx_t* ctx,
    const tiledb_query_t* query,
    const char* name,
    uint64_t* size_val,
    uint64_t* size_validity) noexcept {
  return api_entry<tiledb::api::tiledb_query_get_est_result_size_nullable>(
      ctx, query, name, size_val, size_validity);
}

int32_t tiledb_query_get_est_result_size_var_nullable(
    tiledb_ctx_t* ctx,
    const tiledb_query_t* query,
    const char* name,
    uint64_t* size_off,
    uint64_t* size_val,
    uint64_t* size_validity) noexcept {
  return api_entry<tiledb::api::tiledb_query_get_est_result_size_var_nullable>(
      ctx, query, name, size_off, size_val, size_validity);
}

int32_t tiledb_query_get_fragment_num(
    tiledb_ctx_t* ctx, const tiledb_query_t* query, uint32_t* num) noexcept {
  return api_entry<tiledb::api::tiledb_query_get_fragment_num>(ctx, query, num);
}

int32_t tiledb_query_get_fragment_uri(
    tiledb_ctx_t* ctx,
    const tiledb_query_t* query,
    uint64_t idx,
    const char** uri) noexcept {
  return api_entry<tiledb::api::tiledb_query_get_fragment_uri>(
      ctx, query, idx, uri);
}

int32_t tiledb_query_get_fragment_timestamp_range(
    tiledb_ctx_t* ctx,
    const tiledb_query_t* query,
    uint64_t idx,
    uint64_t* t1,
    uint64_t* t2) noexcept {
  return api_entry<tiledb::api::tiledb_query_get_fragment_timestamp_range>(
      ctx, query, idx, t1, t2);
}

int32_t tiledb_query_get_subarray_t(
    tiledb_ctx_t* ctx,
    const tiledb_query_t* query,
    tiledb_subarray_t** subarray) noexcept {
  return api_entry<tiledb::api::tiledb_query_get_subarray_t>(
      ctx, query, subarray);
}

int32_t tiledb_query_get_relevant_fragment_num(
    tiledb_ctx_t* ctx,
    const tiledb_query_t* query,
    uint64_t* relevant_fragment_num) noexcept {
  return api_entry<tiledb::api::tiledb_query_get_relevant_fragment_num>(
      ctx, query, relevant_fragment_num);
}

/* ****************************** */
/*         SUBARRAY               */
/* ****************************** */

int32_t tiledb_subarray_alloc(
    tiledb_ctx_t* ctx,
    const tiledb_array_t* array,
    tiledb_subarray_t** subarray) noexcept {
  return api_entry<tiledb::api::tiledb_subarray_alloc>(ctx, array, subarray);
}

int32_t tiledb_subarray_set_config(
    tiledb_ctx_t* ctx,
    tiledb_subarray_t* subarray,
    tiledb_config_t* config) noexcept {
  return api_entry<tiledb::api::tiledb_subarray_set_config>(
      ctx, subarray, config);
}

void tiledb_subarray_free(tiledb_subarray_t** subarray) noexcept {
  return api_entry_void<tiledb::api::tiledb_subarray_free>(subarray);
}

int32_t tiledb_subarray_set_coalesce_ranges(
    tiledb_ctx_t* ctx,
    tiledb_subarray_t* subarray,
    int coalesce_ranges) noexcept {
  return api_entry<tiledb::api::tiledb_subarray_set_coalesce_ranges>(
      ctx, subarray, coalesce_ranges);
}

int32_t tiledb_subarray_set_subarray(
    tiledb_ctx_t* ctx,
    tiledb_subarray_t* subarray_obj,
    const void* subarray_vals) noexcept {
  return api_entry<tiledb::api::tiledb_subarray_set_subarray>(
      ctx, subarray_obj, subarray_vals);
}

int32_t tiledb_subarray_add_range(
    tiledb_ctx_t* ctx,
    tiledb_subarray_t* subarray,
    uint32_t dim_idx,
    const void* start,
    const void* end,
    const void* stride) noexcept {
  return api_entry<tiledb::api::tiledb_subarray_add_range>(
      ctx, subarray, dim_idx, start, end, stride);
}

int32_t tiledb_subarray_add_point_ranges(
    tiledb_ctx_t* ctx,
    tiledb_subarray_t* subarray,
    uint32_t dim_idx,
    const void* start,
    uint64_t count) noexcept {
  return api_entry<tiledb::api::tiledb_subarray_add_point_ranges>(
      ctx, subarray, dim_idx, start, count);
}

int32_t tiledb_subarray_add_range_by_name(
    tiledb_ctx_t* ctx,
    tiledb_subarray_t* subarray,
    const char* dim_name,
    const void* start,
    const void* end,
    const void* stride) noexcept {
  return api_entry<tiledb::api::tiledb_subarray_add_range_by_name>(
      ctx, subarray, dim_name, start, end, stride);
}

int32_t tiledb_subarray_add_range_var(
    tiledb_ctx_t* ctx,
    tiledb_subarray_t* subarray,
    uint32_t dim_idx,
    const void* start,
    uint64_t start_size,
    const void* end,
    uint64_t end_size) noexcept {
  return api_entry<tiledb::api::tiledb_subarray_add_range_var>(
      ctx, subarray, dim_idx, start, start_size, end, end_size);
}

int32_t tiledb_subarray_add_range_var_by_name(
    tiledb_ctx_t* ctx,
    tiledb_subarray_t* subarray,
    const char* dim_name,
    const void* start,
    uint64_t start_size,
    const void* end,
    uint64_t end_size) noexcept {
  return api_entry<tiledb::api::tiledb_subarray_add_range_var_by_name>(
      ctx, subarray, dim_name, start, start_size, end, end_size);
}

int32_t tiledb_subarray_get_range_num(
    tiledb_ctx_t* ctx,
    const tiledb_subarray_t* subarray,
    uint32_t dim_idx,
    uint64_t* range_num) noexcept {
  return api_entry<tiledb::api::tiledb_subarray_get_range_num>(
      ctx, subarray, dim_idx, range_num);
}

int32_t tiledb_subarray_get_range_num_from_name(
    tiledb_ctx_t* ctx,
    const tiledb_subarray_t* subarray,
    const char* dim_name,
    uint64_t* range_num) noexcept {
  return api_entry<tiledb::api::tiledb_subarray_get_range_num_from_name>(
      ctx, subarray, dim_name, range_num);
}

int32_t tiledb_subarray_get_range(
    tiledb_ctx_t* ctx,
    const tiledb_subarray_t* subarray,
    uint32_t dim_idx,
    uint64_t range_idx,
    const void** start,
    const void** end,
    const void** stride) noexcept {
  return api_entry<tiledb::api::tiledb_subarray_get_range>(
      ctx, subarray, dim_idx, range_idx, start, end, stride);
}

int32_t tiledb_subarray_get_range_var_size(
    tiledb_ctx_t* ctx,
    const tiledb_subarray_t* subarray,
    uint32_t dim_idx,
    uint64_t range_idx,
    uint64_t* start_size,
    uint64_t* end_size) noexcept {
  return api_entry<tiledb::api::tiledb_subarray_get_range_var_size>(
      ctx, subarray, dim_idx, range_idx, start_size, end_size);
}

int32_t tiledb_subarray_get_range_from_name(
    tiledb_ctx_t* ctx,
    const tiledb_subarray_t* subarray,
    const char* dim_name,
    uint64_t range_idx,
    const void** start,
    const void** end,
    const void** stride) noexcept {
  return api_entry<tiledb::api::tiledb_subarray_get_range_from_name>(
      ctx, subarray, dim_name, range_idx, start, end, stride);
}

int32_t tiledb_subarray_get_range_var_size_from_name(
    tiledb_ctx_t* ctx,
    const tiledb_subarray_t* subarray,
    const char* dim_name,
    uint64_t range_idx,
    uint64_t* start_size,
    uint64_t* end_size) noexcept {
  return api_entry<tiledb::api::tiledb_subarray_get_range_var_size_from_name>(
      ctx, subarray, dim_name, range_idx, start_size, end_size);
}

int32_t tiledb_subarray_get_range_var(
    tiledb_ctx_t* ctx,
    const tiledb_subarray_t* subarray,
    uint32_t dim_idx,
    uint64_t range_idx,
    void* start,
    void* end) noexcept {
  return api_entry<tiledb::api::tiledb_subarray_get_range_var>(
      ctx, subarray, dim_idx, range_idx, start, end);
}

int32_t tiledb_subarray_get_range_var_from_name(
    tiledb_ctx_t* ctx,
    const tiledb_subarray_t* subarray,
    const char* dim_name,
    uint64_t range_idx,
    void* start,
    void* end) noexcept {
  return api_entry<tiledb::api::tiledb_subarray_get_range_var_from_name>(
      ctx, subarray, dim_name, range_idx, start, end);
}

/* ****************************** */
/*          QUERY CONDITION       */
/* ****************************** */

int32_t tiledb_query_condition_alloc(
    tiledb_ctx_t* const ctx, tiledb_query_condition_t** const cond) noexcept {
  return api_entry<tiledb::api::tiledb_query_condition_alloc>(ctx, cond);
}

void tiledb_query_condition_free(tiledb_query_condition_t** cond) noexcept {
  return api_entry_void<tiledb::api::tiledb_query_condition_free>(cond);
}

int32_t tiledb_query_condition_init(
    tiledb_ctx_t* const ctx,
    tiledb_query_condition_t* const cond,
    const char* const attribute_name,
    const void* const condition_value,
    const uint64_t condition_value_size,
    const tiledb_query_condition_op_t op) noexcept {
  return api_entry<tiledb::api::tiledb_query_condition_init>(
      ctx, cond, attribute_name, condition_value, condition_value_size, op);
}

int32_t tiledb_query_condition_combine(
    tiledb_ctx_t* const ctx,
    const tiledb_query_condition_t* const left_cond,
    const tiledb_query_condition_t* const right_cond,
    const tiledb_query_condition_combination_op_t combination_op,
    tiledb_query_condition_t** const combined_cond) noexcept {
  return api_entry<tiledb::api::tiledb_query_condition_combine>(
      ctx, left_cond, right_cond, combination_op, combined_cond);
}

/* ****************************** */
/*         UPDATE CONDITION       */
/* ****************************** */

int32_t tiledb_query_add_update_value(
    tiledb_ctx_t* ctx,
    tiledb_query_t* query,
    const char* field_name,
    const void* update_value,
    uint64_t update_value_size) noexcept {
  return api_entry<tiledb::api::tiledb_query_add_update_value>(
      ctx, query, field_name, update_value, update_value_size);
}

/* ****************************** */
/*              ARRAY             */
/* ****************************** */

int32_t tiledb_array_alloc(
    tiledb_ctx_t* ctx, const char* array_uri, tiledb_array_t** array) noexcept {
  return api_entry<tiledb::api::tiledb_array_alloc>(ctx, array_uri, array);
}

int32_t tiledb_array_set_open_timestamp_start(
    tiledb_ctx_t* ctx,
    tiledb_array_t* array,
    uint64_t timestamp_start) noexcept {
  return api_entry<tiledb::api::tiledb_array_set_open_timestamp_start>(
      ctx, array, timestamp_start);
}

int32_t tiledb_array_set_open_timestamp_end(
    tiledb_ctx_t* ctx, tiledb_array_t* array, uint64_t timestamp_end) noexcept {
  return api_entry<tiledb::api::tiledb_array_set_open_timestamp_end>(
      ctx, array, timestamp_end);
}

int32_t tiledb_array_get_open_timestamp_start(
    tiledb_ctx_t* ctx,
    tiledb_array_t* array,
    uint64_t* timestamp_start) noexcept {
  return api_entry<tiledb::api::tiledb_array_get_open_timestamp_start>(
      ctx, array, timestamp_start);
}

int32_t tiledb_array_get_open_timestamp_end(
    tiledb_ctx_t* ctx,
    tiledb_array_t* array,
    uint64_t* timestamp_end) noexcept {
  return api_entry<tiledb::api::tiledb_array_get_open_timestamp_end>(
      ctx, array, timestamp_end);
}

int32_t tiledb_array_delete_fragments(
    tiledb_ctx_t* ctx,
    tiledb_array_t* array,
    const char* uri,
    uint64_t timestamp_start,
    uint64_t timestamp_end) noexcept {
  return api_entry<tiledb::api::tiledb_array_delete_fragments>(
      ctx, array, uri, timestamp_start, timestamp_end);
}

int32_t tiledb_array_open(
    tiledb_ctx_t* ctx,
    tiledb_array_t* array,
    tiledb_query_type_t query_type) noexcept {
  return api_entry<tiledb::api::tiledb_array_open>(ctx, array, query_type);
}

int32_t tiledb_array_open_at(
    tiledb_ctx_t* ctx,
    tiledb_array_t* array,
    tiledb_query_type_t query_type,
    uint64_t timestamp) noexcept {
  return api_entry<tiledb::api::tiledb_array_open_at>(
      ctx, array, query_type, timestamp);
}

int32_t tiledb_array_open_with_key(
    tiledb_ctx_t* ctx,
    tiledb_array_t* array,
    tiledb_query_type_t query_type,
    tiledb_encryption_type_t encryption_type,
    const void* encryption_key,
    uint32_t key_length) noexcept {
  return api_entry<tiledb::api::tiledb_array_open_with_key>(
      ctx, array, query_type, encryption_type, encryption_key, key_length);
}

int32_t tiledb_array_open_at_with_key(
    tiledb_ctx_t* ctx,
    tiledb_array_t* array,
    tiledb_query_type_t query_type,
    tiledb_encryption_type_t encryption_type,
    const void* encryption_key,
    uint32_t key_length,
    uint64_t timestamp) noexcept {
  return api_entry<tiledb::api::tiledb_array_open_at_with_key>(
      ctx,
      array,
      query_type,
      encryption_type,
      encryption_key,
      key_length,
      timestamp);
}

int32_t tiledb_array_is_open(
    tiledb_ctx_t* ctx, tiledb_array_t* array, int32_t* is_open) noexcept {
  return api_entry<tiledb::api::tiledb_array_is_open>(ctx, array, is_open);
}

int32_t tiledb_array_reopen(tiledb_ctx_t* ctx, tiledb_array_t* array) noexcept {
  return api_entry<tiledb::api::tiledb_array_reopen>(ctx, array);
}

int32_t tiledb_array_reopen_at(
    tiledb_ctx_t* ctx, tiledb_array_t* array, uint64_t timestamp_end) noexcept {
  return api_entry<tiledb::api::tiledb_array_reopen_at>(
      ctx, array, timestamp_end);
}

int32_t tiledb_array_get_timestamp(
    tiledb_ctx_t* ctx, tiledb_array_t* array, uint64_t* timestamp) noexcept {
  return api_entry<tiledb::api::tiledb_array_get_timestamp>(
      ctx, array, timestamp);
}

int32_t tiledb_array_set_config(
    tiledb_ctx_t* ctx,
    tiledb_array_t* array,
    tiledb_config_t* config) noexcept {
  return api_entry<tiledb::api::tiledb_array_set_config>(ctx, array, config);
}

int32_t tiledb_array_get_config(
    tiledb_ctx_t* ctx,
    tiledb_array_t* array,
    tiledb_config_t** config) noexcept {
  return api_entry<tiledb::api::tiledb_array_get_config>(ctx, array, config);
}

int32_t tiledb_array_close(tiledb_ctx_t* ctx, tiledb_array_t* array) noexcept {
  return api_entry<tiledb::api::tiledb_array_close>(ctx, array);
}

void tiledb_array_free(tiledb_array_t** array) noexcept {
  return api_entry_void<tiledb::api::tiledb_array_free>(array);
}

int32_t tiledb_array_get_schema(
    tiledb_ctx_t* ctx,
    tiledb_array_t* array,
    tiledb_array_schema_t** array_schema) noexcept {
  return api_entry<tiledb::api::tiledb_array_get_schema>(
      ctx, array, array_schema);
}

int32_t tiledb_array_get_query_type(
    tiledb_ctx_t* ctx,
    tiledb_array_t* array,
    tiledb_query_type_t* query_type) noexcept {
  return api_entry<tiledb::api::tiledb_array_get_query_type>(
      ctx, array, query_type);
}

int32_t tiledb_array_create(
    tiledb_ctx_t* ctx,
    const char* array_uri,
    const tiledb_array_schema_t* array_schema) noexcept {
  return api_entry<tiledb::api::tiledb_array_create>(
      ctx, array_uri, array_schema);
}

int32_t tiledb_array_create_with_key(
    tiledb_ctx_t* ctx,
    const char* array_uri,
    const tiledb_array_schema_t* array_schema,
    tiledb_encryption_type_t encryption_type,
    const void* encryption_key,
    uint32_t key_length) noexcept {
  return api_entry<tiledb::api::tiledb_array_create_with_key>(
      ctx,
      array_uri,
      array_schema,
      encryption_type,
      encryption_key,
      key_length);
}

int32_t tiledb_array_consolidate(
    tiledb_ctx_t* ctx,
    const char* array_uri,
    tiledb_config_t* config) noexcept {
  return api_entry<tiledb::api::tiledb_array_consolidate>(
      ctx, array_uri, config);
}

int32_t tiledb_array_consolidate_with_key(
    tiledb_ctx_t* ctx,
    const char* array_uri,
    tiledb_encryption_type_t encryption_type,
    const void* encryption_key,
    uint32_t key_length,
    tiledb_config_t* config) noexcept {
  return api_entry<tiledb::api::tiledb_array_consolidate_with_key>(
      ctx, array_uri, encryption_type, encryption_key, key_length, config);
}

int32_t tiledb_array_consolidate_fragments(
    tiledb_ctx_t* ctx,
    const char* array_uri,
    const char** fragment_uris,
    const uint64_t num_fragments,
    tiledb_config_t* config) noexcept {
  return api_entry<tiledb::api::tiledb_array_consolidate_fragments>(
      ctx, array_uri, fragment_uris, num_fragments, config);
}

int32_t tiledb_array_vacuum(
    tiledb_ctx_t* ctx,
    const char* array_uri,
    tiledb_config_t* config) noexcept {
  return api_entry<tiledb::api::tiledb_array_vacuum>(ctx, array_uri, config);
}

int32_t tiledb_array_get_non_empty_domain(
    tiledb_ctx_t* ctx,
    tiledb_array_t* array,
    void* domain,
    int32_t* is_empty) noexcept {
  return api_entry<tiledb::api::tiledb_array_get_non_empty_domain>(
      ctx, array, domain, is_empty);
}

int32_t tiledb_array_get_non_empty_domain_from_index(
    tiledb_ctx_t* ctx,
    tiledb_array_t* array,
    uint32_t idx,
    void* domain,
    int32_t* is_empty) noexcept {
  return api_entry<tiledb::api::tiledb_array_get_non_empty_domain_from_index>(
      ctx, array, idx, domain, is_empty);
}

int32_t tiledb_array_get_non_empty_domain_from_name(
    tiledb_ctx_t* ctx,
    tiledb_array_t* array,
    const char* name,
    void* domain,
    int32_t* is_empty) noexcept {
  return api_entry<tiledb::api::tiledb_array_get_non_empty_domain_from_name>(
      ctx, array, name, domain, is_empty);
}

int32_t tiledb_array_get_non_empty_domain_var_size_from_index(
    tiledb_ctx_t* ctx,
    tiledb_array_t* array,
    uint32_t idx,
    uint64_t* start_size,
    uint64_t* end_size,
    int32_t* is_empty) noexcept {
  return api_entry<
      tiledb::api::tiledb_array_get_non_empty_domain_var_size_from_index>(
      ctx, array, idx, start_size, end_size, is_empty);
}

int32_t tiledb_array_get_non_empty_domain_var_size_from_name(
    tiledb_ctx_t* ctx,
    tiledb_array_t* array,
    const char* name,
    uint64_t* start_size,
    uint64_t* end_size,
    int32_t* is_empty) noexcept {
  return api_entry<
      tiledb::api::tiledb_array_get_non_empty_domain_var_size_from_name>(
      ctx, array, name, start_size, end_size, is_empty);
}

int32_t tiledb_array_get_non_empty_domain_var_from_index(
    tiledb_ctx_t* ctx,
    tiledb_array_t* array,
    uint32_t idx,
    void* start,
    void* end,
    int32_t* is_empty) noexcept {
  return api_entry<
      tiledb::api::tiledb_array_get_non_empty_domain_var_from_index>(
      ctx, array, idx, start, end, is_empty);
}

int32_t tiledb_array_get_non_empty_domain_var_from_name(
    tiledb_ctx_t* ctx,
    tiledb_array_t* array,
    const char* name,
    void* start,
    void* end,
    int32_t* is_empty) noexcept {
  return api_entry<
      tiledb::api::tiledb_array_get_non_empty_domain_var_from_name>(
      ctx, array, name, start, end, is_empty);
}

int32_t tiledb_array_get_uri(
    tiledb_ctx_t* ctx, tiledb_array_t* array, const char** array_uri) noexcept {
  return api_entry<tiledb::api::tiledb_array_get_uri>(ctx, array, array_uri);
}

int32_t tiledb_array_encryption_type(
    tiledb_ctx_t* ctx,
    const char* array_uri,
    tiledb_encryption_type_t* encryption_type) noexcept {
  return api_entry<tiledb::api::tiledb_array_encryption_type>(
      ctx, array_uri, encryption_type);
}

int32_t tiledb_array_put_metadata(
    tiledb_ctx_t* ctx,
    tiledb_array_t* array,
    const char* key,
    tiledb_datatype_t value_type,
    uint32_t value_num,
    const void* value) noexcept {
  return api_entry<tiledb::api::tiledb_array_put_metadata>(
      ctx, array, key, value_type, value_num, value);
}

int32_t tiledb_array_delete_metadata(
    tiledb_ctx_t* ctx, tiledb_array_t* array, const char* key) noexcept {
  return api_entry<tiledb::api::tiledb_array_delete_metadata>(ctx, array, key);
}

int32_t tiledb_array_get_metadata(
    tiledb_ctx_t* ctx,
    tiledb_array_t* array,
    const char* key,
    tiledb_datatype_t* value_type,
    uint32_t* value_num,
    const void** value) noexcept {
  return api_entry<tiledb::api::tiledb_array_get_metadata>(
      ctx, array, key, value_type, value_num, value);
}

int32_t tiledb_array_get_metadata_num(
    tiledb_ctx_t* ctx, tiledb_array_t* array, uint64_t* num) noexcept {
  return api_entry<tiledb::api::tiledb_array_get_metadata_num>(ctx, array, num);
}

int32_t tiledb_array_get_metadata_from_index(
    tiledb_ctx_t* ctx,
    tiledb_array_t* array,
    uint64_t index,
    const char** key,
    uint32_t* key_len,
    tiledb_datatype_t* value_type,
    uint32_t* value_num,
    const void** value) noexcept {
  return api_entry<tiledb::api::tiledb_array_get_metadata_from_index>(
      ctx, array, index, key, key_len, value_type, value_num, value);
}

int32_t tiledb_array_has_metadata_key(
    tiledb_ctx_t* ctx,
    tiledb_array_t* array,
    const char* key,
    tiledb_datatype_t* value_type,
    int32_t* has_key) noexcept {
  return api_entry<tiledb::api::tiledb_array_has_metadata_key>(
      ctx, array, key, value_type, has_key);
}

int32_t tiledb_array_consolidate_metadata(
    tiledb_ctx_t* ctx,
    const char* array_uri,
    tiledb_config_t* config) noexcept {
  return api_entry<tiledb::api::tiledb_array_consolidate_metadata>(
      ctx, array_uri, config);
}

int32_t tiledb_array_consolidate_metadata_with_key(
    tiledb_ctx_t* ctx,
    const char* array_uri,
    tiledb_encryption_type_t encryption_type,
    const void* encryption_key,
    uint32_t key_length,
    tiledb_config_t* config) noexcept {
  return api_entry<tiledb::api::tiledb_array_consolidate_metadata_with_key>(
      ctx, array_uri, encryption_type, encryption_key, key_length, config);
}

int32_t tiledb_array_evolve(
    tiledb_ctx_t* ctx,
    const char* array_uri,
    tiledb_array_schema_evolution_t* array_schema_evolution) noexcept {
  return api_entry<tiledb::api::tiledb_array_evolve>(
      ctx, array_uri, array_schema_evolution);
}

int32_t tiledb_array_upgrade_version(
    tiledb_ctx_t* ctx,
    const char* array_uri,
    tiledb_config_t* config) noexcept {
  return api_entry<tiledb::api::tiledb_array_upgrade_version>(
      ctx, array_uri, config);
}

/* ****************************** */
/*         OBJECT MANAGEMENT      */
/* ****************************** */

int32_t tiledb_object_type(
    tiledb_ctx_t* ctx, const char* path, tiledb_object_t* type) noexcept {
  return api_entry<tiledb::api::tiledb_object_type>(ctx, path, type);
}

int32_t tiledb_object_remove(tiledb_ctx_t* ctx, const char* path) noexcept {
  return api_entry<tiledb::api::tiledb_object_remove>(ctx, path);
}

int32_t tiledb_object_move(
    tiledb_ctx_t* ctx, const char* old_path, const char* new_path) noexcept {
  return api_entry<tiledb::api::tiledb_object_move>(ctx, old_path, new_path);
}

int32_t tiledb_object_walk(
    tiledb_ctx_t* ctx,
    const char* path,
    tiledb_walk_order_t order,
    int32_t (*callback)(const char*, tiledb_object_t, void*),
    void* data) noexcept {
  return api_entry<tiledb::api::tiledb_object_walk>(
      ctx, path, order, callback, data);
}

int32_t tiledb_object_ls(
    tiledb_ctx_t* ctx,
    const char* path,
    int32_t (*callback)(const char*, tiledb_object_t, void*),
    void* data) noexcept {
  return api_entry<tiledb::api::tiledb_object_ls>(ctx, path, callback, data);
}

/* ****************************** */
/*        VIRTUAL FILESYSTEM      */
/* ****************************** */

int32_t tiledb_vfs_alloc(
    tiledb_ctx_t* ctx, tiledb_config_t* config, tiledb_vfs_t** vfs) noexcept {
  return api_entry<tiledb::api::tiledb_vfs_alloc>(ctx, config, vfs);
}

void tiledb_vfs_free(tiledb_vfs_t** vfs) noexcept {
  return api_entry_void<tiledb::api::tiledb_vfs_free>(vfs);
}

int32_t tiledb_vfs_get_config(
    tiledb_ctx_t* ctx, tiledb_vfs_t* vfs, tiledb_config_t** config) noexcept {
  return api_entry<tiledb::api::tiledb_vfs_get_config>(ctx, vfs, config);
}

int32_t tiledb_vfs_create_bucket(
    tiledb_ctx_t* ctx, tiledb_vfs_t* vfs, const char* uri) noexcept {
  return api_entry<tiledb::api::tiledb_vfs_create_bucket>(ctx, vfs, uri);
}

int32_t tiledb_vfs_remove_bucket(
    tiledb_ctx_t* ctx, tiledb_vfs_t* vfs, const char* uri) noexcept {
  return api_entry<tiledb::api::tiledb_vfs_remove_bucket>(ctx, vfs, uri);
}

int32_t tiledb_vfs_empty_bucket(
    tiledb_ctx_t* ctx, tiledb_vfs_t* vfs, const char* uri) noexcept {
  return api_entry<tiledb::api::tiledb_vfs_empty_bucket>(ctx, vfs, uri);
}

int32_t tiledb_vfs_is_empty_bucket(
    tiledb_ctx_t* ctx,
    tiledb_vfs_t* vfs,
    const char* uri,
    int32_t* is_empty) noexcept {
  return api_entry<tiledb::api::tiledb_vfs_is_empty_bucket>(
      ctx, vfs, uri, is_empty);
}

int32_t tiledb_vfs_is_bucket(
    tiledb_ctx_t* ctx,
    tiledb_vfs_t* vfs,
    const char* uri,
    int32_t* is_bucket) noexcept {
  return api_entry<tiledb::api::tiledb_vfs_is_bucket>(ctx, vfs, uri, is_bucket);
}

int32_t tiledb_vfs_create_dir(
    tiledb_ctx_t* ctx, tiledb_vfs_t* vfs, const char* uri) noexcept {
  return api_entry<tiledb::api::tiledb_vfs_create_dir>(ctx, vfs, uri);
}

int32_t tiledb_vfs_is_dir(
    tiledb_ctx_t* ctx,
    tiledb_vfs_t* vfs,
    const char* uri,
    int32_t* is_dir) noexcept {
  return api_entry<tiledb::api::tiledb_vfs_is_dir>(ctx, vfs, uri, is_dir);
}

int32_t tiledb_vfs_remove_dir(
    tiledb_ctx_t* ctx, tiledb_vfs_t* vfs, const char* uri) noexcept {
  return api_entry<tiledb::api::tiledb_vfs_remove_dir>(ctx, vfs, uri);
}

int32_t tiledb_vfs_is_file(
    tiledb_ctx_t* ctx,
    tiledb_vfs_t* vfs,
    const char* uri,
    int32_t* is_file) noexcept {
  return api_entry<tiledb::api::tiledb_vfs_is_file>(ctx, vfs, uri, is_file);
}

int32_t tiledb_vfs_remove_file(
    tiledb_ctx_t* ctx, tiledb_vfs_t* vfs, const char* uri) noexcept {
  return api_entry<tiledb::api::tiledb_vfs_remove_file>(ctx, vfs, uri);
}

int32_t tiledb_vfs_dir_size(
    tiledb_ctx_t* ctx,
    tiledb_vfs_t* vfs,
    const char* uri,
    uint64_t* size) noexcept {
  return api_entry<tiledb::api::tiledb_vfs_dir_size>(ctx, vfs, uri, size);
}

int32_t tiledb_vfs_file_size(
    tiledb_ctx_t* ctx,
    tiledb_vfs_t* vfs,
    const char* uri,
    uint64_t* size) noexcept {
  return api_entry<tiledb::api::tiledb_vfs_file_size>(ctx, vfs, uri, size);
}

int32_t tiledb_vfs_move_file(
    tiledb_ctx_t* ctx,
    tiledb_vfs_t* vfs,
    const char* old_uri,
    const char* new_uri) noexcept {
  return api_entry<tiledb::api::tiledb_vfs_move_file>(
      ctx, vfs, old_uri, new_uri);
}

int32_t tiledb_vfs_move_dir(
    tiledb_ctx_t* ctx,
    tiledb_vfs_t* vfs,
    const char* old_uri,
    const char* new_uri) noexcept {
  return api_entry<tiledb::api::tiledb_vfs_move_dir>(
      ctx, vfs, old_uri, new_uri);
}

int32_t tiledb_vfs_copy_file(
    tiledb_ctx_t* ctx,
    tiledb_vfs_t* vfs,
    const char* old_uri,
    const char* new_uri) noexcept {
  return api_entry<tiledb::api::tiledb_vfs_copy_file>(
      ctx, vfs, old_uri, new_uri);
}

int32_t tiledb_vfs_copy_dir(
    tiledb_ctx_t* ctx,
    tiledb_vfs_t* vfs,
    const char* old_uri,
    const char* new_uri) noexcept {
  return api_entry<tiledb::api::tiledb_vfs_copy_dir>(
      ctx, vfs, old_uri, new_uri);
}

int32_t tiledb_vfs_open(
    tiledb_ctx_t* ctx,
    tiledb_vfs_t* vfs,
    const char* uri,
    tiledb_vfs_mode_t mode,
    tiledb_vfs_fh_t** fh) noexcept {
  return api_entry<tiledb::api::tiledb_vfs_open>(ctx, vfs, uri, mode, fh);
}

int32_t tiledb_vfs_close(tiledb_ctx_t* ctx, tiledb_vfs_fh_t* fh) noexcept {
  return api_entry<tiledb::api::tiledb_vfs_close>(ctx, fh);
}

int32_t tiledb_vfs_read(
    tiledb_ctx_t* ctx,
    tiledb_vfs_fh_t* fh,
    uint64_t offset,
    void* buffer,
    uint64_t nbytes) noexcept {
  return api_entry<tiledb::api::tiledb_vfs_read>(
      ctx, fh, offset, buffer, nbytes);
}

int32_t tiledb_vfs_write(
    tiledb_ctx_t* ctx,
    tiledb_vfs_fh_t* fh,
    const void* buffer,
    uint64_t nbytes) noexcept {
  return api_entry<tiledb::api::tiledb_vfs_write>(ctx, fh, buffer, nbytes);
}

int32_t tiledb_vfs_sync(tiledb_ctx_t* ctx, tiledb_vfs_fh_t* fh) noexcept {
  return api_entry<tiledb::api::tiledb_vfs_sync>(ctx, fh);
}

int32_t tiledb_vfs_ls(
    tiledb_ctx_t* ctx,
    tiledb_vfs_t* vfs,
    const char* path,
    int32_t (*callback)(const char*, void*),
    void* data) noexcept {
  return api_entry<tiledb::api::tiledb_vfs_ls>(ctx, vfs, path, callback, data);
}

void tiledb_vfs_fh_free(tiledb_vfs_fh_t** fh) noexcept {
  return api_entry_void<tiledb::api::tiledb_vfs_fh_free>(fh);
}

int32_t tiledb_vfs_fh_is_closed(
    tiledb_ctx_t* ctx, tiledb_vfs_fh_t* fh, int32_t* is_closed) noexcept {
  return api_entry<tiledb::api::tiledb_vfs_fh_is_closed>(ctx, fh, is_closed);
}

int32_t tiledb_vfs_touch(
    tiledb_ctx_t* ctx, tiledb_vfs_t* vfs, const char* uri) noexcept {
  return api_entry<tiledb::api::tiledb_vfs_touch>(ctx, vfs, uri);
}

/* ****************************** */
/*              URI               */
/* ****************************** */

int32_t tiledb_uri_to_path(
    tiledb_ctx_t* ctx,
    const char* uri,
    char* path_out,
    uint32_t* path_length) noexcept {
  return api_entry<tiledb::api::tiledb_uri_to_path>(
      ctx, uri, path_out, path_length);
}

/* ****************************** */
/*             Stats              */
/* ****************************** */

int32_t tiledb_stats_enable() noexcept {
  return api_entry_plain<tiledb::api::tiledb_stats_enable>();
}

int32_t tiledb_stats_disable() noexcept {
  return api_entry_plain<tiledb::api::tiledb_stats_disable>();
}

int32_t tiledb_stats_reset() noexcept {
  return api_entry_plain<tiledb::api::tiledb_stats_reset>();
}

int32_t tiledb_stats_dump(FILE* out) noexcept {
  return api_entry_plain<tiledb::api::tiledb_stats_dump>(out);
}

int32_t tiledb_stats_dump_str(char** out) noexcept {
  return api_entry_plain<tiledb::api::tiledb_stats_dump_str>(out);
}

int32_t tiledb_stats_raw_dump(FILE* out) noexcept {
  return api_entry_plain<tiledb::api::tiledb_stats_raw_dump>(out);
}

int32_t tiledb_stats_raw_dump_str(char** out) noexcept {
  return api_entry_plain<tiledb::api::tiledb_stats_raw_dump_str>(out);
}

int32_t tiledb_stats_free_str(char** out) noexcept {
  return api_entry_plain<tiledb::api::tiledb_stats_free_str>(out);
}

/* ****************************** */
/*          Heap Profiler         */
/* ****************************** */

int32_t tiledb_heap_profiler_enable(
    const char* const file_name_prefix,
    const uint64_t dump_interval_ms,
    const uint64_t dump_interval_bytes,
    const uint64_t dump_threshold_bytes) noexcept {
  return api_entry_plain<tiledb::api::tiledb_heap_profiler_enable>(
      file_name_prefix,
      dump_interval_ms,
      dump_interval_bytes,
      dump_threshold_bytes);
}

/* ****************************** */
/*          Serialization         */
/* ****************************** */

int32_t tiledb_serialize_array(
    tiledb_ctx_t* ctx,
    const tiledb_array_t* array,
    tiledb_serialization_type_t serialize_type,
    int32_t client_side,
    tiledb_buffer_t** buffer) noexcept {
  return api_entry<tiledb::api::tiledb_serialize_array>(
      ctx, array, serialize_type, client_side, buffer);
}

int32_t tiledb_deserialize_array(
    tiledb_ctx_t* ctx,
    const tiledb_buffer_t* buffer,
    tiledb_serialization_type_t serialize_type,
    int32_t client_side,
    tiledb_array_t** array) noexcept {
  return api_entry<tiledb::api::tiledb_deserialize_array>(
      ctx, buffer, serialize_type, client_side, array);
}

int32_t tiledb_serialize_array_schema(
    tiledb_ctx_t* ctx,
    const tiledb_array_schema_t* array_schema,
    tiledb_serialization_type_t serialize_type,
    int32_t client_side,
    tiledb_buffer_t** buffer) noexcept {
  return api_entry<tiledb::api::tiledb_serialize_array_schema>(
      ctx, array_schema, serialize_type, client_side, buffer);
}

int32_t tiledb_deserialize_array_schema(
    tiledb_ctx_t* ctx,
    const tiledb_buffer_t* buffer,
    tiledb_serialization_type_t serialize_type,
    int32_t client_side,
    tiledb_array_schema_t** array_schema) noexcept {
  return api_entry<tiledb::api::tiledb_deserialize_array_schema>(
      ctx, buffer, serialize_type, client_side, array_schema);
}

int32_t tiledb_serialize_array_open(
    tiledb_ctx_t* ctx,
    const tiledb_array_t* array,
    tiledb_serialization_type_t serialize_type,
    int32_t client_side,
    tiledb_buffer_t** buffer) noexcept {
  return api_entry<tiledb::api::tiledb_serialize_array_open>(
      ctx, array, serialize_type, client_side, buffer);
}

int32_t tiledb_deserialize_array_open(
    tiledb_ctx_t* ctx,
    const tiledb_buffer_t* buffer,
    tiledb_serialization_type_t serialize_type,
    int32_t client_side,
    tiledb_array_t** array) noexcept {
  return api_entry<tiledb::api::tiledb_deserialize_array_open>(
      ctx, buffer, serialize_type, client_side, array);
}

int32_t tiledb_serialize_array_schema_evolution(
    tiledb_ctx_t* ctx,
    const tiledb_array_schema_evolution_t* array_schema_evolution,
    tiledb_serialization_type_t serialize_type,
    int32_t client_side,
    tiledb_buffer_t** buffer) noexcept {
  return api_entry<tiledb::api::tiledb_serialize_array_schema_evolution>(
      ctx, array_schema_evolution, serialize_type, client_side, buffer);
}

int32_t tiledb_deserialize_array_schema_evolution(
    tiledb_ctx_t* ctx,
    const tiledb_buffer_t* buffer,
    tiledb_serialization_type_t serialize_type,
    int32_t client_side,
    tiledb_array_schema_evolution_t** array_schema_evolution) noexcept {
  return api_entry<tiledb::api::tiledb_deserialize_array_schema_evolution>(
      ctx, buffer, serialize_type, client_side, array_schema_evolution);
}

int32_t tiledb_serialize_query(
    tiledb_ctx_t* ctx,
    const tiledb_query_t* query,
    tiledb_serialization_type_t serialize_type,
    int32_t client_side,
    tiledb_buffer_list_t** buffer_list) noexcept {
  return api_entry<tiledb::api::tiledb_serialize_query>(
      ctx, query, serialize_type, client_side, buffer_list);
}

int32_t tiledb_deserialize_query(
    tiledb_ctx_t* ctx,
    const tiledb_buffer_t* buffer,
    tiledb_serialization_type_t serialize_type,
    int32_t client_side,
    tiledb_query_t* query) noexcept {
  return api_entry<tiledb::api::tiledb_deserialize_query>(
      ctx, buffer, serialize_type, client_side, query);
}

int32_t tiledb_serialize_array_nonempty_domain(
    tiledb_ctx_t* ctx,
    const tiledb_array_t* array,
    const void* nonempty_domain,
    int32_t is_empty,
    tiledb_serialization_type_t serialize_type,
    int32_t client_side,
    tiledb_buffer_t** buffer) noexcept {
  return api_entry<tiledb::api::tiledb_serialize_array_nonempty_domain>(
      ctx,
      array,
      nonempty_domain,
      is_empty,
      serialize_type,
      client_side,
      buffer);
}

int32_t tiledb_deserialize_array_nonempty_domain(
    tiledb_ctx_t* ctx,
    const tiledb_array_t* array,
    const tiledb_buffer_t* buffer,
    tiledb_serialization_type_t serialize_type,
    int32_t client_side,
    void* nonempty_domain,
    int32_t* is_empty) noexcept {
  return api_entry<tiledb::api::tiledb_deserialize_array_nonempty_domain>(
      ctx,
      array,
      buffer,
      serialize_type,
      client_side,
      nonempty_domain,
      is_empty);
}

int32_t tiledb_serialize_array_non_empty_domain_all_dimensions(
    tiledb_ctx_t* ctx,
    const tiledb_array_t* array,
    tiledb_serialization_type_t serialize_type,
    int32_t client_side,
    tiledb_buffer_t** buffer) noexcept {
  return api_entry<
      tiledb::api::tiledb_serialize_array_non_empty_domain_all_dimensions>(
      ctx, array, serialize_type, client_side, buffer);
}

int32_t tiledb_deserialize_array_non_empty_domain_all_dimensions(
    tiledb_ctx_t* ctx,
    tiledb_array_t* array,
    const tiledb_buffer_t* buffer,
    tiledb_serialization_type_t serialize_type,
    int32_t client_side) noexcept {
  return api_entry<
      tiledb::api::tiledb_deserialize_array_non_empty_domain_all_dimensions>(
      ctx, array, buffer, serialize_type, client_side);
}

int32_t tiledb_serialize_array_max_buffer_sizes(
    tiledb_ctx_t* ctx,
    const tiledb_array_t* array,
    const void* subarray,
    tiledb_serialization_type_t serialize_type,
    tiledb_buffer_t** buffer) noexcept {
  return api_entry<tiledb::api::tiledb_serialize_array_max_buffer_sizes>(
      ctx, array, subarray, serialize_type, buffer);
}

int32_t tiledb_serialize_array_metadata(
    tiledb_ctx_t* ctx,
    const tiledb_array_t* array,
    tiledb_serialization_type_t serialize_type,
    tiledb_buffer_t** buffer) noexcept {
  return api_entry<tiledb::api::tiledb_serialize_array_metadata>(
      ctx, array, serialize_type, buffer);
}

int32_t tiledb_deserialize_array_metadata(
    tiledb_ctx_t* ctx,
    tiledb_array_t* array,
    tiledb_serialization_type_t serialize_type,
    const tiledb_buffer_t* buffer) noexcept {
  return api_entry<tiledb::api::tiledb_deserialize_array_metadata>(
      ctx, array, serialize_type, buffer);
}

int32_t tiledb_serialize_query_est_result_sizes(
    tiledb_ctx_t* ctx,
    const tiledb_query_t* query,
    tiledb_serialization_type_t serialize_type,
    int32_t client_side,
    tiledb_buffer_t** buffer) noexcept {
  return api_entry<tiledb::api::tiledb_serialize_query_est_result_sizes>(
      ctx, query, serialize_type, client_side, buffer);
}

int32_t tiledb_deserialize_query_est_result_sizes(
    tiledb_ctx_t* ctx,
    tiledb_query_t* query,
    tiledb_serialization_type_t serialize_type,
    int32_t client_side,
    const tiledb_buffer_t* buffer) noexcept {
  return api_entry<tiledb::api::tiledb_deserialize_query_est_result_sizes>(
      ctx, query, serialize_type, client_side, buffer);
}

int32_t tiledb_serialize_config(
    tiledb_ctx_t* ctx,
    const tiledb_config_t* config,
    tiledb_serialization_type_t serialize_type,
    int32_t client_side,
    tiledb_buffer_t** buffer) noexcept {
  return api_entry<tiledb::api::tiledb_serialize_config>(
      ctx, config, serialize_type, client_side, buffer);
}

int32_t tiledb_deserialize_config(
    tiledb_ctx_t* ctx,
    const tiledb_buffer_t* buffer,
    tiledb_serialization_type_t serialize_type,
    int32_t client_side,
    tiledb_config_t** config) noexcept {
  return api_entry<tiledb::api::tiledb_deserialize_config>(
      ctx, buffer, serialize_type, client_side, config);
}

/* ****************************** */
/*            C++ API             */
/* ****************************** */
int32_t tiledb::impl::tiledb_query_submit_async_func(
    tiledb_ctx_t* ctx,
    tiledb_query_t* query,
    void* callback_func,
    void* callback_data) noexcept {
  return api_entry<tiledb::api::impl::tiledb_query_submit_async_func>(
      ctx, query, callback_func, callback_data);
}

/* ****************************** */
/*          FRAGMENT INFO         */
/* ****************************** */

int32_t tiledb_fragment_info_alloc(
    tiledb_ctx_t* ctx,
    const char* array_uri,
    tiledb_fragment_info_t** fragment_info) noexcept {
  return api_entry<tiledb::api::tiledb_fragment_info_alloc>(
      ctx, array_uri, fragment_info);
}

void tiledb_fragment_info_free(
    tiledb_fragment_info_t** fragment_info) noexcept {
  return api_entry_void<tiledb::api::tiledb_fragment_info_free>(fragment_info);
}

int32_t tiledb_fragment_info_set_config(
    tiledb_ctx_t* ctx,
    tiledb_fragment_info_t* fragment_info,
    tiledb_config_t* config) noexcept {
  return api_entry<tiledb::api::tiledb_fragment_info_set_config>(
      ctx, fragment_info, config);
}

int32_t tiledb_fragment_info_load(
    tiledb_ctx_t* ctx, tiledb_fragment_info_t* fragment_info) noexcept {
  return api_entry<tiledb::api::tiledb_fragment_info_load>(ctx, fragment_info);
}

int32_t tiledb_fragment_info_load_with_key(
    tiledb_ctx_t* ctx,
    tiledb_fragment_info_t* fragment_info,
    tiledb_encryption_type_t encryption_type,
    const void* encryption_key,
    uint32_t key_length) noexcept {
  return api_entry<tiledb::api::tiledb_fragment_info_load_with_key>(
      ctx, fragment_info, encryption_type, encryption_key, key_length);
}

int32_t tiledb_fragment_info_get_fragment_name(
    tiledb_ctx_t* ctx,
    tiledb_fragment_info_t* fragment_info,
    uint32_t fid,
    const char** name) noexcept {
  return api_entry<tiledb::api::tiledb_fragment_info_get_fragment_name>(
      ctx, fragment_info, fid, name);
}

int32_t tiledb_fragment_info_get_fragment_num(
    tiledb_ctx_t* ctx,
    tiledb_fragment_info_t* fragment_info,
    uint32_t* fragment_num) noexcept {
  return api_entry<tiledb::api::tiledb_fragment_info_get_fragment_num>(
      ctx, fragment_info, fragment_num);
}

int32_t tiledb_fragment_info_get_fragment_uri(
    tiledb_ctx_t* ctx,
    tiledb_fragment_info_t* fragment_info,
    uint32_t fid,
    const char** uri) noexcept {
  return api_entry<tiledb::api::tiledb_fragment_info_get_fragment_uri>(
      ctx, fragment_info, fid, uri);
}

int32_t tiledb_fragment_info_get_fragment_size(
    tiledb_ctx_t* ctx,
    tiledb_fragment_info_t* fragment_info,
    uint32_t fid,
    uint64_t* size) noexcept {
  return api_entry<tiledb::api::tiledb_fragment_info_get_fragment_size>(
      ctx, fragment_info, fid, size);
}

int32_t tiledb_fragment_info_get_dense(
    tiledb_ctx_t* ctx,
    tiledb_fragment_info_t* fragment_info,
    uint32_t fid,
    int32_t* dense) noexcept {
  return api_entry<tiledb::api::tiledb_fragment_info_get_dense>(
      ctx, fragment_info, fid, dense);
}

int32_t tiledb_fragment_info_get_sparse(
    tiledb_ctx_t* ctx,
    tiledb_fragment_info_t* fragment_info,
    uint32_t fid,
    int32_t* sparse) noexcept {
  return api_entry<tiledb::api::tiledb_fragment_info_get_sparse>(
      ctx, fragment_info, fid, sparse);
}

int32_t tiledb_fragment_info_get_timestamp_range(
    tiledb_ctx_t* ctx,
    tiledb_fragment_info_t* fragment_info,
    uint32_t fid,
    uint64_t* start,
    uint64_t* end) noexcept {
  return api_entry<tiledb::api::tiledb_fragment_info_get_timestamp_range>(
      ctx, fragment_info, fid, start, end);
}

int32_t tiledb_fragment_info_get_non_empty_domain_from_index(
    tiledb_ctx_t* ctx,
    tiledb_fragment_info_t* fragment_info,
    uint32_t fid,
    uint32_t did,
    void* domain) noexcept {
  return api_entry<
      tiledb::api::tiledb_fragment_info_get_non_empty_domain_from_index>(
      ctx, fragment_info, fid, did, domain);
}

int32_t tiledb_fragment_info_get_non_empty_domain_from_name(
    tiledb_ctx_t* ctx,
    tiledb_fragment_info_t* fragment_info,
    uint32_t fid,
    const char* dim_name,
    void* domain) noexcept {
  return api_entry<
      tiledb::api::tiledb_fragment_info_get_non_empty_domain_from_name>(
      ctx, fragment_info, fid, dim_name, domain);
}

int32_t tiledb_fragment_info_get_non_empty_domain_var_size_from_index(
    tiledb_ctx_t* ctx,
    tiledb_fragment_info_t* fragment_info,
    uint32_t fid,
    uint32_t did,
    uint64_t* start_size,
    uint64_t* end_size) noexcept {
  return api_entry<
      tiledb::api::
          tiledb_fragment_info_get_non_empty_domain_var_size_from_index>(
      ctx, fragment_info, fid, did, start_size, end_size);
}

int32_t tiledb_fragment_info_get_non_empty_domain_var_size_from_name(
    tiledb_ctx_t* ctx,
    tiledb_fragment_info_t* fragment_info,
    uint32_t fid,
    const char* dim_name,
    uint64_t* start_size,
    uint64_t* end_size) noexcept {
  return api_entry<
      tiledb::api::
          tiledb_fragment_info_get_non_empty_domain_var_size_from_name>(
      ctx, fragment_info, fid, dim_name, start_size, end_size);
}

int32_t tiledb_fragment_info_get_non_empty_domain_var_from_index(
    tiledb_ctx_t* ctx,
    tiledb_fragment_info_t* fragment_info,
    uint32_t fid,
    uint32_t did,
    void* start,
    void* end) noexcept {
  return api_entry<
      tiledb::api::tiledb_fragment_info_get_non_empty_domain_var_from_index>(
      ctx, fragment_info, fid, did, start, end);
}

int32_t tiledb_fragment_info_get_non_empty_domain_var_from_name(
    tiledb_ctx_t* ctx,
    tiledb_fragment_info_t* fragment_info,
    uint32_t fid,
    const char* dim_name,
    void* start,
    void* end) noexcept {
  return api_entry<
      tiledb::api::tiledb_fragment_info_get_non_empty_domain_var_from_name>(
      ctx, fragment_info, fid, dim_name, start, end);
}

int32_t tiledb_fragment_info_get_mbr_num(
    tiledb_ctx_t* ctx,
    tiledb_fragment_info_t* fragment_info,
    uint32_t fid,
    uint64_t* mbr_num) noexcept {
  return api_entry<tiledb::api::tiledb_fragment_info_get_mbr_num>(
      ctx, fragment_info, fid, mbr_num);
}

int32_t tiledb_fragment_info_get_mbr_from_index(
    tiledb_ctx_t* ctx,
    tiledb_fragment_info_t* fragment_info,
    uint32_t fid,
    uint32_t mid,
    uint32_t did,
    void* mbr) noexcept {
  return api_entry<tiledb::api::tiledb_fragment_info_get_mbr_from_index>(
      ctx, fragment_info, fid, mid, did, mbr);
}

int32_t tiledb_fragment_info_get_mbr_from_name(
    tiledb_ctx_t* ctx,
    tiledb_fragment_info_t* fragment_info,
    uint32_t fid,
    uint32_t mid,
    const char* dim_name,
    void* mbr) noexcept {
  return api_entry<tiledb::api::tiledb_fragment_info_get_mbr_from_name>(
      ctx, fragment_info, fid, mid, dim_name, mbr);
}

int32_t tiledb_fragment_info_get_mbr_var_size_from_index(
    tiledb_ctx_t* ctx,
    tiledb_fragment_info_t* fragment_info,
    uint32_t fid,
    uint32_t mid,
    uint32_t did,
    uint64_t* start_size,
    uint64_t* end_size) noexcept {
  return api_entry<
      tiledb::api::tiledb_fragment_info_get_mbr_var_size_from_index>(
      ctx, fragment_info, fid, mid, did, start_size, end_size);
}

int32_t tiledb_fragment_info_get_mbr_var_size_from_name(
    tiledb_ctx_t* ctx,
    tiledb_fragment_info_t* fragment_info,
    uint32_t fid,
    uint32_t mid,
    const char* dim_name,
    uint64_t* start_size,
    uint64_t* end_size) noexcept {
  return api_entry<
      tiledb::api::tiledb_fragment_info_get_mbr_var_size_from_name>(
      ctx, fragment_info, fid, mid, dim_name, start_size, end_size);
}

int32_t tiledb_fragment_info_get_mbr_var_from_index(
    tiledb_ctx_t* ctx,
    tiledb_fragment_info_t* fragment_info,
    uint32_t fid,
    uint32_t mid,
    uint32_t did,
    void* start,
    void* end) noexcept {
  return api_entry<tiledb::api::tiledb_fragment_info_get_mbr_var_from_index>(
      ctx, fragment_info, fid, mid, did, start, end);
}

int32_t tiledb_fragment_info_get_mbr_var_from_name(
    tiledb_ctx_t* ctx,
    tiledb_fragment_info_t* fragment_info,
    uint32_t fid,
    uint32_t mid,
    const char* dim_name,
    void* start,
    void* end) noexcept {
  return api_entry<tiledb::api::tiledb_fragment_info_get_mbr_var_from_name>(
      ctx, fragment_info, fid, mid, dim_name, start, end);
}

int32_t tiledb_fragment_info_get_cell_num(
    tiledb_ctx_t* ctx,
    tiledb_fragment_info_t* fragment_info,
    uint32_t fid,
    uint64_t* cell_num) noexcept {
  return api_entry<tiledb::api::tiledb_fragment_info_get_cell_num>(
      ctx, fragment_info, fid, cell_num);
}

int32_t tiledb_fragment_info_get_total_cell_num(
    tiledb_ctx_t* ctx,
    tiledb_fragment_info_t* fragment_info,
    uint64_t* cell_num) noexcept {
  return api_entry<tiledb::api::tiledb_fragment_info_get_total_cell_num>(
      ctx, fragment_info, cell_num);
}

int32_t tiledb_fragment_info_get_version(
    tiledb_ctx_t* ctx,
    tiledb_fragment_info_t* fragment_info,
    uint32_t fid,
    uint32_t* version) noexcept {
  return api_entry<tiledb::api::tiledb_fragment_info_get_version>(
      ctx, fragment_info, fid, version);
}

int32_t tiledb_fragment_info_has_consolidated_metadata(
    tiledb_ctx_t* ctx,
    tiledb_fragment_info_t* fragment_info,
    uint32_t fid,
    int32_t* has) noexcept {
  return api_entry<tiledb::api::tiledb_fragment_info_has_consolidated_metadata>(
      ctx, fragment_info, fid, has);
}

int32_t tiledb_fragment_info_get_unconsolidated_metadata_num(
    tiledb_ctx_t* ctx,
    tiledb_fragment_info_t* fragment_info,
    uint32_t* unconsolidated) noexcept {
  return api_entry<
      tiledb::api::tiledb_fragment_info_get_unconsolidated_metadata_num>(
      ctx, fragment_info, unconsolidated);
}

int32_t tiledb_fragment_info_get_to_vacuum_num(
    tiledb_ctx_t* ctx,
    tiledb_fragment_info_t* fragment_info,
    uint32_t* to_vacuum_num) noexcept {
  return api_entry<tiledb::api::tiledb_fragment_info_get_to_vacuum_num>(
      ctx, fragment_info, to_vacuum_num);
}

int32_t tiledb_fragment_info_get_to_vacuum_uri(
    tiledb_ctx_t* ctx,
    tiledb_fragment_info_t* fragment_info,
    uint32_t fid,
    const char** uri) noexcept {
  return api_entry<tiledb::api::tiledb_fragment_info_get_to_vacuum_uri>(
      ctx, fragment_info, fid, uri);
}

int32_t tiledb_fragment_info_get_array_schema(
    tiledb_ctx_t* ctx,
    tiledb_fragment_info_t* fragment_info,
    uint32_t fid,
    tiledb_array_schema_t** array_schema) noexcept {
  return api_entry<tiledb::api::tiledb_fragment_info_get_array_schema>(
      ctx, fragment_info, fid, array_schema);
}

int32_t tiledb_fragment_info_get_array_schema_name(
    tiledb_ctx_t* ctx,
    tiledb_fragment_info_t* fragment_info,
    uint32_t fid,
    const char** schema_name) noexcept {
  return api_entry<tiledb::api::tiledb_fragment_info_get_array_schema_name>(
      ctx, fragment_info, fid, schema_name);
}

int32_t tiledb_fragment_info_dump(
    tiledb_ctx_t* ctx,
    const tiledb_fragment_info_t* fragment_info,
    FILE* out) noexcept {
  return api_entry<tiledb::api::tiledb_fragment_info_dump>(
      ctx, fragment_info, out);
}

/* ********************************* */
/*          EXPERIMENTAL APIs        */
/* ********************************* */

TILEDB_EXPORT int32_t tiledb_query_get_status_details(
    tiledb_ctx_t* ctx,
    tiledb_query_t* query,
    tiledb_query_status_details_t* status) noexcept {
  return api_entry<tiledb::api::tiledb_query_get_status_details>(
      ctx, query, status);
}<|MERGE_RESOLUTION|>--- conflicted
+++ resolved
@@ -4339,16 +4339,11 @@
   if (SAVE_ERROR_CATCH(
           ctx,
           ctx->storage_manager()->array_upgrade_version(
-<<<<<<< HEAD
-              array_dir,
+              uri,
               (config == nullptr) ? ctx->storage_manager()->config() :
-                                    config->config())))
-=======
-              uri,
-              (config == nullptr) ? &ctx->storage_manager()->config() :
-                                    config->config_)))
->>>>>>> 51769984
-    return TILEDB_ERR;
+                                    config->config()))) {
+    return TILEDB_ERR;
+  }
 
   // Success
   return TILEDB_OK;
@@ -4518,7 +4513,7 @@
   auto io_tp = ctx->storage_manager()->io_tp();
   auto ctx_config = ctx->storage_manager()->config();
   if (config)
-    ctx_config.inherit(*(config->config_));
+    ctx_config.inherit(config->config());
   (*vfs)->vfs_ =
       new (std::nothrow) tiledb::sm::VFS(stats, compute_tp, io_tp, ctx_config);
   if ((*vfs)->vfs_ == nullptr) {
@@ -4531,24 +4526,6 @@
     return TILEDB_OOM;
   }
 
-<<<<<<< HEAD
-  // Initialize VFS object
-  auto stats = ctx->storage_manager()->stats();
-  auto compute_tp = ctx->storage_manager()->compute_tp();
-  auto io_tp = ctx->storage_manager()->io_tp();
-  auto vfs_config = (config != nullptr) ? &config->config() : nullptr;
-  auto ctx_config = ctx->storage_manager()->config();
-  if (SAVE_ERROR_CATCH(
-          ctx,
-          (*vfs)->vfs_->init(
-              stats, compute_tp, io_tp, &ctx_config, vfs_config))) {
-    delete (*vfs)->vfs_;
-    delete vfs;
-    return TILEDB_ERR;
-  }
-
-=======
->>>>>>> 51769984
   // Success
   return TILEDB_OK;
 }
@@ -7582,7 +7559,7 @@
 
 int32_t tiledb_query_submit_and_finalize(
     tiledb_ctx_t* ctx, tiledb_query_t* query) noexcept {
-  return api_entry<detail::tiledb_query_submit_and_finalize>(ctx, query);
+  return api_entry<tiledb::api::tiledb_query_submit_and_finalize>(ctx, query);
 }
 
 void tiledb_query_free(tiledb_query_t** query) noexcept {
