--- conflicted
+++ resolved
@@ -3487,13 +3487,6 @@
     return TILEDB_ERR;
 
   tiledb_subarray_transient_local_t query_subarray(query);
-<<<<<<< HEAD
-  tiledb_config_t local_cfg;
-  // Drop 'const'ness for local usage here
-  local_cfg.config_ = (tiledb::sm::Config*)query->query_->config();
-  tiledb_subarray_set_config(ctx, &query_subarray, &local_cfg);
-=======
->>>>>>> eba499cd
   return tiledb_subarray_add_range(
       ctx, &query_subarray, dim_idx, start, end, stride);
 }
