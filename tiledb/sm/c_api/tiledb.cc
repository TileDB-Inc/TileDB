/**
 * @file   tiledb.cc
 *
 * @section LICENSE
 *
 * The MIT License
 *
 * @copyright Copyright (c) 2017-2023 TileDB, Inc.
 * @copyright Copyright (c) 2016 MIT and Intel Corporation
 *
 * Permission is hereby granted, free of charge, to any person obtaining a copy
 * of this software and associated documentation files (the "Software"), to deal
 * in the Software without restriction, including without limitation the rights
 * to use, copy, modify, merge, publish, distribute, sublicense, and/or sell
 * copies of the Software, and to permit persons to whom the Software is
 * furnished to do so, subject to the following conditions:
 *
 * The above copyright notice and this permission notice shall be included in
 * all copies or substantial portions of the Software.
 *
 * THE SOFTWARE IS PROVIDED "AS IS", WITHOUT WARRANTY OF ANY KIND, EXPRESS OR
 * IMPLIED, INCLUDING BUT NOT LIMITED TO THE WARRANTIES OF MERCHANTABILITY,
 * FITNESS FOR A PARTICULAR PURPOSE AND NONINFRINGEMENT. IN NO EVENT SHALL THE
 * AUTHORS OR COPYRIGHT HOLDERS BE LIABLE FOR ANY CLAIM, DAMAGES OR OTHER
 * LIABILITY, WHETHER IN AN ACTION OF CONTRACT, TORT OR OTHERWISE, ARISING FROM,
 * OUT OF OR IN CONNECTION WITH THE SOFTWARE OR THE USE OR OTHER DEALINGS IN
 * THE SOFTWARE.
 *
 * @section DESCRIPTION
 *
 * This file defines the C API of TileDB.
 */

#include "tiledb.h"
#include "tiledb_experimental.h"
#include "tiledb_serialization.h"
#include "tiledb_struct_def.h"

#include "tiledb/api/c_api/attribute/attribute_api_internal.h"
#include "tiledb/api/c_api/buffer/buffer_api_internal.h"
#include "tiledb/api/c_api/buffer_list/buffer_list_api_internal.h"
#include "tiledb/api/c_api/config/config_api_internal.h"
#include "tiledb/api/c_api/dimension/dimension_api_internal.h"
#include "tiledb/api/c_api/domain/domain_api_internal.h"
#include "tiledb/api/c_api/enumeration/enumeration_api_internal.h"
#include "tiledb/api/c_api/error/error_api_internal.h"
#include "tiledb/api/c_api/filter_list/filter_list_api_internal.h"
#include "tiledb/api/c_api/string/string_api_internal.h"
#include "tiledb/api/c_api_support/c_api_support.h"
#include "tiledb/as_built/as_built.h"
#include "tiledb/common/common.h"
#include "tiledb/common/dynamic_memory/dynamic_memory.h"
#include "tiledb/common/heap_profiler.h"
#include "tiledb/common/logger.h"
#include "tiledb/common/memory_tracker.h"
#include "tiledb/sm/array/array.h"
#include "tiledb/sm/array_schema/array_schema.h"
#include "tiledb/sm/array_schema/dimension_label.h"
#include "tiledb/sm/c_api/api_argument_validator.h"
#include "tiledb/sm/config/config.h"
#include "tiledb/sm/config/config_iter.h"
#include "tiledb/sm/consolidator/consolidator.h"
#include "tiledb/sm/cpp_api/core_interface.h"
#include "tiledb/sm/enums/array_type.h"
#include "tiledb/sm/enums/encryption_type.h"
#include "tiledb/sm/enums/filesystem.h"
#include "tiledb/sm/enums/layout.h"
#include "tiledb/sm/enums/mime_type.h"
#include "tiledb/sm/enums/object_type.h"
#include "tiledb/sm/enums/query_status.h"
#include "tiledb/sm/enums/query_type.h"
#include "tiledb/sm/enums/serialization_type.h"
#include "tiledb/sm/filter/filter_pipeline.h"
#include "tiledb/sm/misc/tdb_time.h"
#include "tiledb/sm/query/query.h"
#include "tiledb/sm/query/query_condition.h"
#include "tiledb/sm/rest/rest_client.h"
#include "tiledb/sm/serialization/array.h"
#include "tiledb/sm/serialization/array_schema.h"
#include "tiledb/sm/serialization/array_schema_evolution.h"
#include "tiledb/sm/serialization/config.h"
#include "tiledb/sm/serialization/consolidation.h"
#include "tiledb/sm/serialization/enumeration.h"
#include "tiledb/sm/serialization/fragment_info.h"
#include "tiledb/sm/serialization/fragments.h"
#include "tiledb/sm/serialization/query.h"
#include "tiledb/sm/serialization/query_plan.h"
#include "tiledb/sm/stats/global_stats.h"
#include "tiledb/sm/storage_manager/context.h"
#include "tiledb/sm/subarray/subarray.h"
#include "tiledb/sm/subarray/subarray_partitioner.h"

#include <memory>
#include <sstream>

/**
 * Helper class to aid shimming access from _query... routines in this module to
 * _subarray... routines deprecating them.
 */

struct tiledb_subarray_transient_local_t : public tiledb_subarray_t {
  explicit tiledb_subarray_transient_local_t(const tiledb_query_t* query) {
    this->subarray_ =
        const_cast<tiledb::sm::Subarray*>(query->query_->subarray());
  }
};

/*
 * The Definition for a "C" function can't be in a header.
 */
capi_status_t tiledb_status_code(capi_return_t x) {
  return tiledb_status(x);  // An inline C++ function
}

/* ****************************** */
/*  IMPLEMENTATION FUNCTIONS      */
/* ****************************** */
/*
 * The `tiledb::api` namespace block contains all the implementations of the C
 * API functions defined below. The C API interface functions themselves are in
 * the global namespace and each wraps its implementation function using one of
 * the API transformers.
 *
 * Each C API function requires an implementation function defined in this block
 * and a corresponding wrapped C API function below. The convention reuses
 * `function_name` in two namespaces. We have a `tiledb::api::function_name`
 * definition for the unwrapped function and a `function_name` definition for
 * the wrapped function.
 */
namespace tiledb::api {

/* ****************************** */
/*       ENUMS TO/FROM STR        */
/* ****************************** */

int32_t tiledb_array_type_to_str(
    tiledb_array_type_t array_type, const char** str) {
  const auto& strval =
      tiledb::sm::array_type_str((tiledb::sm::ArrayType)array_type);
  *str = strval.c_str();
  return strval.empty() ? TILEDB_ERR : TILEDB_OK;
}

int32_t tiledb_array_type_from_str(
    const char* str, tiledb_array_type_t* array_type) {
  tiledb::sm::ArrayType val = tiledb::sm::ArrayType::DENSE;
  if (!tiledb::sm::array_type_enum(str, &val).ok())
    return TILEDB_ERR;
  *array_type = (tiledb_array_type_t)val;
  return TILEDB_OK;
}

int32_t tiledb_layout_to_str(tiledb_layout_t layout, const char** str) {
  const auto& strval = tiledb::sm::layout_str((tiledb::sm::Layout)layout);
  *str = strval.c_str();
  return strval.empty() ? TILEDB_ERR : TILEDB_OK;
}

int32_t tiledb_layout_from_str(const char* str, tiledb_layout_t* layout) {
  tiledb::sm::Layout val = tiledb::sm::Layout::ROW_MAJOR;
  if (!tiledb::sm::layout_enum(str, &val).ok())
    return TILEDB_ERR;
  *layout = (tiledb_layout_t)val;
  return TILEDB_OK;
}

int32_t tiledb_encryption_type_to_str(
    tiledb_encryption_type_t encryption_type, const char** str) {
  const auto& strval = tiledb::sm::encryption_type_str(
      (tiledb::sm::EncryptionType)encryption_type);
  *str = strval.c_str();
  return strval.empty() ? TILEDB_ERR : TILEDB_OK;
}

int32_t tiledb_encryption_type_from_str(
    const char* str, tiledb_encryption_type_t* encryption_type) {
  auto [st, et] = tiledb::sm::encryption_type_enum(str);
  if (!st.ok()) {
    return TILEDB_ERR;
  }
  *encryption_type = (tiledb_encryption_type_t)et.value();
  return TILEDB_OK;
}

int32_t tiledb_query_status_to_str(
    tiledb_query_status_t query_status, const char** str) {
  const auto& strval =
      tiledb::sm::query_status_str((tiledb::sm::QueryStatus)query_status);
  *str = strval.c_str();
  return strval.empty() ? TILEDB_ERR : TILEDB_OK;
}

int32_t tiledb_query_status_from_str(
    const char* str, tiledb_query_status_t* query_status) {
  tiledb::sm::QueryStatus val = tiledb::sm::QueryStatus::UNINITIALIZED;
  if (!tiledb::sm::query_status_enum(str, &val).ok())
    return TILEDB_ERR;
  *query_status = (tiledb_query_status_t)val;
  return TILEDB_OK;
}

int32_t tiledb_serialization_type_to_str(
    tiledb_serialization_type_t serialization_type, const char** str) {
  const auto& strval = tiledb::sm::serialization_type_str(
      (tiledb::sm::SerializationType)serialization_type);
  *str = strval.c_str();
  return strval.empty() ? TILEDB_ERR : TILEDB_OK;
}

int32_t tiledb_serialization_type_from_str(
    const char* str, tiledb_serialization_type_t* serialization_type) {
  tiledb::sm::SerializationType val = tiledb::sm::SerializationType::CAPNP;
  if (!tiledb::sm::serialization_type_enum(str, &val).ok())
    return TILEDB_ERR;
  *serialization_type = (tiledb_serialization_type_t)val;
  return TILEDB_OK;
}

/* ********************************* */
/*             LOGGING               */
/* ********************************* */

capi_return_t tiledb_log_warn(tiledb_ctx_t* ctx, const char* message) {
  if (message == nullptr) {
    return TILEDB_ERR;
  }

  auto logger = ctx->storage_manager()->logger();
  logger->warn(message);

  return TILEDB_OK;
}

/* ********************************* */
/*              AS BUILT             */
/* ********************************* */
capi_return_t tiledb_as_built_dump(tiledb_string_t** out) {
  ensure_output_pointer_is_valid(out);
  *out = tiledb_string_handle_t::make_handle(as_built::dump());
  return TILEDB_OK;
}

/* ****************************** */
/*           ARRAY SCHEMA         */
/* ****************************** */

int32_t tiledb_array_schema_alloc(
    tiledb_ctx_t* ctx,
    tiledb_array_type_t array_type,
    tiledb_array_schema_t** array_schema) {
  // Create array schema struct
  *array_schema = new (std::nothrow) tiledb_array_schema_t;
  if (*array_schema == nullptr) {
    auto st = Status_Error("Failed to allocate TileDB array schema object");
    LOG_STATUS_NO_RETURN_VALUE(st);
    save_error(ctx, st);
    return TILEDB_OOM;
  }

  // Create a new ArraySchema object
  auto memory_tracker = ctx->context().resources().create_memory_tracker();
  memory_tracker->set_type(sm::MemoryTrackerType::ARRAY_CREATE);
  (*array_schema)->array_schema_ = make_shared<tiledb::sm::ArraySchema>(
      HERE(), static_cast<tiledb::sm::ArrayType>(array_type), memory_tracker);
  if ((*array_schema)->array_schema_ == nullptr) {
    auto st = Status_Error("Failed to allocate TileDB array schema object");
    LOG_STATUS_NO_RETURN_VALUE(st);
    save_error(ctx, st);
    return TILEDB_OOM;
  }

  // Success
  return TILEDB_OK;
}

void tiledb_array_schema_free(tiledb_array_schema_t** array_schema) {
  if (array_schema != nullptr && *array_schema != nullptr) {
    delete *array_schema;
    *array_schema = nullptr;
  }
}

int32_t tiledb_array_schema_add_attribute(
    tiledb_ctx_t* ctx,
    tiledb_array_schema_t* array_schema,
    tiledb_attribute_t* attr) {
  if (sanity_check(ctx, array_schema) == TILEDB_ERR) {
    return TILEDB_ERR;
  }
  ensure_attribute_is_valid(attr);
  /** Note: The call to make_shared creates a copy of the attribute and
   * the user-visible handle to the attr no longer refers to the same object
   * that's in the array_schema.
   **/
  throw_if_not_ok(
      array_schema->array_schema_->add_attribute(attr->copy_attribute()));
  return TILEDB_OK;
}

int32_t tiledb_array_schema_set_allows_dups(
    tiledb_ctx_t* ctx, tiledb_array_schema_t* array_schema, int allows_dups) {
  if (sanity_check(ctx, array_schema) == TILEDB_ERR)
    return TILEDB_ERR;
  throw_if_not_ok(array_schema->array_schema_->set_allows_dups(allows_dups));
  return TILEDB_OK;
}

int32_t tiledb_array_schema_get_allows_dups(
    tiledb_ctx_t* ctx, tiledb_array_schema_t* array_schema, int* allows_dups) {
  if (sanity_check(ctx, array_schema) == TILEDB_ERR)
    return TILEDB_ERR;
  *allows_dups = (int)array_schema->array_schema_->allows_dups();
  return TILEDB_OK;
}

int32_t tiledb_array_schema_get_version(
    tiledb_ctx_t* ctx, tiledb_array_schema_t* array_schema, uint32_t* version) {
  if (sanity_check(ctx, array_schema) == TILEDB_ERR)
    return TILEDB_ERR;
  *version = (uint32_t)array_schema->array_schema_->version();
  return TILEDB_OK;
}

int32_t tiledb_array_schema_set_domain(
    tiledb_ctx_t* ctx,
    tiledb_array_schema_t* array_schema,
    tiledb_domain_t* domain) {
  if (sanity_check(ctx, array_schema) == TILEDB_ERR)
    return TILEDB_ERR;
  throw_if_not_ok(
      array_schema->array_schema_->set_domain(domain->copy_domain()));
  return TILEDB_OK;
}

int32_t tiledb_array_schema_set_capacity(
    tiledb_ctx_t* ctx, tiledb_array_schema_t* array_schema, uint64_t capacity) {
  if (sanity_check(ctx, array_schema) == TILEDB_ERR)
    return TILEDB_ERR;
  array_schema->array_schema_->set_capacity(capacity);
  return TILEDB_OK;
}

int32_t tiledb_array_schema_set_cell_order(
    tiledb_ctx_t* ctx,
    tiledb_array_schema_t* array_schema,
    tiledb_layout_t cell_order) {
  if (sanity_check(ctx, array_schema) == TILEDB_ERR)
    return TILEDB_ERR;
  throw_if_not_ok(array_schema->array_schema_->set_cell_order(
      static_cast<tiledb::sm::Layout>(cell_order)));
  return TILEDB_OK;
}

int32_t tiledb_array_schema_set_tile_order(
    tiledb_ctx_t* ctx,
    tiledb_array_schema_t* array_schema,
    tiledb_layout_t tile_order) {
  if (sanity_check(ctx, array_schema) == TILEDB_ERR)
    return TILEDB_ERR;
  throw_if_not_ok(array_schema->array_schema_->set_tile_order(
      static_cast<tiledb::sm::Layout>(tile_order)));
  return TILEDB_OK;
}

int32_t tiledb_array_schema_timestamp_range(
    tiledb_ctx_t* ctx,
    tiledb_array_schema_t* array_schema,
    uint64_t* lo,
    uint64_t* hi) {
  if (sanity_check(ctx, array_schema) == TILEDB_ERR)
    return TILEDB_ERR;

  auto timestamp_range = array_schema->array_schema_->timestamp_range();
  *lo = std::get<0>(timestamp_range);
  *hi = std::get<1>(timestamp_range);

  return TILEDB_OK;
}

int32_t tiledb_array_schema_add_enumeration(
    tiledb_ctx_t* ctx,
    tiledb_array_schema_t* array_schema,
    tiledb_enumeration_t* enumeration) {
  if (sanity_check(ctx, array_schema) == TILEDB_ERR) {
    return TILEDB_ERR;
  }

  api::ensure_enumeration_is_valid(enumeration);

  array_schema->array_schema_->add_enumeration(enumeration->copy());

  return TILEDB_OK;
}

int32_t tiledb_array_schema_set_coords_filter_list(
    tiledb_ctx_t* ctx,
    tiledb_array_schema_t* array_schema,
    tiledb_filter_list_t* filter_list) {
  if (sanity_check(ctx, array_schema) == TILEDB_ERR) {
    return TILEDB_ERR;
  }
  api::ensure_filter_list_is_valid(filter_list);

  throw_if_not_ok(array_schema->array_schema_->set_coords_filter_pipeline(
      filter_list->pipeline()));

  return TILEDB_OK;
}

int32_t tiledb_array_schema_set_offsets_filter_list(
    tiledb_ctx_t* ctx,
    tiledb_array_schema_t* array_schema,
    tiledb_filter_list_t* filter_list) {
  if (sanity_check(ctx, array_schema) == TILEDB_ERR) {
    return TILEDB_ERR;
  }
  api::ensure_filter_list_is_valid(filter_list);

  throw_if_not_ok(
      array_schema->array_schema_->set_cell_var_offsets_filter_pipeline(
          filter_list->pipeline()));

  return TILEDB_OK;
}

int32_t tiledb_array_schema_set_validity_filter_list(
    tiledb_ctx_t* ctx,
    tiledb_array_schema_t* array_schema,
    tiledb_filter_list_t* filter_list) {
  if (sanity_check(ctx, array_schema) == TILEDB_ERR) {
    return TILEDB_ERR;
  }
  api::ensure_filter_list_is_valid(filter_list);

  throw_if_not_ok(
      array_schema->array_schema_->set_cell_validity_filter_pipeline(
          filter_list->pipeline()));

  return TILEDB_OK;
}

int32_t tiledb_array_schema_check(
    tiledb_ctx_t* ctx, tiledb_array_schema_t* array_schema) {
  if (sanity_check(ctx, array_schema) == TILEDB_ERR)
    return TILEDB_ERR;
  array_schema->array_schema_->check(ctx->resources().config());
  return TILEDB_OK;
}

int32_t tiledb_array_schema_load(
    tiledb_ctx_t* ctx,
    const char* array_uri,
    tiledb_array_schema_t** array_schema) {
  // Create array schema
  *array_schema = new (std::nothrow) tiledb_array_schema_t;
  if (*array_schema == nullptr) {
    auto st = Status_Error("Failed to allocate TileDB array schema object");
    LOG_STATUS_NO_RETURN_VALUE(st);
    save_error(ctx, st);
    return TILEDB_OOM;
  }

  // Check array name
  tiledb::sm::URI uri(array_uri);
  if (uri.is_invalid()) {
    auto st = Status_Error("Failed to load array schema; Invalid array URI");
    LOG_STATUS_NO_RETURN_VALUE(st);
    save_error(ctx, st);
    return TILEDB_ERR;
  }

  if (uri.is_tiledb()) {
    // Check REST client
    auto rest_client = ctx->storage_manager()->rest_client();
    if (rest_client == nullptr) {
      auto st = Status_Error(
          "Failed to load array schema; remote array with no REST client.");
      LOG_STATUS_NO_RETURN_VALUE(st);
      save_error(ctx, st);
      return TILEDB_ERR;
    }

    auto&& [st, array_schema_rest] =
        rest_client->get_array_schema_from_rest(uri);
    if (!st.ok()) {
      LOG_STATUS_NO_RETURN_VALUE(st);
      save_error(ctx, st);
      delete *array_schema;
      return TILEDB_ERR;
    }
    (*array_schema)->array_schema_ = array_schema_rest.value();
  } else {
    // Create key
    tiledb::sm::EncryptionKey key;
    throw_if_not_ok(
        key.set_key(tiledb::sm::EncryptionType::NO_ENCRYPTION, nullptr, 0));

    // For easy reference
    auto storage_manager{ctx->storage_manager()};

    // Load URIs from the array directory
    optional<tiledb::sm::ArrayDirectory> array_dir;
    try {
      array_dir.emplace(
          storage_manager->resources(),
          uri,
          0,
          UINT64_MAX,
          tiledb::sm::ArrayDirectoryMode::SCHEMA_ONLY);
    } catch (const std::logic_error& le) {
      auto st = Status_ArrayDirectoryError(le.what());
      LOG_STATUS_NO_RETURN_VALUE(st);
      save_error(ctx, st);
      delete *array_schema;
      return TILEDB_ERR;
    }

    auto tracker = storage_manager->resources().ephemeral_memory_tracker();

    // Load latest array schema
    auto&& array_schema_latest =
        array_dir->load_array_schema_latest(key, tracker);
    (*array_schema)->array_schema_ = array_schema_latest;
  }
  return TILEDB_OK;
}

int32_t tiledb_array_schema_load_with_key(
    tiledb_ctx_t* ctx,
    const char* array_uri,
    tiledb_encryption_type_t encryption_type,
    const void* encryption_key,
    uint32_t key_length,
    tiledb_array_schema_t** array_schema) {
  // Create array schema
  *array_schema = new (std::nothrow) tiledb_array_schema_t;
  if (*array_schema == nullptr) {
    auto st = Status_Error("Failed to allocate TileDB array schema object");
    LOG_STATUS_NO_RETURN_VALUE(st);
    save_error(ctx, st);
    return TILEDB_OOM;
  }

  // Check array name
  tiledb::sm::URI uri(array_uri);
  if (uri.is_invalid()) {
    delete *array_schema;
    *array_schema = nullptr;
    auto st = Status_Error("Failed to load array schema; Invalid array URI");
    LOG_STATUS_NO_RETURN_VALUE(st);
    save_error(ctx, st);
    return TILEDB_ERR;
  }

  if (uri.is_tiledb()) {
    // Check REST client
    auto rest_client = ctx->storage_manager()->rest_client();
    if (rest_client == nullptr) {
      delete *array_schema;
      *array_schema = nullptr;
      auto st = Status_Error(
          "Failed to load array schema; remote array with no REST client.");
      LOG_STATUS_NO_RETURN_VALUE(st);
      save_error(ctx, st);
      return TILEDB_ERR;
    }

    auto&& [st, array_schema_rest] =
        rest_client->get_array_schema_from_rest(uri);
    if (!st.ok()) {
      LOG_STATUS_NO_RETURN_VALUE(st);
      save_error(ctx, st);
      delete *array_schema;
      *array_schema = nullptr;
      return TILEDB_ERR;
    }
    (*array_schema)->array_schema_ = array_schema_rest.value();
  } else {
    // Create key
    tiledb::sm::EncryptionKey key;
    if (SAVE_ERROR_CATCH(
            ctx,
            key.set_key(
                static_cast<tiledb::sm::EncryptionType>(encryption_type),
                encryption_key,
                key_length))) {
      delete *array_schema;
      *array_schema = nullptr;
      return TILEDB_ERR;
    }

    // For easy reference
    auto storage_manager{ctx->storage_manager()};

    // Load URIs from the array directory
    optional<tiledb::sm::ArrayDirectory> array_dir;
    try {
      array_dir.emplace(
          storage_manager->resources(),
          uri,
          0,
          UINT64_MAX,
          tiledb::sm::ArrayDirectoryMode::SCHEMA_ONLY);
    } catch (const std::logic_error& le) {
      auto st = Status_ArrayDirectoryError(le.what());
      LOG_STATUS_NO_RETURN_VALUE(st);
      save_error(ctx, st);
      delete *array_schema;
      return TILEDB_ERR;
    }

    auto tracker = storage_manager->resources().ephemeral_memory_tracker();

    // Load latest array schema
    auto&& array_schema_latest =
        array_dir->load_array_schema_latest(key, tracker);
    (*array_schema)->array_schema_ = array_schema_latest;
  }
  return TILEDB_OK;
}

int32_t tiledb_array_schema_get_array_type(
    tiledb_ctx_t* ctx,
    const tiledb_array_schema_t* array_schema,
    tiledb_array_type_t* array_type) {
  if (sanity_check(ctx, array_schema) == TILEDB_ERR)
    return TILEDB_ERR;
  *array_type = static_cast<tiledb_array_type_t>(
      array_schema->array_schema_->array_type());
  return TILEDB_OK;
}

int32_t tiledb_array_schema_get_capacity(
    tiledb_ctx_t* ctx,
    const tiledb_array_schema_t* array_schema,
    uint64_t* capacity) {
  if (sanity_check(ctx, array_schema) == TILEDB_ERR)
    return TILEDB_ERR;
  *capacity = array_schema->array_schema_->capacity();
  return TILEDB_OK;
}

int32_t tiledb_array_schema_get_cell_order(
    tiledb_ctx_t* ctx,
    const tiledb_array_schema_t* array_schema,
    tiledb_layout_t* cell_order) {
  if (sanity_check(ctx, array_schema) == TILEDB_ERR)
    return TILEDB_ERR;
  *cell_order =
      static_cast<tiledb_layout_t>(array_schema->array_schema_->cell_order());
  return TILEDB_OK;
}

int32_t tiledb_array_schema_get_coords_filter_list(
    tiledb_ctx_t* ctx,
    tiledb_array_schema_t* array_schema,
    tiledb_filter_list_t** filter_list) {
  if (sanity_check(ctx, array_schema) == TILEDB_ERR)
    return TILEDB_ERR;
  api::ensure_output_pointer_is_valid(filter_list);
  // Copy-construct a separate FilterPipeline object
  *filter_list = tiledb_filter_list_t::make_handle(
      sm::FilterPipeline{array_schema->array_schema_->coords_filters()});
  return TILEDB_OK;
}

int32_t tiledb_array_schema_get_offsets_filter_list(
    tiledb_ctx_t* ctx,
    tiledb_array_schema_t* array_schema,
    tiledb_filter_list_t** filter_list) {
  if (sanity_check(ctx, array_schema) == TILEDB_ERR)
    return TILEDB_ERR;
  api::ensure_output_pointer_is_valid(filter_list);
  // Copy-construct a separate FilterPipeline object
  *filter_list = tiledb_filter_list_t::make_handle(sm::FilterPipeline{
      array_schema->array_schema_->cell_var_offsets_filters()});
  return TILEDB_OK;
}

int32_t tiledb_array_schema_get_validity_filter_list(
    tiledb_ctx_t* ctx,
    tiledb_array_schema_t* array_schema,
    tiledb_filter_list_t** filter_list) {
  if (sanity_check(ctx, array_schema) == TILEDB_ERR)
    return TILEDB_ERR;
  api::ensure_output_pointer_is_valid(filter_list);
  // Copy-construct a separate FilterPipeline object
  *filter_list = tiledb_filter_list_t::make_handle(
      sm::FilterPipeline{array_schema->array_schema_->cell_validity_filters()});
  return TILEDB_OK;
}

int32_t tiledb_array_schema_get_domain(
    tiledb_ctx_t* ctx,
    const tiledb_array_schema_t* array_schema,
    tiledb_domain_t** domain) {
  if (sanity_check(ctx, array_schema) == TILEDB_ERR) {
    return TILEDB_ERR;
  }
  ensure_output_pointer_is_valid(domain);
  *domain = tiledb_domain_handle_t::make_handle(
      array_schema->array_schema_->shared_domain());
  return TILEDB_OK;
}

int32_t tiledb_array_schema_get_tile_order(
    tiledb_ctx_t* ctx,
    const tiledb_array_schema_t* array_schema,
    tiledb_layout_t* tile_order) {
  if (sanity_check(ctx, array_schema) == TILEDB_ERR)
    return TILEDB_ERR;
  *tile_order =
      static_cast<tiledb_layout_t>(array_schema->array_schema_->tile_order());
  return TILEDB_OK;
}

int32_t tiledb_array_schema_get_attribute_num(
    tiledb_ctx_t* ctx,
    const tiledb_array_schema_t* array_schema,
    uint32_t* attribute_num) {
  if (sanity_check(ctx, array_schema) == TILEDB_ERR)
    return TILEDB_ERR;
  *attribute_num = array_schema->array_schema_->attribute_num();
  return TILEDB_OK;
}

int32_t tiledb_array_schema_dump(
    tiledb_ctx_t* ctx, const tiledb_array_schema_t* array_schema, FILE* out) {
  if (sanity_check(ctx, array_schema) == TILEDB_ERR)
    return TILEDB_ERR;
  array_schema->array_schema_->dump(out);
  return TILEDB_OK;
}

int32_t tiledb_array_schema_get_attribute_from_index(
    tiledb_ctx_t* ctx,
    const tiledb_array_schema_t* array_schema,
    uint32_t index,
    tiledb_attribute_t** attr) {
  if (sanity_check(ctx, array_schema) == TILEDB_ERR) {
    return TILEDB_ERR;
  }
  ensure_output_pointer_is_valid(attr);
  uint32_t attribute_num = array_schema->array_schema_->attribute_num();
  if (attribute_num == 0) {
    *attr = nullptr;
    return TILEDB_OK;
  }
  if (index >= attribute_num) {
    std::ostringstream errmsg;
    errmsg << "Attribute index: " << index << " out of bounds given "
           << attribute_num << " attributes in array "
           << array_schema->array_schema_->array_uri().to_string();
    auto st = Status_ArraySchemaError(errmsg.str());
    LOG_STATUS_NO_RETURN_VALUE(st);
    save_error(ctx, st);
    return TILEDB_ERR;
  }

  auto found_attr = array_schema->array_schema_->shared_attribute(index);
  if (!found_attr) {
    throw CAPIStatusException("Attribute not found, but index is valid!");
  }
  *attr = tiledb_attribute_handle_t::make_handle(found_attr);
  return TILEDB_OK;
}

int32_t tiledb_array_schema_get_attribute_from_name(
    tiledb_ctx_t* ctx,
    const tiledb_array_schema_t* array_schema,
    const char* name,
    tiledb_attribute_t** attr) {
  if (sanity_check(ctx, array_schema) == TILEDB_ERR) {
    return TILEDB_ERR;
  }
  ensure_output_pointer_is_valid(attr);
  uint32_t attribute_num = array_schema->array_schema_->attribute_num();
  if (attribute_num == 0) {
    *attr = nullptr;
    return TILEDB_OK;
  }
  std::string name_string(name);
  auto found_attr = array_schema->array_schema_->shared_attribute(name_string);
  if (!found_attr) {
    throw CAPIException(
        std::string("Attribute name: ") +
        (name_string.empty() ? "<anonymous>" : name) +
        " does not exist for array " +
        array_schema->array_schema_->array_uri().to_string());
  }
  *attr = tiledb_attribute_handle_t::make_handle(found_attr);
  return TILEDB_OK;
}

int32_t tiledb_array_schema_has_attribute(
    tiledb_ctx_t* ctx,
    const tiledb_array_schema_t* array_schema,
    const char* name,
    int32_t* has_attr) {
  if (sanity_check(ctx, array_schema) == TILEDB_ERR) {
    return TILEDB_ERR;
  }

  bool b;
  throw_if_not_ok(array_schema->array_schema_->has_attribute(name, &b));

  *has_attr = b ? 1 : 0;

  return TILEDB_OK;
}

/* ********************************* */
/*            SCHEMA EVOLUTION       */
/* ********************************* */

int32_t tiledb_array_schema_evolution_alloc(
    tiledb_ctx_t* ctx,
    tiledb_array_schema_evolution_t** array_schema_evolution) {
  // Sanity check

  // Create schema evolution struct
  *array_schema_evolution = new (std::nothrow) tiledb_array_schema_evolution_t;
  if (*array_schema_evolution == nullptr) {
    auto st =
        Status_Error("Failed to allocate TileDB array schema evolution object");
    LOG_STATUS_NO_RETURN_VALUE(st);
    save_error(ctx, st);
    return TILEDB_OOM;
  }

  // Create a new SchemaEvolution object
  auto memory_tracker = ctx->context().resources().create_memory_tracker();
  memory_tracker->set_type(sm::MemoryTrackerType::SCHEMA_EVOLUTION);
  (*array_schema_evolution)->array_schema_evolution_ =
      new (std::nothrow) tiledb::sm::ArraySchemaEvolution(memory_tracker);
  if ((*array_schema_evolution)->array_schema_evolution_ == nullptr) {
    delete *array_schema_evolution;
    *array_schema_evolution = nullptr;
    auto st =
        Status_Error("Failed to allocate TileDB array schema evolution object");
    LOG_STATUS_NO_RETURN_VALUE(st);
    save_error(ctx, st);
    return TILEDB_OOM;
  }

  // Success
  return TILEDB_OK;
}

void tiledb_array_schema_evolution_free(
    tiledb_array_schema_evolution_t** array_schema_evolution) {
  if (array_schema_evolution != nullptr && *array_schema_evolution != nullptr) {
    delete (*array_schema_evolution)->array_schema_evolution_;
    delete *array_schema_evolution;
    *array_schema_evolution = nullptr;
  }
}

int32_t tiledb_array_schema_evolution_add_attribute(
    tiledb_ctx_t* ctx,
    tiledb_array_schema_evolution_t* array_schema_evolution,
    tiledb_attribute_t* attr) {
  if (sanity_check(ctx, array_schema_evolution) == TILEDB_ERR) {
    return TILEDB_ERR;
  }
  ensure_attribute_is_valid(attr);
  array_schema_evolution->array_schema_evolution_->add_attribute(
      attr->copy_attribute());

  return TILEDB_OK;
}

int32_t tiledb_array_schema_evolution_drop_attribute(
    tiledb_ctx_t* ctx,
    tiledb_array_schema_evolution_t* array_schema_evolution,
    const char* attribute_name) {
  if (sanity_check(ctx, array_schema_evolution) == TILEDB_ERR)
    return TILEDB_ERR;

  array_schema_evolution->array_schema_evolution_->drop_attribute(
      attribute_name);
  return TILEDB_OK;
}

capi_return_t tiledb_array_schema_evolution_add_enumeration(
    tiledb_ctx_t* ctx,
    tiledb_array_schema_evolution_t* array_schema_evolution,
    tiledb_enumeration_t* enumeration) {
  if (sanity_check(ctx, array_schema_evolution) == TILEDB_ERR) {
    return TILEDB_ERR;
  }

  api::ensure_enumeration_is_valid(enumeration);

  auto enmr = enumeration->copy();
  array_schema_evolution->array_schema_evolution_->add_enumeration(enmr);

  return TILEDB_OK;
}

capi_return_t tiledb_array_schema_evolution_extend_enumeration(
    tiledb_ctx_t* ctx,
    tiledb_array_schema_evolution_t* array_schema_evolution,
    tiledb_enumeration_t* enumeration) {
  if (sanity_check(ctx, array_schema_evolution) == TILEDB_ERR) {
    return TILEDB_ERR;
  }

  api::ensure_enumeration_is_valid(enumeration);

  auto enmr = enumeration->copy();
  array_schema_evolution->array_schema_evolution_->extend_enumeration(enmr);

  return TILEDB_OK;
}

capi_return_t tiledb_array_schema_evolution_drop_enumeration(
    tiledb_ctx_t* ctx,
    tiledb_array_schema_evolution_t* array_schema_evolution,
    const char* enmr_name) {
  if (sanity_check(ctx, array_schema_evolution) == TILEDB_ERR) {
    return TILEDB_ERR;
  }

  if (enmr_name == nullptr) {
    return TILEDB_ERR;
  }

  array_schema_evolution->array_schema_evolution_->drop_enumeration(enmr_name);

  return TILEDB_OK;
}

int32_t tiledb_array_schema_evolution_set_timestamp_range(
    tiledb_ctx_t* ctx,
    tiledb_array_schema_evolution_t* array_schema_evolution,
    uint64_t lo,
    uint64_t hi) {
  if (sanity_check(ctx, array_schema_evolution) == TILEDB_ERR)
    return TILEDB_ERR;

  array_schema_evolution->array_schema_evolution_->set_timestamp_range(
      {lo, hi});
  return TILEDB_OK;
}

/* ****************************** */
/*              QUERY             */
/* ****************************** */

int32_t tiledb_query_alloc(
    tiledb_ctx_t* ctx,
    tiledb_array_t* array,
    tiledb_query_type_t query_type,
    tiledb_query_t** query) {
  // Sanity check
  if (sanity_check(ctx, array) == TILEDB_ERR)
    return TILEDB_ERR;

  // Error if array is not open
  if (!array->array_->is_open()) {
    auto st = Status_Error("Cannot create query; Input array is not open");
    *query = nullptr;
    LOG_STATUS_NO_RETURN_VALUE(st);
    save_error(ctx, st);
    return TILEDB_ERR;
  }

  // Error if the query type and array query type do not match
  tiledb::sm::QueryType array_query_type;
  try {
    array_query_type = array->array_->get_query_type();
  } catch (StatusException& e) {
    return TILEDB_ERR;
  }

  if (query_type != static_cast<tiledb_query_type_t>(array_query_type)) {
    std::stringstream errmsg;
    errmsg << "Cannot create query; "
           << "Array query type does not match declared query type: "
           << "(" << query_type_str(array_query_type) << " != "
           << tiledb::sm::query_type_str(
                  static_cast<tiledb::sm::QueryType>(query_type))
           << ")";
    *query = nullptr;
    auto st = Status_Error(errmsg.str());
    LOG_STATUS_NO_RETURN_VALUE(st);
    save_error(ctx, st);
    return TILEDB_ERR;
  }

  // Create query struct
  *query = new (std::nothrow) tiledb_query_t;
  if (*query == nullptr) {
    auto st = Status_Error(
        "Failed to allocate TileDB query object; Memory allocation failed");
    LOG_STATUS_NO_RETURN_VALUE(st);
    save_error(ctx, st);
    return TILEDB_OOM;
  }

  // Create query
  (*query)->query_ = new (std::nothrow)
      tiledb::sm::Query(ctx->storage_manager(), array->array_);
  if ((*query)->query_ == nullptr) {
    auto st = Status_Error(
        "Failed to allocate TileDB query object; Memory allocation failed");
    delete *query;
    *query = nullptr;
    LOG_STATUS_NO_RETURN_VALUE(st);
    save_error(ctx, st);
    return TILEDB_OOM;
  }

  // Success
  return TILEDB_OK;
}

int32_t tiledb_query_get_stats(
    tiledb_ctx_t* ctx, tiledb_query_t* query, char** stats_json) {
  if (sanity_check(ctx, query) == TILEDB_ERR)
    return TILEDB_ERR;

  if (stats_json == nullptr)
    return TILEDB_ERR;

  const std::string str = query->query_->stats()->dump(2, 0);

  *stats_json = static_cast<char*>(std::malloc(str.size() + 1));
  if (*stats_json == nullptr)
    return TILEDB_ERR;

  std::memcpy(*stats_json, str.data(), str.size());
  (*stats_json)[str.size()] = '\0';

  return TILEDB_OK;
}

int32_t tiledb_query_set_config(
    tiledb_ctx_t* ctx, tiledb_query_t* query, tiledb_config_t* config) {
  // Sanity check
  if (sanity_check(ctx, query) == TILEDB_ERR)
    return TILEDB_ERR;
  api::ensure_config_is_valid(config);
  query->query_->set_config(config->config());
  return TILEDB_OK;
}

int32_t tiledb_query_get_config(
    tiledb_ctx_t* ctx, tiledb_query_t* query, tiledb_config_t** config) {
  if (sanity_check(ctx, query) == TILEDB_ERR)
    return TILEDB_ERR;
  api::ensure_output_pointer_is_valid(config);
  *config = tiledb_config_handle_t::make_handle(query->query_->config());
  return TILEDB_OK;
}

int32_t tiledb_query_set_subarray(
    tiledb_ctx_t* ctx, tiledb_query_t* query, const void* subarray_vals) {
  // Sanity check
  if (sanity_check(ctx, query) == TILEDB_ERR)
    return TILEDB_ERR;

  // Set subarray
  query->query_->set_subarray(subarray_vals);

  return TILEDB_OK;
}

int32_t tiledb_query_set_subarray_t(
    tiledb_ctx_t* ctx,
    tiledb_query_t* query,
    const tiledb_subarray_t* subarray) {
  // Sanity check
  if (sanity_check(ctx, query) == TILEDB_ERR ||
      sanity_check(ctx, subarray) == TILEDB_ERR)
    return TILEDB_ERR;

  query->query_->set_subarray(*subarray->subarray_);

  return TILEDB_OK;
}

int32_t tiledb_query_set_data_buffer(
    tiledb_ctx_t* ctx,
    tiledb_query_t* query,
    const char* name,
    void* buffer,
    uint64_t* buffer_size) {  // Sanity check
  if (sanity_check(ctx, query) == TILEDB_ERR)
    return TILEDB_ERR;

  // Set attribute buffer
  throw_if_not_ok(query->query_->set_data_buffer(name, buffer, buffer_size));

  return TILEDB_OK;
}

int32_t tiledb_query_set_offsets_buffer(
    tiledb_ctx_t* ctx,
    tiledb_query_t* query,
    const char* name,
    uint64_t* buffer_offsets,
    uint64_t* buffer_offsets_size) {  // Sanity check
  if (sanity_check(ctx, query) == TILEDB_ERR)
    return TILEDB_ERR;

  // Set attribute buffer
  throw_if_not_ok(query->query_->set_offsets_buffer(
      name, buffer_offsets, buffer_offsets_size));

  return TILEDB_OK;
}

int32_t tiledb_query_set_validity_buffer(
    tiledb_ctx_t* ctx,
    tiledb_query_t* query,
    const char* name,
    uint8_t* buffer_validity,
    uint64_t* buffer_validity_size) {  // Sanity check
  if (sanity_check(ctx, query) == TILEDB_ERR)
    return TILEDB_ERR;

  // Set attribute buffer
  throw_if_not_ok(query->query_->set_validity_buffer(
      name, buffer_validity, buffer_validity_size));

  return TILEDB_OK;
}

int32_t tiledb_query_get_data_buffer(
    tiledb_ctx_t* ctx,
    tiledb_query_t* query,
    const char* name,
    void** buffer,
    uint64_t** buffer_size) {
  // Sanity check
  if (sanity_check(ctx, query) == TILEDB_ERR)
    return TILEDB_ERR;

  // Get attribute buffer
  throw_if_not_ok(query->query_->get_data_buffer(name, buffer, buffer_size));

  return TILEDB_OK;
}

int32_t tiledb_query_get_offsets_buffer(
    tiledb_ctx_t* ctx,
    tiledb_query_t* query,
    const char* name,
    uint64_t** buffer,
    uint64_t** buffer_size) {
  // Sanity check
  if (sanity_check(ctx, query) == TILEDB_ERR)
    return TILEDB_ERR;

  // Get attribute buffer
  throw_if_not_ok(query->query_->get_offsets_buffer(name, buffer, buffer_size));

  return TILEDB_OK;
}

int32_t tiledb_query_get_validity_buffer(
    tiledb_ctx_t* ctx,
    tiledb_query_t* query,
    const char* name,
    uint8_t** buffer,
    uint64_t** buffer_size) {
  // Sanity check
  if (sanity_check(ctx, query) == TILEDB_ERR)
    return TILEDB_ERR;

  // Get attribute buffer
  throw_if_not_ok(
      query->query_->get_validity_buffer(name, buffer, buffer_size));

  return TILEDB_OK;
}

int32_t tiledb_query_set_layout(
    tiledb_ctx_t* ctx, tiledb_query_t* query, tiledb_layout_t layout) {
  // Sanity check
  if (sanity_check(ctx, query) == TILEDB_ERR)
    return TILEDB_ERR;

  // Set layout
  throw_if_not_ok(
      query->query_->set_layout(static_cast<tiledb::sm::Layout>(layout)));

  return TILEDB_OK;
}

int32_t tiledb_query_set_condition(
    tiledb_ctx_t* const ctx,
    tiledb_query_t* const query,
    const tiledb_query_condition_t* const cond) {
  // Sanity check
  if (sanity_check(ctx, query) == TILEDB_ERR ||
      sanity_check(ctx, cond) == TILEDB_ERR)
    return TILEDB_ERR;

  // Set layout
  throw_if_not_ok(query->query_->set_condition(*cond->query_condition_));

  return TILEDB_OK;
}

int32_t tiledb_query_finalize(tiledb_ctx_t* ctx, tiledb_query_t* query) {
  // Trivial case
  if (query == nullptr)
    return TILEDB_OK;

  // Sanity check
  if (sanity_check(ctx, query) == TILEDB_ERR)
    return TILEDB_ERR;

  // Flush query
  throw_if_not_ok(query->query_->finalize());

  return TILEDB_OK;
}

int32_t tiledb_query_submit_and_finalize(
    tiledb_ctx_t* ctx, tiledb_query_t* query) {
  // Trivial case
  if (query == nullptr)
    return TILEDB_OK;

  // Sanity check
  if (sanity_check(ctx, query) == TILEDB_ERR)
    return TILEDB_ERR;

  throw_if_not_ok(query->query_->submit_and_finalize());

  return TILEDB_OK;
}

void tiledb_query_free(tiledb_query_t** query) {
  if (query != nullptr && *query != nullptr) {
    delete (*query)->query_;
    delete *query;
    *query = nullptr;
  }
}

int32_t tiledb_query_submit(tiledb_ctx_t* ctx, tiledb_query_t* query) {
  // Sanity checks
  if (sanity_check(ctx, query) == TILEDB_ERR)
    return TILEDB_ERR;

  throw_if_not_ok(query->query_->submit());

  return TILEDB_OK;
}

int32_t tiledb_query_submit_async(
    tiledb_ctx_t* ctx,
    tiledb_query_t* query,
    void (*callback)(void*),
    void* callback_data) {
  // Sanity checks
  if (sanity_check(ctx, query) == TILEDB_ERR)
    return TILEDB_ERR;
  throw_if_not_ok(query->query_->submit_async(callback, callback_data));

  return TILEDB_OK;
}

int32_t tiledb_query_has_results(
    tiledb_ctx_t* ctx, tiledb_query_t* query, int32_t* has_results) {
  // Sanity check
  if (sanity_check(ctx, query) == TILEDB_ERR)
    return TILEDB_ERR;

  *has_results = query->query_->has_results();

  return TILEDB_OK;
}

int32_t tiledb_query_get_status(
    tiledb_ctx_t* ctx, tiledb_query_t* query, tiledb_query_status_t* status) {
  // Sanity check
  if (sanity_check(ctx, query) == TILEDB_ERR)
    return TILEDB_ERR;

  *status = (tiledb_query_status_t)query->query_->status();

  return TILEDB_OK;
}

int32_t tiledb_query_get_type(
    tiledb_ctx_t* ctx, tiledb_query_t* query, tiledb_query_type_t* query_type) {
  // Sanity check
  if (sanity_check(ctx, query) == TILEDB_ERR)
    return TILEDB_ERR;

  *query_type = static_cast<tiledb_query_type_t>(query->query_->type());

  return TILEDB_OK;
}

int32_t tiledb_query_get_layout(
    tiledb_ctx_t* ctx, tiledb_query_t* query, tiledb_layout_t* query_layout) {
  // Sanity check
  if (sanity_check(ctx, query) == TILEDB_ERR)
    return TILEDB_ERR;

  *query_layout = static_cast<tiledb_layout_t>(query->query_->layout());

  return TILEDB_OK;
}

int32_t tiledb_query_get_array(
    tiledb_ctx_t* ctx, tiledb_query_t* query, tiledb_array_t** array) {
  // Sanity check
  if (sanity_check(ctx, query) == TILEDB_ERR)
    return TILEDB_ERR;

  // Create array datatype
  *array = new (std::nothrow) tiledb_array_t;
  if (*array == nullptr) {
    auto st = Status_Error(
        "Failed to create TileDB array object; Memory allocation error");
    LOG_STATUS_NO_RETURN_VALUE(st);
    save_error(ctx, st);
    return TILEDB_OOM;
  }

  // Allocate an array object, taken from the query's array.
  (*array)->array_ = query->query_->array_shared();

  return TILEDB_OK;
}

int32_t tiledb_query_add_range(
    tiledb_ctx_t* ctx,
    tiledb_query_t* query,
    uint32_t dim_idx,
    const void* start,
    const void* end,
    const void* stride) {
  if (sanity_check(ctx, query) == TILEDB_ERR)
    return TILEDB_ERR;

  tiledb_subarray_transient_local_t query_subarray(query);
  return tiledb_subarray_add_range(
      ctx, &query_subarray, dim_idx, start, end, stride);
}

int32_t tiledb_query_add_point_ranges(
    tiledb_ctx_t* ctx,
    tiledb_query_t* query,
    uint32_t dim_idx,
    const void* start,
    uint64_t count) {
  if (sanity_check(ctx, query) == TILEDB_ERR)
    return TILEDB_ERR;

  /*
   * WARNING: C API implementation function calling C API function. Error
   * handling may not be as expected.
   *
   * An earlier version of this function was casting away `const`, which may not
   * have had the effect intended. This function deserves an audit.
   */
  tiledb_subarray_transient_local_t query_subarray(query);
  auto local_cfg{tiledb_config_handle_t::make_handle(query->query_->config())};
  tiledb_subarray_set_config(ctx, &query_subarray, local_cfg);
  tiledb_config_handle_t::break_handle(local_cfg);
  return tiledb_subarray_add_point_ranges(
      ctx, &query_subarray, dim_idx, start, count);
}

int32_t tiledb_query_add_range_by_name(
    tiledb_ctx_t* ctx,
    tiledb_query_t* query,
    const char* dim_name,
    const void* start,
    const void* end,
    const void* stride) {
  if (sanity_check(ctx, query) == TILEDB_ERR)
    return TILEDB_ERR;

  tiledb_subarray_transient_local_t query_subarray(query);
  return tiledb_subarray_add_range_by_name(
      ctx, &query_subarray, dim_name, start, end, stride);
}

int32_t tiledb_query_add_range_var(
    tiledb_ctx_t* ctx,
    tiledb_query_t* query,
    uint32_t dim_idx,
    const void* start,
    uint64_t start_size,
    const void* end,
    uint64_t end_size) {
  if (sanity_check(ctx, query) == TILEDB_ERR)
    return TILEDB_ERR;

  tiledb_subarray_transient_local_t query_subarray(query);
  return tiledb_subarray_add_range_var(
      ctx, &query_subarray, dim_idx, start, start_size, end, end_size);
}

int32_t tiledb_query_add_range_var_by_name(
    tiledb_ctx_t* ctx,
    tiledb_query_t* query,
    const char* dim_name,
    const void* start,
    uint64_t start_size,
    const void* end,
    uint64_t end_size) {
  if (sanity_check(ctx, query) == TILEDB_ERR)
    return TILEDB_ERR;

  tiledb_subarray_transient_local_t query_subarray(query);
  return tiledb_subarray_add_range_var_by_name(
      ctx, &query_subarray, dim_name, start, start_size, end, end_size);
}

int32_t tiledb_query_get_range_num(
    tiledb_ctx_t* ctx,
    const tiledb_query_t* query,
    uint32_t dim_idx,
    uint64_t* range_num) {
  if (sanity_check(ctx, query) == TILEDB_ERR)
    return TILEDB_ERR;

  tiledb_subarray_transient_local_t query_subarray(query);
  return tiledb_subarray_get_range_num(
      ctx, &query_subarray, dim_idx, range_num);
}

int32_t tiledb_query_get_range_num_from_name(
    tiledb_ctx_t* ctx,
    const tiledb_query_t* query,
    const char* dim_name,
    uint64_t* range_num) {
  if (sanity_check(ctx, query) == TILEDB_ERR)
    return TILEDB_ERR;

  tiledb_subarray_transient_local_t query_subarray(query);
  return tiledb_subarray_get_range_num_from_name(
      ctx, &query_subarray, dim_name, range_num);
}

int32_t tiledb_query_get_range(
    tiledb_ctx_t* ctx,
    const tiledb_query_t* query,
    uint32_t dim_idx,
    uint64_t range_idx,
    const void** start,
    const void** end,
    const void** stride) {
  if (sanity_check(ctx, query) == TILEDB_ERR)
    return TILEDB_ERR;

  tiledb_subarray_transient_local_t query_subarray(query);
  return tiledb_subarray_get_range(
      ctx, &query_subarray, dim_idx, range_idx, start, end, stride);
}

int32_t tiledb_query_get_range_from_name(
    tiledb_ctx_t* ctx,
    const tiledb_query_t* query,
    const char* dim_name,
    uint64_t range_idx,
    const void** start,
    const void** end,
    const void** stride) {
  if (sanity_check(ctx, query) == TILEDB_ERR)
    return TILEDB_ERR;

  tiledb_subarray_transient_local_t query_subarray(query);
  return tiledb_subarray_get_range_from_name(
      ctx, &query_subarray, dim_name, range_idx, start, end, stride);
}

int32_t tiledb_query_get_range_var_size(
    tiledb_ctx_t* ctx,
    const tiledb_query_t* query,
    uint32_t dim_idx,
    uint64_t range_idx,
    uint64_t* start_size,
    uint64_t* end_size) {
  if (sanity_check(ctx, query) == TILEDB_ERR)
    return TILEDB_ERR;

  tiledb_subarray_transient_local_t which_subarray(query);
  return tiledb_subarray_get_range_var_size(
      ctx, &which_subarray, dim_idx, range_idx, start_size, end_size);
}

int32_t tiledb_query_get_range_var_size_from_name(
    tiledb_ctx_t* ctx,
    const tiledb_query_t* query,
    const char* dim_name,
    uint64_t range_idx,
    uint64_t* start_size,
    uint64_t* end_size) {
  if (sanity_check(ctx, query) == TILEDB_ERR)
    return TILEDB_ERR;

  tiledb_subarray_transient_local_t query_subarray(query);
  return tiledb_subarray_get_range_var_size_from_name(
      ctx, &query_subarray, dim_name, range_idx, start_size, end_size);
}

int32_t tiledb_query_get_range_var(
    tiledb_ctx_t* ctx,
    const tiledb_query_t* query,
    uint32_t dim_idx,
    uint64_t range_idx,
    void* start,
    void* end) {
  if (sanity_check(ctx, query) == TILEDB_ERR)
    return TILEDB_ERR;

  tiledb_subarray_transient_local_t query_subarray(query);
  return tiledb_subarray_get_range_var(
      ctx, &query_subarray, dim_idx, range_idx, start, end);
}

int32_t tiledb_query_get_range_var_from_name(
    tiledb_ctx_t* ctx,
    const tiledb_query_t* query,
    const char* dim_name,
    uint64_t range_idx,
    void* start,
    void* end) {
  if (sanity_check(ctx, query) == TILEDB_ERR)
    return TILEDB_ERR;

  tiledb_subarray_transient_local_t query_subarray(query);
  return tiledb_subarray_get_range_var_from_name(
      ctx, &query_subarray, dim_name, range_idx, start, end);
}

int32_t tiledb_query_get_est_result_size(
    tiledb_ctx_t* ctx,
    const tiledb_query_t* query,
    const char* name,
    uint64_t* size) {
  if (sanity_check(ctx, query) == TILEDB_ERR)
    return TILEDB_ERR;

  throw_if_not_ok(query->query_->get_est_result_size(name, size));

  return TILEDB_OK;
}

int32_t tiledb_query_get_est_result_size_var(
    tiledb_ctx_t* ctx,
    const tiledb_query_t* query,
    const char* name,
    uint64_t* size_off,
    uint64_t* size_val) {
  if (sanity_check(ctx, query) == TILEDB_ERR)
    return TILEDB_ERR;

  throw_if_not_ok(query->query_->get_est_result_size(name, size_off, size_val));

  return TILEDB_OK;
}

int32_t tiledb_query_get_est_result_size_nullable(
    tiledb_ctx_t* ctx,
    const tiledb_query_t* query,
    const char* name,
    uint64_t* size_val,
    uint64_t* size_validity) {
  if (sanity_check(ctx, query) == TILEDB_ERR)
    return TILEDB_ERR;

  throw_if_not_ok(query->query_->get_est_result_size_nullable(
      name, size_val, size_validity));

  return TILEDB_OK;
}

int32_t tiledb_query_get_est_result_size_var_nullable(
    tiledb_ctx_t* ctx,
    const tiledb_query_t* query,
    const char* name,
    uint64_t* size_off,
    uint64_t* size_val,
    uint64_t* size_validity) {
  if (sanity_check(ctx, query) == TILEDB_ERR)
    return TILEDB_ERR;

  throw_if_not_ok(query->query_->get_est_result_size_nullable(
      name, size_off, size_val, size_validity));

  return TILEDB_OK;
}

int32_t tiledb_query_get_fragment_num(
    tiledb_ctx_t* ctx, const tiledb_query_t* query, uint32_t* num) {
  if (sanity_check(ctx, query) == TILEDB_ERR)
    return TILEDB_ERR;

  throw_if_not_ok(query->query_->get_written_fragment_num(num));

  return TILEDB_OK;
}

int32_t tiledb_query_get_fragment_uri(
    tiledb_ctx_t* ctx,
    const tiledb_query_t* query,
    uint64_t idx,
    const char** uri) {
  if (sanity_check(ctx, query) == TILEDB_ERR)
    return TILEDB_ERR;

  throw_if_not_ok(query->query_->get_written_fragment_uri(idx, uri));

  return TILEDB_OK;
}

int32_t tiledb_query_get_fragment_timestamp_range(
    tiledb_ctx_t* ctx,
    const tiledb_query_t* query,
    uint64_t idx,
    uint64_t* t1,
    uint64_t* t2) {
  if (sanity_check(ctx, query) == TILEDB_ERR)
    return TILEDB_ERR;

  throw_if_not_ok(
      query->query_->get_written_fragment_timestamp_range(idx, t1, t2));

  return TILEDB_OK;
}

int32_t tiledb_query_get_subarray_t(
    tiledb_ctx_t* ctx,
    const tiledb_query_t* query,
    tiledb_subarray_t** subarray) {
  *subarray = nullptr;
  // Sanity check
  if (sanity_check(ctx, query) == TILEDB_ERR)
    return TILEDB_ERR;

  *subarray = new (std::nothrow) tiledb_subarray_t;
  if (*subarray == nullptr) {
    auto st = Status_Error("Failed to allocate TileDB subarray object");
    LOG_STATUS_NO_RETURN_VALUE(st);
    save_error(ctx, st);
    return TILEDB_OOM;
  }

  (*subarray)->subarray_ =
      const_cast<tiledb::sm::Subarray*>(query->query_->subarray());

  return TILEDB_OK;
}

int32_t tiledb_query_get_relevant_fragment_num(
    tiledb_ctx_t* ctx,
    const tiledb_query_t* query,
    uint64_t* relevant_fragment_num) {
  if (sanity_check(ctx, query) == TILEDB_ERR)
    return TILEDB_ERR;

  *relevant_fragment_num =
      query->query_->subarray()->relevant_fragments().relevant_fragments_size();

  return TILEDB_OK;
}

int32_t tiledb_query_add_update_value(
    tiledb_ctx_t* ctx,
    tiledb_query_t* query,
    const char* field_name,
    const void* update_value,
    uint64_t update_value_size) {
  // Sanity check
  if (sanity_check(ctx, query) == TILEDB_ERR) {
    return TILEDB_ERR;
  }

  // Add update value.
  if (SAVE_ERROR_CATCH(
          ctx,
          query->query_->add_update_value(
              field_name, update_value, update_value_size))) {
    return TILEDB_ERR;
  }

  // Success
  return TILEDB_OK;
}

/* ****************************** */
/*         SUBARRAY               */
/* ****************************** */

capi_return_t tiledb_subarray_alloc(
    tiledb_ctx_t* ctx,
    const tiledb_array_t* array,
    tiledb_subarray_t** subarray) {
  api::ensure_array_is_valid(array);
  api::ensure_output_pointer_is_valid(subarray);

  // Error if array is not open
  if (!array->array_->is_open()) {
    throw api::CAPIStatusException("Cannot create subarray; array is not open");
  }

  // Create a new subarray object
  *subarray = new tiledb_subarray_t;
  try {
    (*subarray)->subarray_ = new tiledb::sm::Subarray(
        array->array_.get(),
        (tiledb::sm::stats::Stats*)nullptr,
        ctx->storage_manager()->logger(),
        true,
        ctx->storage_manager());
    (*subarray)->is_allocated_ = true;
  } catch (...) {
    delete *subarray;
    *subarray = nullptr;
    throw api::CAPIStatusException("Failed to create subarray");
  }

  return TILEDB_OK;
}

int32_t tiledb_subarray_set_config(
    tiledb_ctx_t* ctx, tiledb_subarray_t* subarray, tiledb_config_t* config) {
  if (sanity_check(ctx, subarray) == TILEDB_ERR)
    return TILEDB_ERR;
  api::ensure_config_is_valid(config);
  subarray->subarray_->set_config(
      tiledb::sm::QueryType::READ, config->config());
  return TILEDB_OK;
}

void tiledb_subarray_free(tiledb_subarray_t** subarray) {
  if (subarray != nullptr && *subarray != nullptr) {
    if ((*subarray)->is_allocated_) {
      delete (*subarray)->subarray_;
    } else {
      (*subarray)->subarray_ = nullptr;
    }
    delete (*subarray);
    *subarray = nullptr;
  }
}

int32_t tiledb_subarray_set_coalesce_ranges(
    tiledb_ctx_t* ctx, tiledb_subarray_t* subarray, int coalesce_ranges) {
  // Sanity check
  if (sanity_check(ctx, subarray) == TILEDB_ERR)
    return TILEDB_ERR;

  throw_if_not_ok(
      subarray->subarray_->set_coalesce_ranges(coalesce_ranges != 0));

  return TILEDB_OK;
}

int32_t tiledb_subarray_set_subarray(
    tiledb_ctx_t* ctx,
    tiledb_subarray_t* subarray_obj,
    const void* subarray_vals) {
  if (sanity_check(ctx, subarray_obj) == TILEDB_ERR)
    return TILEDB_ERR;

  throw_if_not_ok(subarray_obj->subarray_->set_subarray(subarray_vals));

  return TILEDB_OK;
}

int32_t tiledb_subarray_add_range(
    tiledb_ctx_t* ctx,
    tiledb_subarray_t* subarray,
    uint32_t dim_idx,
    const void* start,
    const void* end,
    const void* stride) {
  if (sanity_check(ctx, subarray) == TILEDB_ERR)
    return TILEDB_ERR;

  throw_if_not_ok(subarray->subarray_->add_range(dim_idx, start, end, stride));

  return TILEDB_OK;
}

int32_t tiledb_subarray_add_point_ranges(
    tiledb_ctx_t* ctx,
    tiledb_subarray_t* subarray,
    uint32_t dim_idx,
    const void* start,
    uint64_t count) {
  if (sanity_check(ctx, subarray) == TILEDB_ERR)
    return TILEDB_ERR;

  throw_if_not_ok(subarray->subarray_->add_point_ranges(dim_idx, start, count));

  return TILEDB_OK;
}

int32_t tiledb_subarray_add_range_by_name(
    tiledb_ctx_t* ctx,
    tiledb_subarray_t* subarray,
    const char* dim_name,
    const void* start,
    const void* end,
    const void* stride) {
  if (sanity_check(ctx, subarray) == TILEDB_ERR)
    return TILEDB_ERR;

  throw_if_not_ok(
      subarray->subarray_->add_range_by_name(dim_name, start, end, stride));

  return TILEDB_OK;
}

int32_t tiledb_subarray_add_range_var(
    tiledb_ctx_t* ctx,
    tiledb_subarray_t* subarray,
    uint32_t dim_idx,
    const void* start,
    uint64_t start_size,
    const void* end,
    uint64_t end_size) {
  if (sanity_check(ctx, subarray) == TILEDB_ERR)
    return TILEDB_ERR;

  throw_if_not_ok(subarray->subarray_->add_range_var(
      dim_idx, start, start_size, end, end_size));

  return TILEDB_OK;
}

int32_t tiledb_subarray_add_range_var_by_name(
    tiledb_ctx_t* ctx,
    tiledb_subarray_t* subarray,
    const char* dim_name,
    const void* start,
    uint64_t start_size,
    const void* end,
    uint64_t end_size) {
  if (sanity_check(ctx, subarray) == TILEDB_ERR)
    return TILEDB_ERR;

  throw_if_not_ok(subarray->subarray_->add_range_var_by_name(
      dim_name, start, start_size, end, end_size));

  return TILEDB_OK;
}

int32_t tiledb_subarray_get_range_num(
    tiledb_ctx_t* ctx,
    const tiledb_subarray_t* subarray,
    uint32_t dim_idx,
    uint64_t* range_num) {
  if (sanity_check(ctx, subarray) == TILEDB_ERR)
    return TILEDB_ERR;

  throw_if_not_ok(subarray->subarray_->get_range_num(dim_idx, range_num));

  return TILEDB_OK;
}

int32_t tiledb_subarray_get_range_num_from_name(
    tiledb_ctx_t* ctx,
    const tiledb_subarray_t* subarray,
    const char* dim_name,
    uint64_t* range_num) {
  if (sanity_check(ctx, subarray) == TILEDB_ERR)
    return TILEDB_ERR;

  throw_if_not_ok(
      subarray->subarray_->get_range_num_from_name(dim_name, range_num));

  return TILEDB_OK;
}

int32_t tiledb_subarray_get_range(
    tiledb_ctx_t* ctx,
    const tiledb_subarray_t* subarray,
    uint32_t dim_idx,
    uint64_t range_idx,
    const void** start,
    const void** end,
    const void** stride) {
  if (sanity_check(ctx, subarray) == TILEDB_ERR)
    return TILEDB_ERR;

  throw_if_not_ok(
      subarray->subarray_->get_range(dim_idx, range_idx, start, end, stride));

  return TILEDB_OK;
}

int32_t tiledb_subarray_get_range_var_size(
    tiledb_ctx_t* ctx,
    const tiledb_subarray_t* subarray,
    uint32_t dim_idx,
    uint64_t range_idx,
    uint64_t* start_size,
    uint64_t* end_size) {
  if (sanity_check(ctx, subarray) == TILEDB_ERR)
    return TILEDB_ERR;

  throw_if_not_ok(subarray->subarray_->get_range_var_size(
      dim_idx, range_idx, start_size, end_size));

  return TILEDB_OK;
}

int32_t tiledb_subarray_get_range_from_name(
    tiledb_ctx_t* ctx,
    const tiledb_subarray_t* subarray,
    const char* dim_name,
    uint64_t range_idx,
    const void** start,
    const void** end,
    const void** stride) {
  if (sanity_check(ctx, subarray) == TILEDB_ERR)
    return TILEDB_ERR;

  throw_if_not_ok(subarray->subarray_->get_range_from_name(
      dim_name, range_idx, start, end, stride));

  return TILEDB_OK;
}

int32_t tiledb_subarray_get_range_var_size_from_name(
    tiledb_ctx_t* ctx,
    const tiledb_subarray_t* subarray,
    const char* dim_name,
    uint64_t range_idx,
    uint64_t* start_size,
    uint64_t* end_size) {
  if (sanity_check(ctx, subarray) == TILEDB_ERR)
    return TILEDB_ERR;

  throw_if_not_ok(subarray->subarray_->get_range_var_size_from_name(
      dim_name, range_idx, start_size, end_size));

  return TILEDB_OK;
}

int32_t tiledb_subarray_get_range_var(
    tiledb_ctx_t* ctx,
    const tiledb_subarray_t* subarray,
    uint32_t dim_idx,
    uint64_t range_idx,
    void* start,
    void* end) {
  if (sanity_check(ctx, subarray) == TILEDB_ERR)
    return TILEDB_ERR;

  throw_if_not_ok(
      subarray->subarray_->get_range_var(dim_idx, range_idx, start, end));

  return TILEDB_OK;
}

int32_t tiledb_subarray_get_range_var_from_name(
    tiledb_ctx_t* ctx,
    const tiledb_subarray_t* subarray,
    const char* dim_name,
    uint64_t range_idx,
    void* start,
    void* end) {
  if (sanity_check(ctx, subarray) == TILEDB_ERR)
    return TILEDB_ERR;

  throw_if_not_ok(subarray->subarray_->get_range_var_from_name(
      dim_name, range_idx, start, end));

  return TILEDB_OK;
}

/* ****************************** */
/*          QUERY CONDITION       */
/* ****************************** */

int32_t tiledb_query_condition_alloc(
    tiledb_ctx_t* const ctx, tiledb_query_condition_t** const cond) {
  // Create query condition struct
  *cond = new (std::nothrow) tiledb_query_condition_t;
  if (*cond == nullptr) {
    auto st = Status_Error(
        "Failed to create TileDB query condition object; Memory allocation "
        "error");
    LOG_STATUS_NO_RETURN_VALUE(st);
    save_error(ctx, st);
    return TILEDB_OOM;
  }

  // Create QueryCondition object
  (*cond)->query_condition_ = new (std::nothrow) tiledb::sm::QueryCondition();
  if ((*cond)->query_condition_ == nullptr) {
    auto st = Status_Error("Failed to allocate TileDB query condition object");
    LOG_STATUS_NO_RETURN_VALUE(st);
    save_error(ctx, st);
    delete *cond;
    *cond = nullptr;
    return TILEDB_OOM;
  }

  // Success
  return TILEDB_OK;
}

capi_return_t tiledb_query_condition_alloc_set_membership(
    const char* field_name,
    const void* data,
    uint64_t data_size,
    const void* offsets,
    uint64_t offsets_size,
    tiledb_query_condition_op_t op,
    tiledb_query_condition_t** cond) {
  // Validate input arguments. The data, data_size, offsets, and offsets_size,
  // and op arguments are validated in the QueryCondition constructor so
  // there's no need to validate them here.
  if (field_name == nullptr) {
    throw api::CAPIStatusException(
        "QueryCondition field name must not be nullptr");
  }
  ensure_output_pointer_is_valid(cond);

  // Create query condition struct
  *cond = new tiledb_query_condition_t;
  if (*cond == nullptr) {
    throw api::CAPIStatusException(
        "Failed to create TileDB query condition "
        "object; Memory allocation error");
  }

  // Create QueryCondition object
  (*cond)->query_condition_ = new tiledb::sm::QueryCondition(
      field_name,
      data,
      data_size,
      offsets,
      offsets_size,
      static_cast<tiledb::sm::QueryConditionOp>(op));
  if ((*cond)->query_condition_ == nullptr) {
    delete *cond;
    throw api::CAPIStatusException(
        "Failed to allocate TileDB query condition object");
  }

  return TILEDB_OK;
}

void tiledb_query_condition_free(tiledb_query_condition_t** cond) {
  if (cond != nullptr && *cond != nullptr) {
    delete (*cond)->query_condition_;
    delete *cond;
    *cond = nullptr;
  }
}

int32_t tiledb_query_condition_init(
    tiledb_ctx_t* const ctx,
    tiledb_query_condition_t* const cond,
    const char* const attribute_name,
    const void* const condition_value,
    const uint64_t condition_value_size,
    const tiledb_query_condition_op_t op) {
  if (sanity_check(ctx, cond) == TILEDB_ERR) {
    return TILEDB_ERR;
  }

  // Initialize the QueryCondition object
  auto st = cond->query_condition_->init(
      std::string(attribute_name),
      condition_value,
      condition_value_size,
      static_cast<tiledb::sm::QueryConditionOp>(op));
  if (!st.ok()) {
    LOG_STATUS_NO_RETURN_VALUE(st);
    save_error(ctx, st);
    return TILEDB_ERR;
  }

  // Success
  return TILEDB_OK;
}

int32_t tiledb_query_condition_combine(
    tiledb_ctx_t* const ctx,
    const tiledb_query_condition_t* const left_cond,
    const tiledb_query_condition_t* const right_cond,
    const tiledb_query_condition_combination_op_t combination_op,
    tiledb_query_condition_t** const combined_cond) {
  // Sanity check
  if (sanity_check(ctx, left_cond) == TILEDB_ERR ||
      (combination_op != TILEDB_NOT &&
       sanity_check(ctx, right_cond) == TILEDB_ERR) ||
      (combination_op == TILEDB_NOT && right_cond != nullptr))
    return TILEDB_ERR;

  // Create the combined query condition struct
  *combined_cond = new (std::nothrow) tiledb_query_condition_t;
  if (*combined_cond == nullptr) {
    auto st = Status_Error(
        "Failed to create TileDB query condition object; Memory allocation "
        "error");
    LOG_STATUS_NO_RETURN_VALUE(st);
    save_error(ctx, st);
    return TILEDB_OOM;
  }

  // Create the combined QueryCondition object
  (*combined_cond)->query_condition_ =
      new (std::nothrow) tiledb::sm::QueryCondition();
  if ((*combined_cond)->query_condition_ == nullptr) {
    auto st = Status_Error("Failed to allocate TileDB query condition object");
    LOG_STATUS_NO_RETURN_VALUE(st);
    save_error(ctx, st);
    delete *combined_cond;
    *combined_cond = nullptr;
    return TILEDB_OOM;
  }

  if (combination_op == TILEDB_NOT) {
    if (SAVE_ERROR_CATCH(
            ctx,
            left_cond->query_condition_->negate(
                static_cast<tiledb::sm::QueryConditionCombinationOp>(
                    combination_op),
                (*combined_cond)->query_condition_))) {
      delete (*combined_cond)->query_condition_;
      delete *combined_cond;
      return TILEDB_ERR;
    }
  } else {
    if (SAVE_ERROR_CATCH(
            ctx,
            left_cond->query_condition_->combine(
                *right_cond->query_condition_,
                static_cast<tiledb::sm::QueryConditionCombinationOp>(
                    combination_op),
                (*combined_cond)->query_condition_))) {
      delete (*combined_cond)->query_condition_;
      delete *combined_cond;
      return TILEDB_ERR;
    }
  }

  return TILEDB_OK;
}

int32_t tiledb_query_condition_negate(
    tiledb_ctx_t* const ctx,
    const tiledb_query_condition_t* const cond,
    tiledb_query_condition_t** const negated_cond) {
  return api::tiledb_query_condition_combine(
      ctx, cond, nullptr, TILEDB_NOT, negated_cond);
}

capi_return_t tiledb_query_condition_set_use_enumeration(
    tiledb_ctx_t* ctx,
    const tiledb_query_condition_t* cond,
    int use_enumeration) {
  if (sanity_check(ctx, cond) == TILEDB_ERR) {
    return TILEDB_ERR;
  }

  cond->query_condition_->set_use_enumeration(
      use_enumeration != 0 ? true : false);
  return TILEDB_OK;
}

/* ****************************** */
/*              ARRAY             */
/* ****************************** */

int32_t tiledb_array_alloc(
    tiledb_ctx_t* ctx, const char* array_uri, tiledb_array_t** array) {
  // Create array struct
  *array = new (std::nothrow) tiledb_array_t;
  if (*array == nullptr) {
    auto st = Status_Error(
        "Failed to create TileDB array object; Memory allocation error");
    LOG_STATUS_NO_RETURN_VALUE(st);
    save_error(ctx, st);
    return TILEDB_OOM;
  }

  // Check array URI
  auto uri = tiledb::sm::URI(array_uri);
  if (uri.is_invalid()) {
    auto st = Status_Error("Failed to create TileDB array object; Invalid URI");
    delete *array;
    *array = nullptr;
    LOG_STATUS_NO_RETURN_VALUE(st);
    save_error(ctx, st);
    return TILEDB_ERR;
  }

  // Allocate an array object
  try {
    (*array)->array_ =
        make_shared<tiledb::sm::Array>(HERE(), uri, ctx->storage_manager());
  } catch (std::bad_alloc&) {
    auto st = Status_Error(
        "Failed to create TileDB array object; Memory allocation error");
    delete *array;
    *array = nullptr;
    LOG_STATUS_NO_RETURN_VALUE(st);
    save_error(ctx, st);
    return TILEDB_OOM;
  }

  // Success
  return TILEDB_OK;
}

int32_t tiledb_array_set_open_timestamp_start(
    tiledb_ctx_t* ctx, tiledb_array_t* array, uint64_t timestamp_start) {
  if (sanity_check(ctx, array) == TILEDB_ERR)
    return TILEDB_ERR;

  array->array_->set_timestamp_start(timestamp_start);

  return TILEDB_OK;
}

int32_t tiledb_array_set_open_timestamp_end(
    tiledb_ctx_t* ctx, tiledb_array_t* array, uint64_t timestamp_end) {
  if (sanity_check(ctx, array) == TILEDB_ERR)
    return TILEDB_ERR;

  array->array_->set_timestamp_end(timestamp_end);

  return TILEDB_OK;
}

int32_t tiledb_array_get_open_timestamp_start(
    tiledb_ctx_t* ctx, tiledb_array_t* array, uint64_t* timestamp_start) {
  if (sanity_check(ctx, array) == TILEDB_ERR)
    return TILEDB_ERR;

  *timestamp_start = array->array_->timestamp_start();

  return TILEDB_OK;
}

int32_t tiledb_array_get_open_timestamp_end(
    tiledb_ctx_t* ctx, tiledb_array_t* array, uint64_t* timestamp_end) {
  if (sanity_check(ctx, array) == TILEDB_ERR)
    return TILEDB_ERR;

  *timestamp_end = array->array_->timestamp_end_opened_at();

  return TILEDB_OK;
}

int32_t tiledb_array_delete(tiledb_ctx_t* ctx, const char* uri) {
  // Allocate an array object
  tiledb_array_t* array = new (std::nothrow) tiledb_array_t;
  try {
    array->array_ = make_shared<tiledb::sm::Array>(
        HERE(), tiledb::sm::URI(uri), ctx->storage_manager());
  } catch (std::bad_alloc&) {
    auto st = Status_Error(
        "Failed to create TileDB array object; Memory allocation error");
    delete array;
    array = nullptr;
    LOG_STATUS_NO_RETURN_VALUE(st);
    save_error(ctx, st);
    return TILEDB_OOM;
  }

  // Open the array for exclusive modification
  throw_if_not_ok(array->array_->open(
      tiledb::sm::QueryType::MODIFY_EXCLUSIVE,
      tiledb::sm::EncryptionType::NO_ENCRYPTION,
      nullptr,
      0));

  try {
    array->array_->delete_array(tiledb::sm::URI(uri));
  } catch (std::exception& e) {
    auto st = Status_ArrayError(e.what());
    LOG_STATUS_NO_RETURN_VALUE(st);
    save_error(ctx, st);
    return TILEDB_ERR;
  }

  return TILEDB_OK;
}

int32_t tiledb_array_delete_array(
    tiledb_ctx_t* ctx, tiledb_array_t* array, const char* uri) {
  if (sanity_check(ctx, array) == TILEDB_ERR)
    return TILEDB_ERR;

  try {
    array->array_->delete_array(tiledb::sm::URI(uri));
  } catch (std::exception& e) {
    auto st = Status_ArrayError(e.what());
    LOG_STATUS_NO_RETURN_VALUE(st);
    save_error(ctx, st);
    return TILEDB_ERR;
  }

  return TILEDB_OK;
}

int32_t tiledb_array_delete_fragments(
    tiledb_ctx_t* ctx,
    tiledb_array_t* array,
    const char* uri,
    uint64_t timestamp_start,
    uint64_t timestamp_end) {
  if (sanity_check(ctx, array) == TILEDB_ERR)
    return TILEDB_ERR;

  LOG_WARN(
      "tiledb_array_delete_fragments is deprecated. Please use "
      "tiledb_array_delete_fragments_v2 instead.");

  try {
    array->array_->delete_fragments(
        tiledb::sm::URI(uri), timestamp_start, timestamp_end);
  } catch (std::exception& e) {
    auto st = Status_ArrayError(e.what());
    LOG_STATUS_NO_RETURN_VALUE(st);
    save_error(ctx, st);
    return TILEDB_ERR;
  }

  return TILEDB_OK;
}

capi_return_t tiledb_array_delete_fragments_v2(
    tiledb_ctx_t* ctx,
    const char* uri_str,
    uint64_t timestamp_start,
    uint64_t timestamp_end) {
  auto uri = tiledb::sm::URI(uri_str);
  if (uri.is_invalid()) {
    throw api::CAPIStatusException(
        "Failed to delete fragments; Invalid input uri");
  }

  // Allocate an array object
  tiledb_array_t* array = new (std::nothrow) tiledb_array_t;
  try {
    array->array_ =
        make_shared<tiledb::sm::Array>(HERE(), uri, ctx->storage_manager());
  } catch (...) {
    delete array;
    array = nullptr;
    throw api::CAPIStatusException("Failed to create array");
  }

  // Set array open timestamps
  array->array_->set_timestamp_start(timestamp_start);
  array->array_->set_timestamp_end(timestamp_end);

  // Open the array for exclusive modification
  throw_if_not_ok(array->array_->open(
      static_cast<tiledb::sm::QueryType>(TILEDB_MODIFY_EXCLUSIVE),
      static_cast<tiledb::sm::EncryptionType>(TILEDB_NO_ENCRYPTION),
      nullptr,
      0));

  // Delete fragments
  try {
    array->array_->delete_fragments(uri, timestamp_start, timestamp_end);
  } catch (...) {
    throw_if_not_ok(array->array_->close());
    delete array;
    array = nullptr;
    throw api::CAPIStatusException("Failed to delete fragments");
  }

  // Close and delete the array
  throw_if_not_ok(array->array_->close());
  delete array;
  array = nullptr;

  return TILEDB_OK;
}

capi_return_t tiledb_array_delete_fragments_list(
    tiledb_ctx_t* ctx,
    const char* uri_str,
    const char* fragment_uris[],
    const size_t num_fragments) {
  auto uri = tiledb::sm::URI(uri_str);
  if (uri.is_invalid()) {
    throw api::CAPIStatusException(
        "Failed to delete_fragments_list; Invalid input uri");
  }

  if (num_fragments < 1) {
    throw api::CAPIStatusException(
        "Failed to delete_fragments_list; Invalid input number of fragments");
  }

  for (size_t i = 0; i < num_fragments; i++) {
    if (tiledb::sm::URI(fragment_uris[i]).is_invalid()) {
      throw api::CAPIStatusException(
          "Failed to delete_fragments_list; Invalid input fragment uri");
    }
  }

  // Convert the list of fragment uris to a vector
  std::vector<tiledb::sm::URI> uris;
  uris.reserve(num_fragments);
  for (size_t i = 0; i < num_fragments; i++) {
    uris.emplace_back(tiledb::sm::URI(fragment_uris[i]));
  }

  // Allocate an array object
  tiledb_array_t* array = new (std::nothrow) tiledb_array_t;
  try {
    array->array_ =
        make_shared<tiledb::sm::Array>(HERE(), uri, ctx->storage_manager());
  } catch (...) {
    delete array;
    array = nullptr;
    throw api::CAPIStatusException("Failed to create array");
  }

  // Open the array for exclusive modification
  throw_if_not_ok(array->array_->open(
      static_cast<tiledb::sm::QueryType>(TILEDB_MODIFY_EXCLUSIVE),
      static_cast<tiledb::sm::EncryptionType>(TILEDB_NO_ENCRYPTION),
      nullptr,
      0));

  // Delete fragments list
  try {
    array->array_->delete_fragments_list(uris);
  } catch (...) {
    throw_if_not_ok(array->array_->close());
    delete array;
    array = nullptr;
    throw api::CAPIStatusException("Failed to delete fragments_list");
  }

  // Close the array
  throw_if_not_ok(array->array_->close());
  delete array;
  array = nullptr;

  return TILEDB_OK;
}

int32_t tiledb_array_open(
    tiledb_ctx_t* ctx, tiledb_array_t* array, tiledb_query_type_t query_type) {
  if (sanity_check(ctx, array) == TILEDB_ERR)
    return TILEDB_ERR;

  // Open array
  throw_if_not_ok(array->array_->open(
      static_cast<tiledb::sm::QueryType>(query_type),
      tiledb::sm::EncryptionType::NO_ENCRYPTION,
      nullptr,
      0));

  return TILEDB_OK;
}

int32_t tiledb_array_is_open(
    tiledb_ctx_t* ctx, tiledb_array_t* array, int32_t* is_open) {
  if (sanity_check(ctx, array) == TILEDB_ERR)
    return TILEDB_ERR;

  *is_open = (int32_t)array->array_->is_open();

  return TILEDB_OK;
}

int32_t tiledb_array_reopen(tiledb_ctx_t* ctx, tiledb_array_t* array) {
  if (sanity_check(ctx, array) == TILEDB_ERR)
    return TILEDB_ERR;

  // Reopen array
  throw_if_not_ok(array->array_->reopen());

  return TILEDB_OK;
}

int32_t tiledb_array_set_config(
    tiledb_ctx_t* ctx, tiledb_array_t* array, tiledb_config_t* config) {
  // Sanity check
  if (sanity_check(ctx, array) == TILEDB_ERR)
    return TILEDB_ERR;
  api::ensure_config_is_valid(config);
  array->array_->set_config(config->config());
  return TILEDB_OK;
}

int32_t tiledb_array_get_config(
    tiledb_ctx_t* ctx, tiledb_array_t* array, tiledb_config_t** config) {
  if (sanity_check(ctx, array) == TILEDB_ERR)
    return TILEDB_ERR;
  api::ensure_output_pointer_is_valid(config);
  *config = tiledb_config_handle_t::make_handle(array->array_->config());
  return TILEDB_OK;
}

int32_t tiledb_array_close(tiledb_ctx_t* ctx, tiledb_array_t* array) {
  if (sanity_check(ctx, array) == TILEDB_ERR)
    return TILEDB_ERR;

  // Close array
  throw_if_not_ok(array->array_->close());

  return TILEDB_OK;
}

void tiledb_array_free(tiledb_array_t** array) {
  if (array != nullptr && *array != nullptr) {
    delete *array;
    *array = nullptr;
  }
}

int32_t tiledb_array_get_schema(
    tiledb_ctx_t* ctx,
    tiledb_array_t* array,
    tiledb_array_schema_t** array_schema) {
  if (sanity_check(ctx, array) == TILEDB_ERR) {
    return TILEDB_ERR;
  }

  *array_schema = new (std::nothrow) tiledb_array_schema_t;
  if (*array_schema == nullptr) {
    auto st = Status_Error("Failed to allocate TileDB array schema");
    LOG_STATUS_NO_RETURN_VALUE(st);
    save_error(ctx, st);
    return TILEDB_OOM;
  }

  // Get schema
  auto&& [st, array_schema_get] = array->array_->get_array_schema();
  if (!st.ok()) {
    LOG_STATUS_NO_RETURN_VALUE(st);
    save_error(ctx, st);
    delete *array_schema;
    *array_schema = nullptr;
    return TILEDB_ERR;
  }
  (*array_schema)->array_schema_ = array_schema_get.value();

  return TILEDB_OK;
}

int32_t tiledb_array_get_query_type(
    tiledb_ctx_t* ctx, tiledb_array_t* array, tiledb_query_type_t* query_type) {
  // Sanity checks
  if (sanity_check(ctx, array) == TILEDB_ERR) {
    return TILEDB_ERR;
  }

  // Get query_type
  tiledb::sm::QueryType type;
  try {
    type = array->array_->get_query_type();
  } catch (StatusException& e) {
    return TILEDB_ERR;
  }

  *query_type = static_cast<tiledb_query_type_t>(type);

  return TILEDB_OK;
}

int32_t tiledb_array_create(
    tiledb_ctx_t* ctx,
    const char* array_uri,
    const tiledb_array_schema_t* array_schema) {
  // Sanity checks
  if (sanity_check(ctx, array_schema) == TILEDB_ERR)
    return TILEDB_ERR;

  // Check array name
  tiledb::sm::URI uri(array_uri);
  if (uri.is_invalid()) {
    auto st = Status_Error("Failed to create array; Invalid array URI");
    LOG_STATUS_NO_RETURN_VALUE(st);
    save_error(ctx, st);
    return TILEDB_ERR;
  }

  if (uri.is_tiledb()) {
    // Check REST client
    auto rest_client = ctx->storage_manager()->rest_client();
    if (rest_client == nullptr) {
      auto st = Status_Error(
          "Failed to create array; remote array with no REST client.");
      LOG_STATUS_NO_RETURN_VALUE(st);
      save_error(ctx, st);
      return TILEDB_ERR;
    }

    throw_if_not_ok(rest_client->post_array_schema_to_rest(
        uri, *(array_schema->array_schema_.get())));
  } else {
    // Create key
    tiledb::sm::EncryptionKey key;
    throw_if_not_ok(
        key.set_key(tiledb::sm::EncryptionType::NO_ENCRYPTION, nullptr, 0));
    // Create the array
    throw_if_not_ok(ctx->storage_manager()->array_create(
        uri, array_schema->array_schema_, key));

    // Create any dimension labels in the array.
    for (tiledb::sm::ArraySchema::dimension_label_size_type ilabel{0};
         ilabel < array_schema->array_schema_->dim_label_num();
         ++ilabel) {
      // Get dimension label information and define URI and name.
      const auto& dim_label_ref =
          array_schema->array_schema_->dimension_label(ilabel);
      if (dim_label_ref.is_external())
        continue;
      if (!dim_label_ref.has_schema()) {
        throw StatusException(
            Status_Error("Failed to create array. Dimension labels that are "
                         "not external must have a schema."));
      }

      // Create the dimension label array with the same key.
      throw_if_not_ok(ctx->storage_manager()->array_create(
          dim_label_ref.uri(uri), dim_label_ref.schema(), key));
    }
  }
  return TILEDB_OK;
}

int32_t tiledb_array_create_with_key(
    tiledb_ctx_t* ctx,
    const char* array_uri,
    const tiledb_array_schema_t* array_schema,
    tiledb_encryption_type_t encryption_type,
    const void* encryption_key,
    uint32_t key_length) {
  // Sanity checks
  if (sanity_check(ctx, array_schema) == TILEDB_ERR)
    return TILEDB_ERR;

  // Check array name
  tiledb::sm::URI uri(array_uri);
  if (uri.is_invalid()) {
    auto st = Status_Error("Failed to create array; Invalid array URI");
    LOG_STATUS_NO_RETURN_VALUE(st);
    save_error(ctx, st);
    return TILEDB_ERR;
  }

  if (uri.is_tiledb()) {
    // Check unencrypted
    if (encryption_type != TILEDB_NO_ENCRYPTION) {
      auto st = Status_Error(
          "Failed to create array; encrypted remote arrays are not "
          "supported.");
      LOG_STATUS_NO_RETURN_VALUE(st);
      save_error(ctx, st);
      return TILEDB_ERR;
    }

    // Check REST client
    auto rest_client = ctx->storage_manager()->rest_client();
    if (rest_client == nullptr) {
      auto st = Status_Error(
          "Failed to create array; remote array with no REST client.");
      LOG_STATUS_NO_RETURN_VALUE(st);
      save_error(ctx, st);
      return TILEDB_ERR;
    }

    throw_if_not_ok(rest_client->post_array_schema_to_rest(
        uri, *(array_schema->array_schema_.get())));
  } else {
    // Create key
    tiledb::sm::EncryptionKey key;
    throw_if_not_ok(key.set_key(
        static_cast<tiledb::sm::EncryptionType>(encryption_type),
        encryption_key,
        key_length));

    // Create the array
    throw_if_not_ok(ctx->storage_manager()->array_create(
        uri, array_schema->array_schema_, key));

    // Create any dimension labels in the array.
    for (tiledb::sm::ArraySchema::dimension_label_size_type ilabel{0};
         ilabel < array_schema->array_schema_->dim_label_num();
         ++ilabel) {
      // Get dimension label information and define URI and name.
      const auto& dim_label_ref =
          array_schema->array_schema_->dimension_label(ilabel);
      if (dim_label_ref.is_external())
        continue;
      if (!dim_label_ref.has_schema()) {
        throw StatusException(
            Status_Error("Failed to create array. Dimension labels that are "
                         "not external must have a schema."));
      }

      // Create the dimension label array with the same key.
      throw_if_not_ok(ctx->storage_manager()->array_create(
          dim_label_ref.uri(uri), dim_label_ref.schema(), key));
    }
  }
  return TILEDB_OK;
}

int32_t tiledb_array_consolidate(
    tiledb_ctx_t* ctx, const char* array_uri, tiledb_config_t* config) {
  api::ensure_config_is_valid_if_present(config);
  tiledb::sm::Consolidator::array_consolidate(
      array_uri,
      tiledb::sm::EncryptionType::NO_ENCRYPTION,
      nullptr,
      0,
      (config == nullptr) ? ctx->storage_manager()->config() : config->config(),
      ctx->storage_manager());
  return TILEDB_OK;
}

int32_t tiledb_array_consolidate_with_key(
    tiledb_ctx_t* ctx,
    const char* array_uri,
    tiledb_encryption_type_t encryption_type,
    const void* encryption_key,
    uint32_t key_length,
    tiledb_config_t* config) {
  // Sanity checks

  tiledb::sm::Consolidator::array_consolidate(
      array_uri,
      static_cast<tiledb::sm::EncryptionType>(encryption_type),
      encryption_key,
      key_length,
      (config == nullptr) ? ctx->storage_manager()->config() : config->config(),
      ctx->storage_manager());

  return TILEDB_OK;
}

int32_t tiledb_array_consolidate_fragments(
    tiledb_ctx_t* ctx,
    const char* array_uri,
    const char** fragment_uris,
    const uint64_t num_fragments,
    tiledb_config_t* config) {
  // Sanity checks

  // Convert the list of fragments to a vector
  std::vector<std::string> uris;
  uris.reserve(num_fragments);
  for (uint64_t i = 0; i < num_fragments; i++) {
    uris.emplace_back(fragment_uris[i]);
  }

  tiledb::sm::Consolidator::fragments_consolidate(
      array_uri,
      tiledb::sm::EncryptionType::NO_ENCRYPTION,
      nullptr,
      0,
      uris,
      (config == nullptr) ? ctx->storage_manager()->config() : config->config(),
      ctx->storage_manager());

  return TILEDB_OK;
}

int32_t tiledb_array_vacuum(
    tiledb_ctx_t* ctx, const char* array_uri, tiledb_config_t* config) {
  tiledb::sm::Consolidator::array_vacuum(
      array_uri,
      (config == nullptr) ? ctx->storage_manager()->config() : config->config(),
      ctx->storage_manager());

  return TILEDB_OK;
}

int32_t tiledb_array_get_non_empty_domain(
    tiledb_ctx_t* ctx, tiledb_array_t* array, void* domain, int32_t* is_empty) {
  if (sanity_check(ctx, array) == TILEDB_ERR)
    return TILEDB_ERR;

  bool is_empty_b;

  throw_if_not_ok(ctx->storage_manager()->array_get_non_empty_domain(
      array->array_.get(), domain, &is_empty_b));

  *is_empty = (int32_t)is_empty_b;

  return TILEDB_OK;
}

int32_t tiledb_array_get_non_empty_domain_from_index(
    tiledb_ctx_t* ctx,
    tiledb_array_t* array,
    uint32_t idx,
    void* domain,
    int32_t* is_empty) {
  if (sanity_check(ctx, array) == TILEDB_ERR)
    return TILEDB_ERR;

  bool is_empty_b;

  throw_if_not_ok(ctx->storage_manager()->array_get_non_empty_domain_from_index(
      array->array_.get(), idx, domain, &is_empty_b));

  *is_empty = (int32_t)is_empty_b;

  return TILEDB_OK;
}

int32_t tiledb_array_get_non_empty_domain_from_name(
    tiledb_ctx_t* ctx,
    tiledb_array_t* array,
    const char* name,
    void* domain,
    int32_t* is_empty) {
  if (sanity_check(ctx, array) == TILEDB_ERR)
    return TILEDB_ERR;

  bool is_empty_b;

  throw_if_not_ok(ctx->storage_manager()->array_get_non_empty_domain_from_name(
      array->array_.get(), name, domain, &is_empty_b));

  *is_empty = (int32_t)is_empty_b;

  return TILEDB_OK;
}

int32_t tiledb_array_get_non_empty_domain_var_size_from_index(
    tiledb_ctx_t* ctx,
    tiledb_array_t* array,
    uint32_t idx,
    uint64_t* start_size,
    uint64_t* end_size,
    int32_t* is_empty) {
  if (sanity_check(ctx, array) == TILEDB_ERR)
    return TILEDB_ERR;

  bool is_empty_b = true;

  throw_if_not_ok(
      ctx->storage_manager()->array_get_non_empty_domain_var_size_from_index(
          array->array_.get(), idx, start_size, end_size, &is_empty_b));

  *is_empty = (int32_t)is_empty_b;

  return TILEDB_OK;
}

int32_t tiledb_array_get_non_empty_domain_var_size_from_name(
    tiledb_ctx_t* ctx,
    tiledb_array_t* array,
    const char* name,
    uint64_t* start_size,
    uint64_t* end_size,
    int32_t* is_empty) {
  if (sanity_check(ctx, array) == TILEDB_ERR)
    return TILEDB_ERR;

  bool is_empty_b = true;

  throw_if_not_ok(
      ctx->storage_manager()->array_get_non_empty_domain_var_size_from_name(
          array->array_.get(), name, start_size, end_size, &is_empty_b));

  *is_empty = (int32_t)is_empty_b;

  return TILEDB_OK;
}

int32_t tiledb_array_get_non_empty_domain_var_from_index(
    tiledb_ctx_t* ctx,
    tiledb_array_t* array,
    uint32_t idx,
    void* start,
    void* end,
    int32_t* is_empty) {
  if (sanity_check(ctx, array) == TILEDB_ERR)
    return TILEDB_ERR;

  bool is_empty_b = true;

  throw_if_not_ok(
      ctx->storage_manager()->array_get_non_empty_domain_var_from_index(
          array->array_.get(), idx, start, end, &is_empty_b));

  *is_empty = (int32_t)is_empty_b;

  return TILEDB_OK;
}

int32_t tiledb_array_get_non_empty_domain_var_from_name(
    tiledb_ctx_t* ctx,
    tiledb_array_t* array,
    const char* name,
    void* start,
    void* end,
    int32_t* is_empty) {
  if (sanity_check(ctx, array) == TILEDB_ERR)
    return TILEDB_ERR;

  bool is_empty_b = true;

  throw_if_not_ok(
      ctx->storage_manager()->array_get_non_empty_domain_var_from_name(
          array->array_.get(), name, start, end, &is_empty_b));

  *is_empty = (int32_t)is_empty_b;

  return TILEDB_OK;
}

int32_t tiledb_array_get_uri(
    tiledb_ctx_t* ctx, tiledb_array_t* array, const char** array_uri) {
  // Sanity checks
  if (sanity_check(ctx, array) == TILEDB_ERR)
    return TILEDB_ERR;

  *array_uri = array->array_.get()->array_uri().c_str();

  return TILEDB_OK;
}

int32_t tiledb_array_encryption_type(
    tiledb_ctx_t* ctx,
    const char* array_uri,
    tiledb_encryption_type_t* encryption_type) {
  // Sanity checks
  if (array_uri == nullptr || encryption_type == nullptr)
    return TILEDB_ERR;

  // For easy reference
  auto storage_manager = ctx->storage_manager();
  auto uri = tiledb::sm::URI(array_uri);

  // Load URIs from the array directory
  optional<tiledb::sm::ArrayDirectory> array_dir;
  try {
    array_dir.emplace(
        storage_manager->resources(),
        uri,
        0,
        UINT64_MAX,
        tiledb::sm::ArrayDirectoryMode::SCHEMA_ONLY);
  } catch (const std::logic_error& le) {
    auto st = Status_ArrayDirectoryError(le.what());
    LOG_STATUS_NO_RETURN_VALUE(st);
    save_error(ctx, st);
    return TILEDB_ERR;
  }

  // Get encryption type
  tiledb::sm::EncryptionType enc;
  throw_if_not_ok(
      ctx->storage_manager()->array_get_encryption(array_dir.value(), &enc));

  *encryption_type = static_cast<tiledb_encryption_type_t>(enc);

  return TILEDB_OK;
}

int32_t tiledb_array_put_metadata(
    tiledb_ctx_t* ctx,
    tiledb_array_t* array,
    const char* key,
    tiledb_datatype_t value_type,
    uint32_t value_num,
    const void* value) {
  if (sanity_check(ctx, array) == TILEDB_ERR)
    return TILEDB_ERR;

  // Put metadata
  array->array_->put_metadata(
      key, static_cast<tiledb::sm::Datatype>(value_type), value_num, value);

  return TILEDB_OK;
}

int32_t tiledb_array_delete_metadata(
    tiledb_ctx_t* ctx, tiledb_array_t* array, const char* key) {
  if (sanity_check(ctx, array) == TILEDB_ERR)
    return TILEDB_ERR;

  // Put metadata
  array->array_->delete_metadata(key);

  return TILEDB_OK;
}

int32_t tiledb_array_get_metadata(
    tiledb_ctx_t* ctx,
    tiledb_array_t* array,
    const char* key,
    tiledb_datatype_t* value_type,
    uint32_t* value_num,
    const void** value) {
  if (sanity_check(ctx, array) == TILEDB_ERR)
    return TILEDB_ERR;

  // Get metadata
  tiledb::sm::Datatype type;
  array->array_->get_metadata(key, &type, value_num, value);

  *value_type = static_cast<tiledb_datatype_t>(type);

  return TILEDB_OK;
}

int32_t tiledb_array_get_metadata_num(
    tiledb_ctx_t* ctx, tiledb_array_t* array, uint64_t* num) {
  if (sanity_check(ctx, array) == TILEDB_ERR)
    return TILEDB_ERR;

  // Get metadata num
  *num = array->array_->metadata_num();

  return TILEDB_OK;
}

int32_t tiledb_array_get_metadata_from_index(
    tiledb_ctx_t* ctx,
    tiledb_array_t* array,
    uint64_t index,
    const char** key,
    uint32_t* key_len,
    tiledb_datatype_t* value_type,
    uint32_t* value_num,
    const void** value) {
  if (sanity_check(ctx, array) == TILEDB_ERR)
    return TILEDB_ERR;

  // Get metadata
  tiledb::sm::Datatype type;
  array->array_->get_metadata(index, key, key_len, &type, value_num, value);

  *value_type = static_cast<tiledb_datatype_t>(type);

  return TILEDB_OK;
}

int32_t tiledb_array_has_metadata_key(
    tiledb_ctx_t* ctx,
    tiledb_array_t* array,
    const char* key,
    tiledb_datatype_t* value_type,
    int32_t* has_key) {
  if (sanity_check(ctx, array) == TILEDB_ERR)
    return TILEDB_ERR;

  // Check whether metadata has_key
  std::optional<tiledb::sm::Datatype> type = array->array_->metadata_type(key);

  *has_key = type.has_value();
  if (*has_key) {
    *value_type = static_cast<tiledb_datatype_t>(type.value());
  }
  return TILEDB_OK;
}

int32_t tiledb_array_evolve(
    tiledb_ctx_t* ctx,
    const char* array_uri,
    tiledb_array_schema_evolution_t* array_schema_evolution) {
  // Sanity Checks
  if (sanity_check(ctx, array_schema_evolution) == TILEDB_ERR)
    return TILEDB_ERR;

  // Check array name
  tiledb::sm::URI uri(array_uri);
  if (uri.is_invalid()) {
    auto st = Status_Error("Failed to create array; Invalid array URI");
    LOG_STATUS_NO_RETURN_VALUE(st);
    save_error(ctx, st);
    return TILEDB_ERR;
  }

  // Create key
  tiledb::sm::EncryptionKey key;
  throw_if_not_ok(
      key.set_key(tiledb::sm::EncryptionType::NO_ENCRYPTION, nullptr, 0));
  // Evolve schema
  throw_if_not_ok(ctx->storage_manager()->array_evolve_schema(
      uri, array_schema_evolution->array_schema_evolution_, key));

  // Success
  return TILEDB_OK;
}

capi_return_t tiledb_array_get_enumeration(
    tiledb_ctx_t* ctx,
    const tiledb_array_t* array,
    const char* attr_name,
    tiledb_enumeration_t** enumeration) {
  if (sanity_check(ctx, array) == TILEDB_ERR) {
    return TILEDB_ERR;
  }

  if (attr_name == nullptr) {
    throw api::CAPIStatusException("'attr_name' must not be null");
  }

  api::ensure_output_pointer_is_valid(enumeration);
  auto ptr = array->array_->get_enumeration(attr_name);
  *enumeration = tiledb_enumeration_handle_t::make_handle(ptr);

  return TILEDB_OK;
}

capi_return_t tiledb_array_load_all_enumerations(
    tiledb_ctx_t* ctx, const tiledb_array_t* array) {
  if (sanity_check(ctx, array) == TILEDB_ERR) {
    return TILEDB_ERR;
  }

  array->array_->load_all_enumerations();

  return TILEDB_OK;
}

int32_t tiledb_array_upgrade_version(
    tiledb_ctx_t* ctx, const char* array_uri, tiledb_config_t* config) {
  // Sanity Checks

  // Check array name
  tiledb::sm::URI uri(array_uri);
  if (uri.is_invalid()) {
    auto st = Status_Error("Failed to find the array; Invalid array URI");
    LOG_STATUS_NO_RETURN_VALUE(st);
    save_error(ctx, st);
    return TILEDB_ERR;
  }

  // Upgrade version
  throw_if_not_ok(ctx->storage_manager()->array_upgrade_version(
      uri,
      (config == nullptr) ? ctx->storage_manager()->config() :
                            config->config()));

  return TILEDB_OK;
}

/* ****************************** */
/*         OBJECT MANAGEMENT      */
/* ****************************** */

int32_t tiledb_object_type(
    tiledb_ctx_t* ctx, const char* path, tiledb_object_t* type) {
  auto uri = tiledb::sm::URI(path);
  tiledb::sm::ObjectType object_type;
  throw_if_not_ok(ctx->storage_manager()->object_type(uri, &object_type));

  *type = static_cast<tiledb_object_t>(object_type);
  return TILEDB_OK;
}

int32_t tiledb_object_remove(tiledb_ctx_t* ctx, const char* path) {
  throw_if_not_ok(ctx->storage_manager()->object_remove(path));
  return TILEDB_OK;
}

int32_t tiledb_object_move(
    tiledb_ctx_t* ctx, const char* old_path, const char* new_path) {
  throw_if_not_ok(ctx->storage_manager()->object_move(old_path, new_path));
  return TILEDB_OK;
}

int32_t tiledb_object_walk(
    tiledb_ctx_t* ctx,
    const char* path,
    tiledb_walk_order_t order,
    int32_t (*callback)(const char*, tiledb_object_t, void*),
    void* data) {
  // Sanity checks

  if (callback == nullptr) {
    auto st = Status_Error("Cannot initiate walk; Invalid callback function");
    LOG_STATUS_NO_RETURN_VALUE(st);
    save_error(ctx, st);
    return TILEDB_ERR;
  }

  // Create an object iterator
  tiledb::sm::StorageManager::ObjectIter* obj_iter;
  throw_if_not_ok(ctx->storage_manager()->object_iter_begin(
      &obj_iter, path, static_cast<tiledb::sm::WalkOrder>(order)));

  // For as long as there is another object and the callback indicates to
  // continue, walk over the TileDB objects in the path
  const char* obj_name;
  tiledb::sm::ObjectType obj_type;
  bool has_next;
  int32_t rc = 0;
  do {
    if (SAVE_ERROR_CATCH(
            ctx,
            ctx->storage_manager()->object_iter_next(
                obj_iter, &obj_name, &obj_type, &has_next))) {
      ctx->storage_manager()->object_iter_free(obj_iter);
      return TILEDB_ERR;
    }
    if (!has_next)
      break;
    rc = callback(obj_name, tiledb_object_t(obj_type), data);
  } while (rc == 1);

  // Clean up
  ctx->storage_manager()->object_iter_free(obj_iter);

  if (rc == -1)
    return TILEDB_ERR;
  return TILEDB_OK;
}

int32_t tiledb_object_ls(
    tiledb_ctx_t* ctx,
    const char* path,
    int32_t (*callback)(const char*, tiledb_object_t, void*),
    void* data) {
  // Sanity checks

  if (callback == nullptr) {
    auto st =
        Status_Error("Cannot initiate object ls; Invalid callback function");
    LOG_STATUS_NO_RETURN_VALUE(st);
    save_error(ctx, st);
    return TILEDB_ERR;
  }

  // Create an object iterator
  tiledb::sm::StorageManager::ObjectIter* obj_iter;
  throw_if_not_ok(ctx->storage_manager()->object_iter_begin(&obj_iter, path));

  // For as long as there is another object and the callback indicates to
  // continue, walk over the TileDB objects in the path
  const char* obj_name;
  tiledb::sm::ObjectType obj_type;
  bool has_next;
  int32_t rc = 0;
  do {
    if (SAVE_ERROR_CATCH(
            ctx,
            ctx->storage_manager()->object_iter_next(
                obj_iter, &obj_name, &obj_type, &has_next))) {
      ctx->storage_manager()->object_iter_free(obj_iter);
      return TILEDB_ERR;
    }
    if (!has_next)
      break;
    rc = callback(obj_name, tiledb_object_t(obj_type), data);
  } while (rc == 1);

  // Clean up
  ctx->storage_manager()->object_iter_free(obj_iter);

  if (rc == -1)
    return TILEDB_ERR;
  return TILEDB_OK;
}

/* ****************************** */
/*              URI               */
/* ****************************** */

int32_t tiledb_uri_to_path(
    tiledb_ctx_t*, const char* uri, char* path_out, uint32_t* path_length) {
  if (uri == nullptr || path_out == nullptr || path_length == nullptr)
    return TILEDB_ERR;

  std::string path = tiledb::sm::URI::to_path(uri);
  if (path.empty() || path.length() + 1 > *path_length) {
    *path_length = 0;
    return TILEDB_ERR;
  } else {
    *path_length = static_cast<uint32_t>(path.length());
    path.copy(path_out, path.length());
    path_out[path.length()] = '\0';
    return TILEDB_OK;
  }
}

/* ****************************** */
/*             Stats              */
/* ****************************** */

int32_t tiledb_stats_enable() {
  tiledb::sm::stats::all_stats.set_enabled(true);
  return TILEDB_OK;
}

int32_t tiledb_stats_disable() {
  tiledb::sm::stats::all_stats.set_enabled(false);
  return TILEDB_OK;
}

int32_t tiledb_stats_reset() {
  tiledb::sm::stats::all_stats.reset();
  return TILEDB_OK;
}

int32_t tiledb_stats_dump(FILE* out) {
  tiledb::sm::stats::all_stats.dump(out);
  return TILEDB_OK;
}

int32_t tiledb_stats_dump_str(char** out) {
  if (out == nullptr)
    return TILEDB_ERR;

  std::string str;
  tiledb::sm::stats::all_stats.dump(&str);

  *out = static_cast<char*>(std::malloc(str.size() + 1));
  if (*out == nullptr)
    return TILEDB_ERR;

  std::memcpy(*out, str.data(), str.size());
  (*out)[str.size()] = '\0';

  return TILEDB_OK;
}

int32_t tiledb_stats_raw_dump(FILE* out) {
  tiledb::sm::stats::all_stats.raw_dump(out);
  return TILEDB_OK;
}

int32_t tiledb_stats_raw_dump_str(char** out) {
  if (out == nullptr)
    return TILEDB_ERR;

  std::string str;
  tiledb::sm::stats::all_stats.raw_dump(&str);

  *out = static_cast<char*>(std::malloc(str.size() + 1));
  if (*out == nullptr)
    return TILEDB_ERR;

  std::memcpy(*out, str.data(), str.size());
  (*out)[str.size()] = '\0';

  return TILEDB_OK;
}

int32_t tiledb_stats_free_str(char** out) {
  if (out != nullptr) {
    std::free(*out);
    *out = nullptr;
  }
  return TILEDB_OK;
}

/* ****************************** */
/*          Heap Profiler         */
/* ****************************** */

int32_t tiledb_heap_profiler_enable(
    const char* const file_name_prefix,
    const uint64_t dump_interval_ms,
    const uint64_t dump_interval_bytes,
    const uint64_t dump_threshold_bytes) {
  tiledb::common::heap_profiler.enable(
      file_name_prefix ? std::string(file_name_prefix) : "",
      dump_interval_ms,
      dump_interval_bytes,
      dump_threshold_bytes);
  return TILEDB_OK;
}

/* ****************************** */
/*          Serialization         */
/* ****************************** */

int32_t tiledb_serialize_array(
    tiledb_ctx_t* ctx,
    const tiledb_array_t* array,
    tiledb_serialization_type_t serialize_type,
    int32_t client_side,
    tiledb_buffer_t** buffer) {
  // Sanity check
  if (sanity_check(ctx, array) == TILEDB_ERR)
    return TILEDB_ERR;

  auto buf = tiledb_buffer_handle_t::make_handle();

  if (SAVE_ERROR_CATCH(
          ctx,
          tiledb::sm::serialization::array_serialize(
              array->array_.get(),
              (tiledb::sm::SerializationType)serialize_type,
              &(buf->buffer()),
              client_side))) {
    tiledb_buffer_handle_t::break_handle(buf);
    return TILEDB_ERR;
  }

  *buffer = buf;

  return TILEDB_OK;
}

int32_t tiledb_deserialize_array(
    tiledb_ctx_t* ctx,
    const tiledb_buffer_t* buffer,
    tiledb_serialization_type_t serialize_type,
    int32_t,
    tiledb_array_t** array) {
  // Sanity check

  api::ensure_buffer_is_valid(buffer);

  // Create array struct
  *array = new (std::nothrow) tiledb_array_t;
  if (*array == nullptr) {
    auto st = Status_Error("Failed to allocate TileDB array object");
    LOG_STATUS_NO_RETURN_VALUE(st);
    save_error(ctx, st);
    return TILEDB_OOM;
  }

  // Check array URI
  auto uri = tiledb::sm::URI("deserialized_array");
  if (uri.is_invalid()) {
    auto st = Status_Error("Failed to create TileDB array object; Invalid URI");
    delete *array;
    *array = nullptr;
    LOG_STATUS_NO_RETURN_VALUE(st);
    save_error(ctx, st);
    return TILEDB_ERR;
  }

  // Allocate an array object
  try {
    (*array)->array_ =
        make_shared<tiledb::sm::Array>(HERE(), uri, ctx->storage_manager());
  } catch (std::bad_alloc&) {
    auto st = Status_Error(
        "Failed to create TileDB array object; Memory allocation "
        "error");
    LOG_STATUS_NO_RETURN_VALUE(st);
    save_error(ctx, st);
    return TILEDB_OOM;
  }

  auto memory_tracker = ctx->context().resources().create_memory_tracker();
  memory_tracker->set_type(sm::MemoryTrackerType::ARRAY_LOAD);
  if (SAVE_ERROR_CATCH(
          ctx,
          tiledb::sm::serialization::array_deserialize(
              (*array)->array_.get(),
              (tiledb::sm::SerializationType)serialize_type,
              buffer->buffer(),
              ctx->storage_manager(),
              memory_tracker))) {
    delete *array;
    *array = nullptr;
    return TILEDB_ERR;
  }

  return TILEDB_OK;
}

int32_t tiledb_serialize_array_schema(
    tiledb_ctx_t* ctx,
    const tiledb_array_schema_t* array_schema,
    tiledb_serialization_type_t serialize_type,
    int32_t client_side,
    tiledb_buffer_t** buffer) {
  // Sanity check
  if (sanity_check(ctx, array_schema) == TILEDB_ERR)
    return TILEDB_ERR;

  // Create buffer
  auto buf = tiledb_buffer_handle_t::make_handle();

  if (SAVE_ERROR_CATCH(
          ctx,
          tiledb::sm::serialization::array_schema_serialize(
              *(array_schema->array_schema_.get()),
              (tiledb::sm::SerializationType)serialize_type,
              &(buf->buffer()),
              client_side))) {
    tiledb_buffer_handle_t::break_handle(buf);
    return TILEDB_ERR;
  }

  *buffer = buf;

  return TILEDB_OK;
}

int32_t tiledb_deserialize_array_schema(
    tiledb_ctx_t* ctx,
    const tiledb_buffer_t* buffer,
    tiledb_serialization_type_t serialize_type,
    int32_t,
    tiledb_array_schema_t** array_schema) {
  api::ensure_buffer_is_valid(buffer);

  // Create array schema struct
  *array_schema = new (std::nothrow) tiledb_array_schema_t;
  if (*array_schema == nullptr) {
    auto st = Status_Error("Failed to allocate TileDB array schema object");
    LOG_STATUS_NO_RETURN_VALUE(st);
    save_error(ctx, st);
    return TILEDB_OOM;
  }

  try {
    auto memory_tracker = ctx->context().resources().create_memory_tracker();
    memory_tracker->set_type(sm::MemoryTrackerType::ARRAY_LOAD);
    (*array_schema)->array_schema_ =
        tiledb::sm::serialization::array_schema_deserialize(
            (tiledb::sm::SerializationType)serialize_type,
            buffer->buffer(),
            memory_tracker);
  } catch (...) {
    delete *array_schema;
    *array_schema = nullptr;
    throw;
  }

  return TILEDB_OK;
}

int32_t tiledb_serialize_array_open(
    tiledb_ctx_t* ctx,
    const tiledb_array_t* array,
    tiledb_serialization_type_t serialize_type,
    int32_t,
    tiledb_buffer_t** buffer) {
  // Currently no different behaviour is required if array open is serialized by
  // the client or the Cloud server, so the variable is unused
  // Sanity check
  if (sanity_check(ctx, array) == TILEDB_ERR) {
    return TILEDB_ERR;
  }

  auto buf = tiledb_buffer_handle_t::make_handle();

  if (SAVE_ERROR_CATCH(
          ctx,
          tiledb::sm::serialization::array_open_serialize(
              *(array->array_.get()),
              (tiledb::sm::SerializationType)serialize_type,
              &(buf->buffer())))) {
    tiledb_buffer_handle_t::break_handle(buf);
    return TILEDB_ERR;
  }

  *buffer = buf;

  return TILEDB_OK;
}

int32_t tiledb_deserialize_array_open(
    tiledb_ctx_t* ctx,
    const tiledb_buffer_t* buffer,
    tiledb_serialization_type_t serialize_type,
    int32_t,
    tiledb_array_t** array) {
  // Currently no different behaviour is required if array open is deserialized
  // by the client or the Cloud server
  api::ensure_buffer_is_valid(buffer);

  // Create array struct
  *array = new (std::nothrow) tiledb_array_t;
  if (*array == nullptr) {
    auto st = Status_Error("Failed to allocate TileDB array object");
    LOG_STATUS_NO_RETURN_VALUE(st);
    save_error(ctx, st);
    return TILEDB_OOM;
  }

  // Check array URI
  auto uri = tiledb::sm::URI("deserialized_array");
  if (uri.is_invalid()) {
    auto st = Status_Error("Failed to create TileDB array object; Invalid URI");
    delete *array;
    *array = nullptr;
    LOG_STATUS_NO_RETURN_VALUE(st);
    save_error(ctx, st);
    return TILEDB_ERR;
  }

  // Allocate an array object
  try {
    (*array)->array_ =
        make_shared<tiledb::sm::Array>(HERE(), uri, ctx->storage_manager());
  } catch (std::bad_alloc&) {
    auto st = Status_Error(
        "Failed to create TileDB array object; Memory allocation "
        "error");
    delete *array;
    *array = nullptr;
    LOG_STATUS_NO_RETURN_VALUE(st);
    save_error(ctx, st);
    return TILEDB_OOM;
  }

  if (SAVE_ERROR_CATCH(
          ctx,
          tiledb::sm::serialization::array_open_deserialize(
              (*array)->array_.get(),
              (tiledb::sm::SerializationType)serialize_type,
              buffer->buffer()))) {
    delete *array;
    *array = nullptr;
    return TILEDB_ERR;
  }

  return TILEDB_OK;
}

int32_t tiledb_serialize_array_schema_evolution(
    tiledb_ctx_t* ctx,
    const tiledb_array_schema_evolution_t* array_schema_evolution,
    tiledb_serialization_type_t serialize_type,
    int32_t client_side,
    tiledb_buffer_t** buffer) {
  // Sanity check
  if (sanity_check(ctx, array_schema_evolution) == TILEDB_ERR)
    return TILEDB_ERR;

  auto buf = tiledb_buffer_handle_t::make_handle();

  if (SAVE_ERROR_CATCH(
          ctx,
          tiledb::sm::serialization::array_schema_evolution_serialize(
              array_schema_evolution->array_schema_evolution_,
              (tiledb::sm::SerializationType)serialize_type,
              &(buf->buffer()),
              client_side))) {
    tiledb_buffer_handle_t::break_handle(buf);
    return TILEDB_ERR;
  }

  *buffer = buf;

  return TILEDB_OK;
}

int32_t tiledb_deserialize_array_schema_evolution(
    tiledb_ctx_t* ctx,
    const tiledb_buffer_t* buffer,
    tiledb_serialization_type_t serialize_type,
    int32_t,
    tiledb_array_schema_evolution_t** array_schema_evolution) {
  // Sanity check

  api::ensure_buffer_is_valid(buffer);

  // Create array schema struct
  *array_schema_evolution = new (std::nothrow) tiledb_array_schema_evolution_t;
  if (*array_schema_evolution == nullptr) {
    auto st =
        Status_Error("Failed to allocate TileDB array schema evolution object");
    LOG_STATUS_NO_RETURN_VALUE(st);
    save_error(ctx, st);
    return TILEDB_OOM;
  }

  auto memory_tracker = ctx->context().resources().create_memory_tracker();
<<<<<<< HEAD
  memory_tracker->set_type(sm::MemoryTrackerType::ARRAY_EVOLVE);
=======
  memory_tracker->set_type(sm::MemoryTrackerType::SCHEMA_EVOLUTION);
>>>>>>> 2fcf3718
  if (SAVE_ERROR_CATCH(
          ctx,
          tiledb::sm::serialization::array_schema_evolution_deserialize(
              &((*array_schema_evolution)->array_schema_evolution_),
              (tiledb::sm::SerializationType)serialize_type,
              buffer->buffer(),
              memory_tracker))) {
    delete *array_schema_evolution;
    *array_schema_evolution = nullptr;
    return TILEDB_ERR;
  }

  return TILEDB_OK;
}

int32_t tiledb_serialize_query(
    tiledb_ctx_t* ctx,
    const tiledb_query_t* query,
    tiledb_serialization_type_t serialize_type,
    int32_t client_side,
    tiledb_buffer_list_t** buffer_list) {
  // Sanity check
  if (sanity_check(ctx, query) == TILEDB_ERR)
    return TILEDB_ERR;

  // Allocate a buffer list
  if (tiledb_buffer_list_alloc(ctx, buffer_list) != TILEDB_OK)
    return TILEDB_ERR;

  if (SAVE_ERROR_CATCH(
          ctx,
          tiledb::sm::serialization::query_serialize(
              query->query_,
              (tiledb::sm::SerializationType)serialize_type,
              client_side == 1,
              &(*buffer_list)->buffer_list()))) {
    tiledb_buffer_list_free(buffer_list);
    return TILEDB_ERR;
  }

  return TILEDB_OK;
}

int32_t tiledb_deserialize_query(
    tiledb_ctx_t* ctx,
    const tiledb_buffer_t* buffer,
    tiledb_serialization_type_t serialize_type,
    int32_t client_side,
    tiledb_query_t* query) {
  // Sanity check
  if (sanity_check(ctx, query) == TILEDB_ERR)
    return TILEDB_ERR;

  api::ensure_buffer_is_valid(buffer);

  throw_if_not_ok(tiledb::sm::serialization::query_deserialize(
      buffer->buffer(),
      (tiledb::sm::SerializationType)serialize_type,
      client_side == 1,
      nullptr,
      query->query_,
      ctx->storage_manager()->compute_tp()));

  return TILEDB_OK;
}

int32_t tiledb_deserialize_query_and_array(
    tiledb_ctx_t* ctx,
    const tiledb_buffer_t* buffer,
    tiledb_serialization_type_t serialize_type,
    int32_t client_side,
    const char* array_uri,
    tiledb_query_t** query,
    tiledb_array_t** array) {
  // Sanity check
  if (query == nullptr) {
    return TILEDB_ERR;
  }

  api::ensure_buffer_is_valid(buffer);

  // Create array struct
  *array = new (std::nothrow) tiledb_array_t;
  if (*array == nullptr) {
    auto st = Status_Error(
        "Failed to create TileDB array object; Memory allocation error");
    LOG_STATUS_NO_RETURN_VALUE(st);
    save_error(ctx, st);
    return TILEDB_OOM;
  }

  // Check array URI
  auto uri = tiledb::sm::URI(array_uri);
  if (uri.is_invalid()) {
    auto st = Status_Error("Failed to create TileDB array object; Invalid URI");
    delete *array;
    *array = nullptr;
    LOG_STATUS_NO_RETURN_VALUE(st);
    save_error(ctx, st);
    return TILEDB_ERR;
  }

  // Allocate an array object
  try {
    (*array)->array_ =
        make_shared<tiledb::sm::Array>(HERE(), uri, ctx->storage_manager());
  } catch (std::bad_alloc&) {
    auto st = Status_Error(
        "Failed to create TileDB array object; Memory allocation error");
    delete array;
    array = nullptr;
    LOG_STATUS_NO_RETURN_VALUE(st);
    save_error(ctx, st);
    return TILEDB_OOM;
  }

  // First deserialize the array included in the query
  auto memory_tracker = ctx->resources().create_memory_tracker();
  memory_tracker->set_type(tiledb::sm::MemoryTrackerType::ARRAY_LOAD);
  throw_if_not_ok(tiledb::sm::serialization::array_from_query_deserialize(
      buffer->buffer(),
      (tiledb::sm::SerializationType)serialize_type,
      *(*array)->array_,
      ctx->storage_manager(),
      memory_tracker));

  // Create query struct
  *query = new (std::nothrow) tiledb_query_t;
  if (*query == nullptr) {
    auto st = Status_Error(
        "Failed to allocate TileDB query object; Memory allocation failed");
    LOG_STATUS_NO_RETURN_VALUE(st);
    save_error(ctx, st);
    return TILEDB_OOM;
  }

  // Create query
  (*query)->query_ = new (std::nothrow)
      tiledb::sm::Query(ctx->storage_manager(), (*array)->array_);
  if ((*query)->query_ == nullptr) {
    auto st = Status_Error(
        "Failed to allocate TileDB query object; Memory allocation failed");
    delete *query;
    *query = nullptr;
    LOG_STATUS_NO_RETURN_VALUE(st);
    save_error(ctx, st);
    return TILEDB_OOM;
  }

  throw_if_not_ok(tiledb::sm::serialization::query_deserialize(
      buffer->buffer(),
      (tiledb::sm::SerializationType)serialize_type,
      client_side == 1,
      nullptr,
      (*query)->query_,
      ctx->storage_manager()->compute_tp()));

  return TILEDB_OK;
}

int32_t tiledb_serialize_array_nonempty_domain(
    tiledb_ctx_t* ctx,
    const tiledb_array_t* array,
    const void* nonempty_domain,
    int32_t is_empty,
    tiledb_serialization_type_t serialize_type,
    int32_t,
    tiledb_buffer_t** buffer) {
  // Sanity check
  if (sanity_check(ctx, array) == TILEDB_ERR)
    return TILEDB_ERR;

  auto buf = tiledb_buffer_handle_t::make_handle();

  if (SAVE_ERROR_CATCH(
          ctx,
          tiledb::sm::serialization::nonempty_domain_serialize(
              array->array_.get(),
              nonempty_domain,
              is_empty,
              (tiledb::sm::SerializationType)serialize_type,
              &(buf->buffer())))) {
    tiledb_buffer_handle_t::break_handle(buf);
    return TILEDB_ERR;
  }

  *buffer = buf;

  return TILEDB_OK;
}

int32_t tiledb_deserialize_array_nonempty_domain(
    tiledb_ctx_t* ctx,
    const tiledb_array_t* array,
    const tiledb_buffer_t* buffer,
    tiledb_serialization_type_t serialize_type,
    int32_t,
    void* nonempty_domain,
    int32_t* is_empty) {
  // Sanity check
  if (sanity_check(ctx, array) == TILEDB_ERR)
    return TILEDB_ERR;

  api::ensure_buffer_is_valid(buffer);

  bool is_empty_bool;
  throw_if_not_ok(tiledb::sm::serialization::nonempty_domain_deserialize(
      array->array_.get(),
      buffer->buffer(),
      (tiledb::sm::SerializationType)serialize_type,
      nonempty_domain,
      &is_empty_bool));

  *is_empty = is_empty_bool ? 1 : 0;

  return TILEDB_OK;
}

int32_t tiledb_serialize_array_non_empty_domain_all_dimensions(
    tiledb_ctx_t* ctx,
    const tiledb_array_t* array,
    tiledb_serialization_type_t serialize_type,
    int32_t,
    tiledb_buffer_t** buffer) {
  // Sanity check
  if (sanity_check(ctx, array) == TILEDB_ERR)
    return TILEDB_ERR;

  auto buf = tiledb_buffer_handle_t::make_handle();

  if (SAVE_ERROR_CATCH(
          ctx,
          tiledb::sm::serialization::nonempty_domain_serialize(
              array->array_.get(),
              (tiledb::sm::SerializationType)serialize_type,
              &(buf->buffer())))) {
    tiledb_buffer_handle_t::break_handle(buf);
    return TILEDB_ERR;
  }

  *buffer = buf;

  return TILEDB_OK;
}

int32_t tiledb_deserialize_array_non_empty_domain_all_dimensions(
    tiledb_ctx_t* ctx,
    tiledb_array_t* array,
    const tiledb_buffer_t* buffer,
    tiledb_serialization_type_t serialize_type,
    int32_t) {
  // Sanity check
  if (sanity_check(ctx, array) == TILEDB_ERR)
    return TILEDB_ERR;

  api::ensure_buffer_is_valid(buffer);

  throw_if_not_ok(tiledb::sm::serialization::nonempty_domain_deserialize(
      array->array_.get(),
      buffer->buffer(),
      (tiledb::sm::SerializationType)serialize_type));

  return TILEDB_OK;
}

int32_t tiledb_serialize_array_max_buffer_sizes(
    tiledb_ctx_t* ctx,
    const tiledb_array_t* array,
    const void* subarray,
    tiledb_serialization_type_t serialize_type,
    tiledb_buffer_t** buffer) {
  // Sanity check
  if (sanity_check(ctx, array) == TILEDB_ERR)
    return TILEDB_ERR;

  auto buf = tiledb_buffer_handle_t::make_handle();

  // Serialize
  if (SAVE_ERROR_CATCH(
          ctx,
          tiledb::sm::serialization::max_buffer_sizes_serialize(
              array->array_.get(),
              subarray,
              (tiledb::sm::SerializationType)serialize_type,
              &(buf->buffer())))) {
    tiledb_buffer_handle_t::break_handle(buf);
    return TILEDB_ERR;
  }

  *buffer = buf;

  return TILEDB_OK;
}

capi_return_t tiledb_handle_array_delete_fragments_timestamps_request(
    tiledb_ctx_t* ctx,
    tiledb_array_t* array,
    tiledb_serialization_type_t serialize_type,
    const tiledb_buffer_t* request) {
  if (sanity_check(ctx, array) == TILEDB_ERR) {
    throw std::invalid_argument("Array paramter must be valid.");
  }

  api::ensure_buffer_is_valid(request);

  // Deserialize buffer
  auto [timestamp_start, timestamp_end] = tiledb::sm::serialization::
      deserialize_delete_fragments_timestamps_request(
          (tiledb::sm::SerializationType)serialize_type, request->buffer());

  // Delete fragments
  try {
    array->array_->delete_fragments(
        array->array_->array_uri(), timestamp_start, timestamp_end);
  } catch (...) {
    throw api::CAPIStatusException("Failed to delete fragments");
  }

  return TILEDB_OK;
}

capi_return_t tiledb_handle_array_delete_fragments_list_request(
    tiledb_ctx_t* ctx,
    tiledb_array_t* array,
    tiledb_serialization_type_t serialize_type,
    const tiledb_buffer_t* request) {
  if (sanity_check(ctx, array) == TILEDB_ERR) {
    throw std::invalid_argument("Array paramter must be valid.");
  }

  api::ensure_buffer_is_valid(request);

  // Deserialize buffer
  auto uris =
      tiledb::sm::serialization::deserialize_delete_fragments_list_request(
          array->array_->array_uri(),
          (tiledb::sm::SerializationType)serialize_type,
          request->buffer());

  // Delete fragments list
  try {
    array->array_->delete_fragments_list(uris);
  } catch (...) {
    throw api::CAPIStatusException("Failed to delete fragments_list");
  }

  return TILEDB_OK;
}

int32_t tiledb_serialize_array_metadata(
    tiledb_ctx_t* ctx,
    const tiledb_array_t* array,
    tiledb_serialization_type_t serialize_type,
    tiledb_buffer_t** buffer) {
  // Sanity check
  if (sanity_check(ctx, array) == TILEDB_ERR)
    return TILEDB_ERR;

  auto buf = tiledb_buffer_handle_t::make_handle();

  // Get metadata to serialize, this will load it if it does not exist
  tiledb::sm::Metadata* metadata;
  if (SAVE_ERROR_CATCH(ctx, array->array_->metadata(&metadata))) {
    tiledb_buffer_handle_t::break_handle(buf);
    return TILEDB_ERR;
  }

  // Serialize
  if (SAVE_ERROR_CATCH(
          ctx,
          tiledb::sm::serialization::metadata_serialize(
              metadata,
              (tiledb::sm::SerializationType)serialize_type,
              &(buf->buffer())))) {
    tiledb_buffer_handle_t::break_handle(buf);
    return TILEDB_ERR;
  }

  *buffer = buf;

  return TILEDB_OK;
}

int32_t tiledb_deserialize_array_metadata(
    tiledb_ctx_t* ctx,
    tiledb_array_t* array,
    tiledb_serialization_type_t serialize_type,
    const tiledb_buffer_t* buffer) {
  // Sanity check
  if (sanity_check(ctx, array) == TILEDB_ERR)
    return TILEDB_ERR;

  api::ensure_buffer_is_valid(buffer);

  // Deserialize
  throw_if_not_ok(tiledb::sm::serialization::metadata_deserialize(
      array->array_->unsafe_metadata(),
      (tiledb::sm::SerializationType)serialize_type,
      buffer->buffer()));

  return TILEDB_OK;
}

int32_t tiledb_serialize_query_est_result_sizes(
    tiledb_ctx_t* ctx,
    const tiledb_query_t* query,
    tiledb_serialization_type_t serialize_type,
    int32_t client_side,
    tiledb_buffer_t** buffer) {
  // Sanity check
  if (sanity_check(ctx, query) == TILEDB_ERR)
    return TILEDB_ERR;

  auto buf = tiledb_buffer_handle_t::make_handle();

  if (SAVE_ERROR_CATCH(
          ctx,
          tiledb::sm::serialization::query_est_result_size_serialize(
              query->query_,
              (tiledb::sm::SerializationType)serialize_type,
              client_side == 1,
              &(buf->buffer())))) {
    tiledb_buffer_handle_t::break_handle(buf);
    return TILEDB_ERR;
  }

  *buffer = buf;

  return TILEDB_OK;
}

int32_t tiledb_deserialize_query_est_result_sizes(
    tiledb_ctx_t* ctx,
    tiledb_query_t* query,
    tiledb_serialization_type_t serialize_type,
    int32_t client_side,
    const tiledb_buffer_t* buffer) {
  // Sanity check
  if (sanity_check(ctx, query) == TILEDB_ERR)
    return TILEDB_ERR;

  api::ensure_buffer_is_valid(buffer);

  throw_if_not_ok(tiledb::sm::serialization::query_est_result_size_deserialize(
      query->query_,
      (tiledb::sm::SerializationType)serialize_type,
      client_side == 1,
      buffer->buffer()));

  return TILEDB_OK;
}

int32_t tiledb_serialize_config(
    tiledb_ctx_t* ctx,
    const tiledb_config_t* config,
    tiledb_serialization_type_t serialize_type,
    int32_t client_side,
    tiledb_buffer_t** buffer) {
  // Sanity check

  api::ensure_config_is_valid(config);

  auto buf = tiledb_buffer_handle_t::make_handle();

  if (SAVE_ERROR_CATCH(
          ctx,
          tiledb::sm::serialization::config_serialize(
              config->config(),
              (tiledb::sm::SerializationType)serialize_type,
              &(buf->buffer()),
              client_side))) {
    tiledb_buffer_handle_t::break_handle(buf);
    return TILEDB_ERR;
  }

  *buffer = buf;

  return TILEDB_OK;
}

int32_t tiledb_deserialize_config(
    const tiledb_buffer_t* buffer,
    tiledb_serialization_type_t serialize_type,
    int32_t,
    tiledb_config_t** config) {
  api::ensure_buffer_is_valid(buffer);
  api::ensure_output_pointer_is_valid(config);

  /*
   * `config_deserialize` returns a pointer to an allocated `Config`. That was
   * acceptable when that was how `tiledb_config_t` was implemented. In the
   * interim, we copy the result. Later, the function should be updated to
   * return its object and throw on error.
   */
  tiledb::sm::Config* new_config;
  throw_if_not_ok(tiledb::sm::serialization::config_deserialize(
      &new_config,
      (tiledb::sm::SerializationType)serialize_type,
      buffer->buffer()));
  if (!new_config) {
    throw std::logic_error("Unexpected nullptr with OK status");
  }
  // Copy the result into a handle
  *config = tiledb_config_handle_t::make_handle(*new_config);
  // Caller of `config_deserialize` has the responsibility for deallocation
  delete new_config;
  return TILEDB_OK;
}

int32_t tiledb_serialize_fragment_info_request(
    tiledb_ctx_t* ctx,
    const tiledb_fragment_info_t* fragment_info,
    tiledb_serialization_type_t serialize_type,
    int32_t,
    tiledb_buffer_t** buffer) {
  // Currently no different behaviour is required if fragment info request is
  // serialized by the client or the Cloud server

  // Sanity check
  if (sanity_check(ctx, fragment_info) == TILEDB_ERR) {
    return TILEDB_ERR;
  }

  auto buf = tiledb_buffer_handle_t::make_handle();

  if (SAVE_ERROR_CATCH(
          ctx,
          tiledb::sm::serialization::fragment_info_request_serialize(
              *fragment_info->fragment_info_,
              (tiledb::sm::SerializationType)serialize_type,
              &(buf->buffer())))) {
    tiledb_buffer_handle_t::break_handle(buf);
    return TILEDB_ERR;
  }

  *buffer = buf;

  return TILEDB_OK;
}

int32_t tiledb_deserialize_fragment_info_request(
    tiledb_ctx_t* ctx,
    const tiledb_buffer_t* buffer,
    tiledb_serialization_type_t serialize_type,
    int32_t,
    tiledb_fragment_info_t* fragment_info) {
  // Currently no different behaviour is required if fragment info request is
  // serialized by the client or the Cloud server

  // Sanity check
  if (sanity_check(ctx, fragment_info) == TILEDB_ERR) {
    return TILEDB_ERR;
  }

  api::ensure_buffer_is_valid(buffer);

  if (SAVE_ERROR_CATCH(
          ctx,
          tiledb::sm::serialization::fragment_info_request_deserialize(
              fragment_info->fragment_info_,
              (tiledb::sm::SerializationType)serialize_type,
              buffer->buffer()))) {
    return TILEDB_ERR;
  }

  return TILEDB_OK;
}

int32_t tiledb_serialize_fragment_info(
    tiledb_ctx_t* ctx,
    const tiledb_fragment_info_t* fragment_info,
    tiledb_serialization_type_t serialize_type,
    int32_t client_side,
    tiledb_buffer_t** buffer) {
  // Sanity check
  if (sanity_check(ctx, fragment_info) == TILEDB_ERR) {
    return TILEDB_ERR;
  }

  auto buf = tiledb_buffer_handle_t::make_handle();

  // Serialize
  if (SAVE_ERROR_CATCH(
          ctx,
          tiledb::sm::serialization::fragment_info_serialize(
              *fragment_info->fragment_info_,
              (tiledb::sm::SerializationType)serialize_type,
              &(buf->buffer()),
              client_side))) {
    tiledb_buffer_handle_t::break_handle(buf);
    return TILEDB_ERR;
  }

  *buffer = buf;

  return TILEDB_OK;
}

int32_t tiledb_deserialize_fragment_info(
    tiledb_ctx_t* ctx,
    const tiledb_buffer_t* buffer,
    tiledb_serialization_type_t serialize_type,
    const char* array_uri,
    int32_t,
    tiledb_fragment_info_t* fragment_info) {
  // Currently no different behaviour is required if fragment info is
  // deserialized by the client or the Cloud server

  // Sanity check
  if (sanity_check(ctx, fragment_info) == TILEDB_ERR) {
    return TILEDB_ERR;
  }

  api::ensure_buffer_is_valid(buffer);

  // Check array uri
  tiledb::sm::URI uri(array_uri);
  if (uri.is_invalid()) {
    auto st =
        Status_Error("Failed to deserialize fragment info; Invalid array URI");
    LOG_STATUS_NO_RETURN_VALUE(st);
    save_error(ctx, st);
    return TILEDB_ERR;
  }

  auto memory_tracker = ctx->context().resources().create_memory_tracker();
  memory_tracker->set_type(sm::MemoryTrackerType::FRAGMENT_INFO_LOAD);
  if (SAVE_ERROR_CATCH(
          ctx,
          tiledb::sm::serialization::fragment_info_deserialize(
              fragment_info->fragment_info_,
              (tiledb::sm::SerializationType)serialize_type,
              uri,
              buffer->buffer(),
              memory_tracker))) {
    return TILEDB_ERR;
  }

  return TILEDB_OK;
}

capi_return_t tiledb_handle_load_array_schema_request(
    tiledb_ctx_t* ctx,
    tiledb_array_t* array,
    tiledb_serialization_type_t serialization_type,
    const tiledb_buffer_t* request,
    tiledb_buffer_t* response) {
  if (sanity_check(ctx, array) == TILEDB_ERR) {
    throw std::invalid_argument("Array paramter must be valid.");
  }

  api::ensure_buffer_is_valid(request);
  api::ensure_buffer_is_valid(response);

  auto load_schema_req =
      tiledb::sm::serialization::deserialize_load_array_schema_request(
          static_cast<tiledb::sm::SerializationType>(serialization_type),
          request->buffer());

  if (load_schema_req.include_enumerations()) {
    array->array_->load_all_enumerations();
  }

  tiledb::sm::serialization::serialize_load_array_schema_response(
      array->array_->array_schema_latest(),
      static_cast<tiledb::sm::SerializationType>(serialization_type),
      response->buffer());

  return TILEDB_OK;
}

capi_return_t tiledb_handle_load_enumerations_request(
    tiledb_ctx_t* ctx,
    tiledb_array_t* array,
    tiledb_serialization_type_t serialization_type,
    const tiledb_buffer_t* request,
    tiledb_buffer_t* response) {
  if (sanity_check(ctx, array) == TILEDB_ERR) {
    throw std::invalid_argument("Array paramter must be valid.");
  }

  api::ensure_buffer_is_valid(request);
  api::ensure_buffer_is_valid(response);

  auto enumeration_names =
      tiledb::sm::serialization::deserialize_load_enumerations_request(
          static_cast<tiledb::sm::SerializationType>(serialization_type),
          request->buffer());
  auto enumerations = array->array_->get_enumerations(enumeration_names);

  tiledb::sm::serialization::serialize_load_enumerations_response(
      enumerations,
      static_cast<tiledb::sm::SerializationType>(serialization_type),
      response->buffer());

  return TILEDB_OK;
}

capi_return_t tiledb_handle_query_plan_request(
    tiledb_ctx_t* ctx,
    tiledb_array_t* array,
    tiledb_serialization_type_t serialization_type,
    const tiledb_buffer_t* request,
    tiledb_buffer_t* response) {
  if (sanity_check(ctx, array) == TILEDB_ERR) {
    throw std::invalid_argument("Array parameter must be valid.");
  }

  api::ensure_buffer_is_valid(request);
  api::ensure_buffer_is_valid(response);

  tiledb::sm::Query query(ctx->storage_manager(), array->array_);
  tiledb::sm::serialization::deserialize_query_plan_request(
      static_cast<tiledb::sm::SerializationType>(serialization_type),
      request->buffer(),
      ctx->resources().compute_tp(),
      query);
  sm::QueryPlan plan(query);

  tiledb::sm::serialization::serialize_query_plan_response(
      plan,
      static_cast<tiledb::sm::SerializationType>(serialization_type),
      response->buffer());

  return TILEDB_OK;
}

capi_return_t tiledb_handle_consolidation_plan_request(
    tiledb_ctx_t* ctx,
    tiledb_array_t* array,
    tiledb_serialization_type_t serialization_type,
    const tiledb_buffer_t* request,
    tiledb_buffer_t* response) {
  if (sanity_check(ctx, array) == TILEDB_ERR) {
    throw std::invalid_argument("Array paramter must be valid.");
  }

  api::ensure_buffer_is_valid(request);
  api::ensure_buffer_is_valid(response);

  // Error if array is not open
  if (!array->array_->is_open()) {
    throw std::logic_error(
        "Cannot get consolidation plan. Input array is not open");
  }

  auto fragment_size =
      tiledb::sm::serialization::deserialize_consolidation_plan_request(
          static_cast<tiledb::sm::SerializationType>(serialization_type),
          request->buffer());
  sm::ConsolidationPlan plan(array->array_, fragment_size);

  tiledb::sm::serialization::serialize_consolidation_plan_response(
      plan,
      static_cast<tiledb::sm::SerializationType>(serialization_type),
      response->buffer());

  return TILEDB_OK;
}

/* ****************************** */
/*            C++ API             */
/* ****************************** */
namespace impl {
int32_t tiledb_query_submit_async_func(
    tiledb_ctx_t* ctx,
    tiledb_query_t* query,
    void* callback_func,
    void* callback_data) {
  if (sanity_check(ctx, query) == TILEDB_ERR || callback_func == nullptr)
    return TILEDB_ERR;

  std::function<void(void*)> callback =
      *reinterpret_cast<std::function<void(void*)>*>(callback_func);

  throw_if_not_ok(query->query_->submit_async(callback, callback_data));

  return TILEDB_OK;
}
}  // namespace impl

/* ****************************** */
/*          FRAGMENT INFO         */
/* ****************************** */

int32_t tiledb_fragment_info_alloc(
    tiledb_ctx_t* ctx,
    const char* array_uri,
    tiledb_fragment_info_t** fragment_info) {
  // Create fragment info struct
  *fragment_info = new (std::nothrow) tiledb_fragment_info_t;
  if (*fragment_info == nullptr) {
    auto st = Status_Error(
        "Failed to create TileDB fragment info object; Memory allocation "
        "error");
    LOG_STATUS_NO_RETURN_VALUE(st);
    save_error(ctx, st);
    return TILEDB_OOM;
  }

  // Check array URI
  auto uri = tiledb::sm::URI(array_uri);
  if (uri.is_invalid()) {
    auto st = Status_Error(
        "Failed to create TileDB fragment info object; Invalid URI");
    delete *fragment_info;
    *fragment_info = nullptr;
    LOG_STATUS_NO_RETURN_VALUE(st);
    save_error(ctx, st);
    return TILEDB_ERR;
  }

  // Allocate a fragment info object
  (*fragment_info)->fragment_info_ =
      new (std::nothrow) tiledb::sm::FragmentInfo(uri, ctx->resources());
  if ((*fragment_info)->fragment_info_ == nullptr) {
    delete *fragment_info;
    *fragment_info = nullptr;
    auto st = Status_Error(
        "Failed to create TileDB fragment info object; Memory allocation "
        "error");
    LOG_STATUS_NO_RETURN_VALUE(st);
    save_error(ctx, st);
    return TILEDB_OOM;
  }

  // Success
  return TILEDB_OK;
}

void tiledb_fragment_info_free(tiledb_fragment_info_t** fragment_info) {
  if (fragment_info != nullptr && *fragment_info != nullptr) {
    delete (*fragment_info)->fragment_info_;
    delete *fragment_info;
    *fragment_info = nullptr;
  }
}

int32_t tiledb_fragment_info_set_config(
    tiledb_ctx_t* ctx,
    tiledb_fragment_info_t* fragment_info,
    tiledb_config_t* config) {
  // Sanity check
  if (sanity_check(ctx, fragment_info) == TILEDB_ERR)
    return TILEDB_ERR;
  api::ensure_config_is_valid(config);

  fragment_info->fragment_info_->set_config(config->config());

  return TILEDB_OK;
}

int32_t tiledb_fragment_info_get_config(
    tiledb_ctx_t* ctx,
    tiledb_fragment_info_t* fragment_info,
    tiledb_config_t** config) {
  // Sanity check
  if (sanity_check(ctx, fragment_info) == TILEDB_ERR)
    return TILEDB_ERR;

  api::ensure_output_pointer_is_valid(config);
  *config = tiledb_config_handle_t::make_handle(
      fragment_info->fragment_info_->config());
  return TILEDB_OK;
}

int32_t tiledb_fragment_info_load(
    tiledb_ctx_t* ctx, tiledb_fragment_info_t* fragment_info) {
  if (sanity_check(ctx, fragment_info) == TILEDB_ERR)
    return TILEDB_ERR;

  // Load fragment info
  throw_if_not_ok(fragment_info->fragment_info_->load());

  return TILEDB_OK;
}

int32_t tiledb_fragment_info_get_fragment_name(
    tiledb_ctx_t* ctx,
    tiledb_fragment_info_t* fragment_info,
    uint32_t fid,
    const char** name) {
  if (sanity_check(ctx, fragment_info) == TILEDB_ERR)
    return TILEDB_ERR;

  LOG_WARN(
      "tiledb_fragment_info_get_fragment_name is deprecated. Please use "
      "tiledb_fragment_info_get_fragment_name_v2 instead.");
  // This will leak the string but as a temporary solution until
  // this deprecated function is removed.
  *name = (new std::string(fragment_info->fragment_info_->fragment_name(fid)))
              ->c_str();

  return TILEDB_OK;
}

int32_t tiledb_fragment_info_get_fragment_name_v2(
    tiledb_ctx_t* ctx,
    tiledb_fragment_info_t* fragment_info,
    uint32_t fid,
    tiledb_string_t** name) {
  if (sanity_check(ctx, fragment_info) == TILEDB_ERR) {
    return TILEDB_ERR;
  }

  if (name == nullptr) {
    throw std::invalid_argument("Name cannot be null.");
  }

  *name = tiledb_string_handle_t::make_handle(
      fragment_info->fragment_info_->fragment_name(fid));

  return TILEDB_OK;
}

int32_t tiledb_fragment_info_get_fragment_num(
    tiledb_ctx_t* ctx,
    tiledb_fragment_info_t* fragment_info,
    uint32_t* fragment_num) {
  if (sanity_check(ctx, fragment_info) == TILEDB_ERR)
    return TILEDB_ERR;

  *fragment_num = fragment_info->fragment_info_->fragment_num();

  return TILEDB_OK;
}

int32_t tiledb_fragment_info_get_fragment_uri(
    tiledb_ctx_t* ctx,
    tiledb_fragment_info_t* fragment_info,
    uint32_t fid,
    const char** uri) {
  if (sanity_check(ctx, fragment_info) == TILEDB_ERR)
    return TILEDB_ERR;

  throw_if_not_ok(fragment_info->fragment_info_->get_fragment_uri(fid, uri));

  return TILEDB_OK;
}

int32_t tiledb_fragment_info_get_fragment_size(
    tiledb_ctx_t* ctx,
    tiledb_fragment_info_t* fragment_info,
    uint32_t fid,
    uint64_t* size) {
  if (sanity_check(ctx, fragment_info) == TILEDB_ERR)
    return TILEDB_ERR;

  throw_if_not_ok(fragment_info->fragment_info_->get_fragment_size(fid, size));

  return TILEDB_OK;
}

int32_t tiledb_fragment_info_get_dense(
    tiledb_ctx_t* ctx,
    tiledb_fragment_info_t* fragment_info,
    uint32_t fid,
    int32_t* dense) {
  if (sanity_check(ctx, fragment_info) == TILEDB_ERR)
    return TILEDB_ERR;

  throw_if_not_ok(fragment_info->fragment_info_->get_dense(fid, dense));

  return TILEDB_OK;
}

int32_t tiledb_fragment_info_get_sparse(
    tiledb_ctx_t* ctx,
    tiledb_fragment_info_t* fragment_info,
    uint32_t fid,
    int32_t* sparse) {
  if (sanity_check(ctx, fragment_info) == TILEDB_ERR)
    return TILEDB_ERR;

  throw_if_not_ok(fragment_info->fragment_info_->get_sparse(fid, sparse));

  return TILEDB_OK;
}

int32_t tiledb_fragment_info_get_timestamp_range(
    tiledb_ctx_t* ctx,
    tiledb_fragment_info_t* fragment_info,
    uint32_t fid,
    uint64_t* start,
    uint64_t* end) {
  if (sanity_check(ctx, fragment_info) == TILEDB_ERR)
    return TILEDB_ERR;

  throw_if_not_ok(
      fragment_info->fragment_info_->get_timestamp_range(fid, start, end));

  return TILEDB_OK;
}

int32_t tiledb_fragment_info_get_non_empty_domain_from_index(
    tiledb_ctx_t* ctx,
    tiledb_fragment_info_t* fragment_info,
    uint32_t fid,
    uint32_t did,
    void* domain) {
  if (sanity_check(ctx, fragment_info) == TILEDB_ERR)
    return TILEDB_ERR;

  throw_if_not_ok(
      fragment_info->fragment_info_->get_non_empty_domain(fid, did, domain));

  return TILEDB_OK;
}

int32_t tiledb_fragment_info_get_non_empty_domain_from_name(
    tiledb_ctx_t* ctx,
    tiledb_fragment_info_t* fragment_info,
    uint32_t fid,
    const char* dim_name,
    void* domain) {
  if (sanity_check(ctx, fragment_info) == TILEDB_ERR)
    return TILEDB_ERR;

  throw_if_not_ok(fragment_info->fragment_info_->get_non_empty_domain(
      fid, dim_name, domain));

  return TILEDB_OK;
}

int32_t tiledb_fragment_info_get_non_empty_domain_var_size_from_index(
    tiledb_ctx_t* ctx,
    tiledb_fragment_info_t* fragment_info,
    uint32_t fid,
    uint32_t did,
    uint64_t* start_size,
    uint64_t* end_size) {
  if (sanity_check(ctx, fragment_info) == TILEDB_ERR)
    return TILEDB_ERR;

  throw_if_not_ok(fragment_info->fragment_info_->get_non_empty_domain_var_size(
      fid, did, start_size, end_size));

  return TILEDB_OK;
}

int32_t tiledb_fragment_info_get_non_empty_domain_var_size_from_name(
    tiledb_ctx_t* ctx,
    tiledb_fragment_info_t* fragment_info,
    uint32_t fid,
    const char* dim_name,
    uint64_t* start_size,
    uint64_t* end_size) {
  if (sanity_check(ctx, fragment_info) == TILEDB_ERR)
    return TILEDB_ERR;

  throw_if_not_ok(fragment_info->fragment_info_->get_non_empty_domain_var_size(
      fid, dim_name, start_size, end_size));

  return TILEDB_OK;
}

int32_t tiledb_fragment_info_get_non_empty_domain_var_from_index(
    tiledb_ctx_t* ctx,
    tiledb_fragment_info_t* fragment_info,
    uint32_t fid,
    uint32_t did,
    void* start,
    void* end) {
  if (sanity_check(ctx, fragment_info) == TILEDB_ERR)
    return TILEDB_ERR;

  throw_if_not_ok(fragment_info->fragment_info_->get_non_empty_domain_var(
      fid, did, start, end));

  return TILEDB_OK;
}

int32_t tiledb_fragment_info_get_non_empty_domain_var_from_name(
    tiledb_ctx_t* ctx,
    tiledb_fragment_info_t* fragment_info,
    uint32_t fid,
    const char* dim_name,
    void* start,
    void* end) {
  if (sanity_check(ctx, fragment_info) == TILEDB_ERR)
    return TILEDB_ERR;

  throw_if_not_ok(fragment_info->fragment_info_->get_non_empty_domain_var(
      fid, dim_name, start, end));

  return TILEDB_OK;
}

int32_t tiledb_fragment_info_get_mbr_num(
    tiledb_ctx_t* ctx,
    tiledb_fragment_info_t* fragment_info,
    uint32_t fid,
    uint64_t* mbr_num) {
  if (sanity_check(ctx, fragment_info) == TILEDB_ERR)
    return TILEDB_ERR;

  throw_if_not_ok(fragment_info->fragment_info_->get_mbr_num(fid, mbr_num));

  return TILEDB_OK;
}

int32_t tiledb_fragment_info_get_mbr_from_index(
    tiledb_ctx_t* ctx,
    tiledb_fragment_info_t* fragment_info,
    uint32_t fid,
    uint32_t mid,
    uint32_t did,
    void* mbr) {
  if (sanity_check(ctx, fragment_info) == TILEDB_ERR)
    return TILEDB_ERR;

  throw_if_not_ok(fragment_info->fragment_info_->get_mbr(fid, mid, did, mbr));

  return TILEDB_OK;
}

int32_t tiledb_fragment_info_get_mbr_from_name(
    tiledb_ctx_t* ctx,
    tiledb_fragment_info_t* fragment_info,
    uint32_t fid,
    uint32_t mid,
    const char* dim_name,
    void* mbr) {
  if (sanity_check(ctx, fragment_info) == TILEDB_ERR)
    return TILEDB_ERR;

  throw_if_not_ok(
      fragment_info->fragment_info_->get_mbr(fid, mid, dim_name, mbr));

  return TILEDB_OK;
}

int32_t tiledb_fragment_info_get_mbr_var_size_from_index(
    tiledb_ctx_t* ctx,
    tiledb_fragment_info_t* fragment_info,
    uint32_t fid,
    uint32_t mid,
    uint32_t did,
    uint64_t* start_size,
    uint64_t* end_size) {
  if (sanity_check(ctx, fragment_info) == TILEDB_ERR)
    return TILEDB_ERR;

  throw_if_not_ok(fragment_info->fragment_info_->get_mbr_var_size(
      fid, mid, did, start_size, end_size));

  return TILEDB_OK;
}

int32_t tiledb_fragment_info_get_mbr_var_size_from_name(
    tiledb_ctx_t* ctx,
    tiledb_fragment_info_t* fragment_info,
    uint32_t fid,
    uint32_t mid,
    const char* dim_name,
    uint64_t* start_size,
    uint64_t* end_size) {
  if (sanity_check(ctx, fragment_info) == TILEDB_ERR)
    return TILEDB_ERR;

  throw_if_not_ok(fragment_info->fragment_info_->get_mbr_var_size(
      fid, mid, dim_name, start_size, end_size));

  return TILEDB_OK;
}

int32_t tiledb_fragment_info_get_mbr_var_from_index(
    tiledb_ctx_t* ctx,
    tiledb_fragment_info_t* fragment_info,
    uint32_t fid,
    uint32_t mid,
    uint32_t did,
    void* start,
    void* end) {
  if (sanity_check(ctx, fragment_info) == TILEDB_ERR)
    return TILEDB_ERR;

  throw_if_not_ok(
      fragment_info->fragment_info_->get_mbr_var(fid, mid, did, start, end));

  return TILEDB_OK;
}

int32_t tiledb_fragment_info_get_mbr_var_from_name(
    tiledb_ctx_t* ctx,
    tiledb_fragment_info_t* fragment_info,
    uint32_t fid,
    uint32_t mid,
    const char* dim_name,
    void* start,
    void* end) {
  if (sanity_check(ctx, fragment_info) == TILEDB_ERR)
    return TILEDB_ERR;

  throw_if_not_ok(fragment_info->fragment_info_->get_mbr_var(
      fid, mid, dim_name, start, end));

  return TILEDB_OK;
}

int32_t tiledb_fragment_info_get_cell_num(
    tiledb_ctx_t* ctx,
    tiledb_fragment_info_t* fragment_info,
    uint32_t fid,
    uint64_t* cell_num) {
  if (sanity_check(ctx, fragment_info) == TILEDB_ERR)
    return TILEDB_ERR;

  throw_if_not_ok(fragment_info->fragment_info_->get_cell_num(fid, cell_num));

  return TILEDB_OK;
}

int32_t tiledb_fragment_info_get_total_cell_num(
    tiledb_ctx_t* ctx,
    tiledb_fragment_info_t* fragment_info,
    uint64_t* cell_num) {
  if (sanity_check(ctx, fragment_info) == TILEDB_ERR)
    return TILEDB_ERR;

  throw_if_not_ok(fragment_info->fragment_info_->get_total_cell_num(cell_num));

  return TILEDB_OK;
}

int32_t tiledb_fragment_info_get_version(
    tiledb_ctx_t* ctx,
    tiledb_fragment_info_t* fragment_info,
    uint32_t fid,
    uint32_t* version) {
  if (sanity_check(ctx, fragment_info) == TILEDB_ERR)
    return TILEDB_ERR;

  throw_if_not_ok(fragment_info->fragment_info_->get_version(fid, version));

  return TILEDB_OK;
}

int32_t tiledb_fragment_info_has_consolidated_metadata(
    tiledb_ctx_t* ctx,
    tiledb_fragment_info_t* fragment_info,
    uint32_t fid,
    int32_t* has) {
  if (sanity_check(ctx, fragment_info) == TILEDB_ERR)
    return TILEDB_ERR;

  throw_if_not_ok(
      fragment_info->fragment_info_->has_consolidated_metadata(fid, has));

  return TILEDB_OK;
}

int32_t tiledb_fragment_info_get_unconsolidated_metadata_num(
    tiledb_ctx_t* ctx,
    tiledb_fragment_info_t* fragment_info,
    uint32_t* unconsolidated) {
  if (sanity_check(ctx, fragment_info) == TILEDB_ERR)
    return TILEDB_ERR;

  *unconsolidated =
      fragment_info->fragment_info_->unconsolidated_metadata_num();

  return TILEDB_OK;
}

int32_t tiledb_fragment_info_get_to_vacuum_num(
    tiledb_ctx_t* ctx,
    tiledb_fragment_info_t* fragment_info,
    uint32_t* to_vacuum_num) {
  if (sanity_check(ctx, fragment_info) == TILEDB_ERR)
    return TILEDB_ERR;

  *to_vacuum_num = fragment_info->fragment_info_->to_vacuum_num();

  return TILEDB_OK;
}

int32_t tiledb_fragment_info_get_to_vacuum_uri(
    tiledb_ctx_t* ctx,
    tiledb_fragment_info_t* fragment_info,
    uint32_t fid,
    const char** uri) {
  if (sanity_check(ctx, fragment_info) == TILEDB_ERR)
    return TILEDB_ERR;

  throw_if_not_ok(fragment_info->fragment_info_->get_to_vacuum_uri(fid, uri));

  return TILEDB_OK;
}

int32_t tiledb_fragment_info_get_array_schema(
    tiledb_ctx_t* ctx,
    tiledb_fragment_info_t* fragment_info,
    uint32_t fid,
    tiledb_array_schema_t** array_schema) {
  if (sanity_check(ctx, fragment_info) == TILEDB_ERR)
    return TILEDB_ERR;

  // Create array schema
  *array_schema = new (std::nothrow) tiledb_array_schema_t;
  if (*array_schema == nullptr) {
    auto st = Status_Error("Failed to allocate TileDB array schema object");
    LOG_STATUS_NO_RETURN_VALUE(st);
    save_error(ctx, st);
    return TILEDB_OOM;
  }

  auto&& array_schema_get =
      fragment_info->fragment_info_->get_array_schema(fid);
  (*array_schema)->array_schema_ = array_schema_get;

  return TILEDB_OK;
}

int32_t tiledb_fragment_info_get_array_schema_name(
    tiledb_ctx_t* ctx,
    tiledb_fragment_info_t* fragment_info,
    uint32_t fid,
    const char** schema_name) {
  if (sanity_check(ctx, fragment_info) == TILEDB_ERR)
    return TILEDB_ERR;

  throw_if_not_ok(
      fragment_info->fragment_info_->get_array_schema_name(fid, schema_name));

  assert(schema_name != nullptr);

  return TILEDB_OK;
}

int32_t tiledb_fragment_info_dump(
    tiledb_ctx_t* ctx, const tiledb_fragment_info_t* fragment_info, FILE* out) {
  if (sanity_check(ctx, fragment_info) == TILEDB_ERR)
    return TILEDB_ERR;
  fragment_info->fragment_info_->dump(out);
  return TILEDB_OK;
}

/* ********************************* */
/*          EXPERIMENTAL APIs        */
/* ********************************* */

int32_t tiledb_query_get_status_details(
    tiledb_ctx_t* ctx,
    tiledb_query_t* query,
    tiledb_query_status_details_t* status) {
  // Sanity check
  if (sanity_check(ctx, query) == TILEDB_ERR)
    return TILEDB_ERR;

  // Currently only one detailed reason. Retrieve it and set to user struct.
  tiledb_query_status_details_reason_t incomplete_reason =
      (tiledb_query_status_details_reason_t)
          query->query_->status_incomplete_reason();
  status->incomplete_reason = incomplete_reason;

  return TILEDB_OK;
}

int32_t tiledb_consolidation_plan_create_with_mbr(
    tiledb_ctx_t* ctx,
    tiledb_array_t* array,
    uint64_t fragment_size,
    tiledb_consolidation_plan_t** consolidation_plan) {
  // Sanity check
  if (sanity_check(ctx, array) == TILEDB_ERR) {
    return TILEDB_ERR;
  }

  // Create consolidation plan struct
  *consolidation_plan = new (std::nothrow) tiledb_consolidation_plan_t;
  if (*consolidation_plan == nullptr) {
    auto st = Status_Error(
        "Failed to create TileDB consolidation plan object; Memory allocation "
        "error");
    LOG_STATUS_NO_RETURN_VALUE(st);
    save_error(ctx, st);
    return TILEDB_OOM;
  }

  // Allocate a consolidation plan object
  try {
    (*consolidation_plan)->consolidation_plan_ =
        make_shared<tiledb::sm::ConsolidationPlan>(
            HERE(), array->array_, fragment_size);
  } catch (std::bad_alloc&) {
    auto st = Status_Error(
        "Failed to create TileDB consolidation plan object; Memory allocation "
        "error");
    delete *consolidation_plan;
    *consolidation_plan = nullptr;
    LOG_STATUS_NO_RETURN_VALUE(st);
    save_error(ctx, st);
    return TILEDB_OOM;
  }

  return TILEDB_OK;
}

void tiledb_consolidation_plan_free(
    tiledb_consolidation_plan_t** consolidation_plan) {
  if (consolidation_plan != nullptr && *consolidation_plan != nullptr) {
    delete *consolidation_plan;
    *consolidation_plan = nullptr;
  }
}

int32_t tiledb_consolidation_plan_get_num_nodes(
    tiledb_ctx_t* ctx,
    tiledb_consolidation_plan_t* consolidation_plan,
    uint64_t* num_nodes) {
  if (sanity_check(ctx, consolidation_plan) == TILEDB_ERR) {
    return TILEDB_ERR;
  }

  *num_nodes = consolidation_plan->consolidation_plan_->get_num_nodes();
  return TILEDB_OK;
}

int32_t tiledb_consolidation_plan_get_num_fragments(
    tiledb_ctx_t* ctx,
    tiledb_consolidation_plan_t* consolidation_plan,
    uint64_t node_index,
    uint64_t* num_fragments) {
  if (sanity_check(ctx, consolidation_plan) == TILEDB_ERR) {
    return TILEDB_ERR;
  }

  try {
    *num_fragments =
        consolidation_plan->consolidation_plan_->get_num_fragments(node_index);
  } catch (StatusException& e) {
    auto st = Status_Error(e.what());
    LOG_STATUS_NO_RETURN_VALUE(st);
    save_error(ctx, st);
    return TILEDB_ERR;
  }

  return TILEDB_OK;
}

int32_t tiledb_consolidation_plan_get_fragment_uri(
    tiledb_ctx_t* ctx,
    tiledb_consolidation_plan_t* consolidation_plan,
    uint64_t node_index,
    uint64_t fragment_index,
    const char** uri) {
  if (sanity_check(ctx, consolidation_plan) == TILEDB_ERR) {
    return TILEDB_ERR;
  }

  try {
    *uri = consolidation_plan->consolidation_plan_->get_fragment_uri(
        node_index, fragment_index);
  } catch (StatusException& e) {
    auto st = Status_Error(e.what());
    LOG_STATUS_NO_RETURN_VALUE(st);
    save_error(ctx, st);
    return TILEDB_ERR;
  }

  return TILEDB_OK;
}

int32_t tiledb_consolidation_plan_dump_json_str(
    tiledb_ctx_t* ctx,
    const tiledb_consolidation_plan_t* consolidation_plan,
    char** out) {
  if (out == nullptr) {
    return TILEDB_ERR;
  }

  if (sanity_check(ctx, consolidation_plan) == TILEDB_ERR) {
    return TILEDB_ERR;
  }

  std::string str = consolidation_plan->consolidation_plan_->dump();

  *out = static_cast<char*>(std::malloc(str.size() + 1));
  if (*out == nullptr) {
    return TILEDB_ERR;
  }

  std::memcpy(*out, str.data(), str.size());
  (*out)[str.size()] = '\0';

  return TILEDB_OK;
}

int32_t tiledb_consolidation_plan_free_json_str(char** out) {
  if (out != nullptr) {
    std::free(*out);
    *out = nullptr;
  }
  return TILEDB_OK;
}

}  // namespace tiledb::api

/* ****************************** */
/*  C API Interface Functions     */
/* ****************************** */
/*
 * Each C API interface function below forwards its arguments to a transformed
 * implementation function of the same name defined in the `tiledb::api`
 * namespace above.
 *
 * Note: `std::forward` is not used here because it's not necessary. The C API
 * uses C linkage, and none of the types used in the signatures of the C API
 * function change with `std::forward`.
 */

using tiledb::api::api_entry_context;
using tiledb::api::api_entry_plain;
using tiledb::api::api_entry_void;
template <auto f>
constexpr auto api_entry = tiledb::api::api_entry_with_context<f>;

/* ****************************** */
/*       ENUMS TO/FROM STR        */
/* ****************************** */
CAPI_INTERFACE(
    array_type_to_str, tiledb_array_type_t array_type, const char** str) {
  return api_entry_plain<tiledb::api::tiledb_array_type_to_str>(
      array_type, str);
}

CAPI_INTERFACE(
    array_type_from_str, const char* str, tiledb_array_type_t* array_type) {
  return api_entry_plain<tiledb::api::tiledb_array_type_from_str>(
      str, array_type);
}

CAPI_INTERFACE(layout_to_str, tiledb_layout_t layout, const char** str) {
  return api_entry_plain<tiledb::api::tiledb_layout_to_str>(layout, str);
}

CAPI_INTERFACE(layout_from_str, const char* str, tiledb_layout_t* layout) {
  return api_entry_plain<tiledb::api::tiledb_layout_from_str>(str, layout);
}

CAPI_INTERFACE(
    encryption_type_to_str,
    tiledb_encryption_type_t encryption_type,
    const char** str) {
  return api_entry_plain<tiledb::api::tiledb_encryption_type_to_str>(
      encryption_type, str);
}

CAPI_INTERFACE(
    encryption_type_from_str,
    const char* str,
    tiledb_encryption_type_t* encryption_type) {
  return api_entry_plain<tiledb::api::tiledb_encryption_type_from_str>(
      str, encryption_type);
}

CAPI_INTERFACE(
    query_status_to_str, tiledb_query_status_t query_status, const char** str) {
  return api_entry_plain<tiledb::api::tiledb_query_status_to_str>(
      query_status, str);
}

CAPI_INTERFACE(
    query_status_from_str,
    const char* str,
    tiledb_query_status_t* query_status) {
  return api_entry_plain<tiledb::api::tiledb_query_status_from_str>(
      str, query_status);
}

CAPI_INTERFACE(
    serialization_type_to_str,
    tiledb_serialization_type_t serialization_type,
    const char** str) {
  return api_entry_plain<tiledb::api::tiledb_serialization_type_to_str>(
      serialization_type, str);
}

CAPI_INTERFACE(
    serialization_type_from_str,
    const char* str,
    tiledb_serialization_type_t* serialization_type) {
  return api_entry_plain<tiledb::api::tiledb_serialization_type_from_str>(
      str, serialization_type);
}

/* ****************************** */
/*            CONSTANTS           */
/* ****************************** */

uint32_t tiledb_var_num() noexcept {
  return tiledb::sm::constants::var_num;
}

uint32_t tiledb_max_path() noexcept {
  return tiledb::sm::constants::path_max_len;
}

uint64_t tiledb_offset_size() noexcept {
  return tiledb::sm::constants::cell_var_offset_size;
}

uint64_t tiledb_timestamp_now_ms() noexcept {
  /*
   * The existing implementation function is not marked `nothrow`. The
   * signature of this function cannot signal an error. Hence we normalize any
   * error by making the return value zero.
   */
  try {
    return tiledb::sm::utils::time::timestamp_now_ms();
  } catch (...) {
    LOG_ERROR("Error in retrieving current time");
    return 0;
  }
}

const char* tiledb_timestamps() noexcept {
  return tiledb::sm::constants::timestamps.c_str();
}

/* ****************************** */
/*            VERSION             */
/* ****************************** */

void tiledb_version(int32_t* major, int32_t* minor, int32_t* rev) noexcept {
  *major = tiledb::sm::constants::library_version[0];
  *minor = tiledb::sm::constants::library_version[1];
  *rev = tiledb::sm::constants::library_version[2];
}

/* ********************************* */
/*             LOGGING               */
/* ********************************* */

CAPI_INTERFACE(log_warn, tiledb_ctx_t* ctx, const char* message) {
  return api_entry<tiledb::api::tiledb_log_warn>(ctx, message);
}

/* ********************************* */
/*              AS BUILT             */
/* ********************************* */
CAPI_INTERFACE(as_built_dump, tiledb_string_t** out) {
  return api_entry_plain<tiledb::api::tiledb_as_built_dump>(out);
}

/* ****************************** */
/*           ARRAY SCHEMA         */
/* ****************************** */

CAPI_INTERFACE(
    array_schema_alloc,
    tiledb_ctx_t* ctx,
    tiledb_array_type_t array_type,
    tiledb_array_schema_t** array_schema) {
  return api_entry<tiledb::api::tiledb_array_schema_alloc>(
      ctx, array_type, array_schema);
}

CAPI_INTERFACE_VOID(array_schema_free, tiledb_array_schema_t** array_schema) {
  return api_entry_void<tiledb::api::tiledb_array_schema_free>(array_schema);
}

CAPI_INTERFACE(
    array_schema_add_attribute,
    tiledb_ctx_t* ctx,
    tiledb_array_schema_t* array_schema,
    tiledb_attribute_t* attr) {
  return api_entry<tiledb::api::tiledb_array_schema_add_attribute>(
      ctx, array_schema, attr);
}

CAPI_INTERFACE(
    array_schema_set_allows_dups,
    tiledb_ctx_t* ctx,
    tiledb_array_schema_t* array_schema,
    int allows_dups) {
  return api_entry<tiledb::api::tiledb_array_schema_set_allows_dups>(
      ctx, array_schema, allows_dups);
}

CAPI_INTERFACE(
    array_schema_get_allows_dups,
    tiledb_ctx_t* ctx,
    tiledb_array_schema_t* array_schema,
    int* allows_dups) {
  return api_entry<tiledb::api::tiledb_array_schema_get_allows_dups>(
      ctx, array_schema, allows_dups);
}

CAPI_INTERFACE(
    array_schema_get_version,
    tiledb_ctx_t* ctx,
    tiledb_array_schema_t* array_schema,
    uint32_t* version) {
  return api_entry<tiledb::api::tiledb_array_schema_get_version>(
      ctx, array_schema, version);
}

CAPI_INTERFACE(
    array_schema_set_domain,
    tiledb_ctx_t* ctx,
    tiledb_array_schema_t* array_schema,
    tiledb_domain_t* domain) {
  return api_entry<tiledb::api::tiledb_array_schema_set_domain>(
      ctx, array_schema, domain);
}

CAPI_INTERFACE(
    array_schema_set_capacity,
    tiledb_ctx_t* ctx,
    tiledb_array_schema_t* array_schema,
    uint64_t capacity) {
  return api_entry<tiledb::api::tiledb_array_schema_set_capacity>(
      ctx, array_schema, capacity);
}

CAPI_INTERFACE(
    array_schema_set_cell_order,
    tiledb_ctx_t* ctx,
    tiledb_array_schema_t* array_schema,
    tiledb_layout_t cell_order) {
  return api_entry<tiledb::api::tiledb_array_schema_set_cell_order>(
      ctx, array_schema, cell_order);
}

CAPI_INTERFACE(
    array_schema_set_tile_order,
    tiledb_ctx_t* ctx,
    tiledb_array_schema_t* array_schema,
    tiledb_layout_t tile_order) {
  return api_entry<tiledb::api::tiledb_array_schema_set_tile_order>(
      ctx, array_schema, tile_order);
}

CAPI_INTERFACE(
    array_schema_timestamp_range,
    tiledb_ctx_t* ctx,
    tiledb_array_schema_t* array_schema,
    uint64_t* lo,
    uint64_t* hi) {
  return api_entry<tiledb::api::tiledb_array_schema_timestamp_range>(
      ctx, array_schema, lo, hi);
}

CAPI_INTERFACE(
    array_schema_add_enumeration,
    tiledb_ctx_t* ctx,
    tiledb_array_schema_t* array_schema,
    tiledb_enumeration_t* enumeration) {
  return api_entry<tiledb::api::tiledb_array_schema_add_enumeration>(
      ctx, array_schema, enumeration);
}

CAPI_INTERFACE(
    array_schema_set_coords_filter_list,
    tiledb_ctx_t* ctx,
    tiledb_array_schema_t* array_schema,
    tiledb_filter_list_t* filter_list) {
  return api_entry<tiledb::api::tiledb_array_schema_set_coords_filter_list>(
      ctx, array_schema, filter_list);
}

CAPI_INTERFACE(
    array_schema_set_offsets_filter_list,
    tiledb_ctx_t* ctx,
    tiledb_array_schema_t* array_schema,
    tiledb_filter_list_t* filter_list) {
  return api_entry<tiledb::api::tiledb_array_schema_set_offsets_filter_list>(
      ctx, array_schema, filter_list);
}

CAPI_INTERFACE(
    array_schema_set_validity_filter_list,
    tiledb_ctx_t* ctx,
    tiledb_array_schema_t* array_schema,
    tiledb_filter_list_t* filter_list) {
  return api_entry<tiledb::api::tiledb_array_schema_set_validity_filter_list>(
      ctx, array_schema, filter_list);
}

CAPI_INTERFACE(
    array_schema_check,
    tiledb_ctx_t* ctx,
    tiledb_array_schema_t* array_schema) {
  return api_entry<tiledb::api::tiledb_array_schema_check>(ctx, array_schema);
}

CAPI_INTERFACE(
    array_schema_load,
    tiledb_ctx_t* ctx,
    const char* array_uri,
    tiledb_array_schema_t** array_schema) {
  return api_entry<tiledb::api::tiledb_array_schema_load>(
      ctx, array_uri, array_schema);
}

CAPI_INTERFACE(
    array_schema_load_with_key,
    tiledb_ctx_t* ctx,
    const char* array_uri,
    tiledb_encryption_type_t encryption_type,
    const void* encryption_key,
    uint32_t key_length,
    tiledb_array_schema_t** array_schema) {
  return api_entry<tiledb::api::tiledb_array_schema_load_with_key>(
      ctx,
      array_uri,
      encryption_type,
      encryption_key,
      key_length,
      array_schema);
}

CAPI_INTERFACE(
    array_schema_get_array_type,
    tiledb_ctx_t* ctx,
    const tiledb_array_schema_t* array_schema,
    tiledb_array_type_t* array_type) {
  return api_entry<tiledb::api::tiledb_array_schema_get_array_type>(
      ctx, array_schema, array_type);
}

CAPI_INTERFACE(
    array_schema_get_capacity,
    tiledb_ctx_t* ctx,
    const tiledb_array_schema_t* array_schema,
    uint64_t* capacity) {
  return api_entry<tiledb::api::tiledb_array_schema_get_capacity>(
      ctx, array_schema, capacity);
}

CAPI_INTERFACE(
    array_schema_get_cell_order,
    tiledb_ctx_t* ctx,
    const tiledb_array_schema_t* array_schema,
    tiledb_layout_t* cell_order) {
  return api_entry<tiledb::api::tiledb_array_schema_get_cell_order>(
      ctx, array_schema, cell_order);
}

CAPI_INTERFACE(
    array_schema_get_coords_filter_list,
    tiledb_ctx_t* ctx,
    tiledb_array_schema_t* array_schema,
    tiledb_filter_list_t** filter_list) {
  return api_entry<tiledb::api::tiledb_array_schema_get_coords_filter_list>(
      ctx, array_schema, filter_list);
}

CAPI_INTERFACE(
    array_schema_get_offsets_filter_list,
    tiledb_ctx_t* ctx,
    tiledb_array_schema_t* array_schema,
    tiledb_filter_list_t** filter_list) {
  return api_entry<tiledb::api::tiledb_array_schema_get_offsets_filter_list>(
      ctx, array_schema, filter_list);
}

CAPI_INTERFACE(
    array_schema_get_validity_filter_list,
    tiledb_ctx_t* ctx,
    tiledb_array_schema_t* array_schema,
    tiledb_filter_list_t** filter_list) {
  return api_entry<tiledb::api::tiledb_array_schema_get_validity_filter_list>(
      ctx, array_schema, filter_list);
}

CAPI_INTERFACE(
    array_schema_get_domain,
    tiledb_ctx_t* ctx,
    const tiledb_array_schema_t* array_schema,
    tiledb_domain_t** domain) {
  return api_entry<tiledb::api::tiledb_array_schema_get_domain>(
      ctx, array_schema, domain);
}

CAPI_INTERFACE(
    array_schema_get_tile_order,
    tiledb_ctx_t* ctx,
    const tiledb_array_schema_t* array_schema,
    tiledb_layout_t* tile_order) {
  return api_entry<tiledb::api::tiledb_array_schema_get_tile_order>(
      ctx, array_schema, tile_order);
}

CAPI_INTERFACE(
    array_schema_get_attribute_num,
    tiledb_ctx_t* ctx,
    const tiledb_array_schema_t* array_schema,
    uint32_t* attribute_num) {
  return api_entry<tiledb::api::tiledb_array_schema_get_attribute_num>(
      ctx, array_schema, attribute_num);
}

CAPI_INTERFACE(
    array_schema_dump,
    tiledb_ctx_t* ctx,
    const tiledb_array_schema_t* array_schema,
    FILE* out) {
  return api_entry<tiledb::api::tiledb_array_schema_dump>(
      ctx, array_schema, out);
}

CAPI_INTERFACE(
    array_schema_get_attribute_from_index,
    tiledb_ctx_t* ctx,
    const tiledb_array_schema_t* array_schema,
    uint32_t index,
    tiledb_attribute_t** attr) {
  return api_entry<tiledb::api::tiledb_array_schema_get_attribute_from_index>(
      ctx, array_schema, index, attr);
}

CAPI_INTERFACE(
    array_schema_get_attribute_from_name,
    tiledb_ctx_t* ctx,
    const tiledb_array_schema_t* array_schema,
    const char* name,
    tiledb_attribute_t** attr) {
  return api_entry<tiledb::api::tiledb_array_schema_get_attribute_from_name>(
      ctx, array_schema, name, attr);
}

CAPI_INTERFACE(
    array_schema_has_attribute,
    tiledb_ctx_t* ctx,
    const tiledb_array_schema_t* array_schema,
    const char* name,
    int32_t* has_attr) {
  return api_entry<tiledb::api::tiledb_array_schema_has_attribute>(
      ctx, array_schema, name, has_attr);
}

/* ********************************* */
/*            SCHEMA EVOLUTION       */
/* ********************************* */

CAPI_INTERFACE(
    array_schema_evolution_alloc,
    tiledb_ctx_t* ctx,
    tiledb_array_schema_evolution_t** array_schema_evolution) {
  return api_entry<tiledb::api::tiledb_array_schema_evolution_alloc>(
      ctx, array_schema_evolution);
}

CAPI_INTERFACE_VOID(
    array_schema_evolution_free,
    tiledb_array_schema_evolution_t** array_schema_evolution) {
  return api_entry_void<tiledb::api::tiledb_array_schema_evolution_free>(
      array_schema_evolution);
}

CAPI_INTERFACE(
    array_schema_evolution_add_attribute,
    tiledb_ctx_t* ctx,
    tiledb_array_schema_evolution_t* array_schema_evolution,
    tiledb_attribute_t* attr) {
  return api_entry<tiledb::api::tiledb_array_schema_evolution_add_attribute>(
      ctx, array_schema_evolution, attr);
}

CAPI_INTERFACE(
    array_schema_evolution_drop_attribute,
    tiledb_ctx_t* ctx,
    tiledb_array_schema_evolution_t* array_schema_evolution,
    const char* attribute_name) {
  return api_entry<tiledb::api::tiledb_array_schema_evolution_drop_attribute>(
      ctx, array_schema_evolution, attribute_name);
}

CAPI_INTERFACE(
    array_schema_evolution_add_enumeration,
    tiledb_ctx_t* ctx,
    tiledb_array_schema_evolution_t* array_schema_evolution,
    tiledb_enumeration_t* enmr) {
  return api_entry<tiledb::api::tiledb_array_schema_evolution_add_enumeration>(
      ctx, array_schema_evolution, enmr);
}

CAPI_INTERFACE(
    array_schema_evolution_extend_enumeration,
    tiledb_ctx_t* ctx,
    tiledb_array_schema_evolution_t* array_schema_evolution,
    tiledb_enumeration_t* enmr) {
  return api_entry<
      tiledb::api::tiledb_array_schema_evolution_extend_enumeration>(
      ctx, array_schema_evolution, enmr);
}

CAPI_INTERFACE(
    array_schema_evolution_drop_enumeration,
    tiledb_ctx_t* ctx,
    tiledb_array_schema_evolution_t* array_schema_evolution,
    const char* enumeration_name) {
  return api_entry<tiledb::api::tiledb_array_schema_evolution_drop_enumeration>(
      ctx, array_schema_evolution, enumeration_name);
}

TILEDB_EXPORT int32_t tiledb_array_schema_evolution_set_timestamp_range(
    tiledb_ctx_t* ctx,
    tiledb_array_schema_evolution_t* array_schema_evolution,
    uint64_t lo,
    uint64_t hi) noexcept {
  return api_entry<
      tiledb::api::tiledb_array_schema_evolution_set_timestamp_range>(
      ctx, array_schema_evolution, lo, hi);
}

/* ****************************** */
/*              QUERY             */
/* ****************************** */

CAPI_INTERFACE(
    query_alloc,
    tiledb_ctx_t* ctx,
    tiledb_array_t* array,
    tiledb_query_type_t query_type,
    tiledb_query_t** query) {
  return api_entry<tiledb::api::tiledb_query_alloc>(
      ctx, array, query_type, query);
}

CAPI_INTERFACE(
    query_get_stats,
    tiledb_ctx_t* ctx,
    tiledb_query_t* query,
    char** stats_json) {
  return api_entry<tiledb::api::tiledb_query_get_stats>(ctx, query, stats_json);
}

CAPI_INTERFACE(
    query_set_config,
    tiledb_ctx_t* ctx,
    tiledb_query_t* query,
    tiledb_config_t* config) {
  return api_entry<tiledb::api::tiledb_query_set_config>(ctx, query, config);
}

CAPI_INTERFACE(
    query_get_config,
    tiledb_ctx_t* ctx,
    tiledb_query_t* query,
    tiledb_config_t** config) {
  return api_entry<tiledb::api::tiledb_query_get_config>(ctx, query, config);
}

CAPI_INTERFACE(
    query_set_subarray,
    tiledb_ctx_t* ctx,
    tiledb_query_t* query,
    const void* subarray_vals) {
  return api_entry<tiledb::api::tiledb_query_set_subarray>(
      ctx, query, subarray_vals);
}

CAPI_INTERFACE(
    query_set_subarray_t,
    tiledb_ctx_t* ctx,
    tiledb_query_t* query,
    const tiledb_subarray_t* subarray) {
  return api_entry<tiledb::api::tiledb_query_set_subarray_t>(
      ctx, query, subarray);
}

CAPI_INTERFACE(
    query_set_data_buffer,
    tiledb_ctx_t* ctx,
    tiledb_query_t* query,
    const char* name,
    void* buffer,
    uint64_t* buffer_size) {
  return api_entry<tiledb::api::tiledb_query_set_data_buffer>(
      ctx, query, name, buffer, buffer_size);
}

CAPI_INTERFACE(
    query_set_offsets_buffer,
    tiledb_ctx_t* ctx,
    tiledb_query_t* query,
    const char* name,
    uint64_t* buffer_offsets,
    uint64_t* buffer_offsets_size) {
  return api_entry<tiledb::api::tiledb_query_set_offsets_buffer>(
      ctx, query, name, buffer_offsets, buffer_offsets_size);
}

CAPI_INTERFACE(
    query_set_validity_buffer,
    tiledb_ctx_t* ctx,
    tiledb_query_t* query,
    const char* name,
    uint8_t* buffer_validity,
    uint64_t* buffer_validity_size) {
  return api_entry<tiledb::api::tiledb_query_set_validity_buffer>(
      ctx, query, name, buffer_validity, buffer_validity_size);
}

CAPI_INTERFACE(
    query_get_data_buffer,
    tiledb_ctx_t* ctx,
    tiledb_query_t* query,
    const char* name,
    void** buffer,
    uint64_t** buffer_size) {
  return api_entry<tiledb::api::tiledb_query_get_data_buffer>(
      ctx, query, name, buffer, buffer_size);
}

CAPI_INTERFACE(
    query_get_offsets_buffer,
    tiledb_ctx_t* ctx,
    tiledb_query_t* query,
    const char* name,
    uint64_t** buffer,
    uint64_t** buffer_size) {
  return api_entry<tiledb::api::tiledb_query_get_offsets_buffer>(
      ctx, query, name, buffer, buffer_size);
}

CAPI_INTERFACE(
    query_get_validity_buffer,
    tiledb_ctx_t* ctx,
    tiledb_query_t* query,
    const char* name,
    uint8_t** buffer,
    uint64_t** buffer_size) {
  return api_entry<tiledb::api::tiledb_query_get_validity_buffer>(
      ctx, query, name, buffer, buffer_size);
}

CAPI_INTERFACE(
    query_set_layout,
    tiledb_ctx_t* ctx,
    tiledb_query_t* query,
    tiledb_layout_t layout) {
  return api_entry<tiledb::api::tiledb_query_set_layout>(ctx, query, layout);
}

CAPI_INTERFACE(
    query_set_condition,
    tiledb_ctx_t* const ctx,
    tiledb_query_t* const query,
    const tiledb_query_condition_t* const cond) {
  return api_entry<tiledb::api::tiledb_query_set_condition>(ctx, query, cond);
}

CAPI_INTERFACE(query_finalize, tiledb_ctx_t* ctx, tiledb_query_t* query) {
  return api_entry<tiledb::api::tiledb_query_finalize>(ctx, query);
}

CAPI_INTERFACE(
    query_submit_and_finalize, tiledb_ctx_t* ctx, tiledb_query_t* query) {
  return api_entry<tiledb::api::tiledb_query_submit_and_finalize>(ctx, query);
}

CAPI_INTERFACE_VOID(query_free, tiledb_query_t** query) {
  return api_entry_void<tiledb::api::tiledb_query_free>(query);
}

CAPI_INTERFACE(query_submit, tiledb_ctx_t* ctx, tiledb_query_t* query) {
  return api_entry<tiledb::api::tiledb_query_submit>(ctx, query);
}

CAPI_INTERFACE(
    query_submit_async,
    tiledb_ctx_t* ctx,
    tiledb_query_t* query,
    void (*callback)(void*),
    void* callback_data) {
  return api_entry<tiledb::api::tiledb_query_submit_async>(
      ctx, query, callback, callback_data);
}

CAPI_INTERFACE(
    query_has_results,
    tiledb_ctx_t* ctx,
    tiledb_query_t* query,
    int32_t* has_results) {
  return api_entry<tiledb::api::tiledb_query_has_results>(
      ctx, query, has_results);
}

CAPI_INTERFACE(
    query_get_status,
    tiledb_ctx_t* ctx,
    tiledb_query_t* query,
    tiledb_query_status_t* status) {
  return api_entry<tiledb::api::tiledb_query_get_status>(ctx, query, status);
}

CAPI_INTERFACE(
    query_get_type,
    tiledb_ctx_t* ctx,
    tiledb_query_t* query,
    tiledb_query_type_t* query_type) {
  return api_entry<tiledb::api::tiledb_query_get_type>(ctx, query, query_type);
}

CAPI_INTERFACE(
    query_get_layout,
    tiledb_ctx_t* ctx,
    tiledb_query_t* query,
    tiledb_layout_t* query_layout) {
  return api_entry<tiledb::api::tiledb_query_get_layout>(
      ctx, query, query_layout);
}

CAPI_INTERFACE(
    query_get_array,
    tiledb_ctx_t* ctx,
    tiledb_query_t* query,
    tiledb_array_t** array) {
  return api_entry<tiledb::api::tiledb_query_get_array>(ctx, query, array);
}

CAPI_INTERFACE(
    query_add_range,
    tiledb_ctx_t* ctx,
    tiledb_query_t* query,
    uint32_t dim_idx,
    const void* start,
    const void* end,
    const void* stride) {
  return api_entry<tiledb::api::tiledb_query_add_range>(
      ctx, query, dim_idx, start, end, stride);
}

CAPI_INTERFACE(
    query_add_point_ranges,
    tiledb_ctx_t* ctx,
    tiledb_query_t* query,
    uint32_t dim_idx,
    const void* start,
    uint64_t count) {
  return api_entry<tiledb::api::tiledb_query_add_point_ranges>(
      ctx, query, dim_idx, start, count);
}

CAPI_INTERFACE(
    query_add_range_by_name,
    tiledb_ctx_t* ctx,
    tiledb_query_t* query,
    const char* dim_name,
    const void* start,
    const void* end,
    const void* stride) {
  return api_entry<tiledb::api::tiledb_query_add_range_by_name>(
      ctx, query, dim_name, start, end, stride);
}

CAPI_INTERFACE(
    query_add_range_var,
    tiledb_ctx_t* ctx,
    tiledb_query_t* query,
    uint32_t dim_idx,
    const void* start,
    uint64_t start_size,
    const void* end,
    uint64_t end_size) {
  return api_entry<tiledb::api::tiledb_query_add_range_var>(
      ctx, query, dim_idx, start, start_size, end, end_size);
}

CAPI_INTERFACE(
    query_add_range_var_by_name,
    tiledb_ctx_t* ctx,
    tiledb_query_t* query,
    const char* dim_name,
    const void* start,
    uint64_t start_size,
    const void* end,
    uint64_t end_size) {
  return api_entry<tiledb::api::tiledb_query_add_range_var_by_name>(
      ctx, query, dim_name, start, start_size, end, end_size);
}

CAPI_INTERFACE(
    query_get_range_num,
    tiledb_ctx_t* ctx,
    const tiledb_query_t* query,
    uint32_t dim_idx,
    uint64_t* range_num) {
  return api_entry<tiledb::api::tiledb_query_get_range_num>(
      ctx, query, dim_idx, range_num);
}

CAPI_INTERFACE(
    query_get_range_num_from_name,
    tiledb_ctx_t* ctx,
    const tiledb_query_t* query,
    const char* dim_name,
    uint64_t* range_num) {
  return api_entry<tiledb::api::tiledb_query_get_range_num_from_name>(
      ctx, query, dim_name, range_num);
}

CAPI_INTERFACE(
    query_get_range,
    tiledb_ctx_t* ctx,
    const tiledb_query_t* query,
    uint32_t dim_idx,
    uint64_t range_idx,
    const void** start,
    const void** end,
    const void** stride) {
  return api_entry<tiledb::api::tiledb_query_get_range>(
      ctx, query, dim_idx, range_idx, start, end, stride);
}

CAPI_INTERFACE(
    query_get_range_from_name,
    tiledb_ctx_t* ctx,
    const tiledb_query_t* query,
    const char* dim_name,
    uint64_t range_idx,
    const void** start,
    const void** end,
    const void** stride) {
  return api_entry<tiledb::api::tiledb_query_get_range_from_name>(
      ctx, query, dim_name, range_idx, start, end, stride);
}

CAPI_INTERFACE(
    query_get_range_var_size,
    tiledb_ctx_t* ctx,
    const tiledb_query_t* query,
    uint32_t dim_idx,
    uint64_t range_idx,
    uint64_t* start_size,
    uint64_t* end_size) {
  return api_entry<tiledb::api::tiledb_query_get_range_var_size>(
      ctx, query, dim_idx, range_idx, start_size, end_size);
}

CAPI_INTERFACE(
    query_get_range_var_size_from_name,
    tiledb_ctx_t* ctx,
    const tiledb_query_t* query,
    const char* dim_name,
    uint64_t range_idx,
    uint64_t* start_size,
    uint64_t* end_size) {
  return api_entry<tiledb::api::tiledb_query_get_range_var_size_from_name>(
      ctx, query, dim_name, range_idx, start_size, end_size);
}

CAPI_INTERFACE(
    query_get_range_var,
    tiledb_ctx_t* ctx,
    const tiledb_query_t* query,
    uint32_t dim_idx,
    uint64_t range_idx,
    void* start,
    void* end) {
  return api_entry<tiledb::api::tiledb_query_get_range_var>(
      ctx, query, dim_idx, range_idx, start, end);
}

CAPI_INTERFACE(
    query_get_range_var_from_name,
    tiledb_ctx_t* ctx,
    const tiledb_query_t* query,
    const char* dim_name,
    uint64_t range_idx,
    void* start,
    void* end) {
  return api_entry<tiledb::api::tiledb_query_get_range_var_from_name>(
      ctx, query, dim_name, range_idx, start, end);
}

CAPI_INTERFACE(
    query_get_est_result_size,
    tiledb_ctx_t* ctx,
    const tiledb_query_t* query,
    const char* name,
    uint64_t* size) {
  return api_entry<tiledb::api::tiledb_query_get_est_result_size>(
      ctx, query, name, size);
}

CAPI_INTERFACE(
    query_get_est_result_size_var,
    tiledb_ctx_t* ctx,
    const tiledb_query_t* query,
    const char* name,
    uint64_t* size_off,
    uint64_t* size_val) {
  return api_entry<tiledb::api::tiledb_query_get_est_result_size_var>(
      ctx, query, name, size_off, size_val);
}

CAPI_INTERFACE(
    query_get_est_result_size_nullable,
    tiledb_ctx_t* ctx,
    const tiledb_query_t* query,
    const char* name,
    uint64_t* size_val,
    uint64_t* size_validity) {
  return api_entry<tiledb::api::tiledb_query_get_est_result_size_nullable>(
      ctx, query, name, size_val, size_validity);
}

CAPI_INTERFACE(
    query_get_est_result_size_var_nullable,
    tiledb_ctx_t* ctx,
    const tiledb_query_t* query,
    const char* name,
    uint64_t* size_off,
    uint64_t* size_val,
    uint64_t* size_validity) {
  return api_entry<tiledb::api::tiledb_query_get_est_result_size_var_nullable>(
      ctx, query, name, size_off, size_val, size_validity);
}

CAPI_INTERFACE(
    query_get_fragment_num,
    tiledb_ctx_t* ctx,
    const tiledb_query_t* query,
    uint32_t* num) {
  return api_entry<tiledb::api::tiledb_query_get_fragment_num>(ctx, query, num);
}

CAPI_INTERFACE(
    query_get_fragment_uri,
    tiledb_ctx_t* ctx,
    const tiledb_query_t* query,
    uint64_t idx,
    const char** uri) {
  return api_entry<tiledb::api::tiledb_query_get_fragment_uri>(
      ctx, query, idx, uri);
}

CAPI_INTERFACE(
    query_get_fragment_timestamp_range,
    tiledb_ctx_t* ctx,
    const tiledb_query_t* query,
    uint64_t idx,
    uint64_t* t1,
    uint64_t* t2) {
  return api_entry<tiledb::api::tiledb_query_get_fragment_timestamp_range>(
      ctx, query, idx, t1, t2);
}

CAPI_INTERFACE(
    query_get_subarray_t,
    tiledb_ctx_t* ctx,
    const tiledb_query_t* query,
    tiledb_subarray_t** subarray) {
  return api_entry<tiledb::api::tiledb_query_get_subarray_t>(
      ctx, query, subarray);
}

CAPI_INTERFACE(
    query_get_relevant_fragment_num,
    tiledb_ctx_t* ctx,
    const tiledb_query_t* query,
    uint64_t* relevant_fragment_num) {
  return api_entry<tiledb::api::tiledb_query_get_relevant_fragment_num>(
      ctx, query, relevant_fragment_num);
}

/* ****************************** */
/*         SUBARRAY               */
/* ****************************** */

CAPI_INTERFACE(
    subarray_alloc,
    tiledb_ctx_t* ctx,
    const tiledb_array_t* array,
    tiledb_subarray_t** subarray) {
  return api_entry<tiledb::api::tiledb_subarray_alloc>(ctx, array, subarray);
}

CAPI_INTERFACE(
    subarray_set_config,
    tiledb_ctx_t* ctx,
    tiledb_subarray_t* subarray,
    tiledb_config_t* config) {
  return api_entry<tiledb::api::tiledb_subarray_set_config>(
      ctx, subarray, config);
}

CAPI_INTERFACE_VOID(subarray_free, tiledb_subarray_t** subarray) {
  return api_entry_void<tiledb::api::tiledb_subarray_free>(subarray);
}

CAPI_INTERFACE(
    subarray_set_coalesce_ranges,
    tiledb_ctx_t* ctx,
    tiledb_subarray_t* subarray,
    int coalesce_ranges) {
  return api_entry<tiledb::api::tiledb_subarray_set_coalesce_ranges>(
      ctx, subarray, coalesce_ranges);
}

CAPI_INTERFACE(
    subarray_set_subarray,
    tiledb_ctx_t* ctx,
    tiledb_subarray_t* subarray_obj,
    const void* subarray_vals) {
  return api_entry<tiledb::api::tiledb_subarray_set_subarray>(
      ctx, subarray_obj, subarray_vals);
}

CAPI_INTERFACE(
    subarray_add_range,
    tiledb_ctx_t* ctx,
    tiledb_subarray_t* subarray,
    uint32_t dim_idx,
    const void* start,
    const void* end,
    const void* stride) {
  return api_entry<tiledb::api::tiledb_subarray_add_range>(
      ctx, subarray, dim_idx, start, end, stride);
}

CAPI_INTERFACE(
    subarray_add_point_ranges,
    tiledb_ctx_t* ctx,
    tiledb_subarray_t* subarray,
    uint32_t dim_idx,
    const void* start,
    uint64_t count) {
  return api_entry<tiledb::api::tiledb_subarray_add_point_ranges>(
      ctx, subarray, dim_idx, start, count);
}

CAPI_INTERFACE(
    subarray_add_range_by_name,
    tiledb_ctx_t* ctx,
    tiledb_subarray_t* subarray,
    const char* dim_name,
    const void* start,
    const void* end,
    const void* stride) {
  return api_entry<tiledb::api::tiledb_subarray_add_range_by_name>(
      ctx, subarray, dim_name, start, end, stride);
}

CAPI_INTERFACE(
    subarray_add_range_var,
    tiledb_ctx_t* ctx,
    tiledb_subarray_t* subarray,
    uint32_t dim_idx,
    const void* start,
    uint64_t start_size,
    const void* end,
    uint64_t end_size) {
  return api_entry<tiledb::api::tiledb_subarray_add_range_var>(
      ctx, subarray, dim_idx, start, start_size, end, end_size);
}

CAPI_INTERFACE(
    subarray_add_range_var_by_name,
    tiledb_ctx_t* ctx,
    tiledb_subarray_t* subarray,
    const char* dim_name,
    const void* start,
    uint64_t start_size,
    const void* end,
    uint64_t end_size) {
  return api_entry<tiledb::api::tiledb_subarray_add_range_var_by_name>(
      ctx, subarray, dim_name, start, start_size, end, end_size);
}

CAPI_INTERFACE(
    subarray_get_range_num,
    tiledb_ctx_t* ctx,
    const tiledb_subarray_t* subarray,
    uint32_t dim_idx,
    uint64_t* range_num) {
  return api_entry<tiledb::api::tiledb_subarray_get_range_num>(
      ctx, subarray, dim_idx, range_num);
}

CAPI_INTERFACE(
    subarray_get_range_num_from_name,
    tiledb_ctx_t* ctx,
    const tiledb_subarray_t* subarray,
    const char* dim_name,
    uint64_t* range_num) {
  return api_entry<tiledb::api::tiledb_subarray_get_range_num_from_name>(
      ctx, subarray, dim_name, range_num);
}

CAPI_INTERFACE(
    subarray_get_range,
    tiledb_ctx_t* ctx,
    const tiledb_subarray_t* subarray,
    uint32_t dim_idx,
    uint64_t range_idx,
    const void** start,
    const void** end,
    const void** stride) {
  return api_entry<tiledb::api::tiledb_subarray_get_range>(
      ctx, subarray, dim_idx, range_idx, start, end, stride);
}

CAPI_INTERFACE(
    subarray_get_range_var_size,
    tiledb_ctx_t* ctx,
    const tiledb_subarray_t* subarray,
    uint32_t dim_idx,
    uint64_t range_idx,
    uint64_t* start_size,
    uint64_t* end_size) {
  return api_entry<tiledb::api::tiledb_subarray_get_range_var_size>(
      ctx, subarray, dim_idx, range_idx, start_size, end_size);
}

CAPI_INTERFACE(
    subarray_get_range_from_name,
    tiledb_ctx_t* ctx,
    const tiledb_subarray_t* subarray,
    const char* dim_name,
    uint64_t range_idx,
    const void** start,
    const void** end,
    const void** stride) {
  return api_entry<tiledb::api::tiledb_subarray_get_range_from_name>(
      ctx, subarray, dim_name, range_idx, start, end, stride);
}

CAPI_INTERFACE(
    subarray_get_range_var_size_from_name,
    tiledb_ctx_t* ctx,
    const tiledb_subarray_t* subarray,
    const char* dim_name,
    uint64_t range_idx,
    uint64_t* start_size,
    uint64_t* end_size) {
  return api_entry<tiledb::api::tiledb_subarray_get_range_var_size_from_name>(
      ctx, subarray, dim_name, range_idx, start_size, end_size);
}

CAPI_INTERFACE(
    subarray_get_range_var,
    tiledb_ctx_t* ctx,
    const tiledb_subarray_t* subarray,
    uint32_t dim_idx,
    uint64_t range_idx,
    void* start,
    void* end) {
  return api_entry<tiledb::api::tiledb_subarray_get_range_var>(
      ctx, subarray, dim_idx, range_idx, start, end);
}

CAPI_INTERFACE(
    subarray_get_range_var_from_name,
    tiledb_ctx_t* ctx,
    const tiledb_subarray_t* subarray,
    const char* dim_name,
    uint64_t range_idx,
    void* start,
    void* end) {
  return api_entry<tiledb::api::tiledb_subarray_get_range_var_from_name>(
      ctx, subarray, dim_name, range_idx, start, end);
}

/* ****************************** */
/*          QUERY CONDITION       */
/* ****************************** */

CAPI_INTERFACE(
    query_condition_alloc,
    tiledb_ctx_t* const ctx,
    tiledb_query_condition_t** const cond) {
  return api_entry<tiledb::api::tiledb_query_condition_alloc>(ctx, cond);
}

CAPI_INTERFACE(
    query_condition_alloc_set_membership,
    tiledb_ctx_t* ctx,
    const char* field_name,
    const void* data,
    uint64_t data_size,
    const void* offsets,
    uint64_t offsets_size,
    tiledb_query_condition_op_t op,
    tiledb_query_condition_t** cond) {
  return api_entry_context<
      tiledb::api::tiledb_query_condition_alloc_set_membership>(
      ctx, field_name, data, data_size, offsets, offsets_size, op, cond);
}

CAPI_INTERFACE_VOID(query_condition_free, tiledb_query_condition_t** cond) {
  return api_entry_void<tiledb::api::tiledb_query_condition_free>(cond);
}

CAPI_INTERFACE(
    query_condition_init,
    tiledb_ctx_t* const ctx,
    tiledb_query_condition_t* const cond,
    const char* const attribute_name,
    const void* const condition_value,
    const uint64_t condition_value_size,
    const tiledb_query_condition_op_t op) {
  return api_entry<tiledb::api::tiledb_query_condition_init>(
      ctx, cond, attribute_name, condition_value, condition_value_size, op);
}

CAPI_INTERFACE(
    query_condition_combine,
    tiledb_ctx_t* const ctx,
    const tiledb_query_condition_t* const left_cond,
    const tiledb_query_condition_t* const right_cond,
    const tiledb_query_condition_combination_op_t combination_op,
    tiledb_query_condition_t** const combined_cond) {
  return api_entry<tiledb::api::tiledb_query_condition_combine>(
      ctx, left_cond, right_cond, combination_op, combined_cond);
}

CAPI_INTERFACE(
    query_condition_negate,
    tiledb_ctx_t* const ctx,
    const tiledb_query_condition_t* const cond,
    tiledb_query_condition_t** const negated_cond) {
  return api_entry<tiledb::api::tiledb_query_condition_negate>(
      ctx, cond, negated_cond);
}

CAPI_INTERFACE(
    query_condition_set_use_enumeration,
    tiledb_ctx_t* const ctx,
    const tiledb_query_condition_t* const cond,
    int use_enumeration) {
  return api_entry<tiledb::api::tiledb_query_condition_set_use_enumeration>(
      ctx, cond, use_enumeration);
}

/* ****************************** */
/*         UPDATE CONDITION       */
/* ****************************** */

CAPI_INTERFACE(
    query_add_update_value,
    tiledb_ctx_t* ctx,
    tiledb_query_t* query,
    const char* field_name,
    const void* update_value,
    uint64_t update_value_size) {
  return api_entry<tiledb::api::tiledb_query_add_update_value>(
      ctx, query, field_name, update_value, update_value_size);
}

/* ****************************** */
/*              ARRAY             */
/* ****************************** */

CAPI_INTERFACE(
    array_alloc,
    tiledb_ctx_t* ctx,
    const char* array_uri,
    tiledb_array_t** array) {
  return api_entry<tiledb::api::tiledb_array_alloc>(ctx, array_uri, array);
}

CAPI_INTERFACE(
    array_set_open_timestamp_start,
    tiledb_ctx_t* ctx,
    tiledb_array_t* array,
    uint64_t timestamp_start) {
  return api_entry<tiledb::api::tiledb_array_set_open_timestamp_start>(
      ctx, array, timestamp_start);
}

CAPI_INTERFACE(
    array_set_open_timestamp_end,
    tiledb_ctx_t* ctx,
    tiledb_array_t* array,
    uint64_t timestamp_end) {
  return api_entry<tiledb::api::tiledb_array_set_open_timestamp_end>(
      ctx, array, timestamp_end);
}

CAPI_INTERFACE(
    array_get_open_timestamp_start,
    tiledb_ctx_t* ctx,
    tiledb_array_t* array,
    uint64_t* timestamp_start) {
  return api_entry<tiledb::api::tiledb_array_get_open_timestamp_start>(
      ctx, array, timestamp_start);
}

CAPI_INTERFACE(
    array_get_open_timestamp_end,
    tiledb_ctx_t* ctx,
    tiledb_array_t* array,
    uint64_t* timestamp_end) {
  return api_entry<tiledb::api::tiledb_array_get_open_timestamp_end>(
      ctx, array, timestamp_end);
}

CAPI_INTERFACE(array_delete, tiledb_ctx_t* ctx, const char* uri) {
  return api_entry<tiledb::api::tiledb_array_delete>(ctx, uri);
}

CAPI_INTERFACE(
    array_delete_array,
    tiledb_ctx_t* ctx,
    tiledb_array_t* array,
    const char* uri) {
  return api_entry<tiledb::api::tiledb_array_delete_array>(ctx, array, uri);
}

CAPI_INTERFACE(
    array_delete_fragments,
    tiledb_ctx_t* ctx,
    tiledb_array_t* array,
    const char* uri,
    uint64_t timestamp_start,
    uint64_t timestamp_end) {
  return api_entry<tiledb::api::tiledb_array_delete_fragments>(
      ctx, array, uri, timestamp_start, timestamp_end);
}

CAPI_INTERFACE(
    array_delete_fragments_v2,
    tiledb_ctx_t* ctx,
    const char* uri_str,
    uint64_t timestamp_start,
    uint64_t timestamp_end) {
  return api_entry<tiledb::api::tiledb_array_delete_fragments_v2>(
      ctx, uri_str, timestamp_start, timestamp_end);
}

CAPI_INTERFACE(
    array_delete_fragments_list,
    tiledb_ctx_t* ctx,
    const char* uri_str,
    const char* fragment_uris[],
    const size_t num_fragments) {
  return api_entry<tiledb::api::tiledb_array_delete_fragments_list>(
      ctx, uri_str, fragment_uris, num_fragments);
}

CAPI_INTERFACE(
    array_open,
    tiledb_ctx_t* ctx,
    tiledb_array_t* array,
    tiledb_query_type_t query_type) {
  return api_entry<tiledb::api::tiledb_array_open>(ctx, array, query_type);
}

CAPI_INTERFACE(
    array_is_open, tiledb_ctx_t* ctx, tiledb_array_t* array, int32_t* is_open) {
  return api_entry<tiledb::api::tiledb_array_is_open>(ctx, array, is_open);
}

CAPI_INTERFACE(array_reopen, tiledb_ctx_t* ctx, tiledb_array_t* array) {
  return api_entry<tiledb::api::tiledb_array_reopen>(ctx, array);
}

CAPI_INTERFACE(
    array_set_config,
    tiledb_ctx_t* ctx,
    tiledb_array_t* array,
    tiledb_config_t* config) {
  return api_entry<tiledb::api::tiledb_array_set_config>(ctx, array, config);
}

CAPI_INTERFACE(
    array_get_config,
    tiledb_ctx_t* ctx,
    tiledb_array_t* array,
    tiledb_config_t** config) {
  return api_entry<tiledb::api::tiledb_array_get_config>(ctx, array, config);
}

CAPI_INTERFACE(array_close, tiledb_ctx_t* ctx, tiledb_array_t* array) {
  return api_entry<tiledb::api::tiledb_array_close>(ctx, array);
}

CAPI_INTERFACE_VOID(array_free, tiledb_array_t** array) {
  return api_entry_void<tiledb::api::tiledb_array_free>(array);
}

CAPI_INTERFACE(
    array_get_schema,
    tiledb_ctx_t* ctx,
    tiledb_array_t* array,
    tiledb_array_schema_t** array_schema) {
  return api_entry<tiledb::api::tiledb_array_get_schema>(
      ctx, array, array_schema);
}

CAPI_INTERFACE(
    array_get_query_type,
    tiledb_ctx_t* ctx,
    tiledb_array_t* array,
    tiledb_query_type_t* query_type) {
  return api_entry<tiledb::api::tiledb_array_get_query_type>(
      ctx, array, query_type);
}

CAPI_INTERFACE(
    array_create,
    tiledb_ctx_t* ctx,
    const char* array_uri,
    const tiledb_array_schema_t* array_schema) {
  return api_entry<tiledb::api::tiledb_array_create>(
      ctx, array_uri, array_schema);
}

CAPI_INTERFACE(
    array_create_with_key,
    tiledb_ctx_t* ctx,
    const char* array_uri,
    const tiledb_array_schema_t* array_schema,
    tiledb_encryption_type_t encryption_type,
    const void* encryption_key,
    uint32_t key_length) {
  return api_entry<tiledb::api::tiledb_array_create_with_key>(
      ctx,
      array_uri,
      array_schema,
      encryption_type,
      encryption_key,
      key_length);
}

CAPI_INTERFACE(
    array_consolidate,
    tiledb_ctx_t* ctx,
    const char* array_uri,
    tiledb_config_t* config) {
  return api_entry<tiledb::api::tiledb_array_consolidate>(
      ctx, array_uri, config);
}

CAPI_INTERFACE(
    array_consolidate_with_key,
    tiledb_ctx_t* ctx,
    const char* array_uri,
    tiledb_encryption_type_t encryption_type,
    const void* encryption_key,
    uint32_t key_length,
    tiledb_config_t* config) {
  return api_entry<tiledb::api::tiledb_array_consolidate_with_key>(
      ctx, array_uri, encryption_type, encryption_key, key_length, config);
}

CAPI_INTERFACE(
    array_consolidate_fragments,
    tiledb_ctx_t* ctx,
    const char* array_uri,
    const char** fragment_uris,
    const uint64_t num_fragments,
    tiledb_config_t* config) {
  return api_entry<tiledb::api::tiledb_array_consolidate_fragments>(
      ctx, array_uri, fragment_uris, num_fragments, config);
}

CAPI_INTERFACE(
    array_vacuum,
    tiledb_ctx_t* ctx,
    const char* array_uri,
    tiledb_config_t* config) {
  return api_entry<tiledb::api::tiledb_array_vacuum>(ctx, array_uri, config);
}

CAPI_INTERFACE(
    array_get_non_empty_domain,
    tiledb_ctx_t* ctx,
    tiledb_array_t* array,
    void* domain,
    int32_t* is_empty) {
  return api_entry<tiledb::api::tiledb_array_get_non_empty_domain>(
      ctx, array, domain, is_empty);
}

CAPI_INTERFACE(
    array_get_non_empty_domain_from_index,
    tiledb_ctx_t* ctx,
    tiledb_array_t* array,
    uint32_t idx,
    void* domain,
    int32_t* is_empty) {
  return api_entry<tiledb::api::tiledb_array_get_non_empty_domain_from_index>(
      ctx, array, idx, domain, is_empty);
}

CAPI_INTERFACE(
    array_get_non_empty_domain_from_name,
    tiledb_ctx_t* ctx,
    tiledb_array_t* array,
    const char* name,
    void* domain,
    int32_t* is_empty) {
  return api_entry<tiledb::api::tiledb_array_get_non_empty_domain_from_name>(
      ctx, array, name, domain, is_empty);
}

CAPI_INTERFACE(
    array_get_non_empty_domain_var_size_from_index,
    tiledb_ctx_t* ctx,
    tiledb_array_t* array,
    uint32_t idx,
    uint64_t* start_size,
    uint64_t* end_size,
    int32_t* is_empty) {
  return api_entry<
      tiledb::api::tiledb_array_get_non_empty_domain_var_size_from_index>(
      ctx, array, idx, start_size, end_size, is_empty);
}

CAPI_INTERFACE(
    array_get_non_empty_domain_var_size_from_name,
    tiledb_ctx_t* ctx,
    tiledb_array_t* array,
    const char* name,
    uint64_t* start_size,
    uint64_t* end_size,
    int32_t* is_empty) {
  return api_entry<
      tiledb::api::tiledb_array_get_non_empty_domain_var_size_from_name>(
      ctx, array, name, start_size, end_size, is_empty);
}

CAPI_INTERFACE(
    array_get_non_empty_domain_var_from_index,
    tiledb_ctx_t* ctx,
    tiledb_array_t* array,
    uint32_t idx,
    void* start,
    void* end,
    int32_t* is_empty) {
  return api_entry<
      tiledb::api::tiledb_array_get_non_empty_domain_var_from_index>(
      ctx, array, idx, start, end, is_empty);
}

CAPI_INTERFACE(
    array_get_non_empty_domain_var_from_name,
    tiledb_ctx_t* ctx,
    tiledb_array_t* array,
    const char* name,
    void* start,
    void* end,
    int32_t* is_empty) {
  return api_entry<
      tiledb::api::tiledb_array_get_non_empty_domain_var_from_name>(
      ctx, array, name, start, end, is_empty);
}

CAPI_INTERFACE(
    array_get_uri,
    tiledb_ctx_t* ctx,
    tiledb_array_t* array,
    const char** array_uri) {
  return api_entry<tiledb::api::tiledb_array_get_uri>(ctx, array, array_uri);
}

CAPI_INTERFACE(
    array_encryption_type,
    tiledb_ctx_t* ctx,
    const char* array_uri,
    tiledb_encryption_type_t* encryption_type) {
  return api_entry<tiledb::api::tiledb_array_encryption_type>(
      ctx, array_uri, encryption_type);
}

CAPI_INTERFACE(
    array_put_metadata,
    tiledb_ctx_t* ctx,
    tiledb_array_t* array,
    const char* key,
    tiledb_datatype_t value_type,
    uint32_t value_num,
    const void* value) {
  return api_entry<tiledb::api::tiledb_array_put_metadata>(
      ctx, array, key, value_type, value_num, value);
}

CAPI_INTERFACE(
    array_delete_metadata,
    tiledb_ctx_t* ctx,
    tiledb_array_t* array,
    const char* key) {
  return api_entry<tiledb::api::tiledb_array_delete_metadata>(ctx, array, key);
}

CAPI_INTERFACE(
    array_get_metadata,
    tiledb_ctx_t* ctx,
    tiledb_array_t* array,
    const char* key,
    tiledb_datatype_t* value_type,
    uint32_t* value_num,
    const void** value) {
  return api_entry<tiledb::api::tiledb_array_get_metadata>(
      ctx, array, key, value_type, value_num, value);
}

CAPI_INTERFACE(
    array_get_metadata_num,
    tiledb_ctx_t* ctx,
    tiledb_array_t* array,
    uint64_t* num) {
  return api_entry<tiledb::api::tiledb_array_get_metadata_num>(ctx, array, num);
}

CAPI_INTERFACE(
    array_get_metadata_from_index,
    tiledb_ctx_t* ctx,
    tiledb_array_t* array,
    uint64_t index,
    const char** key,
    uint32_t* key_len,
    tiledb_datatype_t* value_type,
    uint32_t* value_num,
    const void** value) {
  return api_entry<tiledb::api::tiledb_array_get_metadata_from_index>(
      ctx, array, index, key, key_len, value_type, value_num, value);
}

CAPI_INTERFACE(
    array_has_metadata_key,
    tiledb_ctx_t* ctx,
    tiledb_array_t* array,
    const char* key,
    tiledb_datatype_t* value_type,
    int32_t* has_key) {
  return api_entry<tiledb::api::tiledb_array_has_metadata_key>(
      ctx, array, key, value_type, has_key);
}

CAPI_INTERFACE(
    array_evolve,
    tiledb_ctx_t* ctx,
    const char* array_uri,
    tiledb_array_schema_evolution_t* array_schema_evolution) {
  return api_entry<tiledb::api::tiledb_array_evolve>(
      ctx, array_uri, array_schema_evolution);
}

CAPI_INTERFACE(
    array_get_enumeration,
    tiledb_ctx_t* ctx,
    const tiledb_array_t* array,
    const char* attr_name,
    tiledb_enumeration_t** enumeration) {
  return api_entry<tiledb::api::tiledb_array_get_enumeration>(
      ctx, array, attr_name, enumeration);
}

CAPI_INTERFACE(
    array_load_all_enumerations,
    tiledb_ctx_t* ctx,
    const tiledb_array_t* array) {
  return api_entry<tiledb::api::tiledb_array_load_all_enumerations>(ctx, array);
}

CAPI_INTERFACE(
    array_upgrade_version,
    tiledb_ctx_t* ctx,
    const char* array_uri,
    tiledb_config_t* config) {
  return api_entry<tiledb::api::tiledb_array_upgrade_version>(
      ctx, array_uri, config);
}

/* ****************************** */
/*         OBJECT MANAGEMENT      */
/* ****************************** */

CAPI_INTERFACE(
    object_type, tiledb_ctx_t* ctx, const char* path, tiledb_object_t* type) {
  return api_entry<tiledb::api::tiledb_object_type>(ctx, path, type);
}

CAPI_INTERFACE(object_remove, tiledb_ctx_t* ctx, const char* path) {
  return api_entry<tiledb::api::tiledb_object_remove>(ctx, path);
}

CAPI_INTERFACE(
    object_move,
    tiledb_ctx_t* ctx,
    const char* old_path,
    const char* new_path) {
  return api_entry<tiledb::api::tiledb_object_move>(ctx, old_path, new_path);
}

CAPI_INTERFACE(
    object_walk,
    tiledb_ctx_t* ctx,
    const char* path,
    tiledb_walk_order_t order,
    int32_t (*callback)(const char*, tiledb_object_t, void*),
    void* data) {
  return api_entry<tiledb::api::tiledb_object_walk>(
      ctx, path, order, callback, data);
}

CAPI_INTERFACE(
    object_ls,
    tiledb_ctx_t* ctx,
    const char* path,
    int32_t (*callback)(const char*, tiledb_object_t, void*),
    void* data) {
  return api_entry<tiledb::api::tiledb_object_ls>(ctx, path, callback, data);
}

/* ****************************** */
/*              URI               */
/* ****************************** */

CAPI_INTERFACE(
    uri_to_path,
    tiledb_ctx_t* ctx,
    const char* uri,
    char* path_out,
    uint32_t* path_length) {
  return api_entry<tiledb::api::tiledb_uri_to_path>(
      ctx, uri, path_out, path_length);
}

/* ****************************** */
/*             Stats              */
/* ****************************** */

CAPI_INTERFACE_NULL(stats_enable) {
  return api_entry_plain<tiledb::api::tiledb_stats_enable>();
}

CAPI_INTERFACE_NULL(stats_disable) {
  return api_entry_plain<tiledb::api::tiledb_stats_disable>();
}

CAPI_INTERFACE_NULL(stats_reset) {
  return api_entry_plain<tiledb::api::tiledb_stats_reset>();
}

CAPI_INTERFACE(stats_dump, FILE* out) {
  return api_entry_plain<tiledb::api::tiledb_stats_dump>(out);
}

CAPI_INTERFACE(stats_dump_str, char** out) {
  return api_entry_plain<tiledb::api::tiledb_stats_dump_str>(out);
}

CAPI_INTERFACE(stats_raw_dump, FILE* out) {
  return api_entry_plain<tiledb::api::tiledb_stats_raw_dump>(out);
}

CAPI_INTERFACE(stats_raw_dump_str, char** out) {
  return api_entry_plain<tiledb::api::tiledb_stats_raw_dump_str>(out);
}

CAPI_INTERFACE(stats_free_str, char** out) {
  return api_entry_plain<tiledb::api::tiledb_stats_free_str>(out);
}

/* ****************************** */
/*          Heap Profiler         */
/* ****************************** */

CAPI_INTERFACE(
    heap_profiler_enable,
    const char* const file_name_prefix,
    const uint64_t dump_interval_ms,
    const uint64_t dump_interval_bytes,
    const uint64_t dump_threshold_bytes) {
  return api_entry_plain<tiledb::api::tiledb_heap_profiler_enable>(
      file_name_prefix,
      dump_interval_ms,
      dump_interval_bytes,
      dump_threshold_bytes);
}

/* ****************************** */
/*          Serialization         */
/* ****************************** */

CAPI_INTERFACE(
    serialize_array,
    tiledb_ctx_t* ctx,
    const tiledb_array_t* array,
    tiledb_serialization_type_t serialize_type,
    int32_t client_side,
    tiledb_buffer_t** buffer) {
  return api_entry<tiledb::api::tiledb_serialize_array>(
      ctx, array, serialize_type, client_side, buffer);
}

CAPI_INTERFACE(
    deserialize_array,
    tiledb_ctx_t* ctx,
    const tiledb_buffer_t* buffer,
    tiledb_serialization_type_t serialize_type,
    int32_t client_side,
    tiledb_array_t** array) {
  return api_entry<tiledb::api::tiledb_deserialize_array>(
      ctx, buffer, serialize_type, client_side, array);
}

CAPI_INTERFACE(
    serialize_array_schema,
    tiledb_ctx_t* ctx,
    const tiledb_array_schema_t* array_schema,
    tiledb_serialization_type_t serialize_type,
    int32_t client_side,
    tiledb_buffer_t** buffer) {
  return api_entry<tiledb::api::tiledb_serialize_array_schema>(
      ctx, array_schema, serialize_type, client_side, buffer);
}

CAPI_INTERFACE(
    deserialize_array_schema,
    tiledb_ctx_t* ctx,
    const tiledb_buffer_t* buffer,
    tiledb_serialization_type_t serialize_type,
    int32_t client_side,
    tiledb_array_schema_t** array_schema) {
  return api_entry<tiledb::api::tiledb_deserialize_array_schema>(
      ctx, buffer, serialize_type, client_side, array_schema);
}

CAPI_INTERFACE(
    serialize_array_open,
    tiledb_ctx_t* ctx,
    const tiledb_array_t* array,
    tiledb_serialization_type_t serialize_type,
    int32_t client_side,
    tiledb_buffer_t** buffer) {
  return api_entry<tiledb::api::tiledb_serialize_array_open>(
      ctx, array, serialize_type, client_side, buffer);
}

CAPI_INTERFACE(
    deserialize_array_open,
    tiledb_ctx_t* ctx,
    const tiledb_buffer_t* buffer,
    tiledb_serialization_type_t serialize_type,
    int32_t client_side,
    tiledb_array_t** array) {
  return api_entry<tiledb::api::tiledb_deserialize_array_open>(
      ctx, buffer, serialize_type, client_side, array);
}

CAPI_INTERFACE(
    serialize_array_schema_evolution,
    tiledb_ctx_t* ctx,
    const tiledb_array_schema_evolution_t* array_schema_evolution,
    tiledb_serialization_type_t serialize_type,
    int32_t client_side,
    tiledb_buffer_t** buffer) {
  return api_entry<tiledb::api::tiledb_serialize_array_schema_evolution>(
      ctx, array_schema_evolution, serialize_type, client_side, buffer);
}

CAPI_INTERFACE(
    deserialize_array_schema_evolution,
    tiledb_ctx_t* ctx,
    const tiledb_buffer_t* buffer,
    tiledb_serialization_type_t serialize_type,
    int32_t client_side,
    tiledb_array_schema_evolution_t** array_schema_evolution) {
  return api_entry<tiledb::api::tiledb_deserialize_array_schema_evolution>(
      ctx, buffer, serialize_type, client_side, array_schema_evolution);
}

CAPI_INTERFACE(
    serialize_query,
    tiledb_ctx_t* ctx,
    const tiledb_query_t* query,
    tiledb_serialization_type_t serialize_type,
    int32_t client_side,
    tiledb_buffer_list_t** buffer_list) {
  return api_entry<tiledb::api::tiledb_serialize_query>(
      ctx, query, serialize_type, client_side, buffer_list);
}

CAPI_INTERFACE(
    deserialize_query,
    tiledb_ctx_t* ctx,
    const tiledb_buffer_t* buffer,
    tiledb_serialization_type_t serialize_type,
    int32_t client_side,
    tiledb_query_t* query) {
  return api_entry<tiledb::api::tiledb_deserialize_query>(
      ctx, buffer, serialize_type, client_side, query);
}

CAPI_INTERFACE(
    deserialize_query_and_array,
    tiledb_ctx_t* ctx,
    const tiledb_buffer_t* buffer,
    tiledb_serialization_type_t serialize_type,
    int32_t client_side,
    const char* array_uri,
    tiledb_query_t** query,
    tiledb_array_t** array) {
  return api_entry<tiledb::api::tiledb_deserialize_query_and_array>(
      ctx, buffer, serialize_type, client_side, array_uri, query, array);
}

CAPI_INTERFACE(
    serialize_array_nonempty_domain,
    tiledb_ctx_t* ctx,
    const tiledb_array_t* array,
    const void* nonempty_domain,
    int32_t is_empty,
    tiledb_serialization_type_t serialize_type,
    int32_t client_side,
    tiledb_buffer_t** buffer) {
  return api_entry<tiledb::api::tiledb_serialize_array_nonempty_domain>(
      ctx,
      array,
      nonempty_domain,
      is_empty,
      serialize_type,
      client_side,
      buffer);
}

CAPI_INTERFACE(
    deserialize_array_nonempty_domain,
    tiledb_ctx_t* ctx,
    const tiledb_array_t* array,
    const tiledb_buffer_t* buffer,
    tiledb_serialization_type_t serialize_type,
    int32_t client_side,
    void* nonempty_domain,
    int32_t* is_empty) {
  return api_entry<tiledb::api::tiledb_deserialize_array_nonempty_domain>(
      ctx,
      array,
      buffer,
      serialize_type,
      client_side,
      nonempty_domain,
      is_empty);
}

CAPI_INTERFACE(
    serialize_array_non_empty_domain_all_dimensions,
    tiledb_ctx_t* ctx,
    const tiledb_array_t* array,
    tiledb_serialization_type_t serialize_type,
    int32_t client_side,
    tiledb_buffer_t** buffer) {
  return api_entry<
      tiledb::api::tiledb_serialize_array_non_empty_domain_all_dimensions>(
      ctx, array, serialize_type, client_side, buffer);
}

CAPI_INTERFACE(
    deserialize_array_non_empty_domain_all_dimensions,
    tiledb_ctx_t* ctx,
    tiledb_array_t* array,
    const tiledb_buffer_t* buffer,
    tiledb_serialization_type_t serialize_type,
    int32_t client_side) {
  return api_entry<
      tiledb::api::tiledb_deserialize_array_non_empty_domain_all_dimensions>(
      ctx, array, buffer, serialize_type, client_side);
}

CAPI_INTERFACE(
    serialize_array_max_buffer_sizes,
    tiledb_ctx_t* ctx,
    const tiledb_array_t* array,
    const void* subarray,
    tiledb_serialization_type_t serialize_type,
    tiledb_buffer_t** buffer) {
  return api_entry<tiledb::api::tiledb_serialize_array_max_buffer_sizes>(
      ctx, array, subarray, serialize_type, buffer);
}

CAPI_INTERFACE(
    handle_array_delete_fragments_timestamps_request,
    tiledb_ctx_t* ctx,
    tiledb_array_t* array,
    tiledb_serialization_type_t serialize_type,
    const tiledb_buffer_t* request) {
  return api_entry<
      tiledb::api::tiledb_handle_array_delete_fragments_timestamps_request>(
      ctx, array, serialize_type, request);
}

CAPI_INTERFACE(
    handle_array_delete_fragments_list_request,
    tiledb_ctx_t* ctx,
    tiledb_array_t* array,
    tiledb_serialization_type_t serialize_type,
    const tiledb_buffer_t* request) {
  return api_entry<
      tiledb::api::tiledb_handle_array_delete_fragments_list_request>(
      ctx, array, serialize_type, request);
}

CAPI_INTERFACE(
    serialize_array_metadata,
    tiledb_ctx_t* ctx,
    const tiledb_array_t* array,
    tiledb_serialization_type_t serialize_type,
    tiledb_buffer_t** buffer) {
  return api_entry<tiledb::api::tiledb_serialize_array_metadata>(
      ctx, array, serialize_type, buffer);
}

CAPI_INTERFACE(
    deserialize_array_metadata,
    tiledb_ctx_t* ctx,
    tiledb_array_t* array,
    tiledb_serialization_type_t serialize_type,
    const tiledb_buffer_t* buffer) {
  return api_entry<tiledb::api::tiledb_deserialize_array_metadata>(
      ctx, array, serialize_type, buffer);
}

CAPI_INTERFACE(
    serialize_query_est_result_sizes,
    tiledb_ctx_t* ctx,
    const tiledb_query_t* query,
    tiledb_serialization_type_t serialize_type,
    int32_t client_side,
    tiledb_buffer_t** buffer) {
  return api_entry<tiledb::api::tiledb_serialize_query_est_result_sizes>(
      ctx, query, serialize_type, client_side, buffer);
}

CAPI_INTERFACE(
    deserialize_query_est_result_sizes,
    tiledb_ctx_t* ctx,
    tiledb_query_t* query,
    tiledb_serialization_type_t serialize_type,
    int32_t client_side,
    const tiledb_buffer_t* buffer) {
  return api_entry<tiledb::api::tiledb_deserialize_query_est_result_sizes>(
      ctx, query, serialize_type, client_side, buffer);
}

CAPI_INTERFACE(
    serialize_config,
    tiledb_ctx_t* ctx,
    const tiledb_config_t* config,
    tiledb_serialization_type_t serialize_type,
    int32_t client_side,
    tiledb_buffer_t** buffer) {
  return api_entry<tiledb::api::tiledb_serialize_config>(
      ctx, config, serialize_type, client_side, buffer);
}

CAPI_INTERFACE(
    deserialize_config,
    tiledb_ctx_t* ctx,
    const tiledb_buffer_t* buffer,
    tiledb_serialization_type_t serialize_type,
    int32_t client_side,
    tiledb_config_t** config) {
  return api_entry_context<tiledb::api::tiledb_deserialize_config>(
      ctx, buffer, serialize_type, client_side, config);
}

CAPI_INTERFACE(
    serialize_fragment_info_request,
    tiledb_ctx_t* ctx,
    const tiledb_fragment_info_t* fragment_info,
    tiledb_serialization_type_t serialize_type,
    int32_t client_side,
    tiledb_buffer_t** buffer) {
  return api_entry<tiledb::api::tiledb_serialize_fragment_info_request>(
      ctx, fragment_info, serialize_type, client_side, buffer);
}

CAPI_INTERFACE(
    deserialize_fragment_info_request,
    tiledb_ctx_t* ctx,
    const tiledb_buffer_t* buffer,
    tiledb_serialization_type_t serialize_type,
    int32_t client_side,
    tiledb_fragment_info_t* fragment_info) {
  return api_entry<tiledb::api::tiledb_deserialize_fragment_info_request>(
      ctx, buffer, serialize_type, client_side, fragment_info);
}

CAPI_INTERFACE(
    serialize_fragment_info,
    tiledb_ctx_t* ctx,
    const tiledb_fragment_info_t* fragment_info,
    tiledb_serialization_type_t serialize_type,
    int32_t client_side,
    tiledb_buffer_t** buffer) {
  return api_entry<tiledb::api::tiledb_serialize_fragment_info>(
      ctx, fragment_info, serialize_type, client_side, buffer);
}

CAPI_INTERFACE(
    deserialize_fragment_info,
    tiledb_ctx_t* ctx,
    const tiledb_buffer_t* buffer,
    tiledb_serialization_type_t serialize_type,
    const char* array_uri,
    int32_t client_side,
    tiledb_fragment_info_t* fragment_info) {
  return api_entry<tiledb::api::tiledb_deserialize_fragment_info>(
      ctx, buffer, serialize_type, array_uri, client_side, fragment_info);
}

CAPI_INTERFACE(
    handle_load_array_schema_request,
    tiledb_ctx_t* ctx,
    tiledb_array_t* array,
    tiledb_serialization_type_t serialization_type,
    const tiledb_buffer_t* request,
    tiledb_buffer_t* response) {
  return api_entry<tiledb::api::tiledb_handle_load_array_schema_request>(
      ctx, array, serialization_type, request, response);
}

CAPI_INTERFACE(
    handle_load_enumerations_request,
    tiledb_ctx_t* ctx,
    tiledb_array_t* array,
    tiledb_serialization_type_t serialization_type,
    const tiledb_buffer_t* request,
    tiledb_buffer_t* response) {
  return api_entry<tiledb::api::tiledb_handle_load_enumerations_request>(
      ctx, array, serialization_type, request, response);
}

CAPI_INTERFACE(
    handle_query_plan_request,
    tiledb_ctx_t* ctx,
    tiledb_array_t* array,
    tiledb_serialization_type_t serialization_type,
    const tiledb_buffer_t* request,
    tiledb_buffer_t* response) {
  return api_entry<tiledb::api::tiledb_handle_query_plan_request>(
      ctx, array, serialization_type, request, response);
}

CAPI_INTERFACE(
    handle_consolidation_plan_request,
    tiledb_ctx_t* ctx,
    tiledb_array_t* array,
    tiledb_serialization_type_t serialization_type,
    const tiledb_buffer_t* request,
    tiledb_buffer_t* response) {
  return api_entry<tiledb::api::tiledb_handle_consolidation_plan_request>(
      ctx, array, serialization_type, request, response);
}

/* ****************************** */
/*            C++ API             */
/* ****************************** */
int32_t tiledb::impl::tiledb_query_submit_async_func(
    tiledb_ctx_t* ctx,
    tiledb_query_t* query,
    void* callback_func,
    void* callback_data) noexcept {
  return api_entry<tiledb::api::impl::tiledb_query_submit_async_func>(
      ctx, query, callback_func, callback_data);
}

/* ****************************** */
/*          FRAGMENT INFO         */
/* ****************************** */

CAPI_INTERFACE(
    fragment_info_alloc,
    tiledb_ctx_t* ctx,
    const char* array_uri,
    tiledb_fragment_info_t** fragment_info) {
  return api_entry<tiledb::api::tiledb_fragment_info_alloc>(
      ctx, array_uri, fragment_info);
}

CAPI_INTERFACE_VOID(
    fragment_info_free, tiledb_fragment_info_t** fragment_info) {
  return api_entry_void<tiledb::api::tiledb_fragment_info_free>(fragment_info);
}

CAPI_INTERFACE(
    fragment_info_set_config,
    tiledb_ctx_t* ctx,
    tiledb_fragment_info_t* fragment_info,
    tiledb_config_t* config) {
  return api_entry<tiledb::api::tiledb_fragment_info_set_config>(
      ctx, fragment_info, config);
}

CAPI_INTERFACE(
    fragment_info_get_config,
    tiledb_ctx_t* ctx,
    tiledb_fragment_info_t* fragment_info,
    tiledb_config_t** config) {
  return api_entry<tiledb::api::tiledb_fragment_info_get_config>(
      ctx, fragment_info, config);
}

CAPI_INTERFACE(
    fragment_info_load,
    tiledb_ctx_t* ctx,
    tiledb_fragment_info_t* fragment_info) {
  return api_entry<tiledb::api::tiledb_fragment_info_load>(ctx, fragment_info);
}

CAPI_INTERFACE(
    fragment_info_get_fragment_name,
    tiledb_ctx_t* ctx,
    tiledb_fragment_info_t* fragment_info,
    uint32_t fid,
    const char** name) {
  return api_entry<tiledb::api::tiledb_fragment_info_get_fragment_name>(
      ctx, fragment_info, fid, name);
}

CAPI_INTERFACE(
    fragment_info_get_fragment_name_v2,
    tiledb_ctx_t* ctx,
    tiledb_fragment_info_t* fragment_info,
    uint32_t fid,
    tiledb_string_t** name) {
  return api_entry<tiledb::api::tiledb_fragment_info_get_fragment_name_v2>(
      ctx, fragment_info, fid, name);
}

CAPI_INTERFACE(
    fragment_info_get_fragment_num,
    tiledb_ctx_t* ctx,
    tiledb_fragment_info_t* fragment_info,
    uint32_t* fragment_num) {
  return api_entry<tiledb::api::tiledb_fragment_info_get_fragment_num>(
      ctx, fragment_info, fragment_num);
}

CAPI_INTERFACE(
    fragment_info_get_fragment_uri,
    tiledb_ctx_t* ctx,
    tiledb_fragment_info_t* fragment_info,
    uint32_t fid,
    const char** uri) {
  return api_entry<tiledb::api::tiledb_fragment_info_get_fragment_uri>(
      ctx, fragment_info, fid, uri);
}

CAPI_INTERFACE(
    fragment_info_get_fragment_size,
    tiledb_ctx_t* ctx,
    tiledb_fragment_info_t* fragment_info,
    uint32_t fid,
    uint64_t* size) {
  return api_entry<tiledb::api::tiledb_fragment_info_get_fragment_size>(
      ctx, fragment_info, fid, size);
}

CAPI_INTERFACE(
    fragment_info_get_dense,
    tiledb_ctx_t* ctx,
    tiledb_fragment_info_t* fragment_info,
    uint32_t fid,
    int32_t* dense) {
  return api_entry<tiledb::api::tiledb_fragment_info_get_dense>(
      ctx, fragment_info, fid, dense);
}

CAPI_INTERFACE(
    fragment_info_get_sparse,
    tiledb_ctx_t* ctx,
    tiledb_fragment_info_t* fragment_info,
    uint32_t fid,
    int32_t* sparse) {
  return api_entry<tiledb::api::tiledb_fragment_info_get_sparse>(
      ctx, fragment_info, fid, sparse);
}

CAPI_INTERFACE(
    fragment_info_get_timestamp_range,
    tiledb_ctx_t* ctx,
    tiledb_fragment_info_t* fragment_info,
    uint32_t fid,
    uint64_t* start,
    uint64_t* end) {
  return api_entry<tiledb::api::tiledb_fragment_info_get_timestamp_range>(
      ctx, fragment_info, fid, start, end);
}

CAPI_INTERFACE(
    fragment_info_get_non_empty_domain_from_index,
    tiledb_ctx_t* ctx,
    tiledb_fragment_info_t* fragment_info,
    uint32_t fid,
    uint32_t did,
    void* domain) {
  return api_entry<
      tiledb::api::tiledb_fragment_info_get_non_empty_domain_from_index>(
      ctx, fragment_info, fid, did, domain);
}

CAPI_INTERFACE(
    fragment_info_get_non_empty_domain_from_name,
    tiledb_ctx_t* ctx,
    tiledb_fragment_info_t* fragment_info,
    uint32_t fid,
    const char* dim_name,
    void* domain) {
  return api_entry<
      tiledb::api::tiledb_fragment_info_get_non_empty_domain_from_name>(
      ctx, fragment_info, fid, dim_name, domain);
}

CAPI_INTERFACE(
    fragment_info_get_non_empty_domain_var_size_from_index,
    tiledb_ctx_t* ctx,
    tiledb_fragment_info_t* fragment_info,
    uint32_t fid,
    uint32_t did,
    uint64_t* start_size,
    uint64_t* end_size) {
  return api_entry<
      tiledb::api::
          tiledb_fragment_info_get_non_empty_domain_var_size_from_index>(
      ctx, fragment_info, fid, did, start_size, end_size);
}

CAPI_INTERFACE(
    fragment_info_get_non_empty_domain_var_size_from_name,
    tiledb_ctx_t* ctx,
    tiledb_fragment_info_t* fragment_info,
    uint32_t fid,
    const char* dim_name,
    uint64_t* start_size,
    uint64_t* end_size) {
  return api_entry<
      tiledb::api::
          tiledb_fragment_info_get_non_empty_domain_var_size_from_name>(
      ctx, fragment_info, fid, dim_name, start_size, end_size);
}

CAPI_INTERFACE(
    fragment_info_get_non_empty_domain_var_from_index,
    tiledb_ctx_t* ctx,
    tiledb_fragment_info_t* fragment_info,
    uint32_t fid,
    uint32_t did,
    void* start,
    void* end) {
  return api_entry<
      tiledb::api::tiledb_fragment_info_get_non_empty_domain_var_from_index>(
      ctx, fragment_info, fid, did, start, end);
}

CAPI_INTERFACE(
    fragment_info_get_non_empty_domain_var_from_name,
    tiledb_ctx_t* ctx,
    tiledb_fragment_info_t* fragment_info,
    uint32_t fid,
    const char* dim_name,
    void* start,
    void* end) {
  return api_entry<
      tiledb::api::tiledb_fragment_info_get_non_empty_domain_var_from_name>(
      ctx, fragment_info, fid, dim_name, start, end);
}

CAPI_INTERFACE(
    fragment_info_get_mbr_num,
    tiledb_ctx_t* ctx,
    tiledb_fragment_info_t* fragment_info,
    uint32_t fid,
    uint64_t* mbr_num) {
  return api_entry<tiledb::api::tiledb_fragment_info_get_mbr_num>(
      ctx, fragment_info, fid, mbr_num);
}

CAPI_INTERFACE(
    fragment_info_get_mbr_from_index,
    tiledb_ctx_t* ctx,
    tiledb_fragment_info_t* fragment_info,
    uint32_t fid,
    uint32_t mid,
    uint32_t did,
    void* mbr) {
  return api_entry<tiledb::api::tiledb_fragment_info_get_mbr_from_index>(
      ctx, fragment_info, fid, mid, did, mbr);
}

CAPI_INTERFACE(
    fragment_info_get_mbr_from_name,
    tiledb_ctx_t* ctx,
    tiledb_fragment_info_t* fragment_info,
    uint32_t fid,
    uint32_t mid,
    const char* dim_name,
    void* mbr) {
  return api_entry<tiledb::api::tiledb_fragment_info_get_mbr_from_name>(
      ctx, fragment_info, fid, mid, dim_name, mbr);
}

CAPI_INTERFACE(
    fragment_info_get_mbr_var_size_from_index,
    tiledb_ctx_t* ctx,
    tiledb_fragment_info_t* fragment_info,
    uint32_t fid,
    uint32_t mid,
    uint32_t did,
    uint64_t* start_size,
    uint64_t* end_size) {
  return api_entry<
      tiledb::api::tiledb_fragment_info_get_mbr_var_size_from_index>(
      ctx, fragment_info, fid, mid, did, start_size, end_size);
}

CAPI_INTERFACE(
    fragment_info_get_mbr_var_size_from_name,
    tiledb_ctx_t* ctx,
    tiledb_fragment_info_t* fragment_info,
    uint32_t fid,
    uint32_t mid,
    const char* dim_name,
    uint64_t* start_size,
    uint64_t* end_size) {
  return api_entry<
      tiledb::api::tiledb_fragment_info_get_mbr_var_size_from_name>(
      ctx, fragment_info, fid, mid, dim_name, start_size, end_size);
}

CAPI_INTERFACE(
    fragment_info_get_mbr_var_from_index,
    tiledb_ctx_t* ctx,
    tiledb_fragment_info_t* fragment_info,
    uint32_t fid,
    uint32_t mid,
    uint32_t did,
    void* start,
    void* end) {
  return api_entry<tiledb::api::tiledb_fragment_info_get_mbr_var_from_index>(
      ctx, fragment_info, fid, mid, did, start, end);
}

CAPI_INTERFACE(
    fragment_info_get_mbr_var_from_name,
    tiledb_ctx_t* ctx,
    tiledb_fragment_info_t* fragment_info,
    uint32_t fid,
    uint32_t mid,
    const char* dim_name,
    void* start,
    void* end) {
  return api_entry<tiledb::api::tiledb_fragment_info_get_mbr_var_from_name>(
      ctx, fragment_info, fid, mid, dim_name, start, end);
}

CAPI_INTERFACE(
    fragment_info_get_cell_num,
    tiledb_ctx_t* ctx,
    tiledb_fragment_info_t* fragment_info,
    uint32_t fid,
    uint64_t* cell_num) {
  return api_entry<tiledb::api::tiledb_fragment_info_get_cell_num>(
      ctx, fragment_info, fid, cell_num);
}

CAPI_INTERFACE(
    fragment_info_get_total_cell_num,
    tiledb_ctx_t* ctx,
    tiledb_fragment_info_t* fragment_info,
    uint64_t* cell_num) {
  return api_entry<tiledb::api::tiledb_fragment_info_get_total_cell_num>(
      ctx, fragment_info, cell_num);
}

CAPI_INTERFACE(
    fragment_info_get_version,
    tiledb_ctx_t* ctx,
    tiledb_fragment_info_t* fragment_info,
    uint32_t fid,
    uint32_t* version) {
  return api_entry<tiledb::api::tiledb_fragment_info_get_version>(
      ctx, fragment_info, fid, version);
}

CAPI_INTERFACE(
    fragment_info_has_consolidated_metadata,
    tiledb_ctx_t* ctx,
    tiledb_fragment_info_t* fragment_info,
    uint32_t fid,
    int32_t* has) {
  return api_entry<tiledb::api::tiledb_fragment_info_has_consolidated_metadata>(
      ctx, fragment_info, fid, has);
}

CAPI_INTERFACE(
    fragment_info_get_unconsolidated_metadata_num,
    tiledb_ctx_t* ctx,
    tiledb_fragment_info_t* fragment_info,
    uint32_t* unconsolidated) {
  return api_entry<
      tiledb::api::tiledb_fragment_info_get_unconsolidated_metadata_num>(
      ctx, fragment_info, unconsolidated);
}

CAPI_INTERFACE(
    fragment_info_get_to_vacuum_num,
    tiledb_ctx_t* ctx,
    tiledb_fragment_info_t* fragment_info,
    uint32_t* to_vacuum_num) {
  return api_entry<tiledb::api::tiledb_fragment_info_get_to_vacuum_num>(
      ctx, fragment_info, to_vacuum_num);
}

CAPI_INTERFACE(
    fragment_info_get_to_vacuum_uri,
    tiledb_ctx_t* ctx,
    tiledb_fragment_info_t* fragment_info,
    uint32_t fid,
    const char** uri) {
  return api_entry<tiledb::api::tiledb_fragment_info_get_to_vacuum_uri>(
      ctx, fragment_info, fid, uri);
}

CAPI_INTERFACE(
    fragment_info_get_array_schema,
    tiledb_ctx_t* ctx,
    tiledb_fragment_info_t* fragment_info,
    uint32_t fid,
    tiledb_array_schema_t** array_schema) {
  return api_entry<tiledb::api::tiledb_fragment_info_get_array_schema>(
      ctx, fragment_info, fid, array_schema);
}

CAPI_INTERFACE(
    fragment_info_get_array_schema_name,
    tiledb_ctx_t* ctx,
    tiledb_fragment_info_t* fragment_info,
    uint32_t fid,
    const char** schema_name) {
  return api_entry<tiledb::api::tiledb_fragment_info_get_array_schema_name>(
      ctx, fragment_info, fid, schema_name);
}

CAPI_INTERFACE(
    fragment_info_dump,
    tiledb_ctx_t* ctx,
    const tiledb_fragment_info_t* fragment_info,
    FILE* out) {
  return api_entry<tiledb::api::tiledb_fragment_info_dump>(
      ctx, fragment_info, out);
}

/* ********************************* */
/*          EXPERIMENTAL APIs        */
/* ********************************* */

CAPI_INTERFACE(
    query_get_status_details,
    tiledb_ctx_t* ctx,
    tiledb_query_t* query,
    tiledb_query_status_details_t* status) {
  return api_entry<tiledb::api::tiledb_query_get_status_details>(
      ctx, query, status);
}

CAPI_INTERFACE(
    consolidation_plan_create_with_mbr,
    tiledb_ctx_t* ctx,
    tiledb_array_t* array,
    uint64_t fragment_size,
    tiledb_consolidation_plan_t** consolidation_plan) {
  return api_entry<tiledb::api::tiledb_consolidation_plan_create_with_mbr>(
      ctx, array, fragment_size, consolidation_plan);
}

CAPI_INTERFACE_VOID(
    consolidation_plan_free, tiledb_consolidation_plan_t** consolidation_plan) {
  return api_entry_void<tiledb::api::tiledb_consolidation_plan_free>(
      consolidation_plan);
}

CAPI_INTERFACE(
    consolidation_plan_get_num_nodes,
    tiledb_ctx_t* ctx,
    tiledb_consolidation_plan_t* consolidation_plan,
    uint64_t* num_nodes) {
  return api_entry<tiledb::api::tiledb_consolidation_plan_get_num_nodes>(
      ctx, consolidation_plan, num_nodes);
}

CAPI_INTERFACE(
    consolidation_plan_get_num_fragments,
    tiledb_ctx_t* ctx,
    tiledb_consolidation_plan_t* consolidation_plan,
    uint64_t node_index,
    uint64_t* num_fragments) {
  return api_entry<tiledb::api::tiledb_consolidation_plan_get_num_fragments>(
      ctx, consolidation_plan, node_index, num_fragments);
}

CAPI_INTERFACE(
    consolidation_plan_get_fragment_uri,
    tiledb_ctx_t* ctx,
    tiledb_consolidation_plan_t* consolidation_plan,
    uint64_t node_index,
    uint64_t fragment_index,
    const char** uri) {
  return api_entry<tiledb::api::tiledb_consolidation_plan_get_fragment_uri>(
      ctx, consolidation_plan, node_index, fragment_index, uri);
}

CAPI_INTERFACE(
    consolidation_plan_dump_json_str,
    tiledb_ctx_t* ctx,
    const tiledb_consolidation_plan_t* consolidation_plan,
    char** out) {
  return api_entry<tiledb::api::tiledb_consolidation_plan_dump_json_str>(
      ctx, consolidation_plan, out);
}

CAPI_INTERFACE(consolidation_plan_free_json_str, char** out) {
  return api_entry_plain<tiledb::api::tiledb_consolidation_plan_free_json_str>(
      out);
}<|MERGE_RESOLUTION|>--- conflicted
+++ resolved
@@ -3668,11 +3668,7 @@
   }
 
   auto memory_tracker = ctx->context().resources().create_memory_tracker();
-<<<<<<< HEAD
-  memory_tracker->set_type(sm::MemoryTrackerType::ARRAY_EVOLVE);
-=======
   memory_tracker->set_type(sm::MemoryTrackerType::SCHEMA_EVOLUTION);
->>>>>>> 2fcf3718
   if (SAVE_ERROR_CATCH(
           ctx,
           tiledb::sm::serialization::array_schema_evolution_deserialize(
