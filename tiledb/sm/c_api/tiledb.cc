/**
 * @file   tiledb.cc
 *
 * @section LICENSE
 *
 * The MIT License
 *
 * @copyright Copyright (c) 2017-2024 TileDB, Inc.
 * @copyright Copyright (c) 2016 MIT and Intel Corporation
 *
 * Permission is hereby granted, free of charge, to any person obtaining a copy
 * of this software and associated documentation files (the "Software"), to deal
 * in the Software without restriction, including without limitation the rights
 * to use, copy, modify, merge, publish, distribute, sublicense, and/or sell
 * copies of the Software, and to permit persons to whom the Software is
 * furnished to do so, subject to the following conditions:
 *
 * The above copyright notice and this permission notice shall be included in
 * all copies or substantial portions of the Software.
 *
 * THE SOFTWARE IS PROVIDED "AS IS", WITHOUT WARRANTY OF ANY KIND, EXPRESS OR
 * IMPLIED, INCLUDING BUT NOT LIMITED TO THE WARRANTIES OF MERCHANTABILITY,
 * FITNESS FOR A PARTICULAR PURPOSE AND NONINFRINGEMENT. IN NO EVENT SHALL THE
 * AUTHORS OR COPYRIGHT HOLDERS BE LIABLE FOR ANY CLAIM, DAMAGES OR OTHER
 * LIABILITY, WHETHER IN AN ACTION OF CONTRACT, TORT OR OTHERWISE, ARISING FROM,
 * OUT OF OR IN CONNECTION WITH THE SOFTWARE OR THE USE OR OTHER DEALINGS IN
 * THE SOFTWARE.
 *
 * @section DESCRIPTION
 *
 * This file defines the C API of TileDB.
 */

#include "tiledb.h"
#include "tiledb_experimental.h"
#include "tiledb_serialization.h"
#include "tiledb_struct_def.h"

#include "tiledb/api/c_api/attribute/attribute_api_internal.h"
#include "tiledb/api/c_api/buffer/buffer_api_internal.h"
#include "tiledb/api/c_api/buffer_list/buffer_list_api_internal.h"
#include "tiledb/api/c_api/config/config_api_internal.h"
#include "tiledb/api/c_api/current_domain/current_domain_api_internal.h"
#include "tiledb/api/c_api/dimension/dimension_api_internal.h"
#include "tiledb/api/c_api/domain/domain_api_internal.h"
#include "tiledb/api/c_api/enumeration/enumeration_api_internal.h"
#include "tiledb/api/c_api/error/error_api_internal.h"
#include "tiledb/api/c_api/filter_list/filter_list_api_internal.h"
#include "tiledb/api/c_api/string/string_api_internal.h"
#include "tiledb/api/c_api_support/c_api_support.h"
#include "tiledb/as_built/as_built.h"
#include "tiledb/common/common.h"
#include "tiledb/common/dynamic_memory/dynamic_memory.h"
#include "tiledb/common/heap_profiler.h"
#include "tiledb/common/logger.h"
#include "tiledb/common/memory_tracker.h"
#include "tiledb/sm/array/array.h"
#include "tiledb/sm/array_schema/array_schema.h"
#include "tiledb/sm/array_schema/dimension_label.h"
#include "tiledb/sm/c_api/api_argument_validator.h"
#include "tiledb/sm/config/config.h"
#include "tiledb/sm/config/config_iter.h"
#include "tiledb/sm/consolidator/consolidator.h"
#include "tiledb/sm/cpp_api/core_interface.h"
#include "tiledb/sm/enums/array_type.h"
#include "tiledb/sm/enums/encryption_type.h"
#include "tiledb/sm/enums/filesystem.h"
#include "tiledb/sm/enums/layout.h"
#include "tiledb/sm/enums/mime_type.h"
#include "tiledb/sm/enums/object_type.h"
#include "tiledb/sm/enums/query_status.h"
#include "tiledb/sm/enums/query_type.h"
#include "tiledb/sm/enums/serialization_type.h"
#include "tiledb/sm/filter/filter_pipeline.h"
#include "tiledb/sm/misc/tdb_time.h"
#include "tiledb/sm/object/object.h"
#include "tiledb/sm/object/object_iter.h"
#include "tiledb/sm/query/query.h"
#include "tiledb/sm/query/query_condition.h"
#include "tiledb/sm/rest/rest_client.h"
#include "tiledb/sm/serialization/array.h"
#include "tiledb/sm/serialization/array_schema.h"
#include "tiledb/sm/serialization/array_schema_evolution.h"
#include "tiledb/sm/serialization/config.h"
#include "tiledb/sm/serialization/consolidation.h"
#include "tiledb/sm/serialization/enumeration.h"
#include "tiledb/sm/serialization/fragment_info.h"
#include "tiledb/sm/serialization/fragments.h"
#include "tiledb/sm/serialization/query.h"
#include "tiledb/sm/serialization/query_plan.h"
#include "tiledb/sm/stats/global_stats.h"
#include "tiledb/sm/storage_manager/context.h"
#include "tiledb/sm/subarray/subarray.h"
#include "tiledb/sm/subarray/subarray_partitioner.h"

#include <memory>
#include <sstream>

/**
 * Helper class to aid shimming access from _query... routines in this module to
 * _subarray... routines deprecating them.
 */

struct tiledb_subarray_transient_local_t : public tiledb_subarray_t {
  explicit tiledb_subarray_transient_local_t(const tiledb_query_t* query) {
    this->subarray_ =
        const_cast<tiledb::sm::Subarray*>(query->query_->subarray());
  }
};

/*
 * The Definition for a "C" function can't be in a header.
 */
capi_status_t tiledb_status_code(capi_return_t x) {
  return tiledb_status(x);  // An inline C++ function
}

/* ****************************** */
/*  IMPLEMENTATION FUNCTIONS      */
/* ****************************** */
/*
 * The `tiledb::api` namespace block contains all the implementations of the C
 * API functions defined below. The C API interface functions themselves are in
 * the global namespace and each wraps its implementation function using one of
 * the API transformers.
 *
 * Each C API function requires an implementation function defined in this block
 * and a corresponding wrapped C API function below. The convention reuses
 * `function_name` in two namespaces. We have a `tiledb::api::function_name`
 * definition for the unwrapped function and a `function_name` definition for
 * the wrapped function.
 */
namespace tiledb::api {

/* ****************************** */
/*       ENUMS TO/FROM STR        */
/* ****************************** */

int32_t tiledb_array_type_to_str(
    tiledb_array_type_t array_type, const char** str) {
  const auto& strval =
      tiledb::sm::array_type_str((tiledb::sm::ArrayType)array_type);
  *str = strval.c_str();
  return strval.empty() ? TILEDB_ERR : TILEDB_OK;
}

int32_t tiledb_array_type_from_str(
    const char* str, tiledb_array_type_t* array_type) {
  tiledb::sm::ArrayType val = tiledb::sm::ArrayType::DENSE;
  if (!tiledb::sm::array_type_enum(str, &val).ok())
    return TILEDB_ERR;
  *array_type = (tiledb_array_type_t)val;
  return TILEDB_OK;
}

int32_t tiledb_layout_to_str(tiledb_layout_t layout, const char** str) {
  const auto& strval = tiledb::sm::layout_str((tiledb::sm::Layout)layout);
  *str = strval.c_str();
  return strval.empty() ? TILEDB_ERR : TILEDB_OK;
}

int32_t tiledb_layout_from_str(const char* str, tiledb_layout_t* layout) {
  tiledb::sm::Layout val = tiledb::sm::Layout::ROW_MAJOR;
  if (!tiledb::sm::layout_enum(str, &val).ok())
    return TILEDB_ERR;
  *layout = (tiledb_layout_t)val;
  return TILEDB_OK;
}

int32_t tiledb_encryption_type_to_str(
    tiledb_encryption_type_t encryption_type, const char** str) {
  const auto& strval = tiledb::sm::encryption_type_str(
      (tiledb::sm::EncryptionType)encryption_type);
  *str = strval.c_str();
  return strval.empty() ? TILEDB_ERR : TILEDB_OK;
}

int32_t tiledb_encryption_type_from_str(
    const char* str, tiledb_encryption_type_t* encryption_type) {
  auto [st, et] = tiledb::sm::encryption_type_enum(str);
  if (!st.ok()) {
    return TILEDB_ERR;
  }
  *encryption_type = (tiledb_encryption_type_t)et.value();
  return TILEDB_OK;
}

int32_t tiledb_query_status_to_str(
    tiledb_query_status_t query_status, const char** str) {
  const auto& strval =
      tiledb::sm::query_status_str((tiledb::sm::QueryStatus)query_status);
  *str = strval.c_str();
  return strval.empty() ? TILEDB_ERR : TILEDB_OK;
}

int32_t tiledb_query_status_from_str(
    const char* str, tiledb_query_status_t* query_status) {
  tiledb::sm::QueryStatus val = tiledb::sm::QueryStatus::UNINITIALIZED;
  if (!tiledb::sm::query_status_enum(str, &val).ok())
    return TILEDB_ERR;
  *query_status = (tiledb_query_status_t)val;
  return TILEDB_OK;
}

int32_t tiledb_serialization_type_to_str(
    tiledb_serialization_type_t serialization_type, const char** str) {
  const auto& strval = tiledb::sm::serialization_type_str(
      (tiledb::sm::SerializationType)serialization_type);
  *str = strval.c_str();
  return strval.empty() ? TILEDB_ERR : TILEDB_OK;
}

int32_t tiledb_serialization_type_from_str(
    const char* str, tiledb_serialization_type_t* serialization_type) {
  tiledb::sm::SerializationType val = tiledb::sm::SerializationType::CAPNP;
  if (!tiledb::sm::serialization_type_enum(str, &val).ok())
    return TILEDB_ERR;
  *serialization_type = (tiledb_serialization_type_t)val;
  return TILEDB_OK;
}

/* ********************************* */
/*             LOGGING               */
/* ********************************* */

capi_return_t tiledb_log_warn(tiledb_ctx_t* ctx, const char* message) {
  if (message == nullptr) {
    return TILEDB_ERR;
  }

  auto logger = ctx->resources().logger();
  logger->warn(message);

  return TILEDB_OK;
}

/* ********************************* */
/*              AS BUILT             */
/* ********************************* */
capi_return_t tiledb_as_built_dump(tiledb_string_t** out) {
  ensure_output_pointer_is_valid(out);
  *out = tiledb_string_handle_t::make_handle(as_built::dump());
  return TILEDB_OK;
}

/* ****************************** */
/*           ARRAY SCHEMA         */
/* ****************************** */

int32_t tiledb_array_schema_alloc(
    tiledb_ctx_t* ctx,
    tiledb_array_type_t array_type,
    tiledb_array_schema_t** array_schema) {
  // Create array schema struct
  *array_schema = new (std::nothrow) tiledb_array_schema_t;
  if (*array_schema == nullptr) {
    auto st = Status_Error("Failed to allocate TileDB array schema object");
    LOG_STATUS_NO_RETURN_VALUE(st);
    save_error(ctx, st);
    return TILEDB_OOM;
  }

  // Create a new ArraySchema object
  auto memory_tracker = ctx->resources().create_memory_tracker();
  memory_tracker->set_type(sm::MemoryTrackerType::ARRAY_CREATE);
  (*array_schema)->array_schema_ = make_shared<tiledb::sm::ArraySchema>(
      HERE(), static_cast<tiledb::sm::ArrayType>(array_type), memory_tracker);
  if ((*array_schema)->array_schema_ == nullptr) {
    auto st = Status_Error("Failed to allocate TileDB array schema object");
    LOG_STATUS_NO_RETURN_VALUE(st);
    save_error(ctx, st);
    return TILEDB_OOM;
  }

  // Success
  return TILEDB_OK;
}

void tiledb_array_schema_free(tiledb_array_schema_t** array_schema) {
  if (array_schema != nullptr && *array_schema != nullptr) {
    delete *array_schema;
    *array_schema = nullptr;
  }
}

int32_t tiledb_array_schema_add_attribute(
    tiledb_ctx_t* ctx,
    tiledb_array_schema_t* array_schema,
    tiledb_attribute_t* attr) {
  if (sanity_check(ctx, array_schema) == TILEDB_ERR) {
    return TILEDB_ERR;
  }
  ensure_attribute_is_valid(attr);
  /** Note: The call to make_shared creates a copy of the attribute and
   * the user-visible handle to the attr no longer refers to the same object
   * that's in the array_schema.
   **/
  throw_if_not_ok(
      array_schema->array_schema_->add_attribute(attr->copy_attribute()));
  return TILEDB_OK;
}

int32_t tiledb_array_schema_set_allows_dups(
    tiledb_ctx_t* ctx, tiledb_array_schema_t* array_schema, int allows_dups) {
  if (sanity_check(ctx, array_schema) == TILEDB_ERR)
    return TILEDB_ERR;
  throw_if_not_ok(array_schema->array_schema_->set_allows_dups(allows_dups));
  return TILEDB_OK;
}

int32_t tiledb_array_schema_get_allows_dups(
    tiledb_ctx_t* ctx, tiledb_array_schema_t* array_schema, int* allows_dups) {
  if (sanity_check(ctx, array_schema) == TILEDB_ERR)
    return TILEDB_ERR;
  *allows_dups = (int)array_schema->array_schema_->allows_dups();
  return TILEDB_OK;
}

int32_t tiledb_array_schema_get_version(
    tiledb_ctx_t* ctx, tiledb_array_schema_t* array_schema, uint32_t* version) {
  if (sanity_check(ctx, array_schema) == TILEDB_ERR)
    return TILEDB_ERR;
  *version = (uint32_t)array_schema->array_schema_->version();
  return TILEDB_OK;
}

int32_t tiledb_array_schema_set_domain(
    tiledb_ctx_t* ctx,
    tiledb_array_schema_t* array_schema,
    tiledb_domain_t* domain) {
  if (sanity_check(ctx, array_schema) == TILEDB_ERR)
    return TILEDB_ERR;
  throw_if_not_ok(
      array_schema->array_schema_->set_domain(domain->copy_domain()));
  return TILEDB_OK;
}

int32_t tiledb_array_schema_set_capacity(
    tiledb_ctx_t* ctx, tiledb_array_schema_t* array_schema, uint64_t capacity) {
  if (sanity_check(ctx, array_schema) == TILEDB_ERR)
    return TILEDB_ERR;
  array_schema->array_schema_->set_capacity(capacity);
  return TILEDB_OK;
}

int32_t tiledb_array_schema_set_cell_order(
    tiledb_ctx_t* ctx,
    tiledb_array_schema_t* array_schema,
    tiledb_layout_t cell_order) {
  if (sanity_check(ctx, array_schema) == TILEDB_ERR)
    return TILEDB_ERR;
  throw_if_not_ok(array_schema->array_schema_->set_cell_order(
      static_cast<tiledb::sm::Layout>(cell_order)));
  return TILEDB_OK;
}

int32_t tiledb_array_schema_set_tile_order(
    tiledb_ctx_t* ctx,
    tiledb_array_schema_t* array_schema,
    tiledb_layout_t tile_order) {
  if (sanity_check(ctx, array_schema) == TILEDB_ERR)
    return TILEDB_ERR;
  throw_if_not_ok(array_schema->array_schema_->set_tile_order(
      static_cast<tiledb::sm::Layout>(tile_order)));
  return TILEDB_OK;
}

int32_t tiledb_array_schema_timestamp_range(
    tiledb_ctx_t* ctx,
    tiledb_array_schema_t* array_schema,
    uint64_t* lo,
    uint64_t* hi) {
  if (sanity_check(ctx, array_schema) == TILEDB_ERR)
    return TILEDB_ERR;

  auto timestamp_range = array_schema->array_schema_->timestamp_range();
  *lo = std::get<0>(timestamp_range);
  *hi = std::get<1>(timestamp_range);

  return TILEDB_OK;
}

int32_t tiledb_array_schema_add_enumeration(
    tiledb_ctx_t* ctx,
    tiledb_array_schema_t* array_schema,
    tiledb_enumeration_t* enumeration) {
  if (sanity_check(ctx, array_schema) == TILEDB_ERR) {
    return TILEDB_ERR;
  }

  api::ensure_enumeration_is_valid(enumeration);

  array_schema->array_schema_->add_enumeration(enumeration->copy());

  return TILEDB_OK;
}

TILEDB_EXPORT int32_t tiledb_array_schema_get_enumeration(
    tiledb_ctx_t* ctx,
    tiledb_array_schema_t* array_schema,
    const char* enumeration_name,
    tiledb_enumeration_t** enumeration) {
  if (sanity_check(ctx, array_schema) == TILEDB_ERR) {
    return TILEDB_ERR;
  }

  if (enumeration_name == nullptr) {
    throw std::invalid_argument("enumeration_name must not be nullptr");
  }

  ensure_output_pointer_is_valid(enumeration);

  auto enmr = array_schema->array_schema_->get_enumeration(enumeration_name);

  if (enmr == nullptr) {
    *enumeration = nullptr;
    return TILEDB_OK;
  }

  *enumeration = tiledb_enumeration_handle_t::make_handle(enmr);
  return TILEDB_OK;
}

int32_t tiledb_array_schema_set_coords_filter_list(
    tiledb_ctx_t* ctx,
    tiledb_array_schema_t* array_schema,
    tiledb_filter_list_t* filter_list) {
  if (sanity_check(ctx, array_schema) == TILEDB_ERR) {
    return TILEDB_ERR;
  }
  api::ensure_filter_list_is_valid(filter_list);

  throw_if_not_ok(array_schema->array_schema_->set_coords_filter_pipeline(
      filter_list->pipeline()));

  return TILEDB_OK;
}

int32_t tiledb_array_schema_set_offsets_filter_list(
    tiledb_ctx_t* ctx,
    tiledb_array_schema_t* array_schema,
    tiledb_filter_list_t* filter_list) {
  if (sanity_check(ctx, array_schema) == TILEDB_ERR) {
    return TILEDB_ERR;
  }
  api::ensure_filter_list_is_valid(filter_list);

  throw_if_not_ok(
      array_schema->array_schema_->set_cell_var_offsets_filter_pipeline(
          filter_list->pipeline()));

  return TILEDB_OK;
}

int32_t tiledb_array_schema_set_validity_filter_list(
    tiledb_ctx_t* ctx,
    tiledb_array_schema_t* array_schema,
    tiledb_filter_list_t* filter_list) {
  if (sanity_check(ctx, array_schema) == TILEDB_ERR) {
    return TILEDB_ERR;
  }
  api::ensure_filter_list_is_valid(filter_list);

  throw_if_not_ok(
      array_schema->array_schema_->set_cell_validity_filter_pipeline(
          filter_list->pipeline()));

  return TILEDB_OK;
}

int32_t tiledb_array_schema_check(
    tiledb_ctx_t* ctx, tiledb_array_schema_t* array_schema) {
  if (sanity_check(ctx, array_schema) == TILEDB_ERR)
    return TILEDB_ERR;
  array_schema->array_schema_->check(ctx->resources().config());
  return TILEDB_OK;
}

int32_t tiledb_array_schema_load(
    tiledb_ctx_t* ctx,
    const char* array_uri,
    tiledb_array_schema_t** array_schema) {
  // Create array schema
  *array_schema = new (std::nothrow) tiledb_array_schema_t;
  if (*array_schema == nullptr) {
    auto st = Status_Error("Failed to allocate TileDB array schema object");
    LOG_STATUS_NO_RETURN_VALUE(st);
    save_error(ctx, st);
    return TILEDB_OOM;
  }

  // Check array name
  tiledb::sm::URI uri(array_uri);
  if (uri.is_invalid()) {
    auto st = Status_Error("Failed to load array schema; Invalid array URI");
    LOG_STATUS_NO_RETURN_VALUE(st);
    save_error(ctx, st);
    return TILEDB_ERR;
  }

  if (uri.is_tiledb()) {
    auto& rest_client = ctx->context().rest_client();
    try {
      auto array_schema_response = rest_client.post_array_schema_from_rest(
          ctx->resources().config(), uri, 0, UINT64_MAX);
      (*array_schema)->array_schema_ = std::get<0>(array_schema_response);
    } catch (...) {
      delete *array_schema;
      throw;
    }
  } else {
    // Create key
    tiledb::sm::EncryptionKey key;
    throw_if_not_ok(
        key.set_key(tiledb::sm::EncryptionType::NO_ENCRYPTION, nullptr, 0));

    // Load URIs from the array directory
    optional<tiledb::sm::ArrayDirectory> array_dir;
    try {
      array_dir.emplace(
          ctx->resources(),
          uri,
          0,
          UINT64_MAX,
          tiledb::sm::ArrayDirectoryMode::SCHEMA_ONLY);
    } catch (const std::logic_error& le) {
      auto st = Status_ArrayDirectoryError(le.what());
      LOG_STATUS_NO_RETURN_VALUE(st);
      save_error(ctx, st);
      delete *array_schema;
      return TILEDB_ERR;
    }

    auto tracker = ctx->resources().ephemeral_memory_tracker();
    // Load latest array schema
    auto array_schema_latest =
        array_dir->load_array_schema_latest(key, tracker);

    (*array_schema)->array_schema_ = array_schema_latest;
  }
  return TILEDB_OK;
}

int32_t tiledb_array_schema_load_with_options(
    tiledb_ctx_t* ctx,
    tiledb_config_t* config,
    const char* array_uri,
    tiledb_array_schema_t** array_schema) {
  bool incl_enmrs = config->config().get<bool>(
      "rest.load_enumerations_on_array_open", sm::Config::must_find);

  // Create array schema
  *array_schema = new (std::nothrow) tiledb_array_schema_t;
  if (*array_schema == nullptr) {
    auto st = Status_Error("Failed to allocate TileDB array schema object");
    LOG_STATUS_NO_RETURN_VALUE(st);
    save_error(ctx, st);
    return TILEDB_OOM;
  }

  // Check array name
  tiledb::sm::URI uri(array_uri);
  if (uri.is_invalid()) {
    auto st = Status_Error("Failed to load array schema; Invalid array URI");
    LOG_STATUS_NO_RETURN_VALUE(st);
    save_error(ctx, st);
    return TILEDB_ERR;
  }

  if (uri.is_tiledb()) {
    auto& rest_client = ctx->context().rest_client();
    try {
      auto array_schema_response = rest_client.post_array_schema_from_rest(
          ctx->resources().config(), uri, 0, UINT64_MAX);
      (*array_schema)->array_schema_ = std::get<0>(array_schema_response);
    } catch (...) {
      delete *array_schema;
      throw;
    }
  } else {
    // Create key
    tiledb::sm::EncryptionKey key;
    throw_if_not_ok(
        key.set_key(tiledb::sm::EncryptionType::NO_ENCRYPTION, nullptr, 0));

    // Load URIs from the array directory
    optional<tiledb::sm::ArrayDirectory> array_dir;
    try {
      array_dir.emplace(
          ctx->resources(),
          uri,
          0,
          UINT64_MAX,
          tiledb::sm::ArrayDirectoryMode::SCHEMA_ONLY);
    } catch (const std::logic_error& le) {
      auto st = Status_ArrayDirectoryError(le.what());
      LOG_STATUS_NO_RETURN_VALUE(st);
      save_error(ctx, st);
      delete *array_schema;
      return TILEDB_ERR;
    }

    auto tracker = ctx->resources().ephemeral_memory_tracker();

    // Load latest array schema
    auto&& array_schema_latest =
        array_dir->load_array_schema_latest(key, tracker);

    if (incl_enmrs) {
      std::vector<std::string> enmr_paths_to_load;
      auto enmr_names = array_schema_latest->get_enumeration_names();
      for (auto& name : enmr_names) {
        if (!array_schema_latest->is_enumeration_loaded(name)) {
          auto& path = array_schema_latest->get_enumeration_path_name(name);
          enmr_paths_to_load.emplace_back(path);
        }
      }

      auto enmrs_loaded = array_dir->load_enumerations_from_paths(
          enmr_paths_to_load, key, tracker);
      for (auto& enmr : enmrs_loaded) {
        array_schema_latest->store_enumeration(enmr);
      }
    }

    (*array_schema)->array_schema_ = array_schema_latest;
  }
  return TILEDB_OK;
}

<<<<<<< HEAD
int32_t tiledb_array_schema_load_with_key(
    tiledb_ctx_t* ctx,
    const char* array_uri,
    tiledb_encryption_type_t encryption_type,
    const void* encryption_key,
    uint32_t key_length,
    tiledb_array_schema_t** array_schema) {
  // Create array schema
  *array_schema = new (std::nothrow) tiledb_array_schema_t;
  if (*array_schema == nullptr) {
    auto st = Status_Error("Failed to allocate TileDB array schema object");
    LOG_STATUS_NO_RETURN_VALUE(st);
    save_error(ctx, st);
    return TILEDB_OOM;
  }

  // Check array name
  tiledb::sm::URI uri(array_uri);
  if (uri.is_invalid()) {
    delete *array_schema;
    *array_schema = nullptr;
    auto st = Status_Error("Failed to load array schema; Invalid array URI");
    LOG_STATUS_NO_RETURN_VALUE(st);
    save_error(ctx, st);
    return TILEDB_ERR;
  }

  if (uri.is_tiledb()) {
    auto& rest_client = ctx->context().rest_client();
    auto array_schema_response = rest_client.post_array_schema_from_rest(
        ctx->config(), uri, 0, UINT64_MAX);
    (*array_schema)->array_schema_ = std::get<0>(array_schema_response);
  } else {
    // Create key
    tiledb::sm::EncryptionKey key;
    if (SAVE_ERROR_CATCH(
            ctx,
            key.set_key(
                static_cast<tiledb::sm::EncryptionType>(encryption_type),
                encryption_key,
                key_length))) {
      delete *array_schema;
      *array_schema = nullptr;
      return TILEDB_ERR;
    }

    // Load URIs from the array directory
    optional<tiledb::sm::ArrayDirectory> array_dir;
    try {
      array_dir.emplace(
          ctx->resources(),
          uri,
          0,
          UINT64_MAX,
          tiledb::sm::ArrayDirectoryMode::SCHEMA_ONLY);
    } catch (const std::logic_error& le) {
      auto st = Status_ArrayDirectoryError(le.what());
      LOG_STATUS_NO_RETURN_VALUE(st);
      save_error(ctx, st);
      delete *array_schema;
      return TILEDB_ERR;
    }

    auto tracker = ctx->resources().ephemeral_memory_tracker();

    // Load latest array schema
    auto&& array_schema_latest =
        array_dir->load_array_schema_latest(key, tracker);
    (*array_schema)->array_schema_ = array_schema_latest;
  }
  return TILEDB_OK;
}

=======
>>>>>>> 3275bd50
int32_t tiledb_array_schema_get_array_type(
    tiledb_ctx_t* ctx,
    const tiledb_array_schema_t* array_schema,
    tiledb_array_type_t* array_type) {
  if (sanity_check(ctx, array_schema) == TILEDB_ERR)
    return TILEDB_ERR;
  *array_type = static_cast<tiledb_array_type_t>(
      array_schema->array_schema_->array_type());
  return TILEDB_OK;
}

int32_t tiledb_array_schema_get_capacity(
    tiledb_ctx_t* ctx,
    const tiledb_array_schema_t* array_schema,
    uint64_t* capacity) {
  if (sanity_check(ctx, array_schema) == TILEDB_ERR)
    return TILEDB_ERR;
  *capacity = array_schema->array_schema_->capacity();
  return TILEDB_OK;
}

int32_t tiledb_array_schema_get_cell_order(
    tiledb_ctx_t* ctx,
    const tiledb_array_schema_t* array_schema,
    tiledb_layout_t* cell_order) {
  if (sanity_check(ctx, array_schema) == TILEDB_ERR)
    return TILEDB_ERR;
  *cell_order =
      static_cast<tiledb_layout_t>(array_schema->array_schema_->cell_order());
  return TILEDB_OK;
}

int32_t tiledb_array_schema_get_coords_filter_list(
    tiledb_ctx_t* ctx,
    tiledb_array_schema_t* array_schema,
    tiledb_filter_list_t** filter_list) {
  if (sanity_check(ctx, array_schema) == TILEDB_ERR)
    return TILEDB_ERR;
  api::ensure_output_pointer_is_valid(filter_list);
  // Copy-construct a separate FilterPipeline object
  *filter_list = tiledb_filter_list_t::make_handle(
      sm::FilterPipeline{array_schema->array_schema_->coords_filters()});
  return TILEDB_OK;
}

int32_t tiledb_array_schema_get_offsets_filter_list(
    tiledb_ctx_t* ctx,
    tiledb_array_schema_t* array_schema,
    tiledb_filter_list_t** filter_list) {
  if (sanity_check(ctx, array_schema) == TILEDB_ERR)
    return TILEDB_ERR;
  api::ensure_output_pointer_is_valid(filter_list);
  // Copy-construct a separate FilterPipeline object
  *filter_list = tiledb_filter_list_t::make_handle(sm::FilterPipeline{
      array_schema->array_schema_->cell_var_offsets_filters()});
  return TILEDB_OK;
}

int32_t tiledb_array_schema_get_validity_filter_list(
    tiledb_ctx_t* ctx,
    tiledb_array_schema_t* array_schema,
    tiledb_filter_list_t** filter_list) {
  if (sanity_check(ctx, array_schema) == TILEDB_ERR)
    return TILEDB_ERR;
  api::ensure_output_pointer_is_valid(filter_list);
  // Copy-construct a separate FilterPipeline object
  *filter_list = tiledb_filter_list_t::make_handle(
      sm::FilterPipeline{array_schema->array_schema_->cell_validity_filters()});
  return TILEDB_OK;
}

int32_t tiledb_array_schema_get_domain(
    tiledb_ctx_t* ctx,
    const tiledb_array_schema_t* array_schema,
    tiledb_domain_t** domain) {
  if (sanity_check(ctx, array_schema) == TILEDB_ERR) {
    return TILEDB_ERR;
  }
  ensure_output_pointer_is_valid(domain);
  *domain = tiledb_domain_handle_t::make_handle(
      array_schema->array_schema_->shared_domain());
  return TILEDB_OK;
}

int32_t tiledb_array_schema_get_tile_order(
    tiledb_ctx_t* ctx,
    const tiledb_array_schema_t* array_schema,
    tiledb_layout_t* tile_order) {
  if (sanity_check(ctx, array_schema) == TILEDB_ERR)
    return TILEDB_ERR;
  *tile_order =
      static_cast<tiledb_layout_t>(array_schema->array_schema_->tile_order());
  return TILEDB_OK;
}

int32_t tiledb_array_schema_get_attribute_num(
    tiledb_ctx_t* ctx,
    const tiledb_array_schema_t* array_schema,
    uint32_t* attribute_num) {
  if (sanity_check(ctx, array_schema) == TILEDB_ERR)
    return TILEDB_ERR;
  *attribute_num = array_schema->array_schema_->attribute_num();
  return TILEDB_OK;
}

int32_t tiledb_array_schema_dump(
    tiledb_ctx_t* ctx, const tiledb_array_schema_t* array_schema, FILE* out) {
  if (sanity_check(ctx, array_schema) == TILEDB_ERR)
    return TILEDB_ERR;

  ensure_cstream_handle_is_valid(out);

  std::stringstream ss;

  ss << *array_schema->array_schema_;
  size_t r = fwrite(ss.str().c_str(), sizeof(char), ss.str().size(), out);
  if (r != ss.str().size()) {
    throw CAPIException(
        "Error writing array schema " +
        array_schema->array_schema_->array_uri().to_string() + " to file");
  }

  return TILEDB_OK;
}

int32_t tiledb_array_schema_dump_str(
    tiledb_ctx_t* ctx,
    const tiledb_array_schema_t* array_schema,
    tiledb_string_t** out) {
  if (sanity_check(ctx, array_schema) == TILEDB_ERR) {
    return TILEDB_ERR;
  }
  ensure_output_pointer_is_valid(out);
  std::stringstream ss;
  ss << *array_schema->array_schema_;
  *out = tiledb_string_handle_t::make_handle(ss.str());
  return TILEDB_OK;
}

int32_t tiledb_array_schema_get_attribute_from_index(
    tiledb_ctx_t* ctx,
    const tiledb_array_schema_t* array_schema,
    uint32_t index,
    tiledb_attribute_t** attr) {
  if (sanity_check(ctx, array_schema) == TILEDB_ERR) {
    return TILEDB_ERR;
  }
  ensure_output_pointer_is_valid(attr);
  uint32_t attribute_num = array_schema->array_schema_->attribute_num();
  if (attribute_num == 0) {
    *attr = nullptr;
    return TILEDB_OK;
  }
  if (index >= attribute_num) {
    std::ostringstream errmsg;
    errmsg << "Attribute index: " << index << " out of bounds given "
           << attribute_num << " attributes in array "
           << array_schema->array_schema_->array_uri().to_string();
    auto st = Status_ArraySchemaError(errmsg.str());
    LOG_STATUS_NO_RETURN_VALUE(st);
    save_error(ctx, st);
    return TILEDB_ERR;
  }

  auto found_attr = array_schema->array_schema_->shared_attribute(index);
  if (!found_attr) {
    throw CAPIStatusException("Attribute not found, but index is valid!");
  }
  *attr = tiledb_attribute_handle_t::make_handle(found_attr);
  return TILEDB_OK;
}

int32_t tiledb_array_schema_get_attribute_from_name(
    tiledb_ctx_t* ctx,
    const tiledb_array_schema_t* array_schema,
    const char* name,
    tiledb_attribute_t** attr) {
  if (sanity_check(ctx, array_schema) == TILEDB_ERR) {
    return TILEDB_ERR;
  }
  ensure_output_pointer_is_valid(attr);
  uint32_t attribute_num = array_schema->array_schema_->attribute_num();
  if (attribute_num == 0) {
    *attr = nullptr;
    return TILEDB_OK;
  }
  std::string name_string(name);
  auto found_attr = array_schema->array_schema_->shared_attribute(name_string);
  if (!found_attr) {
    throw CAPIException(
        std::string("Attribute name: ") +
        (name_string.empty() ? "<anonymous>" : name) +
        " does not exist for array " +
        array_schema->array_schema_->array_uri().to_string());
  }
  *attr = tiledb_attribute_handle_t::make_handle(found_attr);
  return TILEDB_OK;
}

int32_t tiledb_array_schema_has_attribute(
    tiledb_ctx_t* ctx,
    const tiledb_array_schema_t* array_schema,
    const char* name,
    int32_t* has_attr) {
  if (sanity_check(ctx, array_schema) == TILEDB_ERR) {
    return TILEDB_ERR;
  }

  bool b;
  throw_if_not_ok(array_schema->array_schema_->has_attribute(name, &b));

  *has_attr = b ? 1 : 0;

  return TILEDB_OK;
}

int32_t tiledb_array_schema_set_current_domain(
    tiledb_ctx_t* ctx,
    tiledb_array_schema_t* array_schema,
    tiledb_current_domain_t* current_domain) {
  if (sanity_check(ctx, array_schema) == TILEDB_ERR) {
    return TILEDB_ERR;
  }

  api::ensure_handle_is_valid(current_domain);

  array_schema->array_schema_->set_current_domain(
      current_domain->current_domain());

  return TILEDB_OK;
}

int32_t tiledb_array_schema_get_current_domain(
    tiledb_ctx_t* ctx,
    tiledb_array_schema_t* array_schema,
    tiledb_current_domain_t** current_domain) {
  if (sanity_check(ctx, array_schema) == TILEDB_ERR) {
    return TILEDB_ERR;
  }

  api::ensure_output_pointer_is_valid(current_domain);

  // There is always a current domain on an ArraySchema instance,
  // when none was set explicitly, there is an empty current domain.
  *current_domain = tiledb_current_domain_handle_t::make_handle(
      array_schema->array_schema_->get_current_domain());

  return TILEDB_OK;
}

/* ********************************* */
/*            SCHEMA EVOLUTION       */
/* ********************************* */

int32_t tiledb_array_schema_evolution_alloc(
    tiledb_ctx_t* ctx,
    tiledb_array_schema_evolution_t** array_schema_evolution) {
  // Sanity check

  // Create schema evolution struct
  *array_schema_evolution = new (std::nothrow) tiledb_array_schema_evolution_t;
  if (*array_schema_evolution == nullptr) {
    auto st =
        Status_Error("Failed to allocate TileDB array schema evolution object");
    LOG_STATUS_NO_RETURN_VALUE(st);
    save_error(ctx, st);
    return TILEDB_OOM;
  }

  // Create a new SchemaEvolution object
  auto memory_tracker = ctx->resources().create_memory_tracker();
  memory_tracker->set_type(sm::MemoryTrackerType::SCHEMA_EVOLUTION);
  (*array_schema_evolution)->array_schema_evolution_ =
      new (std::nothrow) tiledb::sm::ArraySchemaEvolution(memory_tracker);
  if ((*array_schema_evolution)->array_schema_evolution_ == nullptr) {
    delete *array_schema_evolution;
    *array_schema_evolution = nullptr;
    auto st =
        Status_Error("Failed to allocate TileDB array schema evolution object");
    LOG_STATUS_NO_RETURN_VALUE(st);
    save_error(ctx, st);
    return TILEDB_OOM;
  }

  // Success
  return TILEDB_OK;
}

void tiledb_array_schema_evolution_free(
    tiledb_array_schema_evolution_t** array_schema_evolution) {
  if (array_schema_evolution != nullptr && *array_schema_evolution != nullptr) {
    delete (*array_schema_evolution)->array_schema_evolution_;
    delete *array_schema_evolution;
    *array_schema_evolution = nullptr;
  }
}

int32_t tiledb_array_schema_evolution_add_attribute(
    tiledb_ctx_t* ctx,
    tiledb_array_schema_evolution_t* array_schema_evolution,
    tiledb_attribute_t* attr) {
  if (sanity_check(ctx, array_schema_evolution) == TILEDB_ERR) {
    return TILEDB_ERR;
  }
  ensure_attribute_is_valid(attr);
  array_schema_evolution->array_schema_evolution_->add_attribute(
      attr->copy_attribute());

  return TILEDB_OK;
}

int32_t tiledb_array_schema_evolution_drop_attribute(
    tiledb_ctx_t* ctx,
    tiledb_array_schema_evolution_t* array_schema_evolution,
    const char* attribute_name) {
  if (sanity_check(ctx, array_schema_evolution) == TILEDB_ERR)
    return TILEDB_ERR;

  array_schema_evolution->array_schema_evolution_->drop_attribute(
      attribute_name);
  return TILEDB_OK;
}

capi_return_t tiledb_array_schema_evolution_add_enumeration(
    tiledb_ctx_t* ctx,
    tiledb_array_schema_evolution_t* array_schema_evolution,
    tiledb_enumeration_t* enumeration) {
  if (sanity_check(ctx, array_schema_evolution) == TILEDB_ERR) {
    return TILEDB_ERR;
  }

  api::ensure_enumeration_is_valid(enumeration);

  auto enmr = enumeration->copy();
  array_schema_evolution->array_schema_evolution_->add_enumeration(enmr);

  return TILEDB_OK;
}

capi_return_t tiledb_array_schema_evolution_extend_enumeration(
    tiledb_ctx_t* ctx,
    tiledb_array_schema_evolution_t* array_schema_evolution,
    tiledb_enumeration_t* enumeration) {
  if (sanity_check(ctx, array_schema_evolution) == TILEDB_ERR) {
    return TILEDB_ERR;
  }

  api::ensure_enumeration_is_valid(enumeration);

  auto enmr = enumeration->copy();
  array_schema_evolution->array_schema_evolution_->extend_enumeration(enmr);

  return TILEDB_OK;
}

capi_return_t tiledb_array_schema_evolution_drop_enumeration(
    tiledb_ctx_t* ctx,
    tiledb_array_schema_evolution_t* array_schema_evolution,
    const char* enmr_name) {
  if (sanity_check(ctx, array_schema_evolution) == TILEDB_ERR) {
    return TILEDB_ERR;
  }

  if (enmr_name == nullptr) {
    return TILEDB_ERR;
  }

  array_schema_evolution->array_schema_evolution_->drop_enumeration(enmr_name);

  return TILEDB_OK;
}

capi_return_t tiledb_array_schema_evolution_expand_current_domain(
    tiledb_ctx_t* ctx,
    tiledb_array_schema_evolution_t* array_schema_evolution,
    tiledb_current_domain_t* expanded_domain) {
  if (sanity_check(ctx, array_schema_evolution) == TILEDB_ERR) {
    return TILEDB_ERR;
  }

  api::ensure_handle_is_valid(expanded_domain);

  array_schema_evolution->array_schema_evolution_->expand_current_domain(
      expanded_domain->current_domain());

  return TILEDB_OK;
}

int32_t tiledb_array_schema_evolution_set_timestamp_range(
    tiledb_ctx_t* ctx,
    tiledb_array_schema_evolution_t* array_schema_evolution,
    uint64_t lo,
    uint64_t hi) {
  if (sanity_check(ctx, array_schema_evolution) == TILEDB_ERR)
    return TILEDB_ERR;

  array_schema_evolution->array_schema_evolution_->set_timestamp_range(
      {lo, hi});
  return TILEDB_OK;
}

/* ****************************** */
/*              QUERY             */
/* ****************************** */

int32_t tiledb_query_alloc(
    tiledb_ctx_t* ctx,
    tiledb_array_t* array,
    tiledb_query_type_t query_type,
    tiledb_query_t** query) {
  // Sanity check
  if (sanity_check(ctx, array) == TILEDB_ERR)
    return TILEDB_ERR;

  // Error if array is not open
  if (!array->array_->is_open()) {
    auto st = Status_Error("Cannot create query; Input array is not open");
    *query = nullptr;
    LOG_STATUS_NO_RETURN_VALUE(st);
    save_error(ctx, st);
    return TILEDB_ERR;
  }

  // Error if the query type and array query type do not match
  tiledb::sm::QueryType array_query_type;
  try {
    array_query_type = array->array_->get_query_type();
  } catch (StatusException& e) {
    return TILEDB_ERR;
  }

  if (query_type != static_cast<tiledb_query_type_t>(array_query_type)) {
    std::stringstream errmsg;
    errmsg << "Cannot create query; "
           << "Array query type does not match declared query type: "
           << "(" << query_type_str(array_query_type) << " != "
           << tiledb::sm::query_type_str(
                  static_cast<tiledb::sm::QueryType>(query_type))
           << ")";
    *query = nullptr;
    auto st = Status_Error(errmsg.str());
    LOG_STATUS_NO_RETURN_VALUE(st);
    save_error(ctx, st);
    return TILEDB_ERR;
  }

  // Create query struct
  *query = new (std::nothrow) tiledb_query_t;
  if (*query == nullptr) {
    auto st = Status_Error(
        "Failed to allocate TileDB query object; Memory allocation failed");
    LOG_STATUS_NO_RETURN_VALUE(st);
    save_error(ctx, st);
    return TILEDB_OOM;
  }

  // Create query
  (*query)->query_ = new (std::nothrow) tiledb::sm::Query(
      ctx->resources(), ctx->storage_manager(), array->array_);
  if ((*query)->query_ == nullptr) {
    auto st = Status_Error(
        "Failed to allocate TileDB query object; Memory allocation failed");
    delete *query;
    *query = nullptr;
    LOG_STATUS_NO_RETURN_VALUE(st);
    save_error(ctx, st);
    return TILEDB_OOM;
  }

  // Success
  return TILEDB_OK;
}

int32_t tiledb_query_get_stats(
    tiledb_ctx_t* ctx, tiledb_query_t* query, char** stats_json) {
  if (sanity_check(ctx, query) == TILEDB_ERR)
    return TILEDB_ERR;

  if (stats_json == nullptr)
    return TILEDB_ERR;

  const std::string str = query->query_->stats()->dump(2, 0);

  *stats_json = static_cast<char*>(std::malloc(str.size() + 1));
  if (*stats_json == nullptr)
    return TILEDB_ERR;

  std::memcpy(*stats_json, str.data(), str.size());
  (*stats_json)[str.size()] = '\0';

  return TILEDB_OK;
}

int32_t tiledb_query_set_config(
    tiledb_ctx_t* ctx, tiledb_query_t* query, tiledb_config_t* config) {
  // Sanity check
  if (sanity_check(ctx, query) == TILEDB_ERR)
    return TILEDB_ERR;
  api::ensure_config_is_valid(config);
  query->query_->set_config(config->config());
  return TILEDB_OK;
}

int32_t tiledb_query_get_config(
    tiledb_ctx_t* ctx, tiledb_query_t* query, tiledb_config_t** config) {
  if (sanity_check(ctx, query) == TILEDB_ERR)
    return TILEDB_ERR;
  api::ensure_output_pointer_is_valid(config);
  *config = tiledb_config_handle_t::make_handle(query->query_->config());
  return TILEDB_OK;
}

int32_t tiledb_query_set_subarray_t(
    tiledb_ctx_t* ctx,
    tiledb_query_t* query,
    const tiledb_subarray_t* subarray) {
  // Sanity check
  if (sanity_check(ctx, query) == TILEDB_ERR) {
    return TILEDB_ERR;
  }
  ensure_subarray_is_valid(subarray);
  query->query_->set_subarray(*subarray->subarray_);
  return TILEDB_OK;
}

int32_t tiledb_query_set_data_buffer(
    tiledb_ctx_t* ctx,
    tiledb_query_t* query,
    const char* name,
    void* buffer,
    uint64_t* buffer_size) {  // Sanity check
  if (sanity_check(ctx, query) == TILEDB_ERR)
    return TILEDB_ERR;

  // Set attribute buffer
  throw_if_not_ok(query->query_->set_data_buffer(name, buffer, buffer_size));

  return TILEDB_OK;
}

int32_t tiledb_query_set_offsets_buffer(
    tiledb_ctx_t* ctx,
    tiledb_query_t* query,
    const char* name,
    uint64_t* buffer_offsets,
    uint64_t* buffer_offsets_size) {  // Sanity check
  if (sanity_check(ctx, query) == TILEDB_ERR)
    return TILEDB_ERR;

  // Set attribute buffer
  throw_if_not_ok(query->query_->set_offsets_buffer(
      name, buffer_offsets, buffer_offsets_size));

  return TILEDB_OK;
}

int32_t tiledb_query_set_validity_buffer(
    tiledb_ctx_t* ctx,
    tiledb_query_t* query,
    const char* name,
    uint8_t* buffer_validity,
    uint64_t* buffer_validity_size) {  // Sanity check
  if (sanity_check(ctx, query) == TILEDB_ERR)
    return TILEDB_ERR;

  // Set attribute buffer
  throw_if_not_ok(query->query_->set_validity_buffer(
      name, buffer_validity, buffer_validity_size));

  return TILEDB_OK;
}

int32_t tiledb_query_get_data_buffer(
    tiledb_ctx_t* ctx,
    tiledb_query_t* query,
    const char* name,
    void** buffer,
    uint64_t** buffer_size) {
  // Sanity check
  if (sanity_check(ctx, query) == TILEDB_ERR)
    return TILEDB_ERR;

  // Get attribute buffer
  throw_if_not_ok(query->query_->get_data_buffer(name, buffer, buffer_size));

  return TILEDB_OK;
}

int32_t tiledb_query_get_offsets_buffer(
    tiledb_ctx_t* ctx,
    tiledb_query_t* query,
    const char* name,
    uint64_t** buffer,
    uint64_t** buffer_size) {
  // Sanity check
  if (sanity_check(ctx, query) == TILEDB_ERR)
    return TILEDB_ERR;

  // Get attribute buffer
  throw_if_not_ok(query->query_->get_offsets_buffer(name, buffer, buffer_size));

  return TILEDB_OK;
}

int32_t tiledb_query_get_validity_buffer(
    tiledb_ctx_t* ctx,
    tiledb_query_t* query,
    const char* name,
    uint8_t** buffer,
    uint64_t** buffer_size) {
  // Sanity check
  if (sanity_check(ctx, query) == TILEDB_ERR)
    return TILEDB_ERR;

  // Get attribute buffer
  throw_if_not_ok(
      query->query_->get_validity_buffer(name, buffer, buffer_size));

  return TILEDB_OK;
}

int32_t tiledb_query_set_layout(
    tiledb_ctx_t* ctx, tiledb_query_t* query, tiledb_layout_t layout) {
  // Sanity check
  if (sanity_check(ctx, query) == TILEDB_ERR)
    return TILEDB_ERR;

  // Set layout
  throw_if_not_ok(
      query->query_->set_layout(static_cast<tiledb::sm::Layout>(layout)));

  return TILEDB_OK;
}

int32_t tiledb_query_set_condition(
    tiledb_ctx_t* const ctx,
    tiledb_query_t* const query,
    const tiledb_query_condition_t* const cond) {
  // Sanity check
  if (sanity_check(ctx, query) == TILEDB_ERR ||
      sanity_check(ctx, cond) == TILEDB_ERR)
    return TILEDB_ERR;

  // Set layout
  throw_if_not_ok(query->query_->set_condition(*cond->query_condition_));

  return TILEDB_OK;
}

int32_t tiledb_query_finalize(tiledb_ctx_t* ctx, tiledb_query_t* query) {
  // Trivial case
  if (query == nullptr)
    return TILEDB_OK;

  // Sanity check
  if (sanity_check(ctx, query) == TILEDB_ERR)
    return TILEDB_ERR;

  // Flush query
  throw_if_not_ok(query->query_->finalize());

  return TILEDB_OK;
}

int32_t tiledb_query_submit_and_finalize(
    tiledb_ctx_t* ctx, tiledb_query_t* query) {
  // Trivial case
  if (query == nullptr)
    return TILEDB_OK;

  // Sanity check
  if (sanity_check(ctx, query) == TILEDB_ERR)
    return TILEDB_ERR;

  throw_if_not_ok(query->query_->submit_and_finalize());

  return TILEDB_OK;
}

void tiledb_query_free(tiledb_query_t** query) {
  if (query != nullptr && *query != nullptr) {
    delete (*query)->query_;
    delete *query;
    *query = nullptr;
  }
}

int32_t tiledb_query_submit(tiledb_ctx_t* ctx, tiledb_query_t* query) {
  // Sanity checks
  if (sanity_check(ctx, query) == TILEDB_ERR)
    return TILEDB_ERR;

  throw_if_not_ok(query->query_->submit());

  return TILEDB_OK;
}

int32_t tiledb_query_has_results(
    tiledb_ctx_t* ctx, tiledb_query_t* query, int32_t* has_results) {
  // Sanity check
  if (sanity_check(ctx, query) == TILEDB_ERR)
    return TILEDB_ERR;

  *has_results = query->query_->has_results();

  return TILEDB_OK;
}

int32_t tiledb_query_get_status(
    tiledb_ctx_t* ctx, tiledb_query_t* query, tiledb_query_status_t* status) {
  // Sanity check
  if (sanity_check(ctx, query) == TILEDB_ERR)
    return TILEDB_ERR;

  *status = (tiledb_query_status_t)query->query_->status();

  return TILEDB_OK;
}

int32_t tiledb_query_get_type(
    tiledb_ctx_t* ctx, tiledb_query_t* query, tiledb_query_type_t* query_type) {
  // Sanity check
  if (sanity_check(ctx, query) == TILEDB_ERR)
    return TILEDB_ERR;

  *query_type = static_cast<tiledb_query_type_t>(query->query_->type());

  return TILEDB_OK;
}

int32_t tiledb_query_get_layout(
    tiledb_ctx_t* ctx, tiledb_query_t* query, tiledb_layout_t* query_layout) {
  // Sanity check
  if (sanity_check(ctx, query) == TILEDB_ERR)
    return TILEDB_ERR;

  *query_layout = static_cast<tiledb_layout_t>(query->query_->layout());

  return TILEDB_OK;
}

int32_t tiledb_query_get_array(
    tiledb_ctx_t* ctx, tiledb_query_t* query, tiledb_array_t** array) {
  // Sanity check
  if (sanity_check(ctx, query) == TILEDB_ERR)
    return TILEDB_ERR;

  // Create array datatype
  *array = new (std::nothrow) tiledb_array_t;
  if (*array == nullptr) {
    auto st = Status_Error(
        "Failed to create TileDB array object; Memory allocation error");
    LOG_STATUS_NO_RETURN_VALUE(st);
    save_error(ctx, st);
    return TILEDB_OOM;
  }

  // Allocate an array object, taken from the query's array.
  (*array)->array_ = query->query_->array_shared();

  return TILEDB_OK;
}

int32_t tiledb_query_get_est_result_size(
    tiledb_ctx_t* ctx,
    const tiledb_query_t* query,
    const char* name,
    uint64_t* size) {
  if (sanity_check(ctx, query) == TILEDB_ERR) {
    return TILEDB_ERR;
  }
  auto field_name{to_string_view<"field name">(name)};
  if (size == nullptr) {
    throw CAPIStatusException("Pointer to size may not be NULL");
  }
  auto est_size{query->query_->get_est_result_size_fixed_nonnull(field_name)};
  *size = est_size.fixed_;
  return TILEDB_OK;
}

int32_t tiledb_query_get_est_result_size_var(
    tiledb_ctx_t* ctx,
    const tiledb_query_t* query,
    const char* name,
    uint64_t* size_off,
    uint64_t* size_val) {
  if (sanity_check(ctx, query) == TILEDB_ERR) {
    return TILEDB_ERR;
  }
  auto field_name{to_string_view<"field name">(name)};
  if (size_off == nullptr) {
    throw CAPIStatusException("Pointer to offset size may not be NULL");
  }
  if (size_val == nullptr) {
    throw CAPIStatusException("Pointer to value size may not be NULL");
  }

  auto est_size{
      query->query_->get_est_result_size_variable_nonnull(field_name)};
  *size_off = est_size.fixed_;
  *size_val = est_size.variable_;

  return TILEDB_OK;
}

int32_t tiledb_query_get_est_result_size_nullable(
    tiledb_ctx_t* ctx,
    const tiledb_query_t* query,
    const char* name,
    uint64_t* size_val,
    uint64_t* size_validity) {
  if (sanity_check(ctx, query) == TILEDB_ERR) {
    return TILEDB_ERR;
  }
  auto field_name{to_string_view<"field name">(name)};
  if (size_val == nullptr) {
    throw CAPIStatusException("Pointer to value size may not be NULL");
  }
  if (size_validity == nullptr) {
    throw CAPIStatusException("Pointer to validity size may not be NULL");
  }

  auto est_size{query->query_->get_est_result_size_fixed_nullable(field_name)};
  *size_val = est_size.fixed_;
  *size_validity = est_size.validity_;
  return TILEDB_OK;
}

int32_t tiledb_query_get_est_result_size_var_nullable(
    tiledb_ctx_t* ctx,
    const tiledb_query_t* query,
    const char* name,
    uint64_t* size_off,
    uint64_t* size_val,
    uint64_t* size_validity) {
  if (sanity_check(ctx, query) == TILEDB_ERR) {
    return TILEDB_ERR;
  }
  auto field_name{to_string_view<"field name">(name)};
  if (size_off == nullptr) {
    throw CAPIStatusException("Pointer to offset size may not be NULL");
  }
  if (size_val == nullptr) {
    throw CAPIStatusException("Pointer to value size may not be NULL");
  }
  if (size_validity == nullptr) {
    throw CAPIStatusException("Pointer to validity size may not be NULL");
  }
  auto est_size{
      query->query_->get_est_result_size_variable_nullable(field_name)};
  *size_off = est_size.fixed_;
  *size_val = est_size.variable_;
  *size_validity = est_size.validity_;
  return TILEDB_OK;
}

int32_t tiledb_query_get_fragment_num(
    tiledb_ctx_t* ctx, const tiledb_query_t* query, uint32_t* num) {
  if (sanity_check(ctx, query) == TILEDB_ERR)
    return TILEDB_ERR;

  throw_if_not_ok(query->query_->get_written_fragment_num(num));

  return TILEDB_OK;
}

int32_t tiledb_query_get_fragment_uri(
    tiledb_ctx_t* ctx,
    const tiledb_query_t* query,
    uint64_t idx,
    const char** uri) {
  if (sanity_check(ctx, query) == TILEDB_ERR)
    return TILEDB_ERR;

  throw_if_not_ok(query->query_->get_written_fragment_uri(idx, uri));

  return TILEDB_OK;
}

int32_t tiledb_query_get_fragment_timestamp_range(
    tiledb_ctx_t* ctx,
    const tiledb_query_t* query,
    uint64_t idx,
    uint64_t* t1,
    uint64_t* t2) {
  if (sanity_check(ctx, query) == TILEDB_ERR)
    return TILEDB_ERR;

  throw_if_not_ok(
      query->query_->get_written_fragment_timestamp_range(idx, t1, t2));

  return TILEDB_OK;
}

int32_t tiledb_query_get_subarray_t(
    tiledb_ctx_t* ctx,
    const tiledb_query_t* query,
    tiledb_subarray_t** subarray) {
  *subarray = nullptr;
  // Sanity check
  if (sanity_check(ctx, query) == TILEDB_ERR)
    return TILEDB_ERR;

  *subarray = new (std::nothrow) tiledb_subarray_t;
  if (*subarray == nullptr) {
    auto st = Status_Error("Failed to allocate TileDB subarray object");
    LOG_STATUS_NO_RETURN_VALUE(st);
    save_error(ctx, st);
    return TILEDB_OOM;
  }

  (*subarray)->subarray_ =
      const_cast<tiledb::sm::Subarray*>(query->query_->subarray());

  return TILEDB_OK;
}

int32_t tiledb_query_get_relevant_fragment_num(
    tiledb_ctx_t* ctx,
    const tiledb_query_t* query,
    uint64_t* relevant_fragment_num) {
  if (sanity_check(ctx, query) == TILEDB_ERR)
    return TILEDB_ERR;

  *relevant_fragment_num =
      query->query_->subarray()->relevant_fragments().relevant_fragments_size();

  return TILEDB_OK;
}

int32_t tiledb_query_add_update_value(
    tiledb_ctx_t* ctx,
    tiledb_query_t* query,
    const char* field_name,
    const void* update_value,
    uint64_t update_value_size) {
  // Sanity check
  if (sanity_check(ctx, query) == TILEDB_ERR) {
    return TILEDB_ERR;
  }

  // Add update value.
  if (SAVE_ERROR_CATCH(
          ctx,
          query->query_->add_update_value(
              field_name, update_value, update_value_size))) {
    return TILEDB_ERR;
  }

  // Success
  return TILEDB_OK;
}

/* ****************************** */
/*         SUBARRAY               */
/* ****************************** */

capi_return_t tiledb_subarray_alloc(
    tiledb_ctx_t* ctx,
    const tiledb_array_t* array,
    tiledb_subarray_t** subarray) {
  api::ensure_array_is_valid(array);
  api::ensure_output_pointer_is_valid(subarray);

  // Error if array is not open
  if (!array->array_->is_open()) {
    throw api::CAPIStatusException("Cannot create subarray; array is not open");
  }

  // Create a new subarray object
  *subarray = new tiledb_subarray_t;
  try {
    (*subarray)->subarray_ = new tiledb::sm::Subarray(
        array->array_.get(),
        (tiledb::sm::stats::Stats*)nullptr,
        ctx->resources().logger(),
        true);
    (*subarray)->is_allocated_ = true;
  } catch (...) {
    delete *subarray;
    *subarray = nullptr;
    throw api::CAPIStatusException("Failed to create subarray");
  }

  return TILEDB_OK;
}

int32_t tiledb_subarray_set_config(
    tiledb_ctx_t*, tiledb_subarray_t* subarray, tiledb_config_t* config) {
  ensure_subarray_is_valid(subarray);
  api::ensure_config_is_valid(config);
  subarray->subarray_->set_config(
      tiledb::sm::QueryType::READ, config->config());
  return TILEDB_OK;
}

void tiledb_subarray_free(tiledb_subarray_t** subarray) {
  if (subarray != nullptr && *subarray != nullptr) {
    if ((*subarray)->is_allocated_) {
      delete (*subarray)->subarray_;
    } else {
      (*subarray)->subarray_ = nullptr;
    }
    delete (*subarray);
    *subarray = nullptr;
  }
}

int32_t tiledb_subarray_set_coalesce_ranges(
    tiledb_ctx_t*, tiledb_subarray_t* subarray, int coalesce_ranges) {
  ensure_subarray_is_valid(subarray);
  subarray->subarray_->set_coalesce_ranges(coalesce_ranges != 0);
  return TILEDB_OK;
}

int32_t tiledb_subarray_set_subarray(
    tiledb_ctx_t*, tiledb_subarray_t* subarray_obj, const void* subarray_vals) {
  ensure_subarray_is_valid(subarray_obj);
  subarray_obj->subarray_->set_subarray(subarray_vals);
  return TILEDB_OK;
}

int32_t tiledb_subarray_add_range(
    tiledb_ctx_t*,
    tiledb_subarray_t* subarray,
    uint32_t dim_idx,
    const void* start,
    const void* end,
    const void* stride) {
  ensure_subarray_is_valid(subarray);
  ensure_unsupported_stride_is_null(stride);
  subarray->subarray_->add_range(dim_idx, start, end);
  return TILEDB_OK;
}

int32_t tiledb_subarray_add_point_ranges(
    tiledb_ctx_t*,
    tiledb_subarray_t* subarray,
    uint32_t dim_idx,
    const void* start,
    uint64_t count) {
  ensure_subarray_is_valid(subarray);
  subarray->subarray_->add_point_ranges(dim_idx, start, count);
  return TILEDB_OK;
}

int32_t tiledb_subarray_add_range_by_name(
    tiledb_ctx_t*,
    tiledb_subarray_t* subarray,
    const char* dim_name,
    const void* start,
    const void* end,
    const void* stride) {
  ensure_subarray_is_valid(subarray);
  ensure_unsupported_stride_is_null(stride);
  subarray->subarray_->add_range_by_name(dim_name, start, end);
  return TILEDB_OK;
}

int32_t tiledb_subarray_add_range_var(
    tiledb_ctx_t*,
    tiledb_subarray_t* subarray,
    uint32_t dim_idx,
    const void* start,
    uint64_t start_size,
    const void* end,
    uint64_t end_size) {
  ensure_subarray_is_valid(subarray);
  subarray->subarray_->add_range_var(dim_idx, start, start_size, end, end_size);
  return TILEDB_OK;
}

int32_t tiledb_subarray_add_range_var_by_name(
    tiledb_ctx_t*,
    tiledb_subarray_t* subarray,
    const char* dim_name,
    const void* start,
    uint64_t start_size,
    const void* end,
    uint64_t end_size) {
  ensure_subarray_is_valid(subarray);
  subarray->subarray_->add_range_var_by_name(
      dim_name, start, start_size, end, end_size);
  return TILEDB_OK;
}

int32_t tiledb_subarray_get_range_num(
    tiledb_ctx_t*,
    const tiledb_subarray_t* subarray,
    uint32_t dim_idx,
    uint64_t* range_num) {
  ensure_subarray_is_valid(subarray);
  subarray->subarray_->get_range_num(dim_idx, range_num);
  return TILEDB_OK;
}

int32_t tiledb_subarray_get_range_num_from_name(
    tiledb_ctx_t*,
    const tiledb_subarray_t* subarray,
    const char* dim_name,
    uint64_t* range_num) {
  ensure_subarray_is_valid(subarray);
  subarray->subarray_->get_range_num_from_name(dim_name, range_num);
  return TILEDB_OK;
}

int32_t tiledb_subarray_get_range(
    tiledb_ctx_t*,
    const tiledb_subarray_t* subarray,
    uint32_t dim_idx,
    uint64_t range_idx,
    const void** start,
    const void** end,
    const void** stride) {
  ensure_subarray_is_valid(subarray);
  ensure_output_pointer_is_valid(start);
  ensure_output_pointer_is_valid(end);
  if (stride != nullptr) {
    *stride = nullptr;
  }
  subarray->subarray_->get_range(dim_idx, range_idx, start, end);
  return TILEDB_OK;
}

int32_t tiledb_subarray_get_range_var_size(
    tiledb_ctx_t*,
    const tiledb_subarray_t* subarray,
    uint32_t dim_idx,
    uint64_t range_idx,
    uint64_t* start_size,
    uint64_t* end_size) {
  ensure_subarray_is_valid(subarray);
  subarray->subarray_->get_range_var_size(
      dim_idx, range_idx, start_size, end_size);
  return TILEDB_OK;
}

int32_t tiledb_subarray_get_range_from_name(
    tiledb_ctx_t*,
    const tiledb_subarray_t* subarray,
    const char* dim_name,
    uint64_t range_idx,
    const void** start,
    const void** end,
    const void** stride) {
  ensure_subarray_is_valid(subarray);
  ensure_output_pointer_is_valid(start);
  ensure_output_pointer_is_valid(end);
  if (stride != nullptr) {
    *stride = nullptr;
  }
  subarray->subarray_->get_range_from_name(dim_name, range_idx, start, end);
  return TILEDB_OK;
}

int32_t tiledb_subarray_get_range_var_size_from_name(
    tiledb_ctx_t*,
    const tiledb_subarray_t* subarray,
    const char* dim_name,
    uint64_t range_idx,
    uint64_t* start_size,
    uint64_t* end_size) {
  ensure_subarray_is_valid(subarray);
  subarray->subarray_->get_range_var_size_from_name(
      dim_name, range_idx, start_size, end_size);
  return TILEDB_OK;
}

int32_t tiledb_subarray_get_range_var(
    tiledb_ctx_t*,
    const tiledb_subarray_t* subarray,
    uint32_t dim_idx,
    uint64_t range_idx,
    void* start,
    void* end) {
  ensure_subarray_is_valid(subarray);
  subarray->subarray_->get_range_var(dim_idx, range_idx, start, end);
  return TILEDB_OK;
}

int32_t tiledb_subarray_get_range_var_from_name(
    tiledb_ctx_t*,
    const tiledb_subarray_t* subarray,
    const char* dim_name,
    uint64_t range_idx,
    void* start,
    void* end) {
  ensure_subarray_is_valid(subarray);
  subarray->subarray_->get_range_var_from_name(dim_name, range_idx, start, end);
  return TILEDB_OK;
}

/* ****************************** */
/*          QUERY CONDITION       */
/* ****************************** */

int32_t tiledb_query_condition_alloc(
    tiledb_ctx_t* const ctx, tiledb_query_condition_t** const cond) {
  // Create query condition struct
  *cond = new (std::nothrow) tiledb_query_condition_t;
  if (*cond == nullptr) {
    auto st = Status_Error(
        "Failed to create TileDB query condition object; Memory allocation "
        "error");
    LOG_STATUS_NO_RETURN_VALUE(st);
    save_error(ctx, st);
    return TILEDB_OOM;
  }

  // Create QueryCondition object
  (*cond)->query_condition_ = new (std::nothrow) tiledb::sm::QueryCondition();
  if ((*cond)->query_condition_ == nullptr) {
    auto st = Status_Error("Failed to allocate TileDB query condition object");
    LOG_STATUS_NO_RETURN_VALUE(st);
    save_error(ctx, st);
    delete *cond;
    *cond = nullptr;
    return TILEDB_OOM;
  }

  // Success
  return TILEDB_OK;
}

capi_return_t tiledb_query_condition_alloc_set_membership(
    const char* field_name,
    const void* data,
    uint64_t data_size,
    const void* offsets,
    uint64_t offsets_size,
    tiledb_query_condition_op_t op,
    tiledb_query_condition_t** cond) {
  // Validate input arguments. The data, data_size, offsets, and offsets_size,
  // and op arguments are validated in the QueryCondition constructor so
  // there's no need to validate them here.
  if (field_name == nullptr) {
    throw api::CAPIStatusException(
        "QueryCondition field name must not be nullptr");
  }
  ensure_output_pointer_is_valid(cond);

  // Create query condition struct
  *cond = new tiledb_query_condition_t;
  if (*cond == nullptr) {
    throw api::CAPIStatusException(
        "Failed to create TileDB query condition "
        "object; Memory allocation error");
  }

  // Create QueryCondition object
  (*cond)->query_condition_ = new tiledb::sm::QueryCondition(
      field_name,
      data,
      data_size,
      offsets,
      offsets_size,
      static_cast<tiledb::sm::QueryConditionOp>(op));
  if ((*cond)->query_condition_ == nullptr) {
    delete *cond;
    throw api::CAPIStatusException(
        "Failed to allocate TileDB query condition object");
  }

  return TILEDB_OK;
}

void tiledb_query_condition_free(tiledb_query_condition_t** cond) {
  if (cond != nullptr && *cond != nullptr) {
    delete (*cond)->query_condition_;
    delete *cond;
    *cond = nullptr;
  }
}

int32_t tiledb_query_condition_init(
    tiledb_ctx_t* const ctx,
    tiledb_query_condition_t* const cond,
    const char* const attribute_name,
    const void* const condition_value,
    const uint64_t condition_value_size,
    const tiledb_query_condition_op_t op) {
  if (sanity_check(ctx, cond) == TILEDB_ERR) {
    return TILEDB_ERR;
  }

  // Initialize the QueryCondition object
  auto st = cond->query_condition_->init(
      std::string(attribute_name),
      condition_value,
      condition_value_size,
      static_cast<tiledb::sm::QueryConditionOp>(op));
  if (!st.ok()) {
    LOG_STATUS_NO_RETURN_VALUE(st);
    save_error(ctx, st);
    return TILEDB_ERR;
  }

  // Success
  return TILEDB_OK;
}

int32_t tiledb_query_condition_combine(
    tiledb_ctx_t* const ctx,
    const tiledb_query_condition_t* const left_cond,
    const tiledb_query_condition_t* const right_cond,
    const tiledb_query_condition_combination_op_t combination_op,
    tiledb_query_condition_t** const combined_cond) {
  // Sanity check
  if (sanity_check(ctx, left_cond) == TILEDB_ERR ||
      (combination_op != TILEDB_NOT &&
       sanity_check(ctx, right_cond) == TILEDB_ERR) ||
      (combination_op == TILEDB_NOT && right_cond != nullptr))
    return TILEDB_ERR;

  // Create the combined query condition struct
  *combined_cond = new (std::nothrow) tiledb_query_condition_t;
  if (*combined_cond == nullptr) {
    auto st = Status_Error(
        "Failed to create TileDB query condition object; Memory allocation "
        "error");
    LOG_STATUS_NO_RETURN_VALUE(st);
    save_error(ctx, st);
    return TILEDB_OOM;
  }

  // Create the combined QueryCondition object
  (*combined_cond)->query_condition_ =
      new (std::nothrow) tiledb::sm::QueryCondition();
  if ((*combined_cond)->query_condition_ == nullptr) {
    auto st = Status_Error("Failed to allocate TileDB query condition object");
    LOG_STATUS_NO_RETURN_VALUE(st);
    save_error(ctx, st);
    delete *combined_cond;
    *combined_cond = nullptr;
    return TILEDB_OOM;
  }

  if (combination_op == TILEDB_NOT) {
    if (SAVE_ERROR_CATCH(
            ctx,
            left_cond->query_condition_->negate(
                static_cast<tiledb::sm::QueryConditionCombinationOp>(
                    combination_op),
                (*combined_cond)->query_condition_))) {
      delete (*combined_cond)->query_condition_;
      delete *combined_cond;
      return TILEDB_ERR;
    }
  } else {
    if (SAVE_ERROR_CATCH(
            ctx,
            left_cond->query_condition_->combine(
                *right_cond->query_condition_,
                static_cast<tiledb::sm::QueryConditionCombinationOp>(
                    combination_op),
                (*combined_cond)->query_condition_))) {
      delete (*combined_cond)->query_condition_;
      delete *combined_cond;
      return TILEDB_ERR;
    }
  }

  return TILEDB_OK;
}

int32_t tiledb_query_condition_negate(
    tiledb_ctx_t* const ctx,
    const tiledb_query_condition_t* const cond,
    tiledb_query_condition_t** const negated_cond) {
  return api::tiledb_query_condition_combine(
      ctx, cond, nullptr, TILEDB_NOT, negated_cond);
}

capi_return_t tiledb_query_condition_set_use_enumeration(
    tiledb_ctx_t* ctx,
    const tiledb_query_condition_t* cond,
    int use_enumeration) {
  if (sanity_check(ctx, cond) == TILEDB_ERR) {
    return TILEDB_ERR;
  }

  cond->query_condition_->set_use_enumeration(
      use_enumeration != 0 ? true : false);
  return TILEDB_OK;
}

/* ****************************** */
/*              ARRAY             */
/* ****************************** */

int32_t tiledb_array_alloc(
    tiledb_ctx_t* ctx, const char* array_uri, tiledb_array_t** array) {
  // Create array struct
  *array = new (std::nothrow) tiledb_array_t;
  if (*array == nullptr) {
    auto st = Status_Error(
        "Failed to create TileDB array object; Memory allocation error");
    LOG_STATUS_NO_RETURN_VALUE(st);
    save_error(ctx, st);
    return TILEDB_OOM;
  }

  // Check array URI
  auto uri = tiledb::sm::URI(array_uri);
  if (uri.is_invalid()) {
    auto st = Status_Error("Failed to create TileDB array object; Invalid URI");
    delete *array;
    *array = nullptr;
    LOG_STATUS_NO_RETURN_VALUE(st);
    save_error(ctx, st);
    return TILEDB_ERR;
  }

  // Allocate an array object
  try {
    (*array)->array_ =
        make_shared<tiledb::sm::Array>(HERE(), ctx->resources(), uri);
  } catch (std::bad_alloc&) {
    auto st = Status_Error(
        "Failed to create TileDB array object; Memory allocation error");
    delete *array;
    *array = nullptr;
    LOG_STATUS_NO_RETURN_VALUE(st);
    save_error(ctx, st);
    return TILEDB_OOM;
  }

  // Success
  return TILEDB_OK;
}

int32_t tiledb_array_set_open_timestamp_start(
    tiledb_ctx_t* ctx, tiledb_array_t* array, uint64_t timestamp_start) {
  if (sanity_check(ctx, array) == TILEDB_ERR)
    return TILEDB_ERR;

  array->array_->set_timestamp_start(timestamp_start);

  return TILEDB_OK;
}

int32_t tiledb_array_set_open_timestamp_end(
    tiledb_ctx_t* ctx, tiledb_array_t* array, uint64_t timestamp_end) {
  if (sanity_check(ctx, array) == TILEDB_ERR)
    return TILEDB_ERR;

  array->array_->set_timestamp_end(timestamp_end);

  return TILEDB_OK;
}

int32_t tiledb_array_get_open_timestamp_start(
    tiledb_ctx_t* ctx, tiledb_array_t* array, uint64_t* timestamp_start) {
  if (sanity_check(ctx, array) == TILEDB_ERR)
    return TILEDB_ERR;

  *timestamp_start = array->array_->timestamp_start();

  return TILEDB_OK;
}

int32_t tiledb_array_get_open_timestamp_end(
    tiledb_ctx_t* ctx, tiledb_array_t* array, uint64_t* timestamp_end) {
  if (sanity_check(ctx, array) == TILEDB_ERR)
    return TILEDB_ERR;

  *timestamp_end = array->array_->timestamp_end_opened_at();

  return TILEDB_OK;
}

int32_t tiledb_array_delete(tiledb_ctx_t* ctx, const char* uri) {
  // Allocate an array object
  tiledb_array_t* array = new (std::nothrow) tiledb_array_t;
  try {
    array->array_ = make_shared<tiledb::sm::Array>(
        HERE(), ctx->resources(), tiledb::sm::URI(uri));
  } catch (std::bad_alloc&) {
    auto st = Status_Error(
        "Failed to create TileDB array object; Memory allocation error");
    delete array;
    array = nullptr;
    LOG_STATUS_NO_RETURN_VALUE(st);
    save_error(ctx, st);
    return TILEDB_OOM;
  }

  // Open the array for exclusive modification
  throw_if_not_ok(array->array_->open(
      tiledb::sm::QueryType::MODIFY_EXCLUSIVE,
      tiledb::sm::EncryptionType::NO_ENCRYPTION,
      nullptr,
      0));

  try {
    array->array_->delete_array(tiledb::sm::URI(uri));
  } catch (std::exception& e) {
    auto st = Status_ArrayError(e.what());
    LOG_STATUS_NO_RETURN_VALUE(st);
    save_error(ctx, st);
    return TILEDB_ERR;
  }

  return TILEDB_OK;
}

capi_return_t tiledb_array_delete_fragments_v2(
    tiledb_ctx_t* ctx,
    const char* uri_str,
    uint64_t timestamp_start,
    uint64_t timestamp_end) {
  auto uri = tiledb::sm::URI(uri_str);
  if (uri.is_invalid()) {
    throw api::CAPIStatusException(
        "Failed to delete fragments; Invalid input uri");
  }

  // Allocate an array object
  tiledb_array_t* array = new (std::nothrow) tiledb_array_t;
  try {
    array->array_ =
        make_shared<tiledb::sm::Array>(HERE(), ctx->resources(), uri);
  } catch (...) {
    delete array;
    array = nullptr;
    throw api::CAPIStatusException("Failed to create array");
  }

  // Set array open timestamps
  array->array_->set_timestamp_start(timestamp_start);
  array->array_->set_timestamp_end(timestamp_end);

  // Open the array for exclusive modification
  throw_if_not_ok(array->array_->open(
      static_cast<tiledb::sm::QueryType>(TILEDB_MODIFY_EXCLUSIVE),
      static_cast<tiledb::sm::EncryptionType>(TILEDB_NO_ENCRYPTION),
      nullptr,
      0));

  // Delete fragments
  try {
    array->array_->delete_fragments(uri, timestamp_start, timestamp_end);
  } catch (...) {
    throw_if_not_ok(array->array_->close());
    delete array;
    array = nullptr;
    throw api::CAPIStatusException("Failed to delete fragments");
  }

  // Close and delete the array
  throw_if_not_ok(array->array_->close());
  delete array;
  array = nullptr;

  return TILEDB_OK;
}

capi_return_t tiledb_array_delete_fragments_list(
    tiledb_ctx_t* ctx,
    const char* uri_str,
    const char* fragment_uris[],
    const size_t num_fragments) {
  auto uri = tiledb::sm::URI(uri_str);
  if (uri.is_invalid()) {
    throw api::CAPIStatusException(
        "Failed to delete_fragments_list; Invalid input uri");
  }

  if (num_fragments < 1) {
    throw api::CAPIStatusException(
        "Failed to delete_fragments_list; Invalid input number of fragments");
  }

  for (size_t i = 0; i < num_fragments; i++) {
    if (tiledb::sm::URI(fragment_uris[i]).is_invalid()) {
      throw api::CAPIStatusException(
          "Failed to delete_fragments_list; Invalid input fragment uri");
    }
  }

  // Convert the list of fragment uris to a vector
  std::vector<tiledb::sm::URI> uris;
  uris.reserve(num_fragments);
  for (size_t i = 0; i < num_fragments; i++) {
    uris.emplace_back(tiledb::sm::URI(fragment_uris[i]));
  }

  // Allocate an array object
  tiledb_array_t* array = new (std::nothrow) tiledb_array_t;
  try {
    array->array_ =
        make_shared<tiledb::sm::Array>(HERE(), ctx->resources(), uri);
  } catch (...) {
    delete array;
    array = nullptr;
    throw api::CAPIStatusException("Failed to create array");
  }

  // Open the array for exclusive modification
  throw_if_not_ok(array->array_->open(
      static_cast<tiledb::sm::QueryType>(TILEDB_MODIFY_EXCLUSIVE),
      static_cast<tiledb::sm::EncryptionType>(TILEDB_NO_ENCRYPTION),
      nullptr,
      0));

  // Delete fragments list
  try {
    array->array_->delete_fragments_list(uris);
  } catch (...) {
    throw_if_not_ok(array->array_->close());
    delete array;
    array = nullptr;
    throw api::CAPIStatusException("Failed to delete fragments_list");
  }

  // Close the array
  throw_if_not_ok(array->array_->close());
  delete array;
  array = nullptr;

  return TILEDB_OK;
}

int32_t tiledb_array_open(
    tiledb_ctx_t* ctx, tiledb_array_t* array, tiledb_query_type_t query_type) {
  if (sanity_check(ctx, array) == TILEDB_ERR)
    return TILEDB_ERR;

  // Open array
  throw_if_not_ok(array->array_->open(
      static_cast<tiledb::sm::QueryType>(query_type),
      tiledb::sm::EncryptionType::NO_ENCRYPTION,
      nullptr,
      0));

  return TILEDB_OK;
}

int32_t tiledb_array_is_open(
    tiledb_ctx_t* ctx, tiledb_array_t* array, int32_t* is_open) {
  if (sanity_check(ctx, array) == TILEDB_ERR)
    return TILEDB_ERR;

  *is_open = (int32_t)array->array_->is_open();

  return TILEDB_OK;
}

int32_t tiledb_array_reopen(tiledb_ctx_t* ctx, tiledb_array_t* array) {
  if (sanity_check(ctx, array) == TILEDB_ERR)
    return TILEDB_ERR;

  // Reopen array
  throw_if_not_ok(array->array_->reopen());

  return TILEDB_OK;
}

int32_t tiledb_array_set_config(
    tiledb_ctx_t* ctx, tiledb_array_t* array, tiledb_config_t* config) {
  // Sanity check
  if (sanity_check(ctx, array) == TILEDB_ERR)
    return TILEDB_ERR;
  api::ensure_config_is_valid(config);
  array->array_->set_config(config->config());
  return TILEDB_OK;
}

int32_t tiledb_array_get_config(
    tiledb_ctx_t* ctx, tiledb_array_t* array, tiledb_config_t** config) {
  if (sanity_check(ctx, array) == TILEDB_ERR)
    return TILEDB_ERR;
  api::ensure_output_pointer_is_valid(config);
  *config = tiledb_config_handle_t::make_handle(array->array_->config());
  return TILEDB_OK;
}

int32_t tiledb_array_close(tiledb_ctx_t* ctx, tiledb_array_t* array) {
  if (sanity_check(ctx, array) == TILEDB_ERR)
    return TILEDB_ERR;

  // Close array
  throw_if_not_ok(array->array_->close());

  return TILEDB_OK;
}

void tiledb_array_free(tiledb_array_t** array) {
  if (array != nullptr && *array != nullptr) {
    delete *array;
    *array = nullptr;
  }
}

int32_t tiledb_array_get_schema(
    tiledb_ctx_t* ctx,
    tiledb_array_t* array,
    tiledb_array_schema_t** array_schema) {
  if (sanity_check(ctx, array) == TILEDB_ERR) {
    return TILEDB_ERR;
  }

  *array_schema = new (std::nothrow) tiledb_array_schema_t;
  if (*array_schema == nullptr) {
    auto st = Status_Error("Failed to allocate TileDB array schema");
    LOG_STATUS_NO_RETURN_VALUE(st);
    save_error(ctx, st);
    return TILEDB_OOM;
  }

  // Get schema
  auto&& [st, array_schema_get] = array->array_->get_array_schema();
  if (!st.ok()) {
    LOG_STATUS_NO_RETURN_VALUE(st);
    save_error(ctx, st);
    delete *array_schema;
    *array_schema = nullptr;
    return TILEDB_ERR;
  }
  (*array_schema)->array_schema_ = array_schema_get.value();

  return TILEDB_OK;
}

int32_t tiledb_array_get_query_type(
    tiledb_ctx_t* ctx, tiledb_array_t* array, tiledb_query_type_t* query_type) {
  // Sanity checks
  if (sanity_check(ctx, array) == TILEDB_ERR) {
    return TILEDB_ERR;
  }

  // Get query_type
  tiledb::sm::QueryType type;
  try {
    type = array->array_->get_query_type();
  } catch (StatusException& e) {
    return TILEDB_ERR;
  }

  *query_type = static_cast<tiledb_query_type_t>(type);

  return TILEDB_OK;
}

int32_t tiledb_array_create(
    tiledb_ctx_t* ctx,
    const char* array_uri,
    const tiledb_array_schema_t* array_schema) {
  // Sanity checks
  if (sanity_check(ctx, array_schema) == TILEDB_ERR)
    return TILEDB_ERR;

  // Check array name
  tiledb::sm::URI uri(array_uri);
  if (uri.is_invalid()) {
    auto st = Status_Error("Failed to create array; Invalid array URI");
    LOG_STATUS_NO_RETURN_VALUE(st);
    save_error(ctx, st);
    return TILEDB_ERR;
  }

  if (uri.is_tiledb()) {
    auto& rest_client = ctx->context().rest_client();
    throw_if_not_ok(rest_client.post_array_schema_to_rest(
        uri, *(array_schema->array_schema_.get())));
  } else {
    // Create key
    tiledb::sm::EncryptionKey key;
    throw_if_not_ok(
        key.set_key(tiledb::sm::EncryptionType::NO_ENCRYPTION, nullptr, 0));
    // Create the array
    tiledb::sm::Array::create(
        ctx->resources(), uri, array_schema->array_schema_, key);

    // Create any dimension labels in the array.
    for (tiledb::sm::ArraySchema::dimension_label_size_type ilabel{0};
         ilabel < array_schema->array_schema_->dim_label_num();
         ++ilabel) {
      // Get dimension label information and define URI and name.
      const auto& dim_label_ref =
          array_schema->array_schema_->dimension_label(ilabel);
      if (dim_label_ref.is_external())
        continue;
      if (!dim_label_ref.has_schema()) {
        throw StatusException(
            Status_Error("Failed to create array. Dimension labels that are "
                         "not external must have a schema."));
      }

      // Create the dimension label array with the same key.
      tiledb::sm::Array::create(
          ctx->resources(),
          dim_label_ref.uri(uri),
          dim_label_ref.schema(),
          key);
    }
  }
  return TILEDB_OK;
}

int32_t tiledb_array_consolidate(
    tiledb_ctx_t* ctx, const char* array_uri, tiledb_config_t* config) {
  api::ensure_config_is_valid_if_present(config);
  tiledb::sm::Consolidator::array_consolidate(
      ctx->resources(),
      array_uri,
      tiledb::sm::EncryptionType::NO_ENCRYPTION,
      nullptr,
      0,
      (config == nullptr) ? ctx->config() : config->config(),
      ctx->storage_manager());
  return TILEDB_OK;
}

int32_t tiledb_array_consolidate_fragments(
    tiledb_ctx_t* ctx,
    const char* array_uri,
    const char** fragment_uris,
    const uint64_t num_fragments,
    tiledb_config_t* config) {
  // Sanity checks

  // Convert the list of fragments to a vector
  std::vector<std::string> uris;
  uris.reserve(num_fragments);
  for (uint64_t i = 0; i < num_fragments; i++) {
    uris.emplace_back(fragment_uris[i]);
  }

  tiledb::sm::Consolidator::fragments_consolidate(
      ctx->resources(),
      array_uri,
      tiledb::sm::EncryptionType::NO_ENCRYPTION,
      nullptr,
      0,
      uris,
      (config == nullptr) ? ctx->config() : config->config(),
      ctx->storage_manager());

  return TILEDB_OK;
}

int32_t tiledb_array_vacuum(
    tiledb_ctx_t* ctx, const char* array_uri, tiledb_config_t* config) {
  tiledb::sm::Consolidator::array_vacuum(
      ctx->resources(),
      array_uri,
      (config == nullptr) ? ctx->config() : config->config(),
      ctx->storage_manager());

  return TILEDB_OK;
}

int32_t tiledb_array_get_non_empty_domain(
    tiledb_ctx_t* ctx, tiledb_array_t* array, void* domain, int32_t* is_empty) {
  if (sanity_check(ctx, array) == TILEDB_ERR)
    return TILEDB_ERR;

  bool is_empty_b;
  array->array_->non_empty_domain(domain, &is_empty_b);
  *is_empty = (int32_t)is_empty_b;

  return TILEDB_OK;
}

int32_t tiledb_array_get_non_empty_domain_from_index(
    tiledb_ctx_t* ctx,
    tiledb_array_t* array,
    uint32_t idx,
    void* domain,
    int32_t* is_empty) {
  if (sanity_check(ctx, array) == TILEDB_ERR) {
    return TILEDB_ERR;
  }
  ensure_output_pointer_is_valid(is_empty);

  bool is_empty_b;
  array->array_->non_empty_domain_from_index(idx, domain, &is_empty_b);
  *is_empty = (int32_t)is_empty_b;

  return TILEDB_OK;
}

int32_t tiledb_array_get_non_empty_domain_from_name(
    tiledb_ctx_t* ctx,
    tiledb_array_t* array,
    const char* name,
    void* domain,
    int32_t* is_empty) {
  if (sanity_check(ctx, array) == TILEDB_ERR) {
    return TILEDB_ERR;
  }
  auto field_name{to_string_view<"field name">(name)};
  ensure_output_pointer_is_valid(is_empty);

  bool is_empty_b;
  array->array_->non_empty_domain_from_name(field_name, domain, &is_empty_b);
  *is_empty = (int32_t)is_empty_b;

  return TILEDB_OK;
}

int32_t tiledb_array_get_non_empty_domain_var_size_from_index(
    tiledb_ctx_t* ctx,
    tiledb_array_t* array,
    uint32_t idx,
    uint64_t* start_size,
    uint64_t* end_size,
    int32_t* is_empty) {
  if (sanity_check(ctx, array) == TILEDB_ERR) {
    return TILEDB_ERR;
  }
  ensure_output_pointer_is_valid(start_size);
  ensure_output_pointer_is_valid(end_size);
  ensure_output_pointer_is_valid(is_empty);

  bool is_empty_b = true;
  array->array_->non_empty_domain_var_size_from_index(
      idx, start_size, end_size, &is_empty_b);
  *is_empty = (int32_t)is_empty_b;

  return TILEDB_OK;
}

int32_t tiledb_array_get_non_empty_domain_var_size_from_name(
    tiledb_ctx_t* ctx,
    tiledb_array_t* array,
    const char* name,
    uint64_t* start_size,
    uint64_t* end_size,
    int32_t* is_empty) {
  if (sanity_check(ctx, array) == TILEDB_ERR) {
    return TILEDB_ERR;
  }
  ensure_output_pointer_is_valid(start_size);
  ensure_output_pointer_is_valid(end_size);
  ensure_output_pointer_is_valid(is_empty);

  bool is_empty_b = true;
  array->array_->non_empty_domain_var_size_from_name(
      name, start_size, end_size, &is_empty_b);
  *is_empty = (int32_t)is_empty_b;

  return TILEDB_OK;
}

int32_t tiledb_array_get_non_empty_domain_var_from_index(
    tiledb_ctx_t* ctx,
    tiledb_array_t* array,
    uint32_t idx,
    void* start,
    void* end,
    int32_t* is_empty) {
  if (sanity_check(ctx, array) == TILEDB_ERR) {
    return TILEDB_ERR;
  }
  ensure_output_pointer_is_valid(start);
  ensure_output_pointer_is_valid(end);
  ensure_output_pointer_is_valid(is_empty);

  bool is_empty_b = true;
  array->array_->non_empty_domain_var_from_index(idx, start, end, &is_empty_b);
  *is_empty = (int32_t)is_empty_b;

  return TILEDB_OK;
}

int32_t tiledb_array_get_non_empty_domain_var_from_name(
    tiledb_ctx_t* ctx,
    tiledb_array_t* array,
    const char* name,
    void* start,
    void* end,
    int32_t* is_empty) {
  if (sanity_check(ctx, array) == TILEDB_ERR) {
    return TILEDB_ERR;
  }
  ensure_output_pointer_is_valid(start);
  ensure_output_pointer_is_valid(end);
  ensure_output_pointer_is_valid(is_empty);

  bool is_empty_b = true;
  array->array_->non_empty_domain_var_from_name(name, start, end, &is_empty_b);
  *is_empty = (int32_t)is_empty_b;

  return TILEDB_OK;
}

int32_t tiledb_array_get_uri(
    tiledb_ctx_t* ctx, tiledb_array_t* array, const char** array_uri) {
  // Sanity checks
  if (sanity_check(ctx, array) == TILEDB_ERR)
    return TILEDB_ERR;

  *array_uri = array->array_.get()->array_uri().c_str();

  return TILEDB_OK;
}

int32_t tiledb_array_encryption_type(
    tiledb_ctx_t* ctx,
    const char* array_uri,
    tiledb_encryption_type_t* encryption_type) {
  // Sanity checks
  if (array_uri == nullptr || encryption_type == nullptr) {
    return TILEDB_ERR;
  }

  // Get encryption type
  tiledb::sm::EncryptionType enc;
  sm::Array::encryption_type(
      ctx->resources(), tiledb::sm::URI(array_uri), &enc);
  *encryption_type = static_cast<tiledb_encryption_type_t>(enc);

  return TILEDB_OK;
}

int32_t tiledb_array_put_metadata(
    tiledb_ctx_t* ctx,
    tiledb_array_t* array,
    const char* key,
    tiledb_datatype_t value_type,
    uint32_t value_num,
    const void* value) {
  if (sanity_check(ctx, array) == TILEDB_ERR)
    return TILEDB_ERR;

  // Put metadata
  array->array_->put_metadata(
      key, static_cast<tiledb::sm::Datatype>(value_type), value_num, value);

  return TILEDB_OK;
}

int32_t tiledb_array_delete_metadata(
    tiledb_ctx_t* ctx, tiledb_array_t* array, const char* key) {
  if (sanity_check(ctx, array) == TILEDB_ERR)
    return TILEDB_ERR;

  // Put metadata
  array->array_->delete_metadata(key);

  return TILEDB_OK;
}

int32_t tiledb_array_get_metadata(
    tiledb_ctx_t* ctx,
    tiledb_array_t* array,
    const char* key,
    tiledb_datatype_t* value_type,
    uint32_t* value_num,
    const void** value) {
  if (sanity_check(ctx, array) == TILEDB_ERR)
    return TILEDB_ERR;

  // Get metadata
  tiledb::sm::Datatype type;
  array->array_->get_metadata(key, &type, value_num, value);

  *value_type = static_cast<tiledb_datatype_t>(type);

  return TILEDB_OK;
}

int32_t tiledb_array_get_metadata_num(
    tiledb_ctx_t* ctx, tiledb_array_t* array, uint64_t* num) {
  if (sanity_check(ctx, array) == TILEDB_ERR)
    return TILEDB_ERR;

  // Get metadata num
  *num = array->array_->metadata_num();

  return TILEDB_OK;
}

int32_t tiledb_array_get_metadata_from_index(
    tiledb_ctx_t* ctx,
    tiledb_array_t* array,
    uint64_t index,
    const char** key,
    uint32_t* key_len,
    tiledb_datatype_t* value_type,
    uint32_t* value_num,
    const void** value) {
  if (sanity_check(ctx, array) == TILEDB_ERR)
    return TILEDB_ERR;

  // Get metadata
  tiledb::sm::Datatype type;
  array->array_->get_metadata(index, key, key_len, &type, value_num, value);

  *value_type = static_cast<tiledb_datatype_t>(type);

  return TILEDB_OK;
}

int32_t tiledb_array_has_metadata_key(
    tiledb_ctx_t* ctx,
    tiledb_array_t* array,
    const char* key,
    tiledb_datatype_t* value_type,
    int32_t* has_key) {
  if (sanity_check(ctx, array) == TILEDB_ERR)
    return TILEDB_ERR;

  // Check whether metadata has_key
  std::optional<tiledb::sm::Datatype> type = array->array_->metadata_type(key);

  *has_key = type.has_value();
  if (*has_key) {
    *value_type = static_cast<tiledb_datatype_t>(type.value());
  }
  return TILEDB_OK;
}

int32_t tiledb_array_evolve(
    tiledb_ctx_t* ctx,
    const char* array_uri,
    tiledb_array_schema_evolution_t* array_schema_evolution) {
  // Sanity Checks
  if (sanity_check(ctx, array_schema_evolution) == TILEDB_ERR)
    return TILEDB_ERR;

  // Check array name
  tiledb::sm::URI uri(array_uri);
  if (uri.is_invalid()) {
    auto st = Status_Error("Failed to create array; Invalid array URI");
    LOG_STATUS_NO_RETURN_VALUE(st);
    save_error(ctx, st);
    return TILEDB_ERR;
  }

  // Create key
  tiledb::sm::EncryptionKey key;
  throw_if_not_ok(
      key.set_key(tiledb::sm::EncryptionType::NO_ENCRYPTION, nullptr, 0));
  // Evolve schema
  tiledb::sm::Array::evolve_array_schema(
      ctx->resources(),
      uri,
      array_schema_evolution->array_schema_evolution_,
      key);

  // Success
  return TILEDB_OK;
}

capi_return_t tiledb_array_get_enumeration(
    tiledb_ctx_t* ctx,
    const tiledb_array_t* array,
    const char* attr_name,
    tiledb_enumeration_t** enumeration) {
  if (sanity_check(ctx, array) == TILEDB_ERR) {
    return TILEDB_ERR;
  }

  if (attr_name == nullptr) {
    throw api::CAPIStatusException("'attr_name' must not be null");
  }

  api::ensure_output_pointer_is_valid(enumeration);
  auto ptr = array->array_->get_enumeration(attr_name);
  *enumeration = tiledb_enumeration_handle_t::make_handle(ptr);

  return TILEDB_OK;
}

capi_return_t tiledb_array_load_all_enumerations(
    tiledb_ctx_t* ctx, const tiledb_array_t* array) {
  if (sanity_check(ctx, array) == TILEDB_ERR) {
    return TILEDB_ERR;
  }

  array->array_->load_all_enumerations();

  return TILEDB_OK;
}

int32_t tiledb_array_upgrade_version(
    tiledb_ctx_t* ctx, const char* array_uri, tiledb_config_t* config) {
  // Sanity Checks

  // Check array name
  tiledb::sm::URI uri(array_uri);
  if (uri.is_invalid()) {
    auto st = Status_Error("Failed to find the array; Invalid array URI");
    LOG_STATUS_NO_RETURN_VALUE(st);
    save_error(ctx, st);
    return TILEDB_ERR;
  }

  // Upgrade version
  tiledb::sm::Array::upgrade_version(
      ctx->resources(),
      uri,
      (config == nullptr) ? ctx->config() : config->config());

  return TILEDB_OK;
}

/* ****************************** */
/*         OBJECT MANAGEMENT      */
/* ****************************** */

int32_t tiledb_object_type(
    tiledb_ctx_t* ctx, const char* path, tiledb_object_t* type) {
  ensure_output_pointer_is_valid(type);
  *type = static_cast<tiledb_object_t>(
      tiledb::sm::object_type(ctx->resources(), tiledb::sm::URI(path)));
  return TILEDB_OK;
}

int32_t tiledb_object_remove(tiledb_ctx_t* ctx, const char* path) {
  object_remove(ctx->resources(), path);
  return TILEDB_OK;
}

int32_t tiledb_object_move(
    tiledb_ctx_t* ctx, const char* old_path, const char* new_path) {
  object_move(ctx->resources(), old_path, new_path);
  return TILEDB_OK;
}

int32_t tiledb_object_walk(
    tiledb_ctx_t* ctx,
    const char* path,
    tiledb_walk_order_t order,
    int32_t (*callback)(const char*, tiledb_object_t, void*),
    void* data) {
  // Sanity checks

  if (callback == nullptr) {
    auto st = Status_Error("Cannot initiate walk; Invalid callback function");
    LOG_STATUS_NO_RETURN_VALUE(st);
    save_error(ctx, st);
    return TILEDB_ERR;
  }

  // Create an object iterator
  tiledb::sm::ObjectIter* obj_iter = tiledb::sm::object_iter_begin(
      ctx->resources(), path, static_cast<tiledb::sm::WalkOrder>(order));

  // For as long as there is another object and the callback indicates to
  // continue, walk over the TileDB objects in the path
  const char* obj_name;
  tiledb::sm::ObjectType obj_type;
  bool has_next;
  int32_t rc = 0;
  do {
    if (SAVE_ERROR_CATCH(
            ctx,
            tiledb::sm::object_iter_next(
                ctx->resources(), obj_iter, &obj_name, &obj_type, &has_next))) {
      tiledb::sm::object_iter_free(obj_iter);
      return TILEDB_ERR;
    }
    if (!has_next)
      break;
    rc = callback(obj_name, tiledb_object_t(obj_type), data);
  } while (rc == 1);

  // Clean up
  tiledb::sm::object_iter_free(obj_iter);

  if (rc == -1)
    return TILEDB_ERR;
  return TILEDB_OK;
}

int32_t tiledb_object_ls(
    tiledb_ctx_t* ctx,
    const char* path,
    int32_t (*callback)(const char*, tiledb_object_t, void*),
    void* data) {
  // Sanity checks

  if (callback == nullptr) {
    auto st =
        Status_Error("Cannot initiate object ls; Invalid callback function");
    LOG_STATUS_NO_RETURN_VALUE(st);
    save_error(ctx, st);
    return TILEDB_ERR;
  }

  // Create an object iterator
  tiledb::sm::ObjectIter* obj_iter =
      tiledb::sm::object_iter_begin(ctx->resources(), path);

  // For as long as there is another object and the callback indicates to
  // continue, walk over the TileDB objects in the path
  const char* obj_name;
  tiledb::sm::ObjectType obj_type;
  bool has_next;
  int32_t rc = 0;
  do {
    if (SAVE_ERROR_CATCH(
            ctx,
            tiledb::sm::object_iter_next(
                ctx->resources(), obj_iter, &obj_name, &obj_type, &has_next))) {
      tiledb::sm::object_iter_free(obj_iter);
      return TILEDB_ERR;
    }
    if (!has_next)
      break;
    rc = callback(obj_name, tiledb_object_t(obj_type), data);
  } while (rc == 1);

  // Clean up
  tiledb::sm::object_iter_free(obj_iter);

  if (rc == -1)
    return TILEDB_ERR;
  return TILEDB_OK;
}

/* ****************************** */
/*              URI               */
/* ****************************** */

int32_t tiledb_uri_to_path(
    tiledb_ctx_t*, const char* uri, char* path_out, uint32_t* path_length) {
  if (uri == nullptr || path_out == nullptr || path_length == nullptr)
    return TILEDB_ERR;

  std::string path = tiledb::sm::URI::to_path(uri);
  if (path.empty() || path.length() + 1 > *path_length) {
    *path_length = 0;
    return TILEDB_ERR;
  } else {
    *path_length = static_cast<uint32_t>(path.length());
    path.copy(path_out, path.length());
    path_out[path.length()] = '\0';
    return TILEDB_OK;
  }
}

/* ****************************** */
/*             Stats              */
/* ****************************** */

int32_t tiledb_stats_enable() {
  tiledb::sm::stats::all_stats.set_enabled(true);
  return TILEDB_OK;
}

int32_t tiledb_stats_disable() {
  tiledb::sm::stats::all_stats.set_enabled(false);
  return TILEDB_OK;
}

int32_t tiledb_stats_reset() {
  tiledb::sm::stats::all_stats.reset();
  return TILEDB_OK;
}

int32_t tiledb_stats_dump(FILE* out) {
  tiledb::sm::stats::all_stats.dump(out);
  return TILEDB_OK;
}

int32_t tiledb_stats_dump_str(char** out) {
  if (out == nullptr)
    return TILEDB_ERR;

  std::string str;
  tiledb::sm::stats::all_stats.dump(&str);

  *out = static_cast<char*>(std::malloc(str.size() + 1));
  if (*out == nullptr)
    return TILEDB_ERR;

  std::memcpy(*out, str.data(), str.size());
  (*out)[str.size()] = '\0';

  return TILEDB_OK;
}

int32_t tiledb_stats_raw_dump(FILE* out) {
  tiledb::sm::stats::all_stats.raw_dump(out);
  return TILEDB_OK;
}

int32_t tiledb_stats_raw_dump_str(char** out) {
  if (out == nullptr)
    return TILEDB_ERR;

  std::string str;
  tiledb::sm::stats::all_stats.raw_dump(&str);

  *out = static_cast<char*>(std::malloc(str.size() + 1));
  if (*out == nullptr)
    return TILEDB_ERR;

  std::memcpy(*out, str.data(), str.size());
  (*out)[str.size()] = '\0';

  return TILEDB_OK;
}

int32_t tiledb_stats_free_str(char** out) {
  if (out != nullptr) {
    std::free(*out);
    *out = nullptr;
  }
  return TILEDB_OK;
}

/* ****************************** */
/*          Heap Profiler         */
/* ****************************** */

int32_t tiledb_heap_profiler_enable(
    const char* const file_name_prefix,
    const uint64_t dump_interval_ms,
    const uint64_t dump_interval_bytes,
    const uint64_t dump_threshold_bytes) {
  tiledb::common::heap_profiler.enable(
      file_name_prefix ? std::string(file_name_prefix) : "",
      dump_interval_ms,
      dump_interval_bytes,
      dump_threshold_bytes);
  return TILEDB_OK;
}

/* ****************************** */
/*          Serialization         */
/* ****************************** */

int32_t tiledb_serialize_array(
    tiledb_ctx_t* ctx,
    const tiledb_array_t* array,
    tiledb_serialization_type_t serialize_type,
    int32_t client_side,
    tiledb_buffer_t** buffer) {
  // Sanity check
  if (sanity_check(ctx, array) == TILEDB_ERR)
    return TILEDB_ERR;

  auto buf = tiledb_buffer_handle_t::make_handle();

  if (SAVE_ERROR_CATCH(
          ctx,
          tiledb::sm::serialization::array_serialize(
              array->array_.get(),
              (tiledb::sm::SerializationType)serialize_type,
              &(buf->buffer()),
              client_side))) {
    tiledb_buffer_handle_t::break_handle(buf);
    return TILEDB_ERR;
  }

  *buffer = buf;

  return TILEDB_OK;
}

int32_t tiledb_deserialize_array(
    tiledb_ctx_t* ctx,
    const tiledb_buffer_t* buffer,
    tiledb_serialization_type_t serialize_type,
    int32_t,
    const char* array_uri,
    tiledb_array_t** array) {
  // Sanity check

  api::ensure_buffer_is_valid(buffer);

  // Create array struct
  *array = new (std::nothrow) tiledb_array_t;
  if (*array == nullptr) {
    auto st = Status_Error("Failed to allocate TileDB array object");
    LOG_STATUS_NO_RETURN_VALUE(st);
    save_error(ctx, st);
    return TILEDB_OOM;
  }

  // Check array URI
  auto uri = tiledb::sm::URI(array_uri);
  if (uri.is_invalid()) {
    auto st = Status_Error("Failed to create TileDB array object; Invalid URI");
    delete *array;
    *array = nullptr;
    LOG_STATUS_NO_RETURN_VALUE(st);
    save_error(ctx, st);
    return TILEDB_ERR;
  }

  // Allocate an array object
  try {
    (*array)->array_ =
        make_shared<tiledb::sm::Array>(HERE(), ctx->resources(), uri);
  } catch (std::bad_alloc&) {
    auto st = Status_Error(
        "Failed to create TileDB array object; Memory allocation "
        "error");
    LOG_STATUS_NO_RETURN_VALUE(st);
    save_error(ctx, st);
    return TILEDB_OOM;
  }

  auto memory_tracker = ctx->resources().create_memory_tracker();
  memory_tracker->set_type(sm::MemoryTrackerType::ARRAY_LOAD);
  try {
    tiledb::sm::serialization::array_deserialize(
        (*array)->array_.get(),
        (tiledb::sm::SerializationType)serialize_type,
        buffer->buffer(),
        ctx->resources(),
        memory_tracker);
  } catch (StatusException& e) {
    delete *array;
    *array = nullptr;
    return TILEDB_ERR;
  }

  return TILEDB_OK;
}

int32_t tiledb_serialize_array_schema(
    tiledb_ctx_t* ctx,
    const tiledb_array_schema_t* array_schema,
    tiledb_serialization_type_t serialize_type,
    int32_t client_side,
    tiledb_buffer_t** buffer) {
  // Sanity check
  if (sanity_check(ctx, array_schema) == TILEDB_ERR)
    return TILEDB_ERR;

  // Create buffer
  auto buf = tiledb_buffer_handle_t::make_handle();

  if (SAVE_ERROR_CATCH(
          ctx,
          tiledb::sm::serialization::array_schema_serialize(
              *(array_schema->array_schema_.get()),
              (tiledb::sm::SerializationType)serialize_type,
              &(buf->buffer()),
              client_side))) {
    tiledb_buffer_handle_t::break_handle(buf);
    return TILEDB_ERR;
  }

  *buffer = buf;

  return TILEDB_OK;
}

int32_t tiledb_deserialize_array_schema(
    tiledb_ctx_t* ctx,
    const tiledb_buffer_t* buffer,
    tiledb_serialization_type_t serialize_type,
    int32_t,
    tiledb_array_schema_t** array_schema) {
  api::ensure_buffer_is_valid(buffer);

  // Create array schema struct
  *array_schema = new (std::nothrow) tiledb_array_schema_t;
  if (*array_schema == nullptr) {
    auto st = Status_Error("Failed to allocate TileDB array schema object");
    LOG_STATUS_NO_RETURN_VALUE(st);
    save_error(ctx, st);
    return TILEDB_OOM;
  }

  try {
    auto memory_tracker = ctx->resources().create_memory_tracker();
    memory_tracker->set_type(sm::MemoryTrackerType::ARRAY_LOAD);
    (*array_schema)->array_schema_ =
        tiledb::sm::serialization::array_schema_deserialize(
            (tiledb::sm::SerializationType)serialize_type,
            buffer->buffer(),
            memory_tracker);
  } catch (...) {
    delete *array_schema;
    *array_schema = nullptr;
    throw;
  }

  return TILEDB_OK;
}

int32_t tiledb_serialize_array_open(
    tiledb_ctx_t* ctx,
    const tiledb_array_t* array,
    tiledb_serialization_type_t serialize_type,
    int32_t,
    tiledb_buffer_t** buffer) {
  // Currently no different behaviour is required if array open is serialized by
  // the client or the Cloud server, so the variable is unused
  // Sanity check
  if (sanity_check(ctx, array) == TILEDB_ERR) {
    return TILEDB_ERR;
  }

  auto buf = tiledb_buffer_handle_t::make_handle();

  if (SAVE_ERROR_CATCH(
          ctx,
          tiledb::sm::serialization::array_open_serialize(
              *(array->array_.get()),
              (tiledb::sm::SerializationType)serialize_type,
              &(buf->buffer())))) {
    tiledb_buffer_handle_t::break_handle(buf);
    return TILEDB_ERR;
  }

  *buffer = buf;

  return TILEDB_OK;
}

int32_t tiledb_deserialize_array_open(
    tiledb_ctx_t* ctx,
    const tiledb_buffer_t* buffer,
    tiledb_serialization_type_t serialize_type,
    int32_t,
    tiledb_array_t** array) {
  // Currently no different behaviour is required if array open is deserialized
  // by the client or the Cloud server
  api::ensure_buffer_is_valid(buffer);

  // Create array struct
  *array = new (std::nothrow) tiledb_array_t;
  if (*array == nullptr) {
    auto st = Status_Error("Failed to allocate TileDB array object");
    LOG_STATUS_NO_RETURN_VALUE(st);
    save_error(ctx, st);
    return TILEDB_OOM;
  }

  // Check array URI
  auto uri = tiledb::sm::URI("deserialized_array");
  if (uri.is_invalid()) {
    auto st = Status_Error("Failed to create TileDB array object; Invalid URI");
    delete *array;
    *array = nullptr;
    LOG_STATUS_NO_RETURN_VALUE(st);
    save_error(ctx, st);
    return TILEDB_ERR;
  }

  // Allocate an array object
  try {
    (*array)->array_ =
        make_shared<tiledb::sm::Array>(HERE(), ctx->resources(), uri);
  } catch (std::bad_alloc&) {
    auto st = Status_Error(
        "Failed to create TileDB array object; Memory allocation "
        "error");
    delete *array;
    *array = nullptr;
    LOG_STATUS_NO_RETURN_VALUE(st);
    save_error(ctx, st);
    return TILEDB_OOM;
  }

  if (SAVE_ERROR_CATCH(
          ctx,
          tiledb::sm::serialization::array_open_deserialize(
              (*array)->array_.get(),
              (tiledb::sm::SerializationType)serialize_type,
              buffer->buffer()))) {
    delete *array;
    *array = nullptr;
    return TILEDB_ERR;
  }

  return TILEDB_OK;
}

int32_t tiledb_serialize_array_schema_evolution(
    tiledb_ctx_t* ctx,
    const tiledb_array_schema_evolution_t* array_schema_evolution,
    tiledb_serialization_type_t serialize_type,
    int32_t client_side,
    tiledb_buffer_t** buffer) {
  // Sanity check
  if (sanity_check(ctx, array_schema_evolution) == TILEDB_ERR)
    return TILEDB_ERR;

  auto buf = tiledb_buffer_handle_t::make_handle();

  if (SAVE_ERROR_CATCH(
          ctx,
          tiledb::sm::serialization::array_schema_evolution_serialize(
              array_schema_evolution->array_schema_evolution_,
              (tiledb::sm::SerializationType)serialize_type,
              &(buf->buffer()),
              client_side))) {
    tiledb_buffer_handle_t::break_handle(buf);
    return TILEDB_ERR;
  }

  *buffer = buf;

  return TILEDB_OK;
}

int32_t tiledb_deserialize_array_schema_evolution(
    tiledb_ctx_t* ctx,
    const tiledb_buffer_t* buffer,
    tiledb_serialization_type_t serialize_type,
    int32_t,
    tiledb_array_schema_evolution_t** array_schema_evolution) {
  // Sanity check

  api::ensure_buffer_is_valid(buffer);

  // Create array schema struct
  *array_schema_evolution = new (std::nothrow) tiledb_array_schema_evolution_t;
  if (*array_schema_evolution == nullptr) {
    auto st =
        Status_Error("Failed to allocate TileDB array schema evolution object");
    LOG_STATUS_NO_RETURN_VALUE(st);
    save_error(ctx, st);
    return TILEDB_OOM;
  }

  auto memory_tracker = ctx->resources().create_memory_tracker();
  memory_tracker->set_type(sm::MemoryTrackerType::SCHEMA_EVOLUTION);
  if (SAVE_ERROR_CATCH(
          ctx,
          tiledb::sm::serialization::array_schema_evolution_deserialize(
              &((*array_schema_evolution)->array_schema_evolution_),
              (tiledb::sm::SerializationType)serialize_type,
              buffer->buffer(),
              memory_tracker))) {
    delete *array_schema_evolution;
    *array_schema_evolution = nullptr;
    return TILEDB_ERR;
  }

  return TILEDB_OK;
}

int32_t tiledb_serialize_query(
    tiledb_ctx_t* ctx,
    const tiledb_query_t* query,
    tiledb_serialization_type_t serialize_type,
    int32_t client_side,
    tiledb_buffer_list_t** buffer_list) {
  // Sanity check
  if (sanity_check(ctx, query) == TILEDB_ERR)
    return TILEDB_ERR;

  // Allocate a buffer list
  if (tiledb_buffer_list_alloc(ctx, buffer_list) != TILEDB_OK)
    return TILEDB_ERR;

  if (SAVE_ERROR_CATCH(
          ctx,
          tiledb::sm::serialization::query_serialize(
              query->query_,
              (tiledb::sm::SerializationType)serialize_type,
              client_side == 1,
              &(*buffer_list)->buffer_list()))) {
    tiledb_buffer_list_free(buffer_list);
    return TILEDB_ERR;
  }

  return TILEDB_OK;
}

int32_t tiledb_deserialize_query(
    tiledb_ctx_t* ctx,
    const tiledb_buffer_t* buffer,
    tiledb_serialization_type_t serialize_type,
    int32_t client_side,
    tiledb_query_t* query) {
  // Sanity check
  if (sanity_check(ctx, query) == TILEDB_ERR)
    return TILEDB_ERR;

  api::ensure_buffer_is_valid(buffer);

  throw_if_not_ok(tiledb::sm::serialization::query_deserialize(
      buffer->buffer(),
      (tiledb::sm::SerializationType)serialize_type,
      client_side == 1,
      nullptr,
      query->query_,
      &ctx->resources().compute_tp()));

  return TILEDB_OK;
}

int32_t tiledb_deserialize_query_and_array(
    tiledb_ctx_t* ctx,
    const tiledb_buffer_t* buffer,
    tiledb_serialization_type_t serialize_type,
    int32_t client_side,
    const char* array_uri,
    tiledb_query_t** query,
    tiledb_array_t** array) {
  // Sanity check
  if (query == nullptr) {
    return TILEDB_ERR;
  }

  api::ensure_buffer_is_valid(buffer);

  // Create array struct
  *array = new (std::nothrow) tiledb_array_t;
  if (*array == nullptr) {
    auto st = Status_Error(
        "Failed to create TileDB array object; Memory allocation error");
    LOG_STATUS_NO_RETURN_VALUE(st);
    save_error(ctx, st);
    return TILEDB_OOM;
  }

  // Check array URI
  auto uri = tiledb::sm::URI(array_uri);
  if (uri.is_invalid()) {
    auto st = Status_Error("Failed to create TileDB array object; Invalid URI");
    delete *array;
    *array = nullptr;
    LOG_STATUS_NO_RETURN_VALUE(st);
    save_error(ctx, st);
    return TILEDB_ERR;
  }

  // Allocate an array object
  try {
    (*array)->array_ =
        make_shared<tiledb::sm::Array>(HERE(), ctx->resources(), uri);
  } catch (std::bad_alloc&) {
    auto st = Status_Error(
        "Failed to create TileDB array object; Memory allocation error");
    delete array;
    array = nullptr;
    LOG_STATUS_NO_RETURN_VALUE(st);
    save_error(ctx, st);
    return TILEDB_OOM;
  }

  // First deserialize the array included in the query
  auto memory_tracker = ctx->resources().create_memory_tracker();
  memory_tracker->set_type(tiledb::sm::MemoryTrackerType::ARRAY_LOAD);
  throw_if_not_ok(tiledb::sm::serialization::array_from_query_deserialize(
      buffer->buffer(),
      (tiledb::sm::SerializationType)serialize_type,
      *(*array)->array_,
      ctx->resources(),
      memory_tracker));

  // Create query struct
  *query = new (std::nothrow) tiledb_query_t;
  if (*query == nullptr) {
    auto st = Status_Error(
        "Failed to allocate TileDB query object; Memory allocation failed");
    LOG_STATUS_NO_RETURN_VALUE(st);
    save_error(ctx, st);
    return TILEDB_OOM;
  }

  // Create query
  (*query)->query_ = new (std::nothrow) tiledb::sm::Query(
      ctx->resources(), ctx->storage_manager(), (*array)->array_);
  if ((*query)->query_ == nullptr) {
    auto st = Status_Error(
        "Failed to allocate TileDB query object; Memory allocation failed");
    delete *query;
    *query = nullptr;
    LOG_STATUS_NO_RETURN_VALUE(st);
    save_error(ctx, st);
    return TILEDB_OOM;
  }

  throw_if_not_ok(tiledb::sm::serialization::query_deserialize(
      buffer->buffer(),
      (tiledb::sm::SerializationType)serialize_type,
      client_side == 1,
      nullptr,
      (*query)->query_,
      &ctx->resources().compute_tp()));

  return TILEDB_OK;
}

int32_t tiledb_serialize_array_nonempty_domain(
    tiledb_ctx_t* ctx,
    const tiledb_array_t* array,
    const void* nonempty_domain,
    int32_t is_empty,
    tiledb_serialization_type_t serialize_type,
    int32_t,
    tiledb_buffer_t** buffer) {
  // Sanity check
  if (sanity_check(ctx, array) == TILEDB_ERR)
    return TILEDB_ERR;

  auto buf = tiledb_buffer_handle_t::make_handle();

  if (SAVE_ERROR_CATCH(
          ctx,
          tiledb::sm::serialization::nonempty_domain_serialize(
              array->array_.get(),
              nonempty_domain,
              is_empty,
              (tiledb::sm::SerializationType)serialize_type,
              &(buf->buffer())))) {
    tiledb_buffer_handle_t::break_handle(buf);
    return TILEDB_ERR;
  }

  *buffer = buf;

  return TILEDB_OK;
}

int32_t tiledb_deserialize_array_nonempty_domain(
    tiledb_ctx_t* ctx,
    const tiledb_array_t* array,
    const tiledb_buffer_t* buffer,
    tiledb_serialization_type_t serialize_type,
    int32_t,
    void* nonempty_domain,
    int32_t* is_empty) {
  // Sanity check
  if (sanity_check(ctx, array) == TILEDB_ERR)
    return TILEDB_ERR;

  api::ensure_buffer_is_valid(buffer);

  bool is_empty_bool;
  throw_if_not_ok(tiledb::sm::serialization::nonempty_domain_deserialize(
      array->array_.get(),
      buffer->buffer(),
      (tiledb::sm::SerializationType)serialize_type,
      nonempty_domain,
      &is_empty_bool));

  *is_empty = is_empty_bool ? 1 : 0;

  return TILEDB_OK;
}

int32_t tiledb_serialize_array_non_empty_domain_all_dimensions(
    tiledb_ctx_t* ctx,
    const tiledb_array_t* array,
    tiledb_serialization_type_t serialize_type,
    int32_t,
    tiledb_buffer_t** buffer) {
  // Sanity check
  if (sanity_check(ctx, array) == TILEDB_ERR)
    return TILEDB_ERR;

  auto buf = tiledb_buffer_handle_t::make_handle();

  if (SAVE_ERROR_CATCH(
          ctx,
          tiledb::sm::serialization::nonempty_domain_serialize(
              array->array_.get(),
              (tiledb::sm::SerializationType)serialize_type,
              &(buf->buffer())))) {
    tiledb_buffer_handle_t::break_handle(buf);
    return TILEDB_ERR;
  }

  *buffer = buf;

  return TILEDB_OK;
}

int32_t tiledb_deserialize_array_non_empty_domain_all_dimensions(
    tiledb_ctx_t* ctx,
    tiledb_array_t* array,
    const tiledb_buffer_t* buffer,
    tiledb_serialization_type_t serialize_type,
    int32_t) {
  // Sanity check
  if (sanity_check(ctx, array) == TILEDB_ERR)
    return TILEDB_ERR;

  api::ensure_buffer_is_valid(buffer);

  throw_if_not_ok(tiledb::sm::serialization::nonempty_domain_deserialize(
      array->array_.get(),
      buffer->buffer(),
      (tiledb::sm::SerializationType)serialize_type));

  return TILEDB_OK;
}

int32_t tiledb_serialize_array_max_buffer_sizes(
    tiledb_ctx_t* ctx,
    const tiledb_array_t* array,
    const void* subarray,
    tiledb_serialization_type_t serialize_type,
    tiledb_buffer_t** buffer) {
  // Sanity check
  if (sanity_check(ctx, array) == TILEDB_ERR)
    return TILEDB_ERR;

  auto buf = tiledb_buffer_handle_t::make_handle();

  // Serialize
  if (SAVE_ERROR_CATCH(
          ctx,
          tiledb::sm::serialization::max_buffer_sizes_serialize(
              array->array_.get(),
              subarray,
              (tiledb::sm::SerializationType)serialize_type,
              &(buf->buffer())))) {
    tiledb_buffer_handle_t::break_handle(buf);
    return TILEDB_ERR;
  }

  *buffer = buf;

  return TILEDB_OK;
}

capi_return_t tiledb_handle_array_delete_fragments_timestamps_request(
    tiledb_ctx_t* ctx,
    tiledb_array_t* array,
    tiledb_serialization_type_t serialize_type,
    const tiledb_buffer_t* request) {
  if (sanity_check(ctx, array) == TILEDB_ERR) {
    throw std::invalid_argument("Array paramter must be valid.");
  }

  api::ensure_buffer_is_valid(request);

  // Deserialize buffer
  auto [timestamp_start, timestamp_end] = tiledb::sm::serialization::
      deserialize_delete_fragments_timestamps_request(
          (tiledb::sm::SerializationType)serialize_type, request->buffer());

  // Delete fragments
  try {
    array->array_->delete_fragments(
        array->array_->array_uri(), timestamp_start, timestamp_end);
  } catch (...) {
    throw api::CAPIStatusException("Failed to delete fragments");
  }

  return TILEDB_OK;
}

capi_return_t tiledb_handle_array_delete_fragments_list_request(
    tiledb_ctx_t* ctx,
    tiledb_array_t* array,
    tiledb_serialization_type_t serialize_type,
    const tiledb_buffer_t* request) {
  if (sanity_check(ctx, array) == TILEDB_ERR) {
    throw std::invalid_argument("Array paramter must be valid.");
  }

  api::ensure_buffer_is_valid(request);

  // Deserialize buffer
  auto uris =
      tiledb::sm::serialization::deserialize_delete_fragments_list_request(
          array->array_->array_uri(),
          (tiledb::sm::SerializationType)serialize_type,
          request->buffer());

  // Delete fragments list
  try {
    array->array_->delete_fragments_list(uris);
  } catch (...) {
    throw api::CAPIStatusException("Failed to delete fragments_list");
  }

  return TILEDB_OK;
}

int32_t tiledb_serialize_array_metadata(
    tiledb_ctx_t* ctx,
    const tiledb_array_t* array,
    tiledb_serialization_type_t serialize_type,
    tiledb_buffer_t** buffer) {
  // Sanity check
  if (sanity_check(ctx, array) == TILEDB_ERR)
    return TILEDB_ERR;

  auto buf = tiledb_buffer_handle_t::make_handle();

  // Get metadata to serialize, this will load it if it does not exist
  sm::Metadata* metadata = nullptr;
  try {
    metadata = &array->array_->metadata();
  } catch (StatusException& e) {
    auto st = Status_Error(e.what());
    LOG_STATUS_NO_RETURN_VALUE(st);
    save_error(ctx, st);
    return TILEDB_ERR;
  }

  // Serialize
  if (SAVE_ERROR_CATCH(
          ctx,
          tiledb::sm::serialization::metadata_serialize(
              metadata,
              (tiledb::sm::SerializationType)serialize_type,
              &(buf->buffer())))) {
    tiledb_buffer_handle_t::break_handle(buf);
    return TILEDB_ERR;
  }

  *buffer = buf;

  return TILEDB_OK;
}

int32_t tiledb_deserialize_array_metadata(
    tiledb_ctx_t* ctx,
    tiledb_array_t* array,
    tiledb_serialization_type_t serialize_type,
    const tiledb_buffer_t* buffer) {
  // Sanity check
  if (sanity_check(ctx, array) == TILEDB_ERR)
    return TILEDB_ERR;

  api::ensure_buffer_is_valid(buffer);

  // Deserialize
  throw_if_not_ok(tiledb::sm::serialization::metadata_deserialize(
      array->array_->unsafe_metadata(),
      array->array_->config(),
      (tiledb::sm::SerializationType)serialize_type,
      buffer->buffer()));

  return TILEDB_OK;
}

int32_t tiledb_serialize_query_est_result_sizes(
    tiledb_ctx_t* ctx,
    const tiledb_query_t* query,
    tiledb_serialization_type_t serialize_type,
    int32_t client_side,
    tiledb_buffer_t** buffer) {
  // Sanity check
  if (sanity_check(ctx, query) == TILEDB_ERR)
    return TILEDB_ERR;

  auto buf = tiledb_buffer_handle_t::make_handle();

  if (SAVE_ERROR_CATCH(
          ctx,
          tiledb::sm::serialization::query_est_result_size_serialize(
              query->query_,
              (tiledb::sm::SerializationType)serialize_type,
              client_side == 1,
              &(buf->buffer())))) {
    tiledb_buffer_handle_t::break_handle(buf);
    return TILEDB_ERR;
  }

  *buffer = buf;

  return TILEDB_OK;
}

int32_t tiledb_deserialize_query_est_result_sizes(
    tiledb_ctx_t* ctx,
    tiledb_query_t* query,
    tiledb_serialization_type_t serialize_type,
    int32_t client_side,
    const tiledb_buffer_t* buffer) {
  // Sanity check
  if (sanity_check(ctx, query) == TILEDB_ERR)
    return TILEDB_ERR;

  api::ensure_buffer_is_valid(buffer);

  throw_if_not_ok(tiledb::sm::serialization::query_est_result_size_deserialize(
      query->query_,
      (tiledb::sm::SerializationType)serialize_type,
      client_side == 1,
      buffer->buffer()));

  return TILEDB_OK;
}

int32_t tiledb_serialize_config(
    tiledb_ctx_t* ctx,
    const tiledb_config_t* config,
    tiledb_serialization_type_t serialize_type,
    int32_t client_side,
    tiledb_buffer_t** buffer) {
  // Sanity check

  api::ensure_config_is_valid(config);

  auto buf = tiledb_buffer_handle_t::make_handle();

  if (SAVE_ERROR_CATCH(
          ctx,
          tiledb::sm::serialization::config_serialize(
              config->config(),
              (tiledb::sm::SerializationType)serialize_type,
              &(buf->buffer()),
              client_side))) {
    tiledb_buffer_handle_t::break_handle(buf);
    return TILEDB_ERR;
  }

  *buffer = buf;

  return TILEDB_OK;
}

int32_t tiledb_deserialize_config(
    const tiledb_buffer_t* buffer,
    tiledb_serialization_type_t serialize_type,
    int32_t,
    tiledb_config_t** config) {
  api::ensure_buffer_is_valid(buffer);
  api::ensure_output_pointer_is_valid(config);

  /*
   * `config_deserialize` returns a pointer to an allocated `Config`. That was
   * acceptable when that was how `tiledb_config_t` was implemented. In the
   * interim, we copy the result. Later, the function should be updated to
   * return its object and throw on error.
   */
  tiledb::sm::Config* new_config;
  throw_if_not_ok(tiledb::sm::serialization::config_deserialize(
      &new_config,
      (tiledb::sm::SerializationType)serialize_type,
      buffer->buffer()));
  if (!new_config) {
    throw std::logic_error("Unexpected nullptr with OK status");
  }
  // Copy the result into a handle
  *config = tiledb_config_handle_t::make_handle(*new_config);
  // Caller of `config_deserialize` has the responsibility for deallocation
  delete new_config;
  return TILEDB_OK;
}

int32_t tiledb_serialize_fragment_info_request(
    tiledb_ctx_t* ctx,
    const tiledb_fragment_info_t* fragment_info,
    tiledb_serialization_type_t serialize_type,
    int32_t,
    tiledb_buffer_t** buffer) {
  // Currently no different behaviour is required if fragment info request is
  // serialized by the client or the Cloud server

  // Sanity check
  if (sanity_check(ctx, fragment_info) == TILEDB_ERR) {
    return TILEDB_ERR;
  }

  auto buf = tiledb_buffer_handle_t::make_handle();

  if (SAVE_ERROR_CATCH(
          ctx,
          tiledb::sm::serialization::fragment_info_request_serialize(
              *fragment_info->fragment_info_,
              (tiledb::sm::SerializationType)serialize_type,
              &(buf->buffer())))) {
    tiledb_buffer_handle_t::break_handle(buf);
    return TILEDB_ERR;
  }

  *buffer = buf;

  return TILEDB_OK;
}

int32_t tiledb_deserialize_fragment_info_request(
    tiledb_ctx_t* ctx,
    const tiledb_buffer_t* buffer,
    tiledb_serialization_type_t serialize_type,
    int32_t,
    tiledb_fragment_info_t* fragment_info) {
  // Currently no different behaviour is required if fragment info request is
  // serialized by the client or the Cloud server

  // Sanity check
  if (sanity_check(ctx, fragment_info) == TILEDB_ERR) {
    return TILEDB_ERR;
  }

  api::ensure_buffer_is_valid(buffer);

  if (SAVE_ERROR_CATCH(
          ctx,
          tiledb::sm::serialization::fragment_info_request_deserialize(
              fragment_info->fragment_info_,
              (tiledb::sm::SerializationType)serialize_type,
              buffer->buffer()))) {
    return TILEDB_ERR;
  }

  return TILEDB_OK;
}

int32_t tiledb_serialize_fragment_info(
    tiledb_ctx_t* ctx,
    const tiledb_fragment_info_t* fragment_info,
    tiledb_serialization_type_t serialize_type,
    int32_t client_side,
    tiledb_buffer_t** buffer) {
  // Sanity check
  if (sanity_check(ctx, fragment_info) == TILEDB_ERR) {
    return TILEDB_ERR;
  }

  auto buf = tiledb_buffer_handle_t::make_handle();

  // Serialize
  if (SAVE_ERROR_CATCH(
          ctx,
          tiledb::sm::serialization::fragment_info_serialize(
              *fragment_info->fragment_info_,
              (tiledb::sm::SerializationType)serialize_type,
              &(buf->buffer()),
              client_side))) {
    tiledb_buffer_handle_t::break_handle(buf);
    return TILEDB_ERR;
  }

  *buffer = buf;

  return TILEDB_OK;
}

int32_t tiledb_deserialize_fragment_info(
    tiledb_ctx_t* ctx,
    const tiledb_buffer_t* buffer,
    tiledb_serialization_type_t serialize_type,
    const char* array_uri,
    int32_t,
    tiledb_fragment_info_t* fragment_info) {
  // Currently no different behaviour is required if fragment info is
  // deserialized by the client or the Cloud server

  // Sanity check
  if (sanity_check(ctx, fragment_info) == TILEDB_ERR) {
    return TILEDB_ERR;
  }

  api::ensure_buffer_is_valid(buffer);

  // Check array uri
  tiledb::sm::URI uri(array_uri);
  if (uri.is_invalid()) {
    auto st =
        Status_Error("Failed to deserialize fragment info; Invalid array URI");
    LOG_STATUS_NO_RETURN_VALUE(st);
    save_error(ctx, st);
    return TILEDB_ERR;
  }

  auto memory_tracker = ctx->resources().create_memory_tracker();
  memory_tracker->set_type(sm::MemoryTrackerType::FRAGMENT_INFO_LOAD);
  if (SAVE_ERROR_CATCH(
          ctx,
          tiledb::sm::serialization::fragment_info_deserialize(
              fragment_info->fragment_info_,
              (tiledb::sm::SerializationType)serialize_type,
              uri,
              buffer->buffer(),
              memory_tracker))) {
    return TILEDB_ERR;
  }

  return TILEDB_OK;
}

capi_return_t tiledb_handle_load_array_schema_request(
    tiledb_ctx_t* ctx,
    tiledb_array_t* array,
    tiledb_serialization_type_t serialization_type,
    const tiledb_buffer_t* request,
    tiledb_buffer_t* response) {
  if (sanity_check(ctx, array) == TILEDB_ERR) {
    throw std::invalid_argument("Array paramter must be valid.");
  }

  api::ensure_buffer_is_valid(request);
  api::ensure_buffer_is_valid(response);

  auto load_schema_req =
      tiledb::sm::serialization::deserialize_load_array_schema_request(
          static_cast<tiledb::sm::SerializationType>(serialization_type),
          request->buffer());

  if (load_schema_req.include_enumerations()) {
    array->array_->load_all_enumerations();
  }

  tiledb::sm::serialization::serialize_load_array_schema_response(
      *array->array_,
      static_cast<tiledb::sm::SerializationType>(serialization_type),
      response->buffer());

  return TILEDB_OK;
}

capi_return_t tiledb_handle_load_enumerations_request(
    tiledb_ctx_t* ctx,
    tiledb_array_t* array,
    tiledb_serialization_type_t serialization_type,
    const tiledb_buffer_t* request,
    tiledb_buffer_t* response) {
  if (sanity_check(ctx, array) == TILEDB_ERR) {
    throw std::invalid_argument("Array paramter must be valid.");
  }

  api::ensure_buffer_is_valid(request);
  api::ensure_buffer_is_valid(response);

  auto enumeration_names =
      tiledb::sm::serialization::deserialize_load_enumerations_request(
          static_cast<tiledb::sm::SerializationType>(serialization_type),
          request->buffer());
  auto enumerations = array->array_->get_enumerations(enumeration_names);

  tiledb::sm::serialization::serialize_load_enumerations_response(
      enumerations,
      static_cast<tiledb::sm::SerializationType>(serialization_type),
      response->buffer());

  return TILEDB_OK;
}

capi_return_t tiledb_handle_query_plan_request(
    tiledb_ctx_t* ctx,
    tiledb_array_t* array,
    tiledb_serialization_type_t serialization_type,
    const tiledb_buffer_t* request,
    tiledb_buffer_t* response) {
  if (sanity_check(ctx, array) == TILEDB_ERR) {
    throw std::invalid_argument("Array parameter must be valid.");
  }

  api::ensure_buffer_is_valid(request);
  api::ensure_buffer_is_valid(response);

  tiledb::sm::Query query(
      ctx->resources(), ctx->storage_manager(), array->array_);
  tiledb::sm::serialization::deserialize_query_plan_request(
      static_cast<tiledb::sm::SerializationType>(serialization_type),
      request->buffer(),
      ctx->resources().compute_tp(),
      query);
  sm::QueryPlan plan(query);

  tiledb::sm::serialization::serialize_query_plan_response(
      plan,
      static_cast<tiledb::sm::SerializationType>(serialization_type),
      response->buffer());

  return TILEDB_OK;
}

capi_return_t tiledb_handle_consolidation_plan_request(
    tiledb_ctx_t* ctx,
    tiledb_array_t* array,
    tiledb_serialization_type_t serialization_type,
    const tiledb_buffer_t* request,
    tiledb_buffer_t* response) {
  if (sanity_check(ctx, array) == TILEDB_ERR) {
    throw std::invalid_argument("Array paramter must be valid.");
  }

  api::ensure_buffer_is_valid(request);
  api::ensure_buffer_is_valid(response);

  // Error if array is not open
  if (!array->array_->is_open()) {
    throw std::logic_error(
        "Cannot get consolidation plan. Input array is not open");
  }

  auto fragment_size =
      tiledb::sm::serialization::deserialize_consolidation_plan_request(
          static_cast<tiledb::sm::SerializationType>(serialization_type),
          request->buffer());
  sm::ConsolidationPlan plan(array->array_, fragment_size);

  tiledb::sm::serialization::serialize_consolidation_plan_response(
      plan,
      static_cast<tiledb::sm::SerializationType>(serialization_type),
      response->buffer());

  return TILEDB_OK;
}

/* ****************************** */
/*          FRAGMENT INFO         */
/* ****************************** */

int32_t tiledb_fragment_info_alloc(
    tiledb_ctx_t* ctx,
    const char* array_uri,
    tiledb_fragment_info_t** fragment_info) {
  // Create fragment info struct
  *fragment_info = new (std::nothrow) tiledb_fragment_info_t;
  if (*fragment_info == nullptr) {
    auto st = Status_Error(
        "Failed to create TileDB fragment info object; Memory allocation "
        "error");
    LOG_STATUS_NO_RETURN_VALUE(st);
    save_error(ctx, st);
    return TILEDB_OOM;
  }

  // Check array URI
  auto uri = tiledb::sm::URI(array_uri);
  if (uri.is_invalid()) {
    auto st = Status_Error(
        "Failed to create TileDB fragment info object; Invalid URI");
    delete *fragment_info;
    *fragment_info = nullptr;
    LOG_STATUS_NO_RETURN_VALUE(st);
    save_error(ctx, st);
    return TILEDB_ERR;
  }

  // Allocate a fragment info object
  (*fragment_info)->fragment_info_ =
      new (std::nothrow) tiledb::sm::FragmentInfo(uri, ctx->resources());
  if ((*fragment_info)->fragment_info_ == nullptr) {
    delete *fragment_info;
    *fragment_info = nullptr;
    auto st = Status_Error(
        "Failed to create TileDB fragment info object; Memory allocation "
        "error");
    LOG_STATUS_NO_RETURN_VALUE(st);
    save_error(ctx, st);
    return TILEDB_OOM;
  }

  // Success
  return TILEDB_OK;
}

void tiledb_fragment_info_free(tiledb_fragment_info_t** fragment_info) {
  if (fragment_info != nullptr && *fragment_info != nullptr) {
    delete (*fragment_info)->fragment_info_;
    delete *fragment_info;
    *fragment_info = nullptr;
  }
}

int32_t tiledb_fragment_info_set_config(
    tiledb_ctx_t* ctx,
    tiledb_fragment_info_t* fragment_info,
    tiledb_config_t* config) {
  // Sanity check
  if (sanity_check(ctx, fragment_info) == TILEDB_ERR)
    return TILEDB_ERR;
  api::ensure_config_is_valid(config);

  fragment_info->fragment_info_->set_config(config->config());

  return TILEDB_OK;
}

int32_t tiledb_fragment_info_get_config(
    tiledb_ctx_t* ctx,
    tiledb_fragment_info_t* fragment_info,
    tiledb_config_t** config) {
  // Sanity check
  if (sanity_check(ctx, fragment_info) == TILEDB_ERR)
    return TILEDB_ERR;

  api::ensure_output_pointer_is_valid(config);
  *config = tiledb_config_handle_t::make_handle(
      fragment_info->fragment_info_->config());
  return TILEDB_OK;
}

int32_t tiledb_fragment_info_load(
    tiledb_ctx_t* ctx, tiledb_fragment_info_t* fragment_info) {
  if (sanity_check(ctx, fragment_info) == TILEDB_ERR)
    return TILEDB_ERR;

  // Load fragment info
  throw_if_not_ok(fragment_info->fragment_info_->load());

  return TILEDB_OK;
}

int32_t tiledb_fragment_info_get_fragment_name_v2(
    tiledb_ctx_t* ctx,
    tiledb_fragment_info_t* fragment_info,
    uint32_t fid,
    tiledb_string_t** name) {
  if (sanity_check(ctx, fragment_info) == TILEDB_ERR) {
    return TILEDB_ERR;
  }

  if (name == nullptr) {
    throw std::invalid_argument("Name cannot be null.");
  }

  *name = tiledb_string_handle_t::make_handle(
      fragment_info->fragment_info_->fragment_name(fid));

  return TILEDB_OK;
}

int32_t tiledb_fragment_info_get_fragment_num(
    tiledb_ctx_t* ctx,
    tiledb_fragment_info_t* fragment_info,
    uint32_t* fragment_num) {
  if (sanity_check(ctx, fragment_info) == TILEDB_ERR)
    return TILEDB_ERR;

  *fragment_num = fragment_info->fragment_info_->fragment_num();

  return TILEDB_OK;
}

int32_t tiledb_fragment_info_get_fragment_uri(
    tiledb_ctx_t* ctx,
    tiledb_fragment_info_t* fragment_info,
    uint32_t fid,
    const char** uri) {
  if (sanity_check(ctx, fragment_info) == TILEDB_ERR)
    return TILEDB_ERR;

  throw_if_not_ok(fragment_info->fragment_info_->get_fragment_uri(fid, uri));

  return TILEDB_OK;
}

int32_t tiledb_fragment_info_get_fragment_size(
    tiledb_ctx_t* ctx,
    tiledb_fragment_info_t* fragment_info,
    uint32_t fid,
    uint64_t* size) {
  if (sanity_check(ctx, fragment_info) == TILEDB_ERR)
    return TILEDB_ERR;

  throw_if_not_ok(fragment_info->fragment_info_->get_fragment_size(fid, size));

  return TILEDB_OK;
}

int32_t tiledb_fragment_info_get_dense(
    tiledb_ctx_t* ctx,
    tiledb_fragment_info_t* fragment_info,
    uint32_t fid,
    int32_t* dense) {
  if (sanity_check(ctx, fragment_info) == TILEDB_ERR)
    return TILEDB_ERR;

  throw_if_not_ok(fragment_info->fragment_info_->get_dense(fid, dense));

  return TILEDB_OK;
}

int32_t tiledb_fragment_info_get_sparse(
    tiledb_ctx_t* ctx,
    tiledb_fragment_info_t* fragment_info,
    uint32_t fid,
    int32_t* sparse) {
  if (sanity_check(ctx, fragment_info) == TILEDB_ERR)
    return TILEDB_ERR;

  throw_if_not_ok(fragment_info->fragment_info_->get_sparse(fid, sparse));

  return TILEDB_OK;
}

int32_t tiledb_fragment_info_get_timestamp_range(
    tiledb_ctx_t* ctx,
    tiledb_fragment_info_t* fragment_info,
    uint32_t fid,
    uint64_t* start,
    uint64_t* end) {
  if (sanity_check(ctx, fragment_info) == TILEDB_ERR)
    return TILEDB_ERR;

  throw_if_not_ok(
      fragment_info->fragment_info_->get_timestamp_range(fid, start, end));

  return TILEDB_OK;
}

int32_t tiledb_fragment_info_get_non_empty_domain_from_index(
    tiledb_ctx_t* ctx,
    tiledb_fragment_info_t* fragment_info,
    uint32_t fid,
    uint32_t did,
    void* domain) {
  if (sanity_check(ctx, fragment_info) == TILEDB_ERR)
    return TILEDB_ERR;

  throw_if_not_ok(
      fragment_info->fragment_info_->get_non_empty_domain(fid, did, domain));

  return TILEDB_OK;
}

int32_t tiledb_fragment_info_get_non_empty_domain_from_name(
    tiledb_ctx_t* ctx,
    tiledb_fragment_info_t* fragment_info,
    uint32_t fid,
    const char* dim_name,
    void* domain) {
  if (sanity_check(ctx, fragment_info) == TILEDB_ERR)
    return TILEDB_ERR;

  throw_if_not_ok(fragment_info->fragment_info_->get_non_empty_domain(
      fid, dim_name, domain));

  return TILEDB_OK;
}

int32_t tiledb_fragment_info_get_non_empty_domain_var_size_from_index(
    tiledb_ctx_t* ctx,
    tiledb_fragment_info_t* fragment_info,
    uint32_t fid,
    uint32_t did,
    uint64_t* start_size,
    uint64_t* end_size) {
  if (sanity_check(ctx, fragment_info) == TILEDB_ERR)
    return TILEDB_ERR;

  throw_if_not_ok(fragment_info->fragment_info_->get_non_empty_domain_var_size(
      fid, did, start_size, end_size));

  return TILEDB_OK;
}

int32_t tiledb_fragment_info_get_non_empty_domain_var_size_from_name(
    tiledb_ctx_t* ctx,
    tiledb_fragment_info_t* fragment_info,
    uint32_t fid,
    const char* dim_name,
    uint64_t* start_size,
    uint64_t* end_size) {
  if (sanity_check(ctx, fragment_info) == TILEDB_ERR)
    return TILEDB_ERR;

  throw_if_not_ok(fragment_info->fragment_info_->get_non_empty_domain_var_size(
      fid, dim_name, start_size, end_size));

  return TILEDB_OK;
}

int32_t tiledb_fragment_info_get_non_empty_domain_var_from_index(
    tiledb_ctx_t* ctx,
    tiledb_fragment_info_t* fragment_info,
    uint32_t fid,
    uint32_t did,
    void* start,
    void* end) {
  if (sanity_check(ctx, fragment_info) == TILEDB_ERR)
    return TILEDB_ERR;

  throw_if_not_ok(fragment_info->fragment_info_->get_non_empty_domain_var(
      fid, did, start, end));

  return TILEDB_OK;
}

int32_t tiledb_fragment_info_get_non_empty_domain_var_from_name(
    tiledb_ctx_t* ctx,
    tiledb_fragment_info_t* fragment_info,
    uint32_t fid,
    const char* dim_name,
    void* start,
    void* end) {
  if (sanity_check(ctx, fragment_info) == TILEDB_ERR)
    return TILEDB_ERR;

  throw_if_not_ok(fragment_info->fragment_info_->get_non_empty_domain_var(
      fid, dim_name, start, end));

  return TILEDB_OK;
}

int32_t tiledb_fragment_info_get_mbr_num(
    tiledb_ctx_t* ctx,
    tiledb_fragment_info_t* fragment_info,
    uint32_t fid,
    uint64_t* mbr_num) {
  if (sanity_check(ctx, fragment_info) == TILEDB_ERR)
    return TILEDB_ERR;

  throw_if_not_ok(fragment_info->fragment_info_->get_mbr_num(fid, mbr_num));

  return TILEDB_OK;
}

int32_t tiledb_fragment_info_get_mbr_from_index(
    tiledb_ctx_t* ctx,
    tiledb_fragment_info_t* fragment_info,
    uint32_t fid,
    uint32_t mid,
    uint32_t did,
    void* mbr) {
  if (sanity_check(ctx, fragment_info) == TILEDB_ERR)
    return TILEDB_ERR;

  throw_if_not_ok(fragment_info->fragment_info_->get_mbr(fid, mid, did, mbr));

  return TILEDB_OK;
}

int32_t tiledb_fragment_info_get_mbr_from_name(
    tiledb_ctx_t* ctx,
    tiledb_fragment_info_t* fragment_info,
    uint32_t fid,
    uint32_t mid,
    const char* dim_name,
    void* mbr) {
  if (sanity_check(ctx, fragment_info) == TILEDB_ERR)
    return TILEDB_ERR;

  throw_if_not_ok(
      fragment_info->fragment_info_->get_mbr(fid, mid, dim_name, mbr));

  return TILEDB_OK;
}

int32_t tiledb_fragment_info_get_mbr_var_size_from_index(
    tiledb_ctx_t* ctx,
    tiledb_fragment_info_t* fragment_info,
    uint32_t fid,
    uint32_t mid,
    uint32_t did,
    uint64_t* start_size,
    uint64_t* end_size) {
  if (sanity_check(ctx, fragment_info) == TILEDB_ERR)
    return TILEDB_ERR;

  throw_if_not_ok(fragment_info->fragment_info_->get_mbr_var_size(
      fid, mid, did, start_size, end_size));

  return TILEDB_OK;
}

int32_t tiledb_fragment_info_get_mbr_var_size_from_name(
    tiledb_ctx_t* ctx,
    tiledb_fragment_info_t* fragment_info,
    uint32_t fid,
    uint32_t mid,
    const char* dim_name,
    uint64_t* start_size,
    uint64_t* end_size) {
  if (sanity_check(ctx, fragment_info) == TILEDB_ERR)
    return TILEDB_ERR;

  throw_if_not_ok(fragment_info->fragment_info_->get_mbr_var_size(
      fid, mid, dim_name, start_size, end_size));

  return TILEDB_OK;
}

int32_t tiledb_fragment_info_get_mbr_var_from_index(
    tiledb_ctx_t* ctx,
    tiledb_fragment_info_t* fragment_info,
    uint32_t fid,
    uint32_t mid,
    uint32_t did,
    void* start,
    void* end) {
  if (sanity_check(ctx, fragment_info) == TILEDB_ERR)
    return TILEDB_ERR;

  throw_if_not_ok(
      fragment_info->fragment_info_->get_mbr_var(fid, mid, did, start, end));

  return TILEDB_OK;
}

int32_t tiledb_fragment_info_get_mbr_var_from_name(
    tiledb_ctx_t* ctx,
    tiledb_fragment_info_t* fragment_info,
    uint32_t fid,
    uint32_t mid,
    const char* dim_name,
    void* start,
    void* end) {
  if (sanity_check(ctx, fragment_info) == TILEDB_ERR)
    return TILEDB_ERR;

  throw_if_not_ok(fragment_info->fragment_info_->get_mbr_var(
      fid, mid, dim_name, start, end));

  return TILEDB_OK;
}

int32_t tiledb_fragment_info_get_cell_num(
    tiledb_ctx_t* ctx,
    tiledb_fragment_info_t* fragment_info,
    uint32_t fid,
    uint64_t* cell_num) {
  if (sanity_check(ctx, fragment_info) == TILEDB_ERR)
    return TILEDB_ERR;

  throw_if_not_ok(fragment_info->fragment_info_->get_cell_num(fid, cell_num));

  return TILEDB_OK;
}

int32_t tiledb_fragment_info_get_total_cell_num(
    tiledb_ctx_t* ctx,
    tiledb_fragment_info_t* fragment_info,
    uint64_t* cell_num) {
  if (sanity_check(ctx, fragment_info) == TILEDB_ERR)
    return TILEDB_ERR;

  throw_if_not_ok(fragment_info->fragment_info_->get_total_cell_num(cell_num));

  return TILEDB_OK;
}

int32_t tiledb_fragment_info_get_version(
    tiledb_ctx_t* ctx,
    tiledb_fragment_info_t* fragment_info,
    uint32_t fid,
    uint32_t* version) {
  if (sanity_check(ctx, fragment_info) == TILEDB_ERR)
    return TILEDB_ERR;

  throw_if_not_ok(fragment_info->fragment_info_->get_version(fid, version));

  return TILEDB_OK;
}

int32_t tiledb_fragment_info_has_consolidated_metadata(
    tiledb_ctx_t* ctx,
    tiledb_fragment_info_t* fragment_info,
    uint32_t fid,
    int32_t* has) {
  if (sanity_check(ctx, fragment_info) == TILEDB_ERR)
    return TILEDB_ERR;

  throw_if_not_ok(
      fragment_info->fragment_info_->has_consolidated_metadata(fid, has));

  return TILEDB_OK;
}

int32_t tiledb_fragment_info_get_unconsolidated_metadata_num(
    tiledb_ctx_t* ctx,
    tiledb_fragment_info_t* fragment_info,
    uint32_t* unconsolidated) {
  if (sanity_check(ctx, fragment_info) == TILEDB_ERR)
    return TILEDB_ERR;

  *unconsolidated =
      fragment_info->fragment_info_->unconsolidated_metadata_num();

  return TILEDB_OK;
}

int32_t tiledb_fragment_info_get_to_vacuum_num(
    tiledb_ctx_t* ctx,
    tiledb_fragment_info_t* fragment_info,
    uint32_t* to_vacuum_num) {
  if (sanity_check(ctx, fragment_info) == TILEDB_ERR)
    return TILEDB_ERR;

  *to_vacuum_num = fragment_info->fragment_info_->to_vacuum_num();

  return TILEDB_OK;
}

int32_t tiledb_fragment_info_get_to_vacuum_uri(
    tiledb_ctx_t* ctx,
    tiledb_fragment_info_t* fragment_info,
    uint32_t fid,
    const char** uri) {
  if (sanity_check(ctx, fragment_info) == TILEDB_ERR)
    return TILEDB_ERR;

  throw_if_not_ok(fragment_info->fragment_info_->get_to_vacuum_uri(fid, uri));

  return TILEDB_OK;
}

int32_t tiledb_fragment_info_get_array_schema(
    tiledb_ctx_t* ctx,
    tiledb_fragment_info_t* fragment_info,
    uint32_t fid,
    tiledb_array_schema_t** array_schema) {
  if (sanity_check(ctx, fragment_info) == TILEDB_ERR)
    return TILEDB_ERR;

  // Create array schema
  *array_schema = new (std::nothrow) tiledb_array_schema_t;
  if (*array_schema == nullptr) {
    auto st = Status_Error("Failed to allocate TileDB array schema object");
    LOG_STATUS_NO_RETURN_VALUE(st);
    save_error(ctx, st);
    return TILEDB_OOM;
  }

  auto&& array_schema_get =
      fragment_info->fragment_info_->get_array_schema(fid);
  (*array_schema)->array_schema_ = array_schema_get;

  return TILEDB_OK;
}

int32_t tiledb_fragment_info_get_array_schema_name(
    tiledb_ctx_t* ctx,
    tiledb_fragment_info_t* fragment_info,
    uint32_t fid,
    const char** schema_name) {
  if (sanity_check(ctx, fragment_info) == TILEDB_ERR)
    return TILEDB_ERR;

  throw_if_not_ok(
      fragment_info->fragment_info_->get_array_schema_name(fid, schema_name));

  assert(schema_name != nullptr);

  return TILEDB_OK;
}

int32_t tiledb_fragment_info_dump(
    tiledb_ctx_t* ctx, const tiledb_fragment_info_t* fragment_info, FILE* out) {
  if (sanity_check(ctx, fragment_info) == TILEDB_ERR)
    return TILEDB_ERR;
  fragment_info->fragment_info_->dump(out);
  return TILEDB_OK;
}

/* ********************************* */
/*          EXPERIMENTAL APIs        */
/* ********************************* */

int32_t tiledb_query_get_status_details(
    tiledb_ctx_t* ctx,
    tiledb_query_t* query,
    tiledb_query_status_details_t* status) {
  // Sanity check
  if (sanity_check(ctx, query) == TILEDB_ERR)
    return TILEDB_ERR;

  // Currently only one detailed reason. Retrieve it and set to user struct.
  tiledb_query_status_details_reason_t incomplete_reason =
      (tiledb_query_status_details_reason_t)
          query->query_->status_incomplete_reason();
  status->incomplete_reason = incomplete_reason;

  return TILEDB_OK;
}

int32_t tiledb_consolidation_plan_create_with_mbr(
    tiledb_ctx_t* ctx,
    tiledb_array_t* array,
    uint64_t fragment_size,
    tiledb_consolidation_plan_t** consolidation_plan) {
  // Sanity check
  if (sanity_check(ctx, array) == TILEDB_ERR) {
    return TILEDB_ERR;
  }

  // Create consolidation plan struct
  *consolidation_plan = new (std::nothrow) tiledb_consolidation_plan_t;
  if (*consolidation_plan == nullptr) {
    auto st = Status_Error(
        "Failed to create TileDB consolidation plan object; Memory allocation "
        "error");
    LOG_STATUS_NO_RETURN_VALUE(st);
    save_error(ctx, st);
    return TILEDB_OOM;
  }

  // Allocate a consolidation plan object
  try {
    (*consolidation_plan)->consolidation_plan_ =
        make_shared<tiledb::sm::ConsolidationPlan>(
            HERE(), array->array_, fragment_size);
  } catch (std::bad_alloc&) {
    auto st = Status_Error(
        "Failed to create TileDB consolidation plan object; Memory allocation "
        "error");
    delete *consolidation_plan;
    *consolidation_plan = nullptr;
    LOG_STATUS_NO_RETURN_VALUE(st);
    save_error(ctx, st);
    return TILEDB_OOM;
  }

  return TILEDB_OK;
}

void tiledb_consolidation_plan_free(
    tiledb_consolidation_plan_t** consolidation_plan) {
  if (consolidation_plan != nullptr && *consolidation_plan != nullptr) {
    delete *consolidation_plan;
    *consolidation_plan = nullptr;
  }
}

int32_t tiledb_consolidation_plan_get_num_nodes(
    tiledb_ctx_t* ctx,
    tiledb_consolidation_plan_t* consolidation_plan,
    uint64_t* num_nodes) {
  if (sanity_check(ctx, consolidation_plan) == TILEDB_ERR) {
    return TILEDB_ERR;
  }

  *num_nodes = consolidation_plan->consolidation_plan_->get_num_nodes();
  return TILEDB_OK;
}

int32_t tiledb_consolidation_plan_get_num_fragments(
    tiledb_ctx_t* ctx,
    tiledb_consolidation_plan_t* consolidation_plan,
    uint64_t node_index,
    uint64_t* num_fragments) {
  if (sanity_check(ctx, consolidation_plan) == TILEDB_ERR) {
    return TILEDB_ERR;
  }

  try {
    *num_fragments =
        consolidation_plan->consolidation_plan_->get_num_fragments(node_index);
  } catch (StatusException& e) {
    auto st = Status_Error(e.what());
    LOG_STATUS_NO_RETURN_VALUE(st);
    save_error(ctx, st);
    return TILEDB_ERR;
  }

  return TILEDB_OK;
}

int32_t tiledb_consolidation_plan_get_fragment_uri(
    tiledb_ctx_t* ctx,
    tiledb_consolidation_plan_t* consolidation_plan,
    uint64_t node_index,
    uint64_t fragment_index,
    const char** uri) {
  if (sanity_check(ctx, consolidation_plan) == TILEDB_ERR) {
    return TILEDB_ERR;
  }

  try {
    *uri = consolidation_plan->consolidation_plan_->get_fragment_uri(
        node_index, fragment_index);
  } catch (StatusException& e) {
    auto st = Status_Error(e.what());
    LOG_STATUS_NO_RETURN_VALUE(st);
    save_error(ctx, st);
    return TILEDB_ERR;
  }

  return TILEDB_OK;
}

int32_t tiledb_consolidation_plan_dump_json_str(
    tiledb_ctx_t* ctx,
    const tiledb_consolidation_plan_t* consolidation_plan,
    char** out) {
  if (out == nullptr) {
    return TILEDB_ERR;
  }

  if (sanity_check(ctx, consolidation_plan) == TILEDB_ERR) {
    return TILEDB_ERR;
  }

  std::string str = consolidation_plan->consolidation_plan_->dump();

  *out = static_cast<char*>(std::malloc(str.size() + 1));
  if (*out == nullptr) {
    return TILEDB_ERR;
  }

  std::memcpy(*out, str.data(), str.size());
  (*out)[str.size()] = '\0';

  return TILEDB_OK;
}

int32_t tiledb_consolidation_plan_free_json_str(char** out) {
  if (out != nullptr) {
    std::free(*out);
    *out = nullptr;
  }
  return TILEDB_OK;
}

}  // namespace tiledb::api

/* ****************************** */
/*  C API Interface Functions     */
/* ****************************** */
/*
 * Each C API interface function below forwards its arguments to a transformed
 * implementation function of the same name defined in the `tiledb::api`
 * namespace above.
 *
 * Note: `std::forward` is not used here because it's not necessary. The C API
 * uses C linkage, and none of the types used in the signatures of the C API
 * function change with `std::forward`.
 */

using tiledb::api::api_entry_context;
using tiledb::api::api_entry_plain;
using tiledb::api::api_entry_void;
template <auto f>
constexpr auto api_entry = tiledb::api::api_entry_with_context<f>;

/* ****************************** */
/*       ENUMS TO/FROM STR        */
/* ****************************** */
CAPI_INTERFACE(
    array_type_to_str, tiledb_array_type_t array_type, const char** str) {
  return api_entry_plain<tiledb::api::tiledb_array_type_to_str>(
      array_type, str);
}

CAPI_INTERFACE(
    array_type_from_str, const char* str, tiledb_array_type_t* array_type) {
  return api_entry_plain<tiledb::api::tiledb_array_type_from_str>(
      str, array_type);
}

CAPI_INTERFACE(layout_to_str, tiledb_layout_t layout, const char** str) {
  return api_entry_plain<tiledb::api::tiledb_layout_to_str>(layout, str);
}

CAPI_INTERFACE(layout_from_str, const char* str, tiledb_layout_t* layout) {
  return api_entry_plain<tiledb::api::tiledb_layout_from_str>(str, layout);
}

CAPI_INTERFACE(
    encryption_type_to_str,
    tiledb_encryption_type_t encryption_type,
    const char** str) {
  return api_entry_plain<tiledb::api::tiledb_encryption_type_to_str>(
      encryption_type, str);
}

CAPI_INTERFACE(
    encryption_type_from_str,
    const char* str,
    tiledb_encryption_type_t* encryption_type) {
  return api_entry_plain<tiledb::api::tiledb_encryption_type_from_str>(
      str, encryption_type);
}

CAPI_INTERFACE(
    query_status_to_str, tiledb_query_status_t query_status, const char** str) {
  return api_entry_plain<tiledb::api::tiledb_query_status_to_str>(
      query_status, str);
}

CAPI_INTERFACE(
    query_status_from_str,
    const char* str,
    tiledb_query_status_t* query_status) {
  return api_entry_plain<tiledb::api::tiledb_query_status_from_str>(
      str, query_status);
}

CAPI_INTERFACE(
    serialization_type_to_str,
    tiledb_serialization_type_t serialization_type,
    const char** str) {
  return api_entry_plain<tiledb::api::tiledb_serialization_type_to_str>(
      serialization_type, str);
}

CAPI_INTERFACE(
    serialization_type_from_str,
    const char* str,
    tiledb_serialization_type_t* serialization_type) {
  return api_entry_plain<tiledb::api::tiledb_serialization_type_from_str>(
      str, serialization_type);
}

/* ****************************** */
/*            CONSTANTS           */
/* ****************************** */

uint32_t tiledb_var_num() noexcept {
  return tiledb::sm::constants::var_num;
}

uint32_t tiledb_max_path() noexcept {
  return tiledb::sm::constants::path_max_len;
}

uint64_t tiledb_offset_size() noexcept {
  return tiledb::sm::constants::cell_var_offset_size;
}

uint64_t tiledb_timestamp_now_ms() noexcept {
  /*
   * The existing implementation function is not marked `nothrow`. The
   * signature of this function cannot signal an error. Hence we normalize any
   * error by making the return value zero.
   */
  try {
    return tiledb::sm::utils::time::timestamp_now_ms();
  } catch (...) {
    LOG_ERROR("Error in retrieving current time");
    return 0;
  }
}

const char* tiledb_timestamps() noexcept {
  return tiledb::sm::constants::timestamps.c_str();
}

/* ****************************** */
/*            VERSION             */
/* ****************************** */

void tiledb_version(int32_t* major, int32_t* minor, int32_t* rev) noexcept {
  *major = tiledb::sm::constants::library_version[0];
  *minor = tiledb::sm::constants::library_version[1];
  *rev = tiledb::sm::constants::library_version[2];
}

/* ********************************* */
/*             LOGGING               */
/* ********************************* */

CAPI_INTERFACE(log_warn, tiledb_ctx_t* ctx, const char* message) {
  return api_entry<tiledb::api::tiledb_log_warn>(ctx, message);
}

/* ********************************* */
/*              AS BUILT             */
/* ********************************* */
CAPI_INTERFACE(as_built_dump, tiledb_string_t** out) {
  return api_entry_plain<tiledb::api::tiledb_as_built_dump>(out);
}

/* ****************************** */
/*           ARRAY SCHEMA         */
/* ****************************** */

CAPI_INTERFACE(
    array_schema_alloc,
    tiledb_ctx_t* ctx,
    tiledb_array_type_t array_type,
    tiledb_array_schema_t** array_schema) {
  return api_entry<tiledb::api::tiledb_array_schema_alloc>(
      ctx, array_type, array_schema);
}

CAPI_INTERFACE_VOID(array_schema_free, tiledb_array_schema_t** array_schema) {
  return api_entry_void<tiledb::api::tiledb_array_schema_free>(array_schema);
}

CAPI_INTERFACE(
    array_schema_add_attribute,
    tiledb_ctx_t* ctx,
    tiledb_array_schema_t* array_schema,
    tiledb_attribute_t* attr) {
  return api_entry<tiledb::api::tiledb_array_schema_add_attribute>(
      ctx, array_schema, attr);
}

CAPI_INTERFACE(
    array_schema_set_allows_dups,
    tiledb_ctx_t* ctx,
    tiledb_array_schema_t* array_schema,
    int allows_dups) {
  return api_entry<tiledb::api::tiledb_array_schema_set_allows_dups>(
      ctx, array_schema, allows_dups);
}

CAPI_INTERFACE(
    array_schema_get_allows_dups,
    tiledb_ctx_t* ctx,
    tiledb_array_schema_t* array_schema,
    int* allows_dups) {
  return api_entry<tiledb::api::tiledb_array_schema_get_allows_dups>(
      ctx, array_schema, allows_dups);
}

CAPI_INTERFACE(
    array_schema_get_version,
    tiledb_ctx_t* ctx,
    tiledb_array_schema_t* array_schema,
    uint32_t* version) {
  return api_entry<tiledb::api::tiledb_array_schema_get_version>(
      ctx, array_schema, version);
}

CAPI_INTERFACE(
    array_schema_set_domain,
    tiledb_ctx_t* ctx,
    tiledb_array_schema_t* array_schema,
    tiledb_domain_t* domain) {
  return api_entry<tiledb::api::tiledb_array_schema_set_domain>(
      ctx, array_schema, domain);
}

CAPI_INTERFACE(
    array_schema_set_capacity,
    tiledb_ctx_t* ctx,
    tiledb_array_schema_t* array_schema,
    uint64_t capacity) {
  return api_entry<tiledb::api::tiledb_array_schema_set_capacity>(
      ctx, array_schema, capacity);
}

CAPI_INTERFACE(
    array_schema_set_cell_order,
    tiledb_ctx_t* ctx,
    tiledb_array_schema_t* array_schema,
    tiledb_layout_t cell_order) {
  return api_entry<tiledb::api::tiledb_array_schema_set_cell_order>(
      ctx, array_schema, cell_order);
}

CAPI_INTERFACE(
    array_schema_set_tile_order,
    tiledb_ctx_t* ctx,
    tiledb_array_schema_t* array_schema,
    tiledb_layout_t tile_order) {
  return api_entry<tiledb::api::tiledb_array_schema_set_tile_order>(
      ctx, array_schema, tile_order);
}

CAPI_INTERFACE(
    array_schema_timestamp_range,
    tiledb_ctx_t* ctx,
    tiledb_array_schema_t* array_schema,
    uint64_t* lo,
    uint64_t* hi) {
  return api_entry<tiledb::api::tiledb_array_schema_timestamp_range>(
      ctx, array_schema, lo, hi);
}

CAPI_INTERFACE(
    array_schema_add_enumeration,
    tiledb_ctx_t* ctx,
    tiledb_array_schema_t* array_schema,
    tiledb_enumeration_t* enumeration) {
  return api_entry<tiledb::api::tiledb_array_schema_add_enumeration>(
      ctx, array_schema, enumeration);
}

CAPI_INTERFACE(
    array_schema_get_enumeration,
    tiledb_ctx_t* ctx,
    tiledb_array_schema_t* array_schema,
    const char* enumeration_name,
    tiledb_enumeration_t** enumeration) {
  return api_entry<tiledb::api::tiledb_array_schema_get_enumeration>(
      ctx, array_schema, enumeration_name, enumeration);
}

CAPI_INTERFACE(
    array_schema_set_coords_filter_list,
    tiledb_ctx_t* ctx,
    tiledb_array_schema_t* array_schema,
    tiledb_filter_list_t* filter_list) {
  return api_entry<tiledb::api::tiledb_array_schema_set_coords_filter_list>(
      ctx, array_schema, filter_list);
}

CAPI_INTERFACE(
    array_schema_set_offsets_filter_list,
    tiledb_ctx_t* ctx,
    tiledb_array_schema_t* array_schema,
    tiledb_filter_list_t* filter_list) {
  return api_entry<tiledb::api::tiledb_array_schema_set_offsets_filter_list>(
      ctx, array_schema, filter_list);
}

CAPI_INTERFACE(
    array_schema_set_validity_filter_list,
    tiledb_ctx_t* ctx,
    tiledb_array_schema_t* array_schema,
    tiledb_filter_list_t* filter_list) {
  return api_entry<tiledb::api::tiledb_array_schema_set_validity_filter_list>(
      ctx, array_schema, filter_list);
}

CAPI_INTERFACE(
    array_schema_check,
    tiledb_ctx_t* ctx,
    tiledb_array_schema_t* array_schema) {
  return api_entry<tiledb::api::tiledb_array_schema_check>(ctx, array_schema);
}

CAPI_INTERFACE(
    array_schema_load,
    tiledb_ctx_t* ctx,
    const char* array_uri,
    tiledb_array_schema_t** array_schema) {
  return api_entry<tiledb::api::tiledb_array_schema_load>(
      ctx, array_uri, array_schema);
}

CAPI_INTERFACE(
<<<<<<< HEAD
    array_schema_load_with_options,
    tiledb_ctx_t* ctx,
    tiledb_config_t* config,
    const char* array_uri,
    tiledb_array_schema_t** array_schema) {
  return api_entry<tiledb::api::tiledb_array_schema_load_with_options>(
      ctx, config, array_uri, array_schema);
}

CAPI_INTERFACE(
    array_schema_load_with_key,
    tiledb_ctx_t* ctx,
    const char* array_uri,
    tiledb_encryption_type_t encryption_type,
    const void* encryption_key,
    uint32_t key_length,
    tiledb_array_schema_t** array_schema) {
  return api_entry<tiledb::api::tiledb_array_schema_load_with_key>(
      ctx,
      array_uri,
      encryption_type,
      encryption_key,
      key_length,
      array_schema);
}

CAPI_INTERFACE(
=======
>>>>>>> 3275bd50
    array_schema_get_array_type,
    tiledb_ctx_t* ctx,
    const tiledb_array_schema_t* array_schema,
    tiledb_array_type_t* array_type) {
  return api_entry<tiledb::api::tiledb_array_schema_get_array_type>(
      ctx, array_schema, array_type);
}

CAPI_INTERFACE(
    array_schema_get_capacity,
    tiledb_ctx_t* ctx,
    const tiledb_array_schema_t* array_schema,
    uint64_t* capacity) {
  return api_entry<tiledb::api::tiledb_array_schema_get_capacity>(
      ctx, array_schema, capacity);
}

CAPI_INTERFACE(
    array_schema_get_cell_order,
    tiledb_ctx_t* ctx,
    const tiledb_array_schema_t* array_schema,
    tiledb_layout_t* cell_order) {
  return api_entry<tiledb::api::tiledb_array_schema_get_cell_order>(
      ctx, array_schema, cell_order);
}

CAPI_INTERFACE(
    array_schema_get_coords_filter_list,
    tiledb_ctx_t* ctx,
    tiledb_array_schema_t* array_schema,
    tiledb_filter_list_t** filter_list) {
  return api_entry<tiledb::api::tiledb_array_schema_get_coords_filter_list>(
      ctx, array_schema, filter_list);
}

CAPI_INTERFACE(
    array_schema_get_offsets_filter_list,
    tiledb_ctx_t* ctx,
    tiledb_array_schema_t* array_schema,
    tiledb_filter_list_t** filter_list) {
  return api_entry<tiledb::api::tiledb_array_schema_get_offsets_filter_list>(
      ctx, array_schema, filter_list);
}

CAPI_INTERFACE(
    array_schema_get_validity_filter_list,
    tiledb_ctx_t* ctx,
    tiledb_array_schema_t* array_schema,
    tiledb_filter_list_t** filter_list) {
  return api_entry<tiledb::api::tiledb_array_schema_get_validity_filter_list>(
      ctx, array_schema, filter_list);
}

CAPI_INTERFACE(
    array_schema_get_domain,
    tiledb_ctx_t* ctx,
    const tiledb_array_schema_t* array_schema,
    tiledb_domain_t** domain) {
  return api_entry<tiledb::api::tiledb_array_schema_get_domain>(
      ctx, array_schema, domain);
}

CAPI_INTERFACE(
    array_schema_get_tile_order,
    tiledb_ctx_t* ctx,
    const tiledb_array_schema_t* array_schema,
    tiledb_layout_t* tile_order) {
  return api_entry<tiledb::api::tiledb_array_schema_get_tile_order>(
      ctx, array_schema, tile_order);
}

CAPI_INTERFACE(
    array_schema_get_attribute_num,
    tiledb_ctx_t* ctx,
    const tiledb_array_schema_t* array_schema,
    uint32_t* attribute_num) {
  return api_entry<tiledb::api::tiledb_array_schema_get_attribute_num>(
      ctx, array_schema, attribute_num);
}

CAPI_INTERFACE(
    array_schema_dump,
    tiledb_ctx_t* ctx,
    const tiledb_array_schema_t* array_schema,
    FILE* out) {
  return api_entry<tiledb::api::tiledb_array_schema_dump>(
      ctx, array_schema, out);
}

CAPI_INTERFACE(
    array_schema_dump_str,
    tiledb_ctx_t* ctx,
    const tiledb_array_schema_t* array_schema,
    tiledb_string_t** out) {
  return api_entry<tiledb::api::tiledb_array_schema_dump_str>(
      ctx, array_schema, out);
}

CAPI_INTERFACE(
    array_schema_get_attribute_from_index,
    tiledb_ctx_t* ctx,
    const tiledb_array_schema_t* array_schema,
    uint32_t index,
    tiledb_attribute_t** attr) {
  return api_entry<tiledb::api::tiledb_array_schema_get_attribute_from_index>(
      ctx, array_schema, index, attr);
}

CAPI_INTERFACE(
    array_schema_get_attribute_from_name,
    tiledb_ctx_t* ctx,
    const tiledb_array_schema_t* array_schema,
    const char* name,
    tiledb_attribute_t** attr) {
  return api_entry<tiledb::api::tiledb_array_schema_get_attribute_from_name>(
      ctx, array_schema, name, attr);
}

CAPI_INTERFACE(
    array_schema_has_attribute,
    tiledb_ctx_t* ctx,
    const tiledb_array_schema_t* array_schema,
    const char* name,
    int32_t* has_attr) {
  return api_entry<tiledb::api::tiledb_array_schema_has_attribute>(
      ctx, array_schema, name, has_attr);
}

CAPI_INTERFACE(
    array_schema_set_current_domain,
    tiledb_ctx_t* ctx,
    tiledb_array_schema_t* array_schema,
    tiledb_current_domain_t* current_domain) {
  return api_entry<tiledb::api::tiledb_array_schema_set_current_domain>(
      ctx, array_schema, current_domain);
}

CAPI_INTERFACE(
    array_schema_get_current_domain,
    tiledb_ctx_t* ctx,
    tiledb_array_schema_t* array_schema,
    tiledb_current_domain_t** current_domain) {
  return api_entry<tiledb::api::tiledb_array_schema_get_current_domain>(
      ctx, array_schema, current_domain);
}

/* ********************************* */
/*            SCHEMA EVOLUTION       */
/* ********************************* */

CAPI_INTERFACE(
    array_schema_evolution_alloc,
    tiledb_ctx_t* ctx,
    tiledb_array_schema_evolution_t** array_schema_evolution) {
  return api_entry<tiledb::api::tiledb_array_schema_evolution_alloc>(
      ctx, array_schema_evolution);
}

CAPI_INTERFACE_VOID(
    array_schema_evolution_free,
    tiledb_array_schema_evolution_t** array_schema_evolution) {
  return api_entry_void<tiledb::api::tiledb_array_schema_evolution_free>(
      array_schema_evolution);
}

CAPI_INTERFACE(
    array_schema_evolution_add_attribute,
    tiledb_ctx_t* ctx,
    tiledb_array_schema_evolution_t* array_schema_evolution,
    tiledb_attribute_t* attr) {
  return api_entry<tiledb::api::tiledb_array_schema_evolution_add_attribute>(
      ctx, array_schema_evolution, attr);
}

CAPI_INTERFACE(
    array_schema_evolution_drop_attribute,
    tiledb_ctx_t* ctx,
    tiledb_array_schema_evolution_t* array_schema_evolution,
    const char* attribute_name) {
  return api_entry<tiledb::api::tiledb_array_schema_evolution_drop_attribute>(
      ctx, array_schema_evolution, attribute_name);
}

CAPI_INTERFACE(
    array_schema_evolution_add_enumeration,
    tiledb_ctx_t* ctx,
    tiledb_array_schema_evolution_t* array_schema_evolution,
    tiledb_enumeration_t* enmr) {
  return api_entry<tiledb::api::tiledb_array_schema_evolution_add_enumeration>(
      ctx, array_schema_evolution, enmr);
}

CAPI_INTERFACE(
    array_schema_evolution_extend_enumeration,
    tiledb_ctx_t* ctx,
    tiledb_array_schema_evolution_t* array_schema_evolution,
    tiledb_enumeration_t* enmr) {
  return api_entry<
      tiledb::api::tiledb_array_schema_evolution_extend_enumeration>(
      ctx, array_schema_evolution, enmr);
}

CAPI_INTERFACE(
    array_schema_evolution_drop_enumeration,
    tiledb_ctx_t* ctx,
    tiledb_array_schema_evolution_t* array_schema_evolution,
    const char* enumeration_name) {
  return api_entry<tiledb::api::tiledb_array_schema_evolution_drop_enumeration>(
      ctx, array_schema_evolution, enumeration_name);
}

CAPI_INTERFACE(
    array_schema_evolution_expand_current_domain,
    tiledb_ctx_t* ctx,
    tiledb_array_schema_evolution_t* array_schema_evolution,
    tiledb_current_domain_t* expanded_domain) {
  return api_entry<
      tiledb::api::tiledb_array_schema_evolution_expand_current_domain>(
      ctx, array_schema_evolution, expanded_domain);
}

TILEDB_EXPORT int32_t tiledb_array_schema_evolution_set_timestamp_range(
    tiledb_ctx_t* ctx,
    tiledb_array_schema_evolution_t* array_schema_evolution,
    uint64_t lo,
    uint64_t hi) noexcept {
  return api_entry<
      tiledb::api::tiledb_array_schema_evolution_set_timestamp_range>(
      ctx, array_schema_evolution, lo, hi);
}

/* ****************************** */
/*              QUERY             */
/* ****************************** */

CAPI_INTERFACE(
    query_alloc,
    tiledb_ctx_t* ctx,
    tiledb_array_t* array,
    tiledb_query_type_t query_type,
    tiledb_query_t** query) {
  return api_entry<tiledb::api::tiledb_query_alloc>(
      ctx, array, query_type, query);
}

CAPI_INTERFACE(
    query_get_stats,
    tiledb_ctx_t* ctx,
    tiledb_query_t* query,
    char** stats_json) {
  return api_entry<tiledb::api::tiledb_query_get_stats>(ctx, query, stats_json);
}

CAPI_INTERFACE(
    query_set_config,
    tiledb_ctx_t* ctx,
    tiledb_query_t* query,
    tiledb_config_t* config) {
  return api_entry<tiledb::api::tiledb_query_set_config>(ctx, query, config);
}

CAPI_INTERFACE(
    query_get_config,
    tiledb_ctx_t* ctx,
    tiledb_query_t* query,
    tiledb_config_t** config) {
  return api_entry<tiledb::api::tiledb_query_get_config>(ctx, query, config);
}

CAPI_INTERFACE(
    query_set_subarray_t,
    tiledb_ctx_t* ctx,
    tiledb_query_t* query,
    const tiledb_subarray_t* subarray) {
  return api_entry<tiledb::api::tiledb_query_set_subarray_t>(
      ctx, query, subarray);
}

CAPI_INTERFACE(
    query_set_data_buffer,
    tiledb_ctx_t* ctx,
    tiledb_query_t* query,
    const char* name,
    void* buffer,
    uint64_t* buffer_size) {
  return api_entry<tiledb::api::tiledb_query_set_data_buffer>(
      ctx, query, name, buffer, buffer_size);
}

CAPI_INTERFACE(
    query_set_offsets_buffer,
    tiledb_ctx_t* ctx,
    tiledb_query_t* query,
    const char* name,
    uint64_t* buffer_offsets,
    uint64_t* buffer_offsets_size) {
  return api_entry<tiledb::api::tiledb_query_set_offsets_buffer>(
      ctx, query, name, buffer_offsets, buffer_offsets_size);
}

CAPI_INTERFACE(
    query_set_validity_buffer,
    tiledb_ctx_t* ctx,
    tiledb_query_t* query,
    const char* name,
    uint8_t* buffer_validity,
    uint64_t* buffer_validity_size) {
  return api_entry<tiledb::api::tiledb_query_set_validity_buffer>(
      ctx, query, name, buffer_validity, buffer_validity_size);
}

CAPI_INTERFACE(
    query_get_data_buffer,
    tiledb_ctx_t* ctx,
    tiledb_query_t* query,
    const char* name,
    void** buffer,
    uint64_t** buffer_size) {
  return api_entry<tiledb::api::tiledb_query_get_data_buffer>(
      ctx, query, name, buffer, buffer_size);
}

CAPI_INTERFACE(
    query_get_offsets_buffer,
    tiledb_ctx_t* ctx,
    tiledb_query_t* query,
    const char* name,
    uint64_t** buffer,
    uint64_t** buffer_size) {
  return api_entry<tiledb::api::tiledb_query_get_offsets_buffer>(
      ctx, query, name, buffer, buffer_size);
}

CAPI_INTERFACE(
    query_get_validity_buffer,
    tiledb_ctx_t* ctx,
    tiledb_query_t* query,
    const char* name,
    uint8_t** buffer,
    uint64_t** buffer_size) {
  return api_entry<tiledb::api::tiledb_query_get_validity_buffer>(
      ctx, query, name, buffer, buffer_size);
}

CAPI_INTERFACE(
    query_set_layout,
    tiledb_ctx_t* ctx,
    tiledb_query_t* query,
    tiledb_layout_t layout) {
  return api_entry<tiledb::api::tiledb_query_set_layout>(ctx, query, layout);
}

CAPI_INTERFACE(
    query_set_condition,
    tiledb_ctx_t* const ctx,
    tiledb_query_t* const query,
    const tiledb_query_condition_t* const cond) {
  return api_entry<tiledb::api::tiledb_query_set_condition>(ctx, query, cond);
}

CAPI_INTERFACE(query_finalize, tiledb_ctx_t* ctx, tiledb_query_t* query) {
  return api_entry<tiledb::api::tiledb_query_finalize>(ctx, query);
}

CAPI_INTERFACE(
    query_submit_and_finalize, tiledb_ctx_t* ctx, tiledb_query_t* query) {
  return api_entry<tiledb::api::tiledb_query_submit_and_finalize>(ctx, query);
}

CAPI_INTERFACE_VOID(query_free, tiledb_query_t** query) {
  return api_entry_void<tiledb::api::tiledb_query_free>(query);
}

CAPI_INTERFACE(query_submit, tiledb_ctx_t* ctx, tiledb_query_t* query) {
  return api_entry<tiledb::api::tiledb_query_submit>(ctx, query);
}

CAPI_INTERFACE(
    query_has_results,
    tiledb_ctx_t* ctx,
    tiledb_query_t* query,
    int32_t* has_results) {
  return api_entry<tiledb::api::tiledb_query_has_results>(
      ctx, query, has_results);
}

CAPI_INTERFACE(
    query_get_status,
    tiledb_ctx_t* ctx,
    tiledb_query_t* query,
    tiledb_query_status_t* status) {
  return api_entry<tiledb::api::tiledb_query_get_status>(ctx, query, status);
}

CAPI_INTERFACE(
    query_get_type,
    tiledb_ctx_t* ctx,
    tiledb_query_t* query,
    tiledb_query_type_t* query_type) {
  return api_entry<tiledb::api::tiledb_query_get_type>(ctx, query, query_type);
}

CAPI_INTERFACE(
    query_get_layout,
    tiledb_ctx_t* ctx,
    tiledb_query_t* query,
    tiledb_layout_t* query_layout) {
  return api_entry<tiledb::api::tiledb_query_get_layout>(
      ctx, query, query_layout);
}

CAPI_INTERFACE(
    query_get_array,
    tiledb_ctx_t* ctx,
    tiledb_query_t* query,
    tiledb_array_t** array) {
  return api_entry<tiledb::api::tiledb_query_get_array>(ctx, query, array);
}

CAPI_INTERFACE(
    query_get_est_result_size,
    tiledb_ctx_t* ctx,
    const tiledb_query_t* query,
    const char* name,
    uint64_t* size) {
  return api_entry<tiledb::api::tiledb_query_get_est_result_size>(
      ctx, query, name, size);
}

CAPI_INTERFACE(
    query_get_est_result_size_var,
    tiledb_ctx_t* ctx,
    const tiledb_query_t* query,
    const char* name,
    uint64_t* size_off,
    uint64_t* size_val) {
  return api_entry<tiledb::api::tiledb_query_get_est_result_size_var>(
      ctx, query, name, size_off, size_val);
}

CAPI_INTERFACE(
    query_get_est_result_size_nullable,
    tiledb_ctx_t* ctx,
    const tiledb_query_t* query,
    const char* name,
    uint64_t* size_val,
    uint64_t* size_validity) {
  return api_entry<tiledb::api::tiledb_query_get_est_result_size_nullable>(
      ctx, query, name, size_val, size_validity);
}

CAPI_INTERFACE(
    query_get_est_result_size_var_nullable,
    tiledb_ctx_t* ctx,
    const tiledb_query_t* query,
    const char* name,
    uint64_t* size_off,
    uint64_t* size_val,
    uint64_t* size_validity) {
  return api_entry<tiledb::api::tiledb_query_get_est_result_size_var_nullable>(
      ctx, query, name, size_off, size_val, size_validity);
}

CAPI_INTERFACE(
    query_get_fragment_num,
    tiledb_ctx_t* ctx,
    const tiledb_query_t* query,
    uint32_t* num) {
  return api_entry<tiledb::api::tiledb_query_get_fragment_num>(ctx, query, num);
}

CAPI_INTERFACE(
    query_get_fragment_uri,
    tiledb_ctx_t* ctx,
    const tiledb_query_t* query,
    uint64_t idx,
    const char** uri) {
  return api_entry<tiledb::api::tiledb_query_get_fragment_uri>(
      ctx, query, idx, uri);
}

CAPI_INTERFACE(
    query_get_fragment_timestamp_range,
    tiledb_ctx_t* ctx,
    const tiledb_query_t* query,
    uint64_t idx,
    uint64_t* t1,
    uint64_t* t2) {
  return api_entry<tiledb::api::tiledb_query_get_fragment_timestamp_range>(
      ctx, query, idx, t1, t2);
}

CAPI_INTERFACE(
    query_get_subarray_t,
    tiledb_ctx_t* ctx,
    const tiledb_query_t* query,
    tiledb_subarray_t** subarray) {
  return api_entry<tiledb::api::tiledb_query_get_subarray_t>(
      ctx, query, subarray);
}

CAPI_INTERFACE(
    query_get_relevant_fragment_num,
    tiledb_ctx_t* ctx,
    const tiledb_query_t* query,
    uint64_t* relevant_fragment_num) {
  return api_entry<tiledb::api::tiledb_query_get_relevant_fragment_num>(
      ctx, query, relevant_fragment_num);
}

/* ****************************** */
/*         SUBARRAY               */
/* ****************************** */

CAPI_INTERFACE(
    subarray_alloc,
    tiledb_ctx_t* ctx,
    const tiledb_array_t* array,
    tiledb_subarray_t** subarray) {
  return api_entry<tiledb::api::tiledb_subarray_alloc>(ctx, array, subarray);
}

CAPI_INTERFACE(
    subarray_set_config,
    tiledb_ctx_t* ctx,
    tiledb_subarray_t* subarray,
    tiledb_config_t* config) {
  return api_entry<tiledb::api::tiledb_subarray_set_config>(
      ctx, subarray, config);
}

CAPI_INTERFACE_VOID(subarray_free, tiledb_subarray_t** subarray) {
  return api_entry_void<tiledb::api::tiledb_subarray_free>(subarray);
}

CAPI_INTERFACE(
    subarray_set_coalesce_ranges,
    tiledb_ctx_t* ctx,
    tiledb_subarray_t* subarray,
    int coalesce_ranges) {
  return api_entry<tiledb::api::tiledb_subarray_set_coalesce_ranges>(
      ctx, subarray, coalesce_ranges);
}

CAPI_INTERFACE(
    subarray_set_subarray,
    tiledb_ctx_t* ctx,
    tiledb_subarray_t* subarray_obj,
    const void* subarray_vals) {
  return api_entry<tiledb::api::tiledb_subarray_set_subarray>(
      ctx, subarray_obj, subarray_vals);
}

CAPI_INTERFACE(
    subarray_add_range,
    tiledb_ctx_t* ctx,
    tiledb_subarray_t* subarray,
    uint32_t dim_idx,
    const void* start,
    const void* end,
    const void* stride) {
  return api_entry<tiledb::api::tiledb_subarray_add_range>(
      ctx, subarray, dim_idx, start, end, stride);
}

CAPI_INTERFACE(
    subarray_add_point_ranges,
    tiledb_ctx_t* ctx,
    tiledb_subarray_t* subarray,
    uint32_t dim_idx,
    const void* start,
    uint64_t count) {
  return api_entry<tiledb::api::tiledb_subarray_add_point_ranges>(
      ctx, subarray, dim_idx, start, count);
}

CAPI_INTERFACE(
    subarray_add_range_by_name,
    tiledb_ctx_t* ctx,
    tiledb_subarray_t* subarray,
    const char* dim_name,
    const void* start,
    const void* end,
    const void* stride) {
  return api_entry<tiledb::api::tiledb_subarray_add_range_by_name>(
      ctx, subarray, dim_name, start, end, stride);
}

CAPI_INTERFACE(
    subarray_add_range_var,
    tiledb_ctx_t* ctx,
    tiledb_subarray_t* subarray,
    uint32_t dim_idx,
    const void* start,
    uint64_t start_size,
    const void* end,
    uint64_t end_size) {
  return api_entry<tiledb::api::tiledb_subarray_add_range_var>(
      ctx, subarray, dim_idx, start, start_size, end, end_size);
}

CAPI_INTERFACE(
    subarray_add_range_var_by_name,
    tiledb_ctx_t* ctx,
    tiledb_subarray_t* subarray,
    const char* dim_name,
    const void* start,
    uint64_t start_size,
    const void* end,
    uint64_t end_size) {
  return api_entry<tiledb::api::tiledb_subarray_add_range_var_by_name>(
      ctx, subarray, dim_name, start, start_size, end, end_size);
}

CAPI_INTERFACE(
    subarray_get_range_num,
    tiledb_ctx_t* ctx,
    const tiledb_subarray_t* subarray,
    uint32_t dim_idx,
    uint64_t* range_num) {
  return api_entry<tiledb::api::tiledb_subarray_get_range_num>(
      ctx, subarray, dim_idx, range_num);
}

CAPI_INTERFACE(
    subarray_get_range_num_from_name,
    tiledb_ctx_t* ctx,
    const tiledb_subarray_t* subarray,
    const char* dim_name,
    uint64_t* range_num) {
  return api_entry<tiledb::api::tiledb_subarray_get_range_num_from_name>(
      ctx, subarray, dim_name, range_num);
}

CAPI_INTERFACE(
    subarray_get_range,
    tiledb_ctx_t* ctx,
    const tiledb_subarray_t* subarray,
    uint32_t dim_idx,
    uint64_t range_idx,
    const void** start,
    const void** end,
    const void** stride) {
  return api_entry<tiledb::api::tiledb_subarray_get_range>(
      ctx, subarray, dim_idx, range_idx, start, end, stride);
}

CAPI_INTERFACE(
    subarray_get_range_var_size,
    tiledb_ctx_t* ctx,
    const tiledb_subarray_t* subarray,
    uint32_t dim_idx,
    uint64_t range_idx,
    uint64_t* start_size,
    uint64_t* end_size) {
  return api_entry<tiledb::api::tiledb_subarray_get_range_var_size>(
      ctx, subarray, dim_idx, range_idx, start_size, end_size);
}

CAPI_INTERFACE(
    subarray_get_range_from_name,
    tiledb_ctx_t* ctx,
    const tiledb_subarray_t* subarray,
    const char* dim_name,
    uint64_t range_idx,
    const void** start,
    const void** end,
    const void** stride) {
  return api_entry<tiledb::api::tiledb_subarray_get_range_from_name>(
      ctx, subarray, dim_name, range_idx, start, end, stride);
}

CAPI_INTERFACE(
    subarray_get_range_var_size_from_name,
    tiledb_ctx_t* ctx,
    const tiledb_subarray_t* subarray,
    const char* dim_name,
    uint64_t range_idx,
    uint64_t* start_size,
    uint64_t* end_size) {
  return api_entry<tiledb::api::tiledb_subarray_get_range_var_size_from_name>(
      ctx, subarray, dim_name, range_idx, start_size, end_size);
}

CAPI_INTERFACE(
    subarray_get_range_var,
    tiledb_ctx_t* ctx,
    const tiledb_subarray_t* subarray,
    uint32_t dim_idx,
    uint64_t range_idx,
    void* start,
    void* end) {
  return api_entry<tiledb::api::tiledb_subarray_get_range_var>(
      ctx, subarray, dim_idx, range_idx, start, end);
}

CAPI_INTERFACE(
    subarray_get_range_var_from_name,
    tiledb_ctx_t* ctx,
    const tiledb_subarray_t* subarray,
    const char* dim_name,
    uint64_t range_idx,
    void* start,
    void* end) {
  return api_entry<tiledb::api::tiledb_subarray_get_range_var_from_name>(
      ctx, subarray, dim_name, range_idx, start, end);
}

/* ****************************** */
/*          QUERY CONDITION       */
/* ****************************** */

CAPI_INTERFACE(
    query_condition_alloc,
    tiledb_ctx_t* const ctx,
    tiledb_query_condition_t** const cond) {
  return api_entry<tiledb::api::tiledb_query_condition_alloc>(ctx, cond);
}

CAPI_INTERFACE(
    query_condition_alloc_set_membership,
    tiledb_ctx_t* ctx,
    const char* field_name,
    const void* data,
    uint64_t data_size,
    const void* offsets,
    uint64_t offsets_size,
    tiledb_query_condition_op_t op,
    tiledb_query_condition_t** cond) {
  return api_entry_context<
      tiledb::api::tiledb_query_condition_alloc_set_membership>(
      ctx, field_name, data, data_size, offsets, offsets_size, op, cond);
}

CAPI_INTERFACE_VOID(query_condition_free, tiledb_query_condition_t** cond) {
  return api_entry_void<tiledb::api::tiledb_query_condition_free>(cond);
}

CAPI_INTERFACE(
    query_condition_init,
    tiledb_ctx_t* const ctx,
    tiledb_query_condition_t* const cond,
    const char* const attribute_name,
    const void* const condition_value,
    const uint64_t condition_value_size,
    const tiledb_query_condition_op_t op) {
  return api_entry<tiledb::api::tiledb_query_condition_init>(
      ctx, cond, attribute_name, condition_value, condition_value_size, op);
}

CAPI_INTERFACE(
    query_condition_combine,
    tiledb_ctx_t* const ctx,
    const tiledb_query_condition_t* const left_cond,
    const tiledb_query_condition_t* const right_cond,
    const tiledb_query_condition_combination_op_t combination_op,
    tiledb_query_condition_t** const combined_cond) {
  return api_entry<tiledb::api::tiledb_query_condition_combine>(
      ctx, left_cond, right_cond, combination_op, combined_cond);
}

CAPI_INTERFACE(
    query_condition_negate,
    tiledb_ctx_t* const ctx,
    const tiledb_query_condition_t* const cond,
    tiledb_query_condition_t** const negated_cond) {
  return api_entry<tiledb::api::tiledb_query_condition_negate>(
      ctx, cond, negated_cond);
}

CAPI_INTERFACE(
    query_condition_set_use_enumeration,
    tiledb_ctx_t* const ctx,
    const tiledb_query_condition_t* const cond,
    int use_enumeration) {
  return api_entry<tiledb::api::tiledb_query_condition_set_use_enumeration>(
      ctx, cond, use_enumeration);
}

/* ****************************** */
/*         UPDATE CONDITION       */
/* ****************************** */

CAPI_INTERFACE(
    query_add_update_value,
    tiledb_ctx_t* ctx,
    tiledb_query_t* query,
    const char* field_name,
    const void* update_value,
    uint64_t update_value_size) {
  return api_entry<tiledb::api::tiledb_query_add_update_value>(
      ctx, query, field_name, update_value, update_value_size);
}

/* ****************************** */
/*              ARRAY             */
/* ****************************** */

CAPI_INTERFACE(
    array_alloc,
    tiledb_ctx_t* ctx,
    const char* array_uri,
    tiledb_array_t** array) {
  return api_entry<tiledb::api::tiledb_array_alloc>(ctx, array_uri, array);
}

CAPI_INTERFACE(
    array_set_open_timestamp_start,
    tiledb_ctx_t* ctx,
    tiledb_array_t* array,
    uint64_t timestamp_start) {
  return api_entry<tiledb::api::tiledb_array_set_open_timestamp_start>(
      ctx, array, timestamp_start);
}

CAPI_INTERFACE(
    array_set_open_timestamp_end,
    tiledb_ctx_t* ctx,
    tiledb_array_t* array,
    uint64_t timestamp_end) {
  return api_entry<tiledb::api::tiledb_array_set_open_timestamp_end>(
      ctx, array, timestamp_end);
}

CAPI_INTERFACE(
    array_get_open_timestamp_start,
    tiledb_ctx_t* ctx,
    tiledb_array_t* array,
    uint64_t* timestamp_start) {
  return api_entry<tiledb::api::tiledb_array_get_open_timestamp_start>(
      ctx, array, timestamp_start);
}

CAPI_INTERFACE(
    array_get_open_timestamp_end,
    tiledb_ctx_t* ctx,
    tiledb_array_t* array,
    uint64_t* timestamp_end) {
  return api_entry<tiledb::api::tiledb_array_get_open_timestamp_end>(
      ctx, array, timestamp_end);
}

CAPI_INTERFACE(array_delete, tiledb_ctx_t* ctx, const char* uri) {
  return api_entry<tiledb::api::tiledb_array_delete>(ctx, uri);
}

CAPI_INTERFACE(
    array_delete_fragments_v2,
    tiledb_ctx_t* ctx,
    const char* uri_str,
    uint64_t timestamp_start,
    uint64_t timestamp_end) {
  return api_entry<tiledb::api::tiledb_array_delete_fragments_v2>(
      ctx, uri_str, timestamp_start, timestamp_end);
}

CAPI_INTERFACE(
    array_delete_fragments_list,
    tiledb_ctx_t* ctx,
    const char* uri_str,
    const char* fragment_uris[],
    const size_t num_fragments) {
  return api_entry<tiledb::api::tiledb_array_delete_fragments_list>(
      ctx, uri_str, fragment_uris, num_fragments);
}

CAPI_INTERFACE(
    array_open,
    tiledb_ctx_t* ctx,
    tiledb_array_t* array,
    tiledb_query_type_t query_type) {
  return api_entry<tiledb::api::tiledb_array_open>(ctx, array, query_type);
}

CAPI_INTERFACE(
    array_is_open, tiledb_ctx_t* ctx, tiledb_array_t* array, int32_t* is_open) {
  return api_entry<tiledb::api::tiledb_array_is_open>(ctx, array, is_open);
}

CAPI_INTERFACE(array_reopen, tiledb_ctx_t* ctx, tiledb_array_t* array) {
  return api_entry<tiledb::api::tiledb_array_reopen>(ctx, array);
}

CAPI_INTERFACE(
    array_set_config,
    tiledb_ctx_t* ctx,
    tiledb_array_t* array,
    tiledb_config_t* config) {
  return api_entry<tiledb::api::tiledb_array_set_config>(ctx, array, config);
}

CAPI_INTERFACE(
    array_get_config,
    tiledb_ctx_t* ctx,
    tiledb_array_t* array,
    tiledb_config_t** config) {
  return api_entry<tiledb::api::tiledb_array_get_config>(ctx, array, config);
}

CAPI_INTERFACE(array_close, tiledb_ctx_t* ctx, tiledb_array_t* array) {
  return api_entry<tiledb::api::tiledb_array_close>(ctx, array);
}

CAPI_INTERFACE_VOID(array_free, tiledb_array_t** array) {
  return api_entry_void<tiledb::api::tiledb_array_free>(array);
}

CAPI_INTERFACE(
    array_get_schema,
    tiledb_ctx_t* ctx,
    tiledb_array_t* array,
    tiledb_array_schema_t** array_schema) {
  return api_entry<tiledb::api::tiledb_array_get_schema>(
      ctx, array, array_schema);
}

CAPI_INTERFACE(
    array_get_query_type,
    tiledb_ctx_t* ctx,
    tiledb_array_t* array,
    tiledb_query_type_t* query_type) {
  return api_entry<tiledb::api::tiledb_array_get_query_type>(
      ctx, array, query_type);
}

CAPI_INTERFACE(
    array_create,
    tiledb_ctx_t* ctx,
    const char* array_uri,
    const tiledb_array_schema_t* array_schema) {
  return api_entry<tiledb::api::tiledb_array_create>(
      ctx, array_uri, array_schema);
}

CAPI_INTERFACE(
    array_consolidate,
    tiledb_ctx_t* ctx,
    const char* array_uri,
    tiledb_config_t* config) {
  return api_entry<tiledb::api::tiledb_array_consolidate>(
      ctx, array_uri, config);
}

CAPI_INTERFACE(
    array_consolidate_fragments,
    tiledb_ctx_t* ctx,
    const char* array_uri,
    const char** fragment_uris,
    const uint64_t num_fragments,
    tiledb_config_t* config) {
  return api_entry<tiledb::api::tiledb_array_consolidate_fragments>(
      ctx, array_uri, fragment_uris, num_fragments, config);
}

CAPI_INTERFACE(
    array_vacuum,
    tiledb_ctx_t* ctx,
    const char* array_uri,
    tiledb_config_t* config) {
  return api_entry<tiledb::api::tiledb_array_vacuum>(ctx, array_uri, config);
}

CAPI_INTERFACE(
    array_get_non_empty_domain,
    tiledb_ctx_t* ctx,
    tiledb_array_t* array,
    void* domain,
    int32_t* is_empty) {
  return api_entry<tiledb::api::tiledb_array_get_non_empty_domain>(
      ctx, array, domain, is_empty);
}

CAPI_INTERFACE(
    array_get_non_empty_domain_from_index,
    tiledb_ctx_t* ctx,
    tiledb_array_t* array,
    uint32_t idx,
    void* domain,
    int32_t* is_empty) {
  return api_entry<tiledb::api::tiledb_array_get_non_empty_domain_from_index>(
      ctx, array, idx, domain, is_empty);
}

CAPI_INTERFACE(
    array_get_non_empty_domain_from_name,
    tiledb_ctx_t* ctx,
    tiledb_array_t* array,
    const char* name,
    void* domain,
    int32_t* is_empty) {
  return api_entry<tiledb::api::tiledb_array_get_non_empty_domain_from_name>(
      ctx, array, name, domain, is_empty);
}

CAPI_INTERFACE(
    array_get_non_empty_domain_var_size_from_index,
    tiledb_ctx_t* ctx,
    tiledb_array_t* array,
    uint32_t idx,
    uint64_t* start_size,
    uint64_t* end_size,
    int32_t* is_empty) {
  return api_entry<
      tiledb::api::tiledb_array_get_non_empty_domain_var_size_from_index>(
      ctx, array, idx, start_size, end_size, is_empty);
}

CAPI_INTERFACE(
    array_get_non_empty_domain_var_size_from_name,
    tiledb_ctx_t* ctx,
    tiledb_array_t* array,
    const char* name,
    uint64_t* start_size,
    uint64_t* end_size,
    int32_t* is_empty) {
  return api_entry<
      tiledb::api::tiledb_array_get_non_empty_domain_var_size_from_name>(
      ctx, array, name, start_size, end_size, is_empty);
}

CAPI_INTERFACE(
    array_get_non_empty_domain_var_from_index,
    tiledb_ctx_t* ctx,
    tiledb_array_t* array,
    uint32_t idx,
    void* start,
    void* end,
    int32_t* is_empty) {
  return api_entry<
      tiledb::api::tiledb_array_get_non_empty_domain_var_from_index>(
      ctx, array, idx, start, end, is_empty);
}

CAPI_INTERFACE(
    array_get_non_empty_domain_var_from_name,
    tiledb_ctx_t* ctx,
    tiledb_array_t* array,
    const char* name,
    void* start,
    void* end,
    int32_t* is_empty) {
  return api_entry<
      tiledb::api::tiledb_array_get_non_empty_domain_var_from_name>(
      ctx, array, name, start, end, is_empty);
}

CAPI_INTERFACE(
    array_get_uri,
    tiledb_ctx_t* ctx,
    tiledb_array_t* array,
    const char** array_uri) {
  return api_entry<tiledb::api::tiledb_array_get_uri>(ctx, array, array_uri);
}

CAPI_INTERFACE(
    array_encryption_type,
    tiledb_ctx_t* ctx,
    const char* array_uri,
    tiledb_encryption_type_t* encryption_type) {
  return api_entry<tiledb::api::tiledb_array_encryption_type>(
      ctx, array_uri, encryption_type);
}

CAPI_INTERFACE(
    array_put_metadata,
    tiledb_ctx_t* ctx,
    tiledb_array_t* array,
    const char* key,
    tiledb_datatype_t value_type,
    uint32_t value_num,
    const void* value) {
  return api_entry<tiledb::api::tiledb_array_put_metadata>(
      ctx, array, key, value_type, value_num, value);
}

CAPI_INTERFACE(
    array_delete_metadata,
    tiledb_ctx_t* ctx,
    tiledb_array_t* array,
    const char* key) {
  return api_entry<tiledb::api::tiledb_array_delete_metadata>(ctx, array, key);
}

CAPI_INTERFACE(
    array_get_metadata,
    tiledb_ctx_t* ctx,
    tiledb_array_t* array,
    const char* key,
    tiledb_datatype_t* value_type,
    uint32_t* value_num,
    const void** value) {
  return api_entry<tiledb::api::tiledb_array_get_metadata>(
      ctx, array, key, value_type, value_num, value);
}

CAPI_INTERFACE(
    array_get_metadata_num,
    tiledb_ctx_t* ctx,
    tiledb_array_t* array,
    uint64_t* num) {
  return api_entry<tiledb::api::tiledb_array_get_metadata_num>(ctx, array, num);
}

CAPI_INTERFACE(
    array_get_metadata_from_index,
    tiledb_ctx_t* ctx,
    tiledb_array_t* array,
    uint64_t index,
    const char** key,
    uint32_t* key_len,
    tiledb_datatype_t* value_type,
    uint32_t* value_num,
    const void** value) {
  return api_entry<tiledb::api::tiledb_array_get_metadata_from_index>(
      ctx, array, index, key, key_len, value_type, value_num, value);
}

CAPI_INTERFACE(
    array_has_metadata_key,
    tiledb_ctx_t* ctx,
    tiledb_array_t* array,
    const char* key,
    tiledb_datatype_t* value_type,
    int32_t* has_key) {
  return api_entry<tiledb::api::tiledb_array_has_metadata_key>(
      ctx, array, key, value_type, has_key);
}

CAPI_INTERFACE(
    array_evolve,
    tiledb_ctx_t* ctx,
    const char* array_uri,
    tiledb_array_schema_evolution_t* array_schema_evolution) {
  return api_entry<tiledb::api::tiledb_array_evolve>(
      ctx, array_uri, array_schema_evolution);
}

CAPI_INTERFACE(
    array_get_enumeration,
    tiledb_ctx_t* ctx,
    const tiledb_array_t* array,
    const char* attr_name,
    tiledb_enumeration_t** enumeration) {
  return api_entry<tiledb::api::tiledb_array_get_enumeration>(
      ctx, array, attr_name, enumeration);
}

CAPI_INTERFACE(
    array_load_all_enumerations,
    tiledb_ctx_t* ctx,
    const tiledb_array_t* array) {
  return api_entry<tiledb::api::tiledb_array_load_all_enumerations>(ctx, array);
}

CAPI_INTERFACE(
    array_upgrade_version,
    tiledb_ctx_t* ctx,
    const char* array_uri,
    tiledb_config_t* config) {
  return api_entry<tiledb::api::tiledb_array_upgrade_version>(
      ctx, array_uri, config);
}

/* ****************************** */
/*         OBJECT MANAGEMENT      */
/* ****************************** */

CAPI_INTERFACE(
    object_type, tiledb_ctx_t* ctx, const char* path, tiledb_object_t* type) {
  return api_entry<tiledb::api::tiledb_object_type>(ctx, path, type);
}

CAPI_INTERFACE(object_remove, tiledb_ctx_t* ctx, const char* path) {
  return api_entry<tiledb::api::tiledb_object_remove>(ctx, path);
}

CAPI_INTERFACE(
    object_move,
    tiledb_ctx_t* ctx,
    const char* old_path,
    const char* new_path) {
  return api_entry<tiledb::api::tiledb_object_move>(ctx, old_path, new_path);
}

CAPI_INTERFACE(
    object_walk,
    tiledb_ctx_t* ctx,
    const char* path,
    tiledb_walk_order_t order,
    int32_t (*callback)(const char*, tiledb_object_t, void*),
    void* data) {
  return api_entry<tiledb::api::tiledb_object_walk>(
      ctx, path, order, callback, data);
}

CAPI_INTERFACE(
    object_ls,
    tiledb_ctx_t* ctx,
    const char* path,
    int32_t (*callback)(const char*, tiledb_object_t, void*),
    void* data) {
  return api_entry<tiledb::api::tiledb_object_ls>(ctx, path, callback, data);
}

/* ****************************** */
/*              URI               */
/* ****************************** */

CAPI_INTERFACE(
    uri_to_path,
    tiledb_ctx_t* ctx,
    const char* uri,
    char* path_out,
    uint32_t* path_length) {
  return api_entry<tiledb::api::tiledb_uri_to_path>(
      ctx, uri, path_out, path_length);
}

/* ****************************** */
/*             Stats              */
/* ****************************** */

CAPI_INTERFACE_NULL(stats_enable) {
  return api_entry_plain<tiledb::api::tiledb_stats_enable>();
}

CAPI_INTERFACE_NULL(stats_disable) {
  return api_entry_plain<tiledb::api::tiledb_stats_disable>();
}

CAPI_INTERFACE_NULL(stats_reset) {
  return api_entry_plain<tiledb::api::tiledb_stats_reset>();
}

CAPI_INTERFACE(stats_dump, FILE* out) {
  return api_entry_plain<tiledb::api::tiledb_stats_dump>(out);
}

CAPI_INTERFACE(stats_dump_str, char** out) {
  return api_entry_plain<tiledb::api::tiledb_stats_dump_str>(out);
}

CAPI_INTERFACE(stats_raw_dump, FILE* out) {
  return api_entry_plain<tiledb::api::tiledb_stats_raw_dump>(out);
}

CAPI_INTERFACE(stats_raw_dump_str, char** out) {
  return api_entry_plain<tiledb::api::tiledb_stats_raw_dump_str>(out);
}

CAPI_INTERFACE(stats_free_str, char** out) {
  return api_entry_plain<tiledb::api::tiledb_stats_free_str>(out);
}

/* ****************************** */
/*          Heap Profiler         */
/* ****************************** */

CAPI_INTERFACE(
    heap_profiler_enable,
    const char* const file_name_prefix,
    const uint64_t dump_interval_ms,
    const uint64_t dump_interval_bytes,
    const uint64_t dump_threshold_bytes) {
  return api_entry_plain<tiledb::api::tiledb_heap_profiler_enable>(
      file_name_prefix,
      dump_interval_ms,
      dump_interval_bytes,
      dump_threshold_bytes);
}

/* ****************************** */
/*          Serialization         */
/* ****************************** */

CAPI_INTERFACE(
    serialize_array,
    tiledb_ctx_t* ctx,
    const tiledb_array_t* array,
    tiledb_serialization_type_t serialize_type,
    int32_t client_side,
    tiledb_buffer_t** buffer) {
  return api_entry<tiledb::api::tiledb_serialize_array>(
      ctx, array, serialize_type, client_side, buffer);
}

CAPI_INTERFACE(
    deserialize_array,
    tiledb_ctx_t* ctx,
    const tiledb_buffer_t* buffer,
    tiledb_serialization_type_t serialize_type,
    int32_t client_side,
    const char* array_uri,
    tiledb_array_t** array) {
  return api_entry<tiledb::api::tiledb_deserialize_array>(
      ctx, buffer, serialize_type, client_side, array_uri, array);
}

CAPI_INTERFACE(
    serialize_array_schema,
    tiledb_ctx_t* ctx,
    const tiledb_array_schema_t* array_schema,
    tiledb_serialization_type_t serialize_type,
    int32_t client_side,
    tiledb_buffer_t** buffer) {
  return api_entry<tiledb::api::tiledb_serialize_array_schema>(
      ctx, array_schema, serialize_type, client_side, buffer);
}

CAPI_INTERFACE(
    deserialize_array_schema,
    tiledb_ctx_t* ctx,
    const tiledb_buffer_t* buffer,
    tiledb_serialization_type_t serialize_type,
    int32_t client_side,
    tiledb_array_schema_t** array_schema) {
  return api_entry<tiledb::api::tiledb_deserialize_array_schema>(
      ctx, buffer, serialize_type, client_side, array_schema);
}

CAPI_INTERFACE(
    serialize_array_open,
    tiledb_ctx_t* ctx,
    const tiledb_array_t* array,
    tiledb_serialization_type_t serialize_type,
    int32_t client_side,
    tiledb_buffer_t** buffer) {
  return api_entry<tiledb::api::tiledb_serialize_array_open>(
      ctx, array, serialize_type, client_side, buffer);
}

CAPI_INTERFACE(
    deserialize_array_open,
    tiledb_ctx_t* ctx,
    const tiledb_buffer_t* buffer,
    tiledb_serialization_type_t serialize_type,
    int32_t client_side,
    tiledb_array_t** array) {
  return api_entry<tiledb::api::tiledb_deserialize_array_open>(
      ctx, buffer, serialize_type, client_side, array);
}

CAPI_INTERFACE(
    serialize_array_schema_evolution,
    tiledb_ctx_t* ctx,
    const tiledb_array_schema_evolution_t* array_schema_evolution,
    tiledb_serialization_type_t serialize_type,
    int32_t client_side,
    tiledb_buffer_t** buffer) {
  return api_entry<tiledb::api::tiledb_serialize_array_schema_evolution>(
      ctx, array_schema_evolution, serialize_type, client_side, buffer);
}

CAPI_INTERFACE(
    deserialize_array_schema_evolution,
    tiledb_ctx_t* ctx,
    const tiledb_buffer_t* buffer,
    tiledb_serialization_type_t serialize_type,
    int32_t client_side,
    tiledb_array_schema_evolution_t** array_schema_evolution) {
  return api_entry<tiledb::api::tiledb_deserialize_array_schema_evolution>(
      ctx, buffer, serialize_type, client_side, array_schema_evolution);
}

CAPI_INTERFACE(
    serialize_query,
    tiledb_ctx_t* ctx,
    const tiledb_query_t* query,
    tiledb_serialization_type_t serialize_type,
    int32_t client_side,
    tiledb_buffer_list_t** buffer_list) {
  return api_entry<tiledb::api::tiledb_serialize_query>(
      ctx, query, serialize_type, client_side, buffer_list);
}

CAPI_INTERFACE(
    deserialize_query,
    tiledb_ctx_t* ctx,
    const tiledb_buffer_t* buffer,
    tiledb_serialization_type_t serialize_type,
    int32_t client_side,
    tiledb_query_t* query) {
  return api_entry<tiledb::api::tiledb_deserialize_query>(
      ctx, buffer, serialize_type, client_side, query);
}

CAPI_INTERFACE(
    deserialize_query_and_array,
    tiledb_ctx_t* ctx,
    const tiledb_buffer_t* buffer,
    tiledb_serialization_type_t serialize_type,
    int32_t client_side,
    const char* array_uri,
    tiledb_query_t** query,
    tiledb_array_t** array) {
  return api_entry<tiledb::api::tiledb_deserialize_query_and_array>(
      ctx, buffer, serialize_type, client_side, array_uri, query, array);
}

CAPI_INTERFACE(
    serialize_array_nonempty_domain,
    tiledb_ctx_t* ctx,
    const tiledb_array_t* array,
    const void* nonempty_domain,
    int32_t is_empty,
    tiledb_serialization_type_t serialize_type,
    int32_t client_side,
    tiledb_buffer_t** buffer) {
  return api_entry<tiledb::api::tiledb_serialize_array_nonempty_domain>(
      ctx,
      array,
      nonempty_domain,
      is_empty,
      serialize_type,
      client_side,
      buffer);
}

CAPI_INTERFACE(
    deserialize_array_nonempty_domain,
    tiledb_ctx_t* ctx,
    const tiledb_array_t* array,
    const tiledb_buffer_t* buffer,
    tiledb_serialization_type_t serialize_type,
    int32_t client_side,
    void* nonempty_domain,
    int32_t* is_empty) {
  return api_entry<tiledb::api::tiledb_deserialize_array_nonempty_domain>(
      ctx,
      array,
      buffer,
      serialize_type,
      client_side,
      nonempty_domain,
      is_empty);
}

CAPI_INTERFACE(
    serialize_array_non_empty_domain_all_dimensions,
    tiledb_ctx_t* ctx,
    const tiledb_array_t* array,
    tiledb_serialization_type_t serialize_type,
    int32_t client_side,
    tiledb_buffer_t** buffer) {
  return api_entry<
      tiledb::api::tiledb_serialize_array_non_empty_domain_all_dimensions>(
      ctx, array, serialize_type, client_side, buffer);
}

CAPI_INTERFACE(
    deserialize_array_non_empty_domain_all_dimensions,
    tiledb_ctx_t* ctx,
    tiledb_array_t* array,
    const tiledb_buffer_t* buffer,
    tiledb_serialization_type_t serialize_type,
    int32_t client_side) {
  return api_entry<
      tiledb::api::tiledb_deserialize_array_non_empty_domain_all_dimensions>(
      ctx, array, buffer, serialize_type, client_side);
}

CAPI_INTERFACE(
    serialize_array_max_buffer_sizes,
    tiledb_ctx_t* ctx,
    const tiledb_array_t* array,
    const void* subarray,
    tiledb_serialization_type_t serialize_type,
    tiledb_buffer_t** buffer) {
  return api_entry<tiledb::api::tiledb_serialize_array_max_buffer_sizes>(
      ctx, array, subarray, serialize_type, buffer);
}

CAPI_INTERFACE(
    handle_array_delete_fragments_timestamps_request,
    tiledb_ctx_t* ctx,
    tiledb_array_t* array,
    tiledb_serialization_type_t serialize_type,
    const tiledb_buffer_t* request) {
  return api_entry<
      tiledb::api::tiledb_handle_array_delete_fragments_timestamps_request>(
      ctx, array, serialize_type, request);
}

CAPI_INTERFACE(
    handle_array_delete_fragments_list_request,
    tiledb_ctx_t* ctx,
    tiledb_array_t* array,
    tiledb_serialization_type_t serialize_type,
    const tiledb_buffer_t* request) {
  return api_entry<
      tiledb::api::tiledb_handle_array_delete_fragments_list_request>(
      ctx, array, serialize_type, request);
}

CAPI_INTERFACE(
    serialize_array_metadata,
    tiledb_ctx_t* ctx,
    const tiledb_array_t* array,
    tiledb_serialization_type_t serialize_type,
    tiledb_buffer_t** buffer) {
  return api_entry<tiledb::api::tiledb_serialize_array_metadata>(
      ctx, array, serialize_type, buffer);
}

CAPI_INTERFACE(
    deserialize_array_metadata,
    tiledb_ctx_t* ctx,
    tiledb_array_t* array,
    tiledb_serialization_type_t serialize_type,
    const tiledb_buffer_t* buffer) {
  return api_entry<tiledb::api::tiledb_deserialize_array_metadata>(
      ctx, array, serialize_type, buffer);
}

CAPI_INTERFACE(
    serialize_query_est_result_sizes,
    tiledb_ctx_t* ctx,
    const tiledb_query_t* query,
    tiledb_serialization_type_t serialize_type,
    int32_t client_side,
    tiledb_buffer_t** buffer) {
  return api_entry<tiledb::api::tiledb_serialize_query_est_result_sizes>(
      ctx, query, serialize_type, client_side, buffer);
}

CAPI_INTERFACE(
    deserialize_query_est_result_sizes,
    tiledb_ctx_t* ctx,
    tiledb_query_t* query,
    tiledb_serialization_type_t serialize_type,
    int32_t client_side,
    const tiledb_buffer_t* buffer) {
  return api_entry<tiledb::api::tiledb_deserialize_query_est_result_sizes>(
      ctx, query, serialize_type, client_side, buffer);
}

CAPI_INTERFACE(
    serialize_config,
    tiledb_ctx_t* ctx,
    const tiledb_config_t* config,
    tiledb_serialization_type_t serialize_type,
    int32_t client_side,
    tiledb_buffer_t** buffer) {
  return api_entry<tiledb::api::tiledb_serialize_config>(
      ctx, config, serialize_type, client_side, buffer);
}

CAPI_INTERFACE(
    deserialize_config,
    tiledb_ctx_t* ctx,
    const tiledb_buffer_t* buffer,
    tiledb_serialization_type_t serialize_type,
    int32_t client_side,
    tiledb_config_t** config) {
  return api_entry_context<tiledb::api::tiledb_deserialize_config>(
      ctx, buffer, serialize_type, client_side, config);
}

CAPI_INTERFACE(
    serialize_fragment_info_request,
    tiledb_ctx_t* ctx,
    const tiledb_fragment_info_t* fragment_info,
    tiledb_serialization_type_t serialize_type,
    int32_t client_side,
    tiledb_buffer_t** buffer) {
  return api_entry<tiledb::api::tiledb_serialize_fragment_info_request>(
      ctx, fragment_info, serialize_type, client_side, buffer);
}

CAPI_INTERFACE(
    deserialize_fragment_info_request,
    tiledb_ctx_t* ctx,
    const tiledb_buffer_t* buffer,
    tiledb_serialization_type_t serialize_type,
    int32_t client_side,
    tiledb_fragment_info_t* fragment_info) {
  return api_entry<tiledb::api::tiledb_deserialize_fragment_info_request>(
      ctx, buffer, serialize_type, client_side, fragment_info);
}

CAPI_INTERFACE(
    serialize_fragment_info,
    tiledb_ctx_t* ctx,
    const tiledb_fragment_info_t* fragment_info,
    tiledb_serialization_type_t serialize_type,
    int32_t client_side,
    tiledb_buffer_t** buffer) {
  return api_entry<tiledb::api::tiledb_serialize_fragment_info>(
      ctx, fragment_info, serialize_type, client_side, buffer);
}

CAPI_INTERFACE(
    deserialize_fragment_info,
    tiledb_ctx_t* ctx,
    const tiledb_buffer_t* buffer,
    tiledb_serialization_type_t serialize_type,
    const char* array_uri,
    int32_t client_side,
    tiledb_fragment_info_t* fragment_info) {
  return api_entry<tiledb::api::tiledb_deserialize_fragment_info>(
      ctx, buffer, serialize_type, array_uri, client_side, fragment_info);
}

CAPI_INTERFACE(
    handle_load_array_schema_request,
    tiledb_ctx_t* ctx,
    tiledb_array_t* array,
    tiledb_serialization_type_t serialization_type,
    const tiledb_buffer_t* request,
    tiledb_buffer_t* response) {
  return api_entry<tiledb::api::tiledb_handle_load_array_schema_request>(
      ctx, array, serialization_type, request, response);
}

CAPI_INTERFACE(
    handle_load_enumerations_request,
    tiledb_ctx_t* ctx,
    tiledb_array_t* array,
    tiledb_serialization_type_t serialization_type,
    const tiledb_buffer_t* request,
    tiledb_buffer_t* response) {
  return api_entry<tiledb::api::tiledb_handle_load_enumerations_request>(
      ctx, array, serialization_type, request, response);
}

CAPI_INTERFACE(
    handle_query_plan_request,
    tiledb_ctx_t* ctx,
    tiledb_array_t* array,
    tiledb_serialization_type_t serialization_type,
    const tiledb_buffer_t* request,
    tiledb_buffer_t* response) {
  return api_entry<tiledb::api::tiledb_handle_query_plan_request>(
      ctx, array, serialization_type, request, response);
}

CAPI_INTERFACE(
    handle_consolidation_plan_request,
    tiledb_ctx_t* ctx,
    tiledb_array_t* array,
    tiledb_serialization_type_t serialization_type,
    const tiledb_buffer_t* request,
    tiledb_buffer_t* response) {
  return api_entry<tiledb::api::tiledb_handle_consolidation_plan_request>(
      ctx, array, serialization_type, request, response);
}

/* ****************************** */
/*          FRAGMENT INFO         */
/* ****************************** */

CAPI_INTERFACE(
    fragment_info_alloc,
    tiledb_ctx_t* ctx,
    const char* array_uri,
    tiledb_fragment_info_t** fragment_info) {
  return api_entry<tiledb::api::tiledb_fragment_info_alloc>(
      ctx, array_uri, fragment_info);
}

CAPI_INTERFACE_VOID(
    fragment_info_free, tiledb_fragment_info_t** fragment_info) {
  return api_entry_void<tiledb::api::tiledb_fragment_info_free>(fragment_info);
}

CAPI_INTERFACE(
    fragment_info_set_config,
    tiledb_ctx_t* ctx,
    tiledb_fragment_info_t* fragment_info,
    tiledb_config_t* config) {
  return api_entry<tiledb::api::tiledb_fragment_info_set_config>(
      ctx, fragment_info, config);
}

CAPI_INTERFACE(
    fragment_info_get_config,
    tiledb_ctx_t* ctx,
    tiledb_fragment_info_t* fragment_info,
    tiledb_config_t** config) {
  return api_entry<tiledb::api::tiledb_fragment_info_get_config>(
      ctx, fragment_info, config);
}

CAPI_INTERFACE(
    fragment_info_load,
    tiledb_ctx_t* ctx,
    tiledb_fragment_info_t* fragment_info) {
  return api_entry<tiledb::api::tiledb_fragment_info_load>(ctx, fragment_info);
}

CAPI_INTERFACE(
    fragment_info_get_fragment_name_v2,
    tiledb_ctx_t* ctx,
    tiledb_fragment_info_t* fragment_info,
    uint32_t fid,
    tiledb_string_t** name) {
  return api_entry<tiledb::api::tiledb_fragment_info_get_fragment_name_v2>(
      ctx, fragment_info, fid, name);
}

CAPI_INTERFACE(
    fragment_info_get_fragment_num,
    tiledb_ctx_t* ctx,
    tiledb_fragment_info_t* fragment_info,
    uint32_t* fragment_num) {
  return api_entry<tiledb::api::tiledb_fragment_info_get_fragment_num>(
      ctx, fragment_info, fragment_num);
}

CAPI_INTERFACE(
    fragment_info_get_fragment_uri,
    tiledb_ctx_t* ctx,
    tiledb_fragment_info_t* fragment_info,
    uint32_t fid,
    const char** uri) {
  return api_entry<tiledb::api::tiledb_fragment_info_get_fragment_uri>(
      ctx, fragment_info, fid, uri);
}

CAPI_INTERFACE(
    fragment_info_get_fragment_size,
    tiledb_ctx_t* ctx,
    tiledb_fragment_info_t* fragment_info,
    uint32_t fid,
    uint64_t* size) {
  return api_entry<tiledb::api::tiledb_fragment_info_get_fragment_size>(
      ctx, fragment_info, fid, size);
}

CAPI_INTERFACE(
    fragment_info_get_dense,
    tiledb_ctx_t* ctx,
    tiledb_fragment_info_t* fragment_info,
    uint32_t fid,
    int32_t* dense) {
  return api_entry<tiledb::api::tiledb_fragment_info_get_dense>(
      ctx, fragment_info, fid, dense);
}

CAPI_INTERFACE(
    fragment_info_get_sparse,
    tiledb_ctx_t* ctx,
    tiledb_fragment_info_t* fragment_info,
    uint32_t fid,
    int32_t* sparse) {
  return api_entry<tiledb::api::tiledb_fragment_info_get_sparse>(
      ctx, fragment_info, fid, sparse);
}

CAPI_INTERFACE(
    fragment_info_get_timestamp_range,
    tiledb_ctx_t* ctx,
    tiledb_fragment_info_t* fragment_info,
    uint32_t fid,
    uint64_t* start,
    uint64_t* end) {
  return api_entry<tiledb::api::tiledb_fragment_info_get_timestamp_range>(
      ctx, fragment_info, fid, start, end);
}

CAPI_INTERFACE(
    fragment_info_get_non_empty_domain_from_index,
    tiledb_ctx_t* ctx,
    tiledb_fragment_info_t* fragment_info,
    uint32_t fid,
    uint32_t did,
    void* domain) {
  return api_entry<
      tiledb::api::tiledb_fragment_info_get_non_empty_domain_from_index>(
      ctx, fragment_info, fid, did, domain);
}

CAPI_INTERFACE(
    fragment_info_get_non_empty_domain_from_name,
    tiledb_ctx_t* ctx,
    tiledb_fragment_info_t* fragment_info,
    uint32_t fid,
    const char* dim_name,
    void* domain) {
  return api_entry<
      tiledb::api::tiledb_fragment_info_get_non_empty_domain_from_name>(
      ctx, fragment_info, fid, dim_name, domain);
}

CAPI_INTERFACE(
    fragment_info_get_non_empty_domain_var_size_from_index,
    tiledb_ctx_t* ctx,
    tiledb_fragment_info_t* fragment_info,
    uint32_t fid,
    uint32_t did,
    uint64_t* start_size,
    uint64_t* end_size) {
  return api_entry<
      tiledb::api::
          tiledb_fragment_info_get_non_empty_domain_var_size_from_index>(
      ctx, fragment_info, fid, did, start_size, end_size);
}

CAPI_INTERFACE(
    fragment_info_get_non_empty_domain_var_size_from_name,
    tiledb_ctx_t* ctx,
    tiledb_fragment_info_t* fragment_info,
    uint32_t fid,
    const char* dim_name,
    uint64_t* start_size,
    uint64_t* end_size) {
  return api_entry<
      tiledb::api::
          tiledb_fragment_info_get_non_empty_domain_var_size_from_name>(
      ctx, fragment_info, fid, dim_name, start_size, end_size);
}

CAPI_INTERFACE(
    fragment_info_get_non_empty_domain_var_from_index,
    tiledb_ctx_t* ctx,
    tiledb_fragment_info_t* fragment_info,
    uint32_t fid,
    uint32_t did,
    void* start,
    void* end) {
  return api_entry<
      tiledb::api::tiledb_fragment_info_get_non_empty_domain_var_from_index>(
      ctx, fragment_info, fid, did, start, end);
}

CAPI_INTERFACE(
    fragment_info_get_non_empty_domain_var_from_name,
    tiledb_ctx_t* ctx,
    tiledb_fragment_info_t* fragment_info,
    uint32_t fid,
    const char* dim_name,
    void* start,
    void* end) {
  return api_entry<
      tiledb::api::tiledb_fragment_info_get_non_empty_domain_var_from_name>(
      ctx, fragment_info, fid, dim_name, start, end);
}

CAPI_INTERFACE(
    fragment_info_get_mbr_num,
    tiledb_ctx_t* ctx,
    tiledb_fragment_info_t* fragment_info,
    uint32_t fid,
    uint64_t* mbr_num) {
  return api_entry<tiledb::api::tiledb_fragment_info_get_mbr_num>(
      ctx, fragment_info, fid, mbr_num);
}

CAPI_INTERFACE(
    fragment_info_get_mbr_from_index,
    tiledb_ctx_t* ctx,
    tiledb_fragment_info_t* fragment_info,
    uint32_t fid,
    uint32_t mid,
    uint32_t did,
    void* mbr) {
  return api_entry<tiledb::api::tiledb_fragment_info_get_mbr_from_index>(
      ctx, fragment_info, fid, mid, did, mbr);
}

CAPI_INTERFACE(
    fragment_info_get_mbr_from_name,
    tiledb_ctx_t* ctx,
    tiledb_fragment_info_t* fragment_info,
    uint32_t fid,
    uint32_t mid,
    const char* dim_name,
    void* mbr) {
  return api_entry<tiledb::api::tiledb_fragment_info_get_mbr_from_name>(
      ctx, fragment_info, fid, mid, dim_name, mbr);
}

CAPI_INTERFACE(
    fragment_info_get_mbr_var_size_from_index,
    tiledb_ctx_t* ctx,
    tiledb_fragment_info_t* fragment_info,
    uint32_t fid,
    uint32_t mid,
    uint32_t did,
    uint64_t* start_size,
    uint64_t* end_size) {
  return api_entry<
      tiledb::api::tiledb_fragment_info_get_mbr_var_size_from_index>(
      ctx, fragment_info, fid, mid, did, start_size, end_size);
}

CAPI_INTERFACE(
    fragment_info_get_mbr_var_size_from_name,
    tiledb_ctx_t* ctx,
    tiledb_fragment_info_t* fragment_info,
    uint32_t fid,
    uint32_t mid,
    const char* dim_name,
    uint64_t* start_size,
    uint64_t* end_size) {
  return api_entry<
      tiledb::api::tiledb_fragment_info_get_mbr_var_size_from_name>(
      ctx, fragment_info, fid, mid, dim_name, start_size, end_size);
}

CAPI_INTERFACE(
    fragment_info_get_mbr_var_from_index,
    tiledb_ctx_t* ctx,
    tiledb_fragment_info_t* fragment_info,
    uint32_t fid,
    uint32_t mid,
    uint32_t did,
    void* start,
    void* end) {
  return api_entry<tiledb::api::tiledb_fragment_info_get_mbr_var_from_index>(
      ctx, fragment_info, fid, mid, did, start, end);
}

CAPI_INTERFACE(
    fragment_info_get_mbr_var_from_name,
    tiledb_ctx_t* ctx,
    tiledb_fragment_info_t* fragment_info,
    uint32_t fid,
    uint32_t mid,
    const char* dim_name,
    void* start,
    void* end) {
  return api_entry<tiledb::api::tiledb_fragment_info_get_mbr_var_from_name>(
      ctx, fragment_info, fid, mid, dim_name, start, end);
}

CAPI_INTERFACE(
    fragment_info_get_cell_num,
    tiledb_ctx_t* ctx,
    tiledb_fragment_info_t* fragment_info,
    uint32_t fid,
    uint64_t* cell_num) {
  return api_entry<tiledb::api::tiledb_fragment_info_get_cell_num>(
      ctx, fragment_info, fid, cell_num);
}

CAPI_INTERFACE(
    fragment_info_get_total_cell_num,
    tiledb_ctx_t* ctx,
    tiledb_fragment_info_t* fragment_info,
    uint64_t* cell_num) {
  return api_entry<tiledb::api::tiledb_fragment_info_get_total_cell_num>(
      ctx, fragment_info, cell_num);
}

CAPI_INTERFACE(
    fragment_info_get_version,
    tiledb_ctx_t* ctx,
    tiledb_fragment_info_t* fragment_info,
    uint32_t fid,
    uint32_t* version) {
  return api_entry<tiledb::api::tiledb_fragment_info_get_version>(
      ctx, fragment_info, fid, version);
}

CAPI_INTERFACE(
    fragment_info_has_consolidated_metadata,
    tiledb_ctx_t* ctx,
    tiledb_fragment_info_t* fragment_info,
    uint32_t fid,
    int32_t* has) {
  return api_entry<tiledb::api::tiledb_fragment_info_has_consolidated_metadata>(
      ctx, fragment_info, fid, has);
}

CAPI_INTERFACE(
    fragment_info_get_unconsolidated_metadata_num,
    tiledb_ctx_t* ctx,
    tiledb_fragment_info_t* fragment_info,
    uint32_t* unconsolidated) {
  return api_entry<
      tiledb::api::tiledb_fragment_info_get_unconsolidated_metadata_num>(
      ctx, fragment_info, unconsolidated);
}

CAPI_INTERFACE(
    fragment_info_get_to_vacuum_num,
    tiledb_ctx_t* ctx,
    tiledb_fragment_info_t* fragment_info,
    uint32_t* to_vacuum_num) {
  return api_entry<tiledb::api::tiledb_fragment_info_get_to_vacuum_num>(
      ctx, fragment_info, to_vacuum_num);
}

CAPI_INTERFACE(
    fragment_info_get_to_vacuum_uri,
    tiledb_ctx_t* ctx,
    tiledb_fragment_info_t* fragment_info,
    uint32_t fid,
    const char** uri) {
  return api_entry<tiledb::api::tiledb_fragment_info_get_to_vacuum_uri>(
      ctx, fragment_info, fid, uri);
}

CAPI_INTERFACE(
    fragment_info_get_array_schema,
    tiledb_ctx_t* ctx,
    tiledb_fragment_info_t* fragment_info,
    uint32_t fid,
    tiledb_array_schema_t** array_schema) {
  return api_entry<tiledb::api::tiledb_fragment_info_get_array_schema>(
      ctx, fragment_info, fid, array_schema);
}

CAPI_INTERFACE(
    fragment_info_get_array_schema_name,
    tiledb_ctx_t* ctx,
    tiledb_fragment_info_t* fragment_info,
    uint32_t fid,
    const char** schema_name) {
  return api_entry<tiledb::api::tiledb_fragment_info_get_array_schema_name>(
      ctx, fragment_info, fid, schema_name);
}

CAPI_INTERFACE(
    fragment_info_dump,
    tiledb_ctx_t* ctx,
    const tiledb_fragment_info_t* fragment_info,
    FILE* out) {
  return api_entry<tiledb::api::tiledb_fragment_info_dump>(
      ctx, fragment_info, out);
}

/* ********************************* */
/*          EXPERIMENTAL APIs        */
/* ********************************* */

CAPI_INTERFACE(
    query_get_status_details,
    tiledb_ctx_t* ctx,
    tiledb_query_t* query,
    tiledb_query_status_details_t* status) {
  return api_entry<tiledb::api::tiledb_query_get_status_details>(
      ctx, query, status);
}

CAPI_INTERFACE(
    consolidation_plan_create_with_mbr,
    tiledb_ctx_t* ctx,
    tiledb_array_t* array,
    uint64_t fragment_size,
    tiledb_consolidation_plan_t** consolidation_plan) {
  return api_entry<tiledb::api::tiledb_consolidation_plan_create_with_mbr>(
      ctx, array, fragment_size, consolidation_plan);
}

CAPI_INTERFACE_VOID(
    consolidation_plan_free, tiledb_consolidation_plan_t** consolidation_plan) {
  return api_entry_void<tiledb::api::tiledb_consolidation_plan_free>(
      consolidation_plan);
}

CAPI_INTERFACE(
    consolidation_plan_get_num_nodes,
    tiledb_ctx_t* ctx,
    tiledb_consolidation_plan_t* consolidation_plan,
    uint64_t* num_nodes) {
  return api_entry<tiledb::api::tiledb_consolidation_plan_get_num_nodes>(
      ctx, consolidation_plan, num_nodes);
}

CAPI_INTERFACE(
    consolidation_plan_get_num_fragments,
    tiledb_ctx_t* ctx,
    tiledb_consolidation_plan_t* consolidation_plan,
    uint64_t node_index,
    uint64_t* num_fragments) {
  return api_entry<tiledb::api::tiledb_consolidation_plan_get_num_fragments>(
      ctx, consolidation_plan, node_index, num_fragments);
}

CAPI_INTERFACE(
    consolidation_plan_get_fragment_uri,
    tiledb_ctx_t* ctx,
    tiledb_consolidation_plan_t* consolidation_plan,
    uint64_t node_index,
    uint64_t fragment_index,
    const char** uri) {
  return api_entry<tiledb::api::tiledb_consolidation_plan_get_fragment_uri>(
      ctx, consolidation_plan, node_index, fragment_index, uri);
}

CAPI_INTERFACE(
    consolidation_plan_dump_json_str,
    tiledb_ctx_t* ctx,
    const tiledb_consolidation_plan_t* consolidation_plan,
    char** out) {
  return api_entry<tiledb::api::tiledb_consolidation_plan_dump_json_str>(
      ctx, consolidation_plan, out);
}

CAPI_INTERFACE(consolidation_plan_free_json_str, char** out) {
  return api_entry_plain<tiledb::api::tiledb_consolidation_plan_free_json_str>(
      out);
}<|MERGE_RESOLUTION|>--- conflicted
+++ resolved
@@ -628,82 +628,6 @@
   return TILEDB_OK;
 }
 
-<<<<<<< HEAD
-int32_t tiledb_array_schema_load_with_key(
-    tiledb_ctx_t* ctx,
-    const char* array_uri,
-    tiledb_encryption_type_t encryption_type,
-    const void* encryption_key,
-    uint32_t key_length,
-    tiledb_array_schema_t** array_schema) {
-  // Create array schema
-  *array_schema = new (std::nothrow) tiledb_array_schema_t;
-  if (*array_schema == nullptr) {
-    auto st = Status_Error("Failed to allocate TileDB array schema object");
-    LOG_STATUS_NO_RETURN_VALUE(st);
-    save_error(ctx, st);
-    return TILEDB_OOM;
-  }
-
-  // Check array name
-  tiledb::sm::URI uri(array_uri);
-  if (uri.is_invalid()) {
-    delete *array_schema;
-    *array_schema = nullptr;
-    auto st = Status_Error("Failed to load array schema; Invalid array URI");
-    LOG_STATUS_NO_RETURN_VALUE(st);
-    save_error(ctx, st);
-    return TILEDB_ERR;
-  }
-
-  if (uri.is_tiledb()) {
-    auto& rest_client = ctx->context().rest_client();
-    auto array_schema_response = rest_client.post_array_schema_from_rest(
-        ctx->config(), uri, 0, UINT64_MAX);
-    (*array_schema)->array_schema_ = std::get<0>(array_schema_response);
-  } else {
-    // Create key
-    tiledb::sm::EncryptionKey key;
-    if (SAVE_ERROR_CATCH(
-            ctx,
-            key.set_key(
-                static_cast<tiledb::sm::EncryptionType>(encryption_type),
-                encryption_key,
-                key_length))) {
-      delete *array_schema;
-      *array_schema = nullptr;
-      return TILEDB_ERR;
-    }
-
-    // Load URIs from the array directory
-    optional<tiledb::sm::ArrayDirectory> array_dir;
-    try {
-      array_dir.emplace(
-          ctx->resources(),
-          uri,
-          0,
-          UINT64_MAX,
-          tiledb::sm::ArrayDirectoryMode::SCHEMA_ONLY);
-    } catch (const std::logic_error& le) {
-      auto st = Status_ArrayDirectoryError(le.what());
-      LOG_STATUS_NO_RETURN_VALUE(st);
-      save_error(ctx, st);
-      delete *array_schema;
-      return TILEDB_ERR;
-    }
-
-    auto tracker = ctx->resources().ephemeral_memory_tracker();
-
-    // Load latest array schema
-    auto&& array_schema_latest =
-        array_dir->load_array_schema_latest(key, tracker);
-    (*array_schema)->array_schema_ = array_schema_latest;
-  }
-  return TILEDB_OK;
-}
-
-=======
->>>>>>> 3275bd50
 int32_t tiledb_array_schema_get_array_type(
     tiledb_ctx_t* ctx,
     const tiledb_array_schema_t* array_schema,
@@ -5198,7 +5122,6 @@
 }
 
 CAPI_INTERFACE(
-<<<<<<< HEAD
     array_schema_load_with_options,
     tiledb_ctx_t* ctx,
     tiledb_config_t* config,
@@ -5209,25 +5132,6 @@
 }
 
 CAPI_INTERFACE(
-    array_schema_load_with_key,
-    tiledb_ctx_t* ctx,
-    const char* array_uri,
-    tiledb_encryption_type_t encryption_type,
-    const void* encryption_key,
-    uint32_t key_length,
-    tiledb_array_schema_t** array_schema) {
-  return api_entry<tiledb::api::tiledb_array_schema_load_with_key>(
-      ctx,
-      array_uri,
-      encryption_type,
-      encryption_key,
-      key_length,
-      array_schema);
-}
-
-CAPI_INTERFACE(
-=======
->>>>>>> 3275bd50
     array_schema_get_array_type,
     tiledb_ctx_t* ctx,
     const tiledb_array_schema_t* array_schema,
