/**
 * @file   tiledb.cc
 *
 * @section LICENSE
 *
 * The MIT License
 *
 * @copyright Copyright (c) 2017-2024 TileDB, Inc.
 * @copyright Copyright (c) 2016 MIT and Intel Corporation
 *
 * Permission is hereby granted, free of charge, to any person obtaining a copy
 * of this software and associated documentation files (the "Software"), to deal
 * in the Software without restriction, including without limitation the rights
 * to use, copy, modify, merge, publish, distribute, sublicense, and/or sell
 * copies of the Software, and to permit persons to whom the Software is
 * furnished to do so, subject to the following conditions:
 *
 * The above copyright notice and this permission notice shall be included in
 * all copies or substantial portions of the Software.
 *
 * THE SOFTWARE IS PROVIDED "AS IS", WITHOUT WARRANTY OF ANY KIND, EXPRESS OR
 * IMPLIED, INCLUDING BUT NOT LIMITED TO THE WARRANTIES OF MERCHANTABILITY,
 * FITNESS FOR A PARTICULAR PURPOSE AND NONINFRINGEMENT. IN NO EVENT SHALL THE
 * AUTHORS OR COPYRIGHT HOLDERS BE LIABLE FOR ANY CLAIM, DAMAGES OR OTHER
 * LIABILITY, WHETHER IN AN ACTION OF CONTRACT, TORT OR OTHERWISE, ARISING FROM,
 * OUT OF OR IN CONNECTION WITH THE SOFTWARE OR THE USE OR OTHER DEALINGS IN
 * THE SOFTWARE.
 *
 * @section DESCRIPTION
 *
 * This file defines the C API of TileDB.
 */

#include "tiledb.h"
#include "tiledb_experimental.h"
#include "tiledb_serialization.h"
#include "tiledb_struct_def.h"

#include "tiledb/api/c_api/array/array_api_internal.h"
#include "tiledb/api/c_api/array_schema/array_schema_api_internal.h"
#include "tiledb/api/c_api/attribute/attribute_api_internal.h"
#include "tiledb/api/c_api/buffer/buffer_api_internal.h"
#include "tiledb/api/c_api/buffer_list/buffer_list_api_internal.h"
#include "tiledb/api/c_api/config/config_api_internal.h"
#include "tiledb/api/c_api/current_domain/current_domain_api_internal.h"
#include "tiledb/api/c_api/dimension/dimension_api_internal.h"
#include "tiledb/api/c_api/domain/domain_api_internal.h"
#include "tiledb/api/c_api/enumeration/enumeration_api_internal.h"
#include "tiledb/api/c_api/error/error_api_internal.h"
#include "tiledb/api/c_api/filter_list/filter_list_api_internal.h"
#include "tiledb/api/c_api/string/string_api_internal.h"
#include "tiledb/api/c_api_support/c_api_support.h"
#include "tiledb/as_built/as_built.h"
#include "tiledb/common/common.h"
#include "tiledb/common/dynamic_memory/dynamic_memory.h"
#include "tiledb/common/heap_profiler.h"
#include "tiledb/common/logger.h"
#include "tiledb/common/memory_tracker.h"
#include "tiledb/sm/array/array.h"
<<<<<<< HEAD
#include "tiledb/sm/array_schema/array_schema.h"
#include "tiledb/sm/array_schema/array_schema_operations.h"
=======
>>>>>>> cceeb50f
#include "tiledb/sm/array_schema/dimension_label.h"
#include "tiledb/sm/c_api/api_argument_validator.h"
#include "tiledb/sm/config/config.h"
#include "tiledb/sm/config/config_iter.h"
#include "tiledb/sm/consolidator/consolidator.h"
#include "tiledb/sm/cpp_api/core_interface.h"
#include "tiledb/sm/enums/encryption_type.h"
#include "tiledb/sm/enums/filesystem.h"
#include "tiledb/sm/enums/mime_type.h"
#include "tiledb/sm/enums/object_type.h"
#include "tiledb/sm/enums/query_status.h"
#include "tiledb/sm/enums/query_type.h"
#include "tiledb/sm/enums/serialization_type.h"
#include "tiledb/sm/filter/filter_pipeline.h"
#include "tiledb/sm/misc/tdb_time.h"
#include "tiledb/sm/object/object.h"
#include "tiledb/sm/object/object_iter.h"
#include "tiledb/sm/query/query.h"
#include "tiledb/sm/query/query_condition.h"
#include "tiledb/sm/rest/rest_client.h"
#include "tiledb/sm/serialization/array.h"
#include "tiledb/sm/serialization/array_schema.h"
#include "tiledb/sm/serialization/array_schema_evolution.h"
#include "tiledb/sm/serialization/config.h"
#include "tiledb/sm/serialization/consolidation.h"
#include "tiledb/sm/serialization/enumeration.h"
#include "tiledb/sm/serialization/fragment_info.h"
#include "tiledb/sm/serialization/fragments.h"
#include "tiledb/sm/serialization/query.h"
#include "tiledb/sm/serialization/query_plan.h"
#include "tiledb/sm/stats/global_stats.h"
#include "tiledb/sm/storage_manager/context.h"
#include "tiledb/sm/subarray/subarray.h"
#include "tiledb/sm/subarray/subarray_partitioner.h"

#include <memory>
#include <sstream>

/**
 * Helper class to aid shimming access from _query... routines in this module to
 * _subarray... routines deprecating them.
 */

struct tiledb_subarray_transient_local_t : public tiledb_subarray_t {
  explicit tiledb_subarray_transient_local_t(const tiledb_query_t* query) {
    this->subarray_ =
        const_cast<tiledb::sm::Subarray*>(query->query_->subarray());
  }
};

/*
 * The Definition for a "C" function can't be in a header.
 */
capi_status_t tiledb_status_code(capi_return_t x) {
  return tiledb_status(x);  // An inline C++ function
}

/* ****************************** */
/*  IMPLEMENTATION FUNCTIONS      */
/* ****************************** */
/*
 * The `tiledb::api` namespace block contains all the implementations of the C
 * API functions defined below. The C API interface functions themselves are in
 * the global namespace and each wraps its implementation function using one of
 * the API transformers.
 *
 * Each C API function requires an implementation function defined in this block
 * and a corresponding wrapped C API function below. The convention reuses
 * `function_name` in two namespaces. We have a `tiledb::api::function_name`
 * definition for the unwrapped function and a `function_name` definition for
 * the wrapped function.
 */
namespace tiledb::api {

/* ****************************** */
/*       ENUMS TO/FROM STR        */
/* ****************************** */

int32_t tiledb_encryption_type_to_str(
    tiledb_encryption_type_t encryption_type, const char** str) {
  const auto& strval = tiledb::sm::encryption_type_str(
      (tiledb::sm::EncryptionType)encryption_type);
  *str = strval.c_str();
  return strval.empty() ? TILEDB_ERR : TILEDB_OK;
}

int32_t tiledb_encryption_type_from_str(
    const char* str, tiledb_encryption_type_t* encryption_type) {
  auto [st, et] = tiledb::sm::encryption_type_enum(str);
  if (!st.ok()) {
    return TILEDB_ERR;
  }
  *encryption_type = (tiledb_encryption_type_t)et.value();
  return TILEDB_OK;
}

int32_t tiledb_query_status_to_str(
    tiledb_query_status_t query_status, const char** str) {
  const auto& strval =
      tiledb::sm::query_status_str((tiledb::sm::QueryStatus)query_status);
  *str = strval.c_str();
  return strval.empty() ? TILEDB_ERR : TILEDB_OK;
}

int32_t tiledb_query_status_from_str(
    const char* str, tiledb_query_status_t* query_status) {
  tiledb::sm::QueryStatus val = tiledb::sm::QueryStatus::UNINITIALIZED;
  if (!tiledb::sm::query_status_enum(str, &val).ok())
    return TILEDB_ERR;
  *query_status = (tiledb_query_status_t)val;
  return TILEDB_OK;
}

int32_t tiledb_serialization_type_to_str(
    tiledb_serialization_type_t serialization_type, const char** str) {
  const auto& strval = tiledb::sm::serialization_type_str(
      (tiledb::sm::SerializationType)serialization_type);
  *str = strval.c_str();
  return strval.empty() ? TILEDB_ERR : TILEDB_OK;
}

int32_t tiledb_serialization_type_from_str(
    const char* str, tiledb_serialization_type_t* serialization_type) {
  tiledb::sm::SerializationType val = tiledb::sm::SerializationType::CAPNP;
  if (!tiledb::sm::serialization_type_enum(str, &val).ok())
    return TILEDB_ERR;
  *serialization_type = (tiledb_serialization_type_t)val;
  return TILEDB_OK;
}

/* ********************************* */
/*             LOGGING               */
/* ********************************* */

capi_return_t tiledb_log_warn(tiledb_ctx_t* ctx, const char* message) {
  if (message == nullptr) {
    return TILEDB_ERR;
  }

  auto logger = ctx->resources().logger();
  logger->warn(message);

  return TILEDB_OK;
}

/* ********************************* */
/*              AS BUILT             */
/* ********************************* */
capi_return_t tiledb_as_built_dump(tiledb_string_t** out) {
  ensure_output_pointer_is_valid(out);
  *out = tiledb_string_handle_t::make_handle(as_built::dump());
  return TILEDB_OK;
}

<<<<<<< HEAD
/* ****************************** */
/*           ARRAY SCHEMA         */
/* ****************************** */

int32_t tiledb_array_schema_alloc(
    tiledb_ctx_t* ctx,
    tiledb_array_type_t array_type,
    tiledb_array_schema_t** array_schema) {
  // Create array schema struct
  *array_schema = new (std::nothrow) tiledb_array_schema_t;
  if (*array_schema == nullptr) {
    auto st = Status_Error("Failed to allocate TileDB array schema object");
    LOG_STATUS_NO_RETURN_VALUE(st);
    save_error(ctx, st);
    return TILEDB_OOM;
  }

  // Create a new ArraySchema object
  auto memory_tracker = ctx->resources().create_memory_tracker();
  memory_tracker->set_type(sm::MemoryTrackerType::ARRAY_CREATE);
  (*array_schema)->array_schema_ = make_shared<tiledb::sm::ArraySchema>(
      HERE(), static_cast<tiledb::sm::ArrayType>(array_type), memory_tracker);
  if ((*array_schema)->array_schema_ == nullptr) {
    auto st = Status_Error("Failed to allocate TileDB array schema object");
    LOG_STATUS_NO_RETURN_VALUE(st);
    save_error(ctx, st);
    return TILEDB_OOM;
  }

  // Success
  return TILEDB_OK;
}

void tiledb_array_schema_free(tiledb_array_schema_t** array_schema) {
  if (array_schema != nullptr && *array_schema != nullptr) {
    delete *array_schema;
    *array_schema = nullptr;
  }
}

int32_t tiledb_array_schema_add_attribute(
    tiledb_ctx_t* ctx,
    tiledb_array_schema_t* array_schema,
    tiledb_attribute_t* attr) {
  if (sanity_check(ctx, array_schema) == TILEDB_ERR) {
    return TILEDB_ERR;
  }
  ensure_attribute_is_valid(attr);
  /** Note: The call to make_shared creates a copy of the attribute and
   * the user-visible handle to the attr no longer refers to the same object
   * that's in the array_schema.
   **/
  throw_if_not_ok(
      array_schema->array_schema_->add_attribute(attr->copy_attribute()));
  return TILEDB_OK;
}

int32_t tiledb_array_schema_set_allows_dups(
    tiledb_ctx_t* ctx, tiledb_array_schema_t* array_schema, int allows_dups) {
  if (sanity_check(ctx, array_schema) == TILEDB_ERR)
    return TILEDB_ERR;
  throw_if_not_ok(array_schema->array_schema_->set_allows_dups(allows_dups));
  return TILEDB_OK;
}

int32_t tiledb_array_schema_get_allows_dups(
    tiledb_ctx_t* ctx, tiledb_array_schema_t* array_schema, int* allows_dups) {
  if (sanity_check(ctx, array_schema) == TILEDB_ERR)
    return TILEDB_ERR;
  *allows_dups = (int)array_schema->array_schema_->allows_dups();
  return TILEDB_OK;
}

int32_t tiledb_array_schema_get_version(
    tiledb_ctx_t* ctx, tiledb_array_schema_t* array_schema, uint32_t* version) {
  if (sanity_check(ctx, array_schema) == TILEDB_ERR)
    return TILEDB_ERR;
  *version = (uint32_t)array_schema->array_schema_->version();
  return TILEDB_OK;
}

int32_t tiledb_array_schema_set_domain(
    tiledb_ctx_t* ctx,
    tiledb_array_schema_t* array_schema,
    tiledb_domain_t* domain) {
  if (sanity_check(ctx, array_schema) == TILEDB_ERR)
    return TILEDB_ERR;
  throw_if_not_ok(
      array_schema->array_schema_->set_domain(domain->copy_domain()));
  return TILEDB_OK;
}

int32_t tiledb_array_schema_set_capacity(
    tiledb_ctx_t* ctx, tiledb_array_schema_t* array_schema, uint64_t capacity) {
  if (sanity_check(ctx, array_schema) == TILEDB_ERR)
    return TILEDB_ERR;
  array_schema->array_schema_->set_capacity(capacity);
  return TILEDB_OK;
}

int32_t tiledb_array_schema_set_cell_order(
    tiledb_ctx_t* ctx,
    tiledb_array_schema_t* array_schema,
    tiledb_layout_t cell_order) {
  if (sanity_check(ctx, array_schema) == TILEDB_ERR)
    return TILEDB_ERR;
  throw_if_not_ok(array_schema->array_schema_->set_cell_order(
      static_cast<tiledb::sm::Layout>(cell_order)));
  return TILEDB_OK;
}

int32_t tiledb_array_schema_set_tile_order(
    tiledb_ctx_t* ctx,
    tiledb_array_schema_t* array_schema,
    tiledb_layout_t tile_order) {
  if (sanity_check(ctx, array_schema) == TILEDB_ERR)
    return TILEDB_ERR;
  throw_if_not_ok(array_schema->array_schema_->set_tile_order(
      static_cast<tiledb::sm::Layout>(tile_order)));
  return TILEDB_OK;
}

int32_t tiledb_array_schema_timestamp_range(
    tiledb_ctx_t* ctx,
    tiledb_array_schema_t* array_schema,
    uint64_t* lo,
    uint64_t* hi) {
  if (sanity_check(ctx, array_schema) == TILEDB_ERR)
    return TILEDB_ERR;

  auto timestamp_range = array_schema->array_schema_->timestamp_range();
  *lo = std::get<0>(timestamp_range);
  *hi = std::get<1>(timestamp_range);

  return TILEDB_OK;
}

int32_t tiledb_array_schema_add_enumeration(
    tiledb_ctx_t* ctx,
    tiledb_array_schema_t* array_schema,
    tiledb_enumeration_t* enumeration) {
  if (sanity_check(ctx, array_schema) == TILEDB_ERR) {
    return TILEDB_ERR;
  }

  api::ensure_enumeration_is_valid(enumeration);

  array_schema->array_schema_->add_enumeration(enumeration->copy());

  return TILEDB_OK;
}

int32_t tiledb_array_schema_set_coords_filter_list(
    tiledb_ctx_t* ctx,
    tiledb_array_schema_t* array_schema,
    tiledb_filter_list_t* filter_list) {
  if (sanity_check(ctx, array_schema) == TILEDB_ERR) {
    return TILEDB_ERR;
  }
  api::ensure_filter_list_is_valid(filter_list);

  throw_if_not_ok(array_schema->array_schema_->set_coords_filter_pipeline(
      filter_list->pipeline()));

  return TILEDB_OK;
}

int32_t tiledb_array_schema_set_offsets_filter_list(
    tiledb_ctx_t* ctx,
    tiledb_array_schema_t* array_schema,
    tiledb_filter_list_t* filter_list) {
  if (sanity_check(ctx, array_schema) == TILEDB_ERR) {
    return TILEDB_ERR;
  }
  api::ensure_filter_list_is_valid(filter_list);

  throw_if_not_ok(
      array_schema->array_schema_->set_cell_var_offsets_filter_pipeline(
          filter_list->pipeline()));

  return TILEDB_OK;
}

int32_t tiledb_array_schema_set_validity_filter_list(
    tiledb_ctx_t* ctx,
    tiledb_array_schema_t* array_schema,
    tiledb_filter_list_t* filter_list) {
  if (sanity_check(ctx, array_schema) == TILEDB_ERR) {
    return TILEDB_ERR;
  }
  api::ensure_filter_list_is_valid(filter_list);

  throw_if_not_ok(
      array_schema->array_schema_->set_cell_validity_filter_pipeline(
          filter_list->pipeline()));

  return TILEDB_OK;
}

int32_t tiledb_array_schema_check(
    tiledb_ctx_t* ctx, tiledb_array_schema_t* array_schema) {
  if (sanity_check(ctx, array_schema) == TILEDB_ERR)
    return TILEDB_ERR;
  array_schema->array_schema_->check(ctx->resources().config());
  return TILEDB_OK;
}

int32_t tiledb_array_schema_load(
    tiledb_ctx_t* ctx,
    const char* array_uri,
    tiledb_array_schema_t** array_schema) {
  // Create array schema
  ensure_context_is_valid(ctx);
  ensure_output_pointer_is_valid(array_schema);
  *array_schema = new (std::nothrow) tiledb_array_schema_t;
  if (*array_schema == nullptr) {
    throw std::bad_alloc();
  }

  try {
    // Use a default constructed config to load the schema with default options.
    (*array_schema)->array_schema_ =
        load_array_schema(ctx->context(), sm::URI(array_uri), sm::Config());
  } catch (...) {
    delete *array_schema;
    throw;
  }

  return TILEDB_OK;
}

int32_t tiledb_array_schema_load_with_config(
    tiledb_ctx_t* ctx,
    tiledb_config_t* config,
    const char* array_uri,
    tiledb_array_schema_t** array_schema) {
  ensure_context_is_valid(ctx);
  ensure_config_is_valid(config);
  ensure_output_pointer_is_valid(array_schema);

  // Create array schema
  *array_schema = new (std::nothrow) tiledb_array_schema_t;
  if (*array_schema == nullptr) {
    throw CAPIStatusException("Failed to allocate TileDB array schema object");
  }

  try {
    // Use passed config or context config to load the schema with set options.
    (*array_schema)->array_schema_ = load_array_schema(
        ctx->context(),
        sm::URI(array_uri),
        config ? config->config() : ctx->config());
  } catch (...) {
    delete *array_schema;
    throw;
  }

  return TILEDB_OK;
}

int32_t tiledb_array_schema_get_array_type(
    tiledb_ctx_t* ctx,
    const tiledb_array_schema_t* array_schema,
    tiledb_array_type_t* array_type) {
  if (sanity_check(ctx, array_schema) == TILEDB_ERR)
    return TILEDB_ERR;
  *array_type = static_cast<tiledb_array_type_t>(
      array_schema->array_schema_->array_type());
  return TILEDB_OK;
}

int32_t tiledb_array_schema_get_capacity(
    tiledb_ctx_t* ctx,
    const tiledb_array_schema_t* array_schema,
    uint64_t* capacity) {
  if (sanity_check(ctx, array_schema) == TILEDB_ERR)
    return TILEDB_ERR;
  *capacity = array_schema->array_schema_->capacity();
  return TILEDB_OK;
}

int32_t tiledb_array_schema_get_cell_order(
    tiledb_ctx_t* ctx,
    const tiledb_array_schema_t* array_schema,
    tiledb_layout_t* cell_order) {
  if (sanity_check(ctx, array_schema) == TILEDB_ERR)
    return TILEDB_ERR;
  *cell_order =
      static_cast<tiledb_layout_t>(array_schema->array_schema_->cell_order());
  return TILEDB_OK;
}

int32_t tiledb_array_schema_get_coords_filter_list(
    tiledb_ctx_t* ctx,
    tiledb_array_schema_t* array_schema,
    tiledb_filter_list_t** filter_list) {
  if (sanity_check(ctx, array_schema) == TILEDB_ERR)
    return TILEDB_ERR;
  api::ensure_output_pointer_is_valid(filter_list);
  // Copy-construct a separate FilterPipeline object
  *filter_list = tiledb_filter_list_t::make_handle(
      sm::FilterPipeline{array_schema->array_schema_->coords_filters()});
  return TILEDB_OK;
}

int32_t tiledb_array_schema_get_offsets_filter_list(
    tiledb_ctx_t* ctx,
    tiledb_array_schema_t* array_schema,
    tiledb_filter_list_t** filter_list) {
  if (sanity_check(ctx, array_schema) == TILEDB_ERR)
    return TILEDB_ERR;
  api::ensure_output_pointer_is_valid(filter_list);
  // Copy-construct a separate FilterPipeline object
  *filter_list = tiledb_filter_list_t::make_handle(sm::FilterPipeline{
      array_schema->array_schema_->cell_var_offsets_filters()});
  return TILEDB_OK;
}

int32_t tiledb_array_schema_get_validity_filter_list(
    tiledb_ctx_t* ctx,
    tiledb_array_schema_t* array_schema,
    tiledb_filter_list_t** filter_list) {
  if (sanity_check(ctx, array_schema) == TILEDB_ERR)
    return TILEDB_ERR;
  api::ensure_output_pointer_is_valid(filter_list);
  // Copy-construct a separate FilterPipeline object
  *filter_list = tiledb_filter_list_t::make_handle(
      sm::FilterPipeline{array_schema->array_schema_->cell_validity_filters()});
  return TILEDB_OK;
}

int32_t tiledb_array_schema_get_domain(
    tiledb_ctx_t* ctx,
    const tiledb_array_schema_t* array_schema,
    tiledb_domain_t** domain) {
  if (sanity_check(ctx, array_schema) == TILEDB_ERR) {
    return TILEDB_ERR;
  }
  ensure_output_pointer_is_valid(domain);
  *domain = tiledb_domain_handle_t::make_handle(
      array_schema->array_schema_->shared_domain());
  return TILEDB_OK;
}

int32_t tiledb_array_schema_get_tile_order(
    tiledb_ctx_t* ctx,
    const tiledb_array_schema_t* array_schema,
    tiledb_layout_t* tile_order) {
  if (sanity_check(ctx, array_schema) == TILEDB_ERR)
    return TILEDB_ERR;
  *tile_order =
      static_cast<tiledb_layout_t>(array_schema->array_schema_->tile_order());
  return TILEDB_OK;
}

int32_t tiledb_array_schema_get_attribute_num(
    tiledb_ctx_t* ctx,
    const tiledb_array_schema_t* array_schema,
    uint32_t* attribute_num) {
  if (sanity_check(ctx, array_schema) == TILEDB_ERR)
    return TILEDB_ERR;
  *attribute_num = array_schema->array_schema_->attribute_num();
  return TILEDB_OK;
}

int32_t tiledb_array_schema_dump(
    tiledb_ctx_t* ctx, const tiledb_array_schema_t* array_schema, FILE* out) {
  if (sanity_check(ctx, array_schema) == TILEDB_ERR)
    return TILEDB_ERR;

  ensure_cstream_handle_is_valid(out);

  std::stringstream ss;

  ss << *array_schema->array_schema_;
  size_t r = fwrite(ss.str().c_str(), sizeof(char), ss.str().size(), out);
  if (r != ss.str().size()) {
    throw CAPIException(
        "Error writing array schema " +
        array_schema->array_schema_->array_uri().to_string() + " to file");
  }

  return TILEDB_OK;
}

int32_t tiledb_array_schema_dump_str(
    tiledb_ctx_t* ctx,
    const tiledb_array_schema_t* array_schema,
    tiledb_string_t** out) {
  if (sanity_check(ctx, array_schema) == TILEDB_ERR) {
    return TILEDB_ERR;
  }
  ensure_output_pointer_is_valid(out);
  std::stringstream ss;
  ss << *array_schema->array_schema_;
  *out = tiledb_string_handle_t::make_handle(ss.str());
  return TILEDB_OK;
}

int32_t tiledb_array_schema_get_attribute_from_index(
    tiledb_ctx_t* ctx,
    const tiledb_array_schema_t* array_schema,
    uint32_t index,
    tiledb_attribute_t** attr) {
  if (sanity_check(ctx, array_schema) == TILEDB_ERR) {
    return TILEDB_ERR;
  }
  ensure_output_pointer_is_valid(attr);
  uint32_t attribute_num = array_schema->array_schema_->attribute_num();
  if (attribute_num == 0) {
    *attr = nullptr;
    return TILEDB_OK;
  }
  if (index >= attribute_num) {
    std::ostringstream errmsg;
    errmsg << "Attribute index: " << index << " out of bounds given "
           << attribute_num << " attributes in array "
           << array_schema->array_schema_->array_uri().to_string();
    auto st = Status_ArraySchemaError(errmsg.str());
    LOG_STATUS_NO_RETURN_VALUE(st);
    save_error(ctx, st);
    return TILEDB_ERR;
  }

  auto found_attr = array_schema->array_schema_->shared_attribute(index);
  if (!found_attr) {
    throw CAPIStatusException("Attribute not found, but index is valid!");
  }
  *attr = tiledb_attribute_handle_t::make_handle(found_attr);
  return TILEDB_OK;
}

int32_t tiledb_array_schema_get_attribute_from_name(
    tiledb_ctx_t* ctx,
    const tiledb_array_schema_t* array_schema,
    const char* name,
    tiledb_attribute_t** attr) {
  if (sanity_check(ctx, array_schema) == TILEDB_ERR) {
    return TILEDB_ERR;
  }
  ensure_output_pointer_is_valid(attr);
  uint32_t attribute_num = array_schema->array_schema_->attribute_num();
  if (attribute_num == 0) {
    *attr = nullptr;
    return TILEDB_OK;
  }
  std::string name_string(name);
  auto found_attr = array_schema->array_schema_->shared_attribute(name_string);
  if (!found_attr) {
    throw CAPIException(
        std::string("Attribute name: ") +
        (name_string.empty() ? "<anonymous>" : name) +
        " does not exist for array " +
        array_schema->array_schema_->array_uri().to_string());
  }
  *attr = tiledb_attribute_handle_t::make_handle(found_attr);
  return TILEDB_OK;
}

int32_t tiledb_array_schema_has_attribute(
    tiledb_ctx_t* ctx,
    const tiledb_array_schema_t* array_schema,
    const char* name,
    int32_t* has_attr) {
  if (sanity_check(ctx, array_schema) == TILEDB_ERR) {
    return TILEDB_ERR;
  }

  bool b;
  throw_if_not_ok(array_schema->array_schema_->has_attribute(name, &b));

  *has_attr = b ? 1 : 0;

  return TILEDB_OK;
}

int32_t tiledb_array_schema_set_current_domain(
    tiledb_ctx_t* ctx,
    tiledb_array_schema_t* array_schema,
    tiledb_current_domain_t* current_domain) {
  if (sanity_check(ctx, array_schema) == TILEDB_ERR) {
    return TILEDB_ERR;
  }

  api::ensure_handle_is_valid(current_domain);

  array_schema->array_schema_->set_current_domain(
      current_domain->current_domain());

  return TILEDB_OK;
}

int32_t tiledb_array_schema_get_current_domain(
    tiledb_ctx_t* ctx,
    tiledb_array_schema_t* array_schema,
    tiledb_current_domain_t** current_domain) {
  if (sanity_check(ctx, array_schema) == TILEDB_ERR) {
    return TILEDB_ERR;
  }

  api::ensure_output_pointer_is_valid(current_domain);

  // There is always a current domain on an ArraySchema instance,
  // when none was set explicitly, there is an empty current domain.
  *current_domain = tiledb_current_domain_handle_t::make_handle(
      array_schema->array_schema_->get_current_domain());

  return TILEDB_OK;
}

=======
>>>>>>> cceeb50f
/* ********************************* */
/*            SCHEMA EVOLUTION       */
/* ********************************* */

int32_t tiledb_array_schema_evolution_alloc(
    tiledb_ctx_t* ctx,
    tiledb_array_schema_evolution_t** array_schema_evolution) {
  // Sanity check

  // Create schema evolution struct
  *array_schema_evolution = new (std::nothrow) tiledb_array_schema_evolution_t;
  if (*array_schema_evolution == nullptr) {
    auto st =
        Status_Error("Failed to allocate TileDB array schema evolution object");
    LOG_STATUS_NO_RETURN_VALUE(st);
    save_error(ctx, st);
    return TILEDB_OOM;
  }

  // Create a new SchemaEvolution object
  auto memory_tracker = ctx->resources().create_memory_tracker();
  memory_tracker->set_type(sm::MemoryTrackerType::SCHEMA_EVOLUTION);
  (*array_schema_evolution)->array_schema_evolution_ =
      new (std::nothrow) tiledb::sm::ArraySchemaEvolution(memory_tracker);
  if ((*array_schema_evolution)->array_schema_evolution_ == nullptr) {
    delete *array_schema_evolution;
    *array_schema_evolution = nullptr;
    auto st =
        Status_Error("Failed to allocate TileDB array schema evolution object");
    LOG_STATUS_NO_RETURN_VALUE(st);
    save_error(ctx, st);
    return TILEDB_OOM;
  }

  // Success
  return TILEDB_OK;
}

void tiledb_array_schema_evolution_free(
    tiledb_array_schema_evolution_t** array_schema_evolution) {
  if (array_schema_evolution != nullptr && *array_schema_evolution != nullptr) {
    delete (*array_schema_evolution)->array_schema_evolution_;
    delete *array_schema_evolution;
    *array_schema_evolution = nullptr;
  }
}

int32_t tiledb_array_schema_evolution_add_attribute(
    tiledb_ctx_t* ctx,
    tiledb_array_schema_evolution_t* array_schema_evolution,
    tiledb_attribute_t* attr) {
  if (sanity_check(ctx, array_schema_evolution) == TILEDB_ERR) {
    return TILEDB_ERR;
  }
  ensure_attribute_is_valid(attr);
  array_schema_evolution->array_schema_evolution_->add_attribute(
      attr->copy_attribute());

  return TILEDB_OK;
}

int32_t tiledb_array_schema_evolution_drop_attribute(
    tiledb_ctx_t* ctx,
    tiledb_array_schema_evolution_t* array_schema_evolution,
    const char* attribute_name) {
  if (sanity_check(ctx, array_schema_evolution) == TILEDB_ERR)
    return TILEDB_ERR;

  array_schema_evolution->array_schema_evolution_->drop_attribute(
      attribute_name);
  return TILEDB_OK;
}

capi_return_t tiledb_array_schema_evolution_add_enumeration(
    tiledb_ctx_t* ctx,
    tiledb_array_schema_evolution_t* array_schema_evolution,
    tiledb_enumeration_t* enumeration) {
  if (sanity_check(ctx, array_schema_evolution) == TILEDB_ERR) {
    return TILEDB_ERR;
  }

  api::ensure_enumeration_is_valid(enumeration);

  auto enmr = enumeration->copy();
  array_schema_evolution->array_schema_evolution_->add_enumeration(enmr);

  return TILEDB_OK;
}

capi_return_t tiledb_array_schema_evolution_extend_enumeration(
    tiledb_ctx_t* ctx,
    tiledb_array_schema_evolution_t* array_schema_evolution,
    tiledb_enumeration_t* enumeration) {
  if (sanity_check(ctx, array_schema_evolution) == TILEDB_ERR) {
    return TILEDB_ERR;
  }

  api::ensure_enumeration_is_valid(enumeration);

  auto enmr = enumeration->copy();
  array_schema_evolution->array_schema_evolution_->extend_enumeration(enmr);

  return TILEDB_OK;
}

capi_return_t tiledb_array_schema_evolution_drop_enumeration(
    tiledb_ctx_t* ctx,
    tiledb_array_schema_evolution_t* array_schema_evolution,
    const char* enmr_name) {
  if (sanity_check(ctx, array_schema_evolution) == TILEDB_ERR) {
    return TILEDB_ERR;
  }

  if (enmr_name == nullptr) {
    return TILEDB_ERR;
  }

  array_schema_evolution->array_schema_evolution_->drop_enumeration(enmr_name);

  return TILEDB_OK;
}

capi_return_t tiledb_array_schema_evolution_expand_current_domain(
    tiledb_ctx_t* ctx,
    tiledb_array_schema_evolution_t* array_schema_evolution,
    tiledb_current_domain_t* expanded_domain) {
  if (sanity_check(ctx, array_schema_evolution) == TILEDB_ERR) {
    return TILEDB_ERR;
  }

  api::ensure_handle_is_valid(expanded_domain);

  array_schema_evolution->array_schema_evolution_->expand_current_domain(
      expanded_domain->current_domain());

  return TILEDB_OK;
}

int32_t tiledb_array_schema_evolution_set_timestamp_range(
    tiledb_ctx_t* ctx,
    tiledb_array_schema_evolution_t* array_schema_evolution,
    uint64_t lo,
    uint64_t hi) {
  if (sanity_check(ctx, array_schema_evolution) == TILEDB_ERR)
    return TILEDB_ERR;

  array_schema_evolution->array_schema_evolution_->set_timestamp_range(
      {lo, hi});
  return TILEDB_OK;
}

/* ****************************** */
/*              QUERY             */
/* ****************************** */

int32_t tiledb_query_alloc(
    tiledb_ctx_t* ctx,
    tiledb_array_t* array,
    tiledb_query_type_t query_type,
    tiledb_query_t** query) {
  // Sanity check
  if (sanity_check(ctx, array) == TILEDB_ERR)
    return TILEDB_ERR;

  // Error if array is not open
  if (!array->array_->is_open()) {
    auto st = Status_Error("Cannot create query; Input array is not open");
    *query = nullptr;
    LOG_STATUS_NO_RETURN_VALUE(st);
    save_error(ctx, st);
    return TILEDB_ERR;
  }

  // Error if the query type and array query type do not match
  tiledb::sm::QueryType array_query_type;
  try {
    array_query_type = array->array_->get_query_type();
  } catch (StatusException& e) {
    return TILEDB_ERR;
  }

  if (query_type != static_cast<tiledb_query_type_t>(array_query_type)) {
    std::stringstream errmsg;
    errmsg << "Cannot create query; "
           << "Array query type does not match declared query type: "
           << "(" << query_type_str(array_query_type) << " != "
           << tiledb::sm::query_type_str(
                  static_cast<tiledb::sm::QueryType>(query_type))
           << ")";
    *query = nullptr;
    auto st = Status_Error(errmsg.str());
    LOG_STATUS_NO_RETURN_VALUE(st);
    save_error(ctx, st);
    return TILEDB_ERR;
  }

  // Create query struct
  *query = new (std::nothrow) tiledb_query_t;
  if (*query == nullptr) {
    auto st = Status_Error(
        "Failed to allocate TileDB query object; Memory allocation failed");
    LOG_STATUS_NO_RETURN_VALUE(st);
    save_error(ctx, st);
    return TILEDB_OOM;
  }

  // Create query
  (*query)->query_ = new (std::nothrow) tiledb::sm::Query(
      ctx->resources(),
      ctx->cancellation_source(),
      ctx->storage_manager(),
      array->array_);
  if ((*query)->query_ == nullptr) {
    auto st = Status_Error(
        "Failed to allocate TileDB query object; Memory allocation failed");
    delete *query;
    *query = nullptr;
    LOG_STATUS_NO_RETURN_VALUE(st);
    save_error(ctx, st);
    return TILEDB_OOM;
  }

  // Success
  return TILEDB_OK;
}

int32_t tiledb_query_get_stats(
    tiledb_ctx_t* ctx, tiledb_query_t* query, char** stats_json) {
  if (sanity_check(ctx, query) == TILEDB_ERR)
    return TILEDB_ERR;

  if (stats_json == nullptr)
    return TILEDB_ERR;

  const std::string str = query->query_->stats()->dump(2, 0);

  *stats_json = static_cast<char*>(std::malloc(str.size() + 1));
  if (*stats_json == nullptr)
    return TILEDB_ERR;

  std::memcpy(*stats_json, str.data(), str.size());
  (*stats_json)[str.size()] = '\0';

  return TILEDB_OK;
}

int32_t tiledb_query_set_config(
    tiledb_ctx_t* ctx, tiledb_query_t* query, tiledb_config_t* config) {
  // Sanity check
  if (sanity_check(ctx, query) == TILEDB_ERR)
    return TILEDB_ERR;
  api::ensure_config_is_valid(config);
  query->query_->set_config(config->config());
  return TILEDB_OK;
}

int32_t tiledb_query_get_config(
    tiledb_ctx_t* ctx, tiledb_query_t* query, tiledb_config_t** config) {
  if (sanity_check(ctx, query) == TILEDB_ERR)
    return TILEDB_ERR;
  api::ensure_output_pointer_is_valid(config);
  *config = tiledb_config_handle_t::make_handle(query->query_->config());
  return TILEDB_OK;
}

int32_t tiledb_query_set_subarray_t(
    tiledb_ctx_t* ctx,
    tiledb_query_t* query,
    const tiledb_subarray_t* subarray) {
  // Sanity check
  if (sanity_check(ctx, query) == TILEDB_ERR) {
    return TILEDB_ERR;
  }
  ensure_subarray_is_valid(subarray);
  query->query_->set_subarray(*subarray->subarray_);
  return TILEDB_OK;
}

int32_t tiledb_query_set_data_buffer(
    tiledb_ctx_t* ctx,
    tiledb_query_t* query,
    const char* name,
    void* buffer,
    uint64_t* buffer_size) {  // Sanity check
  if (sanity_check(ctx, query) == TILEDB_ERR)
    return TILEDB_ERR;

  // Set attribute buffer
  throw_if_not_ok(query->query_->set_data_buffer(name, buffer, buffer_size));

  return TILEDB_OK;
}

int32_t tiledb_query_set_offsets_buffer(
    tiledb_ctx_t* ctx,
    tiledb_query_t* query,
    const char* name,
    uint64_t* buffer_offsets,
    uint64_t* buffer_offsets_size) {  // Sanity check
  if (sanity_check(ctx, query) == TILEDB_ERR)
    return TILEDB_ERR;

  // Set attribute buffer
  throw_if_not_ok(query->query_->set_offsets_buffer(
      name, buffer_offsets, buffer_offsets_size));

  return TILEDB_OK;
}

int32_t tiledb_query_set_validity_buffer(
    tiledb_ctx_t* ctx,
    tiledb_query_t* query,
    const char* name,
    uint8_t* buffer_validity,
    uint64_t* buffer_validity_size) {  // Sanity check
  if (sanity_check(ctx, query) == TILEDB_ERR)
    return TILEDB_ERR;

  // Set attribute buffer
  throw_if_not_ok(query->query_->set_validity_buffer(
      name, buffer_validity, buffer_validity_size));

  return TILEDB_OK;
}

int32_t tiledb_query_get_data_buffer(
    tiledb_ctx_t* ctx,
    tiledb_query_t* query,
    const char* name,
    void** buffer,
    uint64_t** buffer_size) {
  // Sanity check
  if (sanity_check(ctx, query) == TILEDB_ERR)
    return TILEDB_ERR;

  // Get attribute buffer
  throw_if_not_ok(query->query_->get_data_buffer(name, buffer, buffer_size));

  return TILEDB_OK;
}

int32_t tiledb_query_get_offsets_buffer(
    tiledb_ctx_t* ctx,
    tiledb_query_t* query,
    const char* name,
    uint64_t** buffer,
    uint64_t** buffer_size) {
  // Sanity check
  if (sanity_check(ctx, query) == TILEDB_ERR)
    return TILEDB_ERR;

  // Get attribute buffer
  throw_if_not_ok(query->query_->get_offsets_buffer(name, buffer, buffer_size));

  return TILEDB_OK;
}

int32_t tiledb_query_get_validity_buffer(
    tiledb_ctx_t* ctx,
    tiledb_query_t* query,
    const char* name,
    uint8_t** buffer,
    uint64_t** buffer_size) {
  // Sanity check
  if (sanity_check(ctx, query) == TILEDB_ERR)
    return TILEDB_ERR;

  // Get attribute buffer
  throw_if_not_ok(
      query->query_->get_validity_buffer(name, buffer, buffer_size));

  return TILEDB_OK;
}

int32_t tiledb_query_set_layout(
    tiledb_ctx_t* ctx, tiledb_query_t* query, tiledb_layout_t layout) {
  // Sanity check
  if (sanity_check(ctx, query) == TILEDB_ERR)
    return TILEDB_ERR;

  // Set layout
  throw_if_not_ok(
      query->query_->set_layout(static_cast<tiledb::sm::Layout>(layout)));

  return TILEDB_OK;
}

int32_t tiledb_query_set_condition(
    tiledb_ctx_t* const ctx,
    tiledb_query_t* const query,
    const tiledb_query_condition_t* const cond) {
  // Sanity check
  if (sanity_check(ctx, query) == TILEDB_ERR ||
      sanity_check(ctx, cond) == TILEDB_ERR)
    return TILEDB_ERR;

  // Set layout
  throw_if_not_ok(query->query_->set_condition(*cond->query_condition_));

  return TILEDB_OK;
}

int32_t tiledb_query_finalize(tiledb_ctx_t* ctx, tiledb_query_t* query) {
  // Trivial case
  if (query == nullptr)
    return TILEDB_OK;

  // Sanity check
  if (sanity_check(ctx, query) == TILEDB_ERR)
    return TILEDB_ERR;

  // Flush query
  throw_if_not_ok(query->query_->finalize());

  return TILEDB_OK;
}

int32_t tiledb_query_submit_and_finalize(
    tiledb_ctx_t* ctx, tiledb_query_t* query) {
  // Trivial case
  if (query == nullptr)
    return TILEDB_OK;

  // Sanity check
  if (sanity_check(ctx, query) == TILEDB_ERR)
    return TILEDB_ERR;

  throw_if_not_ok(query->query_->submit_and_finalize());

  return TILEDB_OK;
}

void tiledb_query_free(tiledb_query_t** query) {
  if (query != nullptr && *query != nullptr) {
    delete (*query)->query_;
    delete *query;
    *query = nullptr;
  }
}

int32_t tiledb_query_submit(tiledb_ctx_t* ctx, tiledb_query_t* query) {
  // Sanity checks
  if (sanity_check(ctx, query) == TILEDB_ERR)
    return TILEDB_ERR;

  throw_if_not_ok(query->query_->submit());

  return TILEDB_OK;
}

int32_t tiledb_query_has_results(
    tiledb_ctx_t* ctx, tiledb_query_t* query, int32_t* has_results) {
  // Sanity check
  if (sanity_check(ctx, query) == TILEDB_ERR)
    return TILEDB_ERR;

  *has_results = query->query_->has_results();

  return TILEDB_OK;
}

int32_t tiledb_query_get_status(
    tiledb_ctx_t* ctx, tiledb_query_t* query, tiledb_query_status_t* status) {
  // Sanity check
  if (sanity_check(ctx, query) == TILEDB_ERR)
    return TILEDB_ERR;

  *status = (tiledb_query_status_t)query->query_->status();

  return TILEDB_OK;
}

int32_t tiledb_query_get_type(
    tiledb_ctx_t* ctx, tiledb_query_t* query, tiledb_query_type_t* query_type) {
  // Sanity check
  if (sanity_check(ctx, query) == TILEDB_ERR)
    return TILEDB_ERR;

  *query_type = static_cast<tiledb_query_type_t>(query->query_->type());

  return TILEDB_OK;
}

int32_t tiledb_query_get_layout(
    tiledb_ctx_t* ctx, tiledb_query_t* query, tiledb_layout_t* query_layout) {
  // Sanity check
  if (sanity_check(ctx, query) == TILEDB_ERR)
    return TILEDB_ERR;

  *query_layout = static_cast<tiledb_layout_t>(query->query_->layout());

  return TILEDB_OK;
}

int32_t tiledb_query_get_array(
    tiledb_ctx_t* ctx, tiledb_query_t* query, tiledb_array_t** array) {
  // Sanity check
  if (sanity_check(ctx, query) == TILEDB_ERR)
    return TILEDB_ERR;

  // Create array datatype
  *array = new (std::nothrow) tiledb_array_t;
  if (*array == nullptr) {
    auto st = Status_Error(
        "Failed to create TileDB array object; Memory allocation error");
    LOG_STATUS_NO_RETURN_VALUE(st);
    save_error(ctx, st);
    return TILEDB_OOM;
  }

  // Allocate an array object, taken from the query's array.
  (*array)->array_ = query->query_->array_shared();

  return TILEDB_OK;
}

int32_t tiledb_query_get_est_result_size(
    tiledb_ctx_t* ctx,
    const tiledb_query_t* query,
    const char* name,
    uint64_t* size) {
  if (sanity_check(ctx, query) == TILEDB_ERR) {
    return TILEDB_ERR;
  }
  auto field_name{to_string_view<"field name">(name)};
  if (size == nullptr) {
    throw CAPIStatusException("Pointer to size may not be NULL");
  }
  auto est_size{query->query_->get_est_result_size_fixed_nonnull(field_name)};
  *size = est_size.fixed_;
  return TILEDB_OK;
}

int32_t tiledb_query_get_est_result_size_var(
    tiledb_ctx_t* ctx,
    const tiledb_query_t* query,
    const char* name,
    uint64_t* size_off,
    uint64_t* size_val) {
  if (sanity_check(ctx, query) == TILEDB_ERR) {
    return TILEDB_ERR;
  }
  auto field_name{to_string_view<"field name">(name)};
  if (size_off == nullptr) {
    throw CAPIStatusException("Pointer to offset size may not be NULL");
  }
  if (size_val == nullptr) {
    throw CAPIStatusException("Pointer to value size may not be NULL");
  }

  auto est_size{
      query->query_->get_est_result_size_variable_nonnull(field_name)};
  *size_off = est_size.fixed_;
  *size_val = est_size.variable_;

  return TILEDB_OK;
}

int32_t tiledb_query_get_est_result_size_nullable(
    tiledb_ctx_t* ctx,
    const tiledb_query_t* query,
    const char* name,
    uint64_t* size_val,
    uint64_t* size_validity) {
  if (sanity_check(ctx, query) == TILEDB_ERR) {
    return TILEDB_ERR;
  }
  auto field_name{to_string_view<"field name">(name)};
  if (size_val == nullptr) {
    throw CAPIStatusException("Pointer to value size may not be NULL");
  }
  if (size_validity == nullptr) {
    throw CAPIStatusException("Pointer to validity size may not be NULL");
  }

  auto est_size{query->query_->get_est_result_size_fixed_nullable(field_name)};
  *size_val = est_size.fixed_;
  *size_validity = est_size.validity_;
  return TILEDB_OK;
}

int32_t tiledb_query_get_est_result_size_var_nullable(
    tiledb_ctx_t* ctx,
    const tiledb_query_t* query,
    const char* name,
    uint64_t* size_off,
    uint64_t* size_val,
    uint64_t* size_validity) {
  if (sanity_check(ctx, query) == TILEDB_ERR) {
    return TILEDB_ERR;
  }
  auto field_name{to_string_view<"field name">(name)};
  if (size_off == nullptr) {
    throw CAPIStatusException("Pointer to offset size may not be NULL");
  }
  if (size_val == nullptr) {
    throw CAPIStatusException("Pointer to value size may not be NULL");
  }
  if (size_validity == nullptr) {
    throw CAPIStatusException("Pointer to validity size may not be NULL");
  }
  auto est_size{
      query->query_->get_est_result_size_variable_nullable(field_name)};
  *size_off = est_size.fixed_;
  *size_val = est_size.variable_;
  *size_validity = est_size.validity_;
  return TILEDB_OK;
}

int32_t tiledb_query_get_fragment_num(
    tiledb_ctx_t* ctx, const tiledb_query_t* query, uint32_t* num) {
  if (sanity_check(ctx, query) == TILEDB_ERR)
    return TILEDB_ERR;

  throw_if_not_ok(query->query_->get_written_fragment_num(num));

  return TILEDB_OK;
}

int32_t tiledb_query_get_fragment_uri(
    tiledb_ctx_t* ctx,
    const tiledb_query_t* query,
    uint64_t idx,
    const char** uri) {
  if (sanity_check(ctx, query) == TILEDB_ERR)
    return TILEDB_ERR;

  throw_if_not_ok(query->query_->get_written_fragment_uri(idx, uri));

  return TILEDB_OK;
}

int32_t tiledb_query_get_fragment_timestamp_range(
    tiledb_ctx_t* ctx,
    const tiledb_query_t* query,
    uint64_t idx,
    uint64_t* t1,
    uint64_t* t2) {
  if (sanity_check(ctx, query) == TILEDB_ERR)
    return TILEDB_ERR;

  throw_if_not_ok(
      query->query_->get_written_fragment_timestamp_range(idx, t1, t2));

  return TILEDB_OK;
}

int32_t tiledb_query_get_subarray_t(
    tiledb_ctx_t* ctx,
    const tiledb_query_t* query,
    tiledb_subarray_t** subarray) {
  *subarray = nullptr;
  // Sanity check
  if (sanity_check(ctx, query) == TILEDB_ERR)
    return TILEDB_ERR;

  *subarray = new (std::nothrow) tiledb_subarray_t;
  if (*subarray == nullptr) {
    auto st = Status_Error("Failed to allocate TileDB subarray object");
    LOG_STATUS_NO_RETURN_VALUE(st);
    save_error(ctx, st);
    return TILEDB_OOM;
  }

  (*subarray)->subarray_ =
      const_cast<tiledb::sm::Subarray*>(query->query_->subarray());

  return TILEDB_OK;
}

int32_t tiledb_query_get_relevant_fragment_num(
    tiledb_ctx_t* ctx,
    const tiledb_query_t* query,
    uint64_t* relevant_fragment_num) {
  if (sanity_check(ctx, query) == TILEDB_ERR)
    return TILEDB_ERR;

  *relevant_fragment_num =
      query->query_->subarray()->relevant_fragments().relevant_fragments_size();

  return TILEDB_OK;
}

int32_t tiledb_query_add_update_value(
    tiledb_ctx_t* ctx,
    tiledb_query_t* query,
    const char* field_name,
    const void* update_value,
    uint64_t update_value_size) {
  // Sanity check
  if (sanity_check(ctx, query) == TILEDB_ERR) {
    return TILEDB_ERR;
  }

  // Add update value.
  if (SAVE_ERROR_CATCH(
          ctx,
          query->query_->add_update_value(
              field_name, update_value, update_value_size))) {
    return TILEDB_ERR;
  }

  // Success
  return TILEDB_OK;
}

/* ****************************** */
/*         SUBARRAY               */
/* ****************************** */

capi_return_t tiledb_subarray_alloc(
    tiledb_ctx_t* ctx,
    const tiledb_array_t* array,
    tiledb_subarray_t** subarray) {
  api::ensure_array_is_valid(array);
  api::ensure_output_pointer_is_valid(subarray);

  // Error if array is not open
  if (!array->array_->is_open()) {
    throw api::CAPIStatusException("Cannot create subarray; array is not open");
  }

  // Create a new subarray object
  *subarray = new tiledb_subarray_t;
  try {
    (*subarray)->subarray_ = new tiledb::sm::Subarray(
        array->array_.get(),
        (tiledb::sm::stats::Stats*)nullptr,
        ctx->resources().logger(),
        true);
    (*subarray)->is_allocated_ = true;
  } catch (...) {
    delete *subarray;
    *subarray = nullptr;
    throw api::CAPIStatusException("Failed to create subarray");
  }

  return TILEDB_OK;
}

int32_t tiledb_subarray_set_config(
    tiledb_ctx_t*, tiledb_subarray_t* subarray, tiledb_config_t* config) {
  ensure_subarray_is_valid(subarray);
  api::ensure_config_is_valid(config);
  subarray->subarray_->set_config(
      tiledb::sm::QueryType::READ, config->config());
  return TILEDB_OK;
}

void tiledb_subarray_free(tiledb_subarray_t** subarray) {
  if (subarray != nullptr && *subarray != nullptr) {
    if ((*subarray)->is_allocated_) {
      delete (*subarray)->subarray_;
    } else {
      (*subarray)->subarray_ = nullptr;
    }
    delete (*subarray);
    *subarray = nullptr;
  }
}

int32_t tiledb_subarray_set_coalesce_ranges(
    tiledb_ctx_t*, tiledb_subarray_t* subarray, int coalesce_ranges) {
  ensure_subarray_is_valid(subarray);
  subarray->subarray_->set_coalesce_ranges(coalesce_ranges != 0);
  return TILEDB_OK;
}

int32_t tiledb_subarray_set_subarray(
    tiledb_ctx_t*, tiledb_subarray_t* subarray_obj, const void* subarray_vals) {
  ensure_subarray_is_valid(subarray_obj);
  subarray_obj->subarray_->set_subarray(subarray_vals);
  return TILEDB_OK;
}

int32_t tiledb_subarray_add_range(
    tiledb_ctx_t*,
    tiledb_subarray_t* subarray,
    uint32_t dim_idx,
    const void* start,
    const void* end,
    const void* stride) {
  ensure_subarray_is_valid(subarray);
  ensure_unsupported_stride_is_null(stride);
  subarray->subarray_->add_range(dim_idx, start, end);
  return TILEDB_OK;
}

int32_t tiledb_subarray_add_point_ranges(
    tiledb_ctx_t*,
    tiledb_subarray_t* subarray,
    uint32_t dim_idx,
    const void* start,
    uint64_t count) {
  ensure_subarray_is_valid(subarray);
  subarray->subarray_->add_point_ranges(dim_idx, start, count);
  return TILEDB_OK;
}

int32_t tiledb_subarray_add_range_by_name(
    tiledb_ctx_t*,
    tiledb_subarray_t* subarray,
    const char* dim_name,
    const void* start,
    const void* end,
    const void* stride) {
  ensure_subarray_is_valid(subarray);
  ensure_unsupported_stride_is_null(stride);
  subarray->subarray_->add_range_by_name(dim_name, start, end);
  return TILEDB_OK;
}

int32_t tiledb_subarray_add_range_var(
    tiledb_ctx_t*,
    tiledb_subarray_t* subarray,
    uint32_t dim_idx,
    const void* start,
    uint64_t start_size,
    const void* end,
    uint64_t end_size) {
  ensure_subarray_is_valid(subarray);
  subarray->subarray_->add_range_var(dim_idx, start, start_size, end, end_size);
  return TILEDB_OK;
}

int32_t tiledb_subarray_add_range_var_by_name(
    tiledb_ctx_t*,
    tiledb_subarray_t* subarray,
    const char* dim_name,
    const void* start,
    uint64_t start_size,
    const void* end,
    uint64_t end_size) {
  ensure_subarray_is_valid(subarray);
  subarray->subarray_->add_range_var_by_name(
      dim_name, start, start_size, end, end_size);
  return TILEDB_OK;
}

int32_t tiledb_subarray_get_range_num(
    tiledb_ctx_t*,
    const tiledb_subarray_t* subarray,
    uint32_t dim_idx,
    uint64_t* range_num) {
  ensure_subarray_is_valid(subarray);
  subarray->subarray_->get_range_num(dim_idx, range_num);
  return TILEDB_OK;
}

int32_t tiledb_subarray_get_range_num_from_name(
    tiledb_ctx_t*,
    const tiledb_subarray_t* subarray,
    const char* dim_name,
    uint64_t* range_num) {
  ensure_subarray_is_valid(subarray);
  subarray->subarray_->get_range_num_from_name(dim_name, range_num);
  return TILEDB_OK;
}

int32_t tiledb_subarray_get_range(
    tiledb_ctx_t*,
    const tiledb_subarray_t* subarray,
    uint32_t dim_idx,
    uint64_t range_idx,
    const void** start,
    const void** end,
    const void** stride) {
  ensure_subarray_is_valid(subarray);
  ensure_output_pointer_is_valid(start);
  ensure_output_pointer_is_valid(end);
  if (stride != nullptr) {
    *stride = nullptr;
  }
  subarray->subarray_->get_range(dim_idx, range_idx, start, end);
  return TILEDB_OK;
}

int32_t tiledb_subarray_get_range_var_size(
    tiledb_ctx_t*,
    const tiledb_subarray_t* subarray,
    uint32_t dim_idx,
    uint64_t range_idx,
    uint64_t* start_size,
    uint64_t* end_size) {
  ensure_subarray_is_valid(subarray);
  subarray->subarray_->get_range_var_size(
      dim_idx, range_idx, start_size, end_size);
  return TILEDB_OK;
}

int32_t tiledb_subarray_get_range_from_name(
    tiledb_ctx_t*,
    const tiledb_subarray_t* subarray,
    const char* dim_name,
    uint64_t range_idx,
    const void** start,
    const void** end,
    const void** stride) {
  ensure_subarray_is_valid(subarray);
  ensure_output_pointer_is_valid(start);
  ensure_output_pointer_is_valid(end);
  if (stride != nullptr) {
    *stride = nullptr;
  }
  subarray->subarray_->get_range_from_name(dim_name, range_idx, start, end);
  return TILEDB_OK;
}

int32_t tiledb_subarray_get_range_var_size_from_name(
    tiledb_ctx_t*,
    const tiledb_subarray_t* subarray,
    const char* dim_name,
    uint64_t range_idx,
    uint64_t* start_size,
    uint64_t* end_size) {
  ensure_subarray_is_valid(subarray);
  subarray->subarray_->get_range_var_size_from_name(
      dim_name, range_idx, start_size, end_size);
  return TILEDB_OK;
}

int32_t tiledb_subarray_get_range_var(
    tiledb_ctx_t*,
    const tiledb_subarray_t* subarray,
    uint32_t dim_idx,
    uint64_t range_idx,
    void* start,
    void* end) {
  ensure_subarray_is_valid(subarray);
  subarray->subarray_->get_range_var(dim_idx, range_idx, start, end);
  return TILEDB_OK;
}

int32_t tiledb_subarray_get_range_var_from_name(
    tiledb_ctx_t*,
    const tiledb_subarray_t* subarray,
    const char* dim_name,
    uint64_t range_idx,
    void* start,
    void* end) {
  ensure_subarray_is_valid(subarray);
  subarray->subarray_->get_range_var_from_name(dim_name, range_idx, start, end);
  return TILEDB_OK;
}

/* ****************************** */
/*          QUERY CONDITION       */
/* ****************************** */

int32_t tiledb_query_condition_alloc(
    tiledb_ctx_t* const ctx, tiledb_query_condition_t** const cond) {
  // Create query condition struct
  *cond = new (std::nothrow) tiledb_query_condition_t;
  if (*cond == nullptr) {
    auto st = Status_Error(
        "Failed to create TileDB query condition object; Memory allocation "
        "error");
    LOG_STATUS_NO_RETURN_VALUE(st);
    save_error(ctx, st);
    return TILEDB_OOM;
  }

  // Create QueryCondition object
  (*cond)->query_condition_ = new (std::nothrow) tiledb::sm::QueryCondition();
  if ((*cond)->query_condition_ == nullptr) {
    auto st = Status_Error("Failed to allocate TileDB query condition object");
    LOG_STATUS_NO_RETURN_VALUE(st);
    save_error(ctx, st);
    delete *cond;
    *cond = nullptr;
    return TILEDB_OOM;
  }

  // Success
  return TILEDB_OK;
}

capi_return_t tiledb_query_condition_alloc_set_membership(
    const char* field_name,
    const void* data,
    uint64_t data_size,
    const void* offsets,
    uint64_t offsets_size,
    tiledb_query_condition_op_t op,
    tiledb_query_condition_t** cond) {
  // Validate input arguments. The data, data_size, offsets, and offsets_size,
  // and op arguments are validated in the QueryCondition constructor so
  // there's no need to validate them here.
  if (field_name == nullptr) {
    throw api::CAPIStatusException(
        "QueryCondition field name must not be nullptr");
  }
  ensure_output_pointer_is_valid(cond);

  // Create query condition struct
  *cond = new tiledb_query_condition_t;
  if (*cond == nullptr) {
    throw api::CAPIStatusException(
        "Failed to create TileDB query condition "
        "object; Memory allocation error");
  }

  // Create QueryCondition object
  (*cond)->query_condition_ = new tiledb::sm::QueryCondition(
      field_name,
      data,
      data_size,
      offsets,
      offsets_size,
      static_cast<tiledb::sm::QueryConditionOp>(op));
  if ((*cond)->query_condition_ == nullptr) {
    delete *cond;
    throw api::CAPIStatusException(
        "Failed to allocate TileDB query condition object");
  }

  return TILEDB_OK;
}

void tiledb_query_condition_free(tiledb_query_condition_t** cond) {
  if (cond != nullptr && *cond != nullptr) {
    delete (*cond)->query_condition_;
    delete *cond;
    *cond = nullptr;
  }
}

int32_t tiledb_query_condition_init(
    tiledb_ctx_t* const ctx,
    tiledb_query_condition_t* const cond,
    const char* const attribute_name,
    const void* const condition_value,
    const uint64_t condition_value_size,
    const tiledb_query_condition_op_t op) {
  if (sanity_check(ctx, cond) == TILEDB_ERR) {
    return TILEDB_ERR;
  }

  // Initialize the QueryCondition object
  auto st = cond->query_condition_->init(
      std::string(attribute_name),
      condition_value,
      condition_value_size,
      static_cast<tiledb::sm::QueryConditionOp>(op));
  if (!st.ok()) {
    LOG_STATUS_NO_RETURN_VALUE(st);
    save_error(ctx, st);
    return TILEDB_ERR;
  }

  // Success
  return TILEDB_OK;
}

int32_t tiledb_query_condition_combine(
    tiledb_ctx_t* const ctx,
    const tiledb_query_condition_t* const left_cond,
    const tiledb_query_condition_t* const right_cond,
    const tiledb_query_condition_combination_op_t combination_op,
    tiledb_query_condition_t** const combined_cond) {
  // Sanity check
  if (sanity_check(ctx, left_cond) == TILEDB_ERR ||
      (combination_op != TILEDB_NOT &&
       sanity_check(ctx, right_cond) == TILEDB_ERR) ||
      (combination_op == TILEDB_NOT && right_cond != nullptr))
    return TILEDB_ERR;

  // Create the combined query condition struct
  *combined_cond = new (std::nothrow) tiledb_query_condition_t;
  if (*combined_cond == nullptr) {
    auto st = Status_Error(
        "Failed to create TileDB query condition object; Memory allocation "
        "error");
    LOG_STATUS_NO_RETURN_VALUE(st);
    save_error(ctx, st);
    return TILEDB_OOM;
  }

  // Create the combined QueryCondition object
  (*combined_cond)->query_condition_ =
      new (std::nothrow) tiledb::sm::QueryCondition();
  if ((*combined_cond)->query_condition_ == nullptr) {
    auto st = Status_Error("Failed to allocate TileDB query condition object");
    LOG_STATUS_NO_RETURN_VALUE(st);
    save_error(ctx, st);
    delete *combined_cond;
    *combined_cond = nullptr;
    return TILEDB_OOM;
  }

  if (combination_op == TILEDB_NOT) {
    if (SAVE_ERROR_CATCH(
            ctx,
            left_cond->query_condition_->negate(
                static_cast<tiledb::sm::QueryConditionCombinationOp>(
                    combination_op),
                (*combined_cond)->query_condition_))) {
      delete (*combined_cond)->query_condition_;
      delete *combined_cond;
      return TILEDB_ERR;
    }
  } else {
    if (SAVE_ERROR_CATCH(
            ctx,
            left_cond->query_condition_->combine(
                *right_cond->query_condition_,
                static_cast<tiledb::sm::QueryConditionCombinationOp>(
                    combination_op),
                (*combined_cond)->query_condition_))) {
      delete (*combined_cond)->query_condition_;
      delete *combined_cond;
      return TILEDB_ERR;
    }
  }

  return TILEDB_OK;
}

int32_t tiledb_query_condition_negate(
    tiledb_ctx_t* const ctx,
    const tiledb_query_condition_t* const cond,
    tiledb_query_condition_t** const negated_cond) {
  return api::tiledb_query_condition_combine(
      ctx, cond, nullptr, TILEDB_NOT, negated_cond);
}

capi_return_t tiledb_query_condition_set_use_enumeration(
    tiledb_ctx_t* ctx,
    const tiledb_query_condition_t* cond,
    int use_enumeration) {
  if (sanity_check(ctx, cond) == TILEDB_ERR) {
    return TILEDB_ERR;
  }

  cond->query_condition_->set_use_enumeration(
      use_enumeration != 0 ? true : false);
  return TILEDB_OK;
}

/* ****************************** */
/*              ARRAY             */
/* ****************************** */

int32_t tiledb_array_alloc(
    tiledb_ctx_t* ctx, const char* array_uri, tiledb_array_t** array) {
  // Create array struct
  *array = new (std::nothrow) tiledb_array_t;
  if (*array == nullptr) {
    auto st = Status_Error(
        "Failed to create TileDB array object; Memory allocation error");
    LOG_STATUS_NO_RETURN_VALUE(st);
    save_error(ctx, st);
    return TILEDB_OOM;
  }

  // Check array URI
  auto uri = tiledb::sm::URI(array_uri);
  if (uri.is_invalid()) {
    auto st = Status_Error("Failed to create TileDB array object; Invalid URI");
    delete *array;
    *array = nullptr;
    LOG_STATUS_NO_RETURN_VALUE(st);
    save_error(ctx, st);
    return TILEDB_ERR;
  }

  // Allocate an array object
  try {
    (*array)->array_ =
        make_shared<tiledb::sm::Array>(HERE(), ctx->resources(), uri);
  } catch (std::bad_alloc&) {
    auto st = Status_Error(
        "Failed to create TileDB array object; Memory allocation error");
    delete *array;
    *array = nullptr;
    LOG_STATUS_NO_RETURN_VALUE(st);
    save_error(ctx, st);
    return TILEDB_OOM;
  }

  // Success
  return TILEDB_OK;
}

int32_t tiledb_array_set_open_timestamp_start(
    tiledb_ctx_t* ctx, tiledb_array_t* array, uint64_t timestamp_start) {
  if (sanity_check(ctx, array) == TILEDB_ERR)
    return TILEDB_ERR;

  array->array_->set_timestamp_start(timestamp_start);

  return TILEDB_OK;
}

int32_t tiledb_array_set_open_timestamp_end(
    tiledb_ctx_t* ctx, tiledb_array_t* array, uint64_t timestamp_end) {
  if (sanity_check(ctx, array) == TILEDB_ERR)
    return TILEDB_ERR;

  array->array_->set_timestamp_end(timestamp_end);

  return TILEDB_OK;
}

int32_t tiledb_array_get_open_timestamp_start(
    tiledb_ctx_t* ctx, tiledb_array_t* array, uint64_t* timestamp_start) {
  if (sanity_check(ctx, array) == TILEDB_ERR)
    return TILEDB_ERR;

  *timestamp_start = array->array_->timestamp_start();

  return TILEDB_OK;
}

int32_t tiledb_array_get_open_timestamp_end(
    tiledb_ctx_t* ctx, tiledb_array_t* array, uint64_t* timestamp_end) {
  if (sanity_check(ctx, array) == TILEDB_ERR)
    return TILEDB_ERR;

  *timestamp_end = array->array_->timestamp_end_opened_at();

  return TILEDB_OK;
}

int32_t tiledb_array_delete(tiledb_ctx_t* ctx, const char* uri) {
  // Allocate an array object
  tiledb_array_t* array = new (std::nothrow) tiledb_array_t;
  try {
    array->array_ = make_shared<tiledb::sm::Array>(
        HERE(), ctx->resources(), tiledb::sm::URI(uri));
  } catch (std::bad_alloc&) {
    auto st = Status_Error(
        "Failed to create TileDB array object; Memory allocation error");
    delete array;
    array = nullptr;
    LOG_STATUS_NO_RETURN_VALUE(st);
    save_error(ctx, st);
    return TILEDB_OOM;
  }

  // Open the array for exclusive modification
  throw_if_not_ok(array->array_->open(
      tiledb::sm::QueryType::MODIFY_EXCLUSIVE,
      tiledb::sm::EncryptionType::NO_ENCRYPTION,
      nullptr,
      0));

  try {
    array->array_->delete_array(tiledb::sm::URI(uri));
  } catch (std::exception& e) {
    auto st = Status_ArrayError(e.what());
    LOG_STATUS_NO_RETURN_VALUE(st);
    save_error(ctx, st);
    return TILEDB_ERR;
  }

  return TILEDB_OK;
}

capi_return_t tiledb_array_delete_fragments_v2(
    tiledb_ctx_t* ctx,
    const char* uri_str,
    uint64_t timestamp_start,
    uint64_t timestamp_end) {
  auto uri = tiledb::sm::URI(uri_str);
  if (uri.is_invalid()) {
    throw api::CAPIStatusException(
        "Failed to delete fragments; Invalid input uri");
  }

  // Allocate an array object
  tiledb_array_t* array = new (std::nothrow) tiledb_array_t;
  try {
    array->array_ =
        make_shared<tiledb::sm::Array>(HERE(), ctx->resources(), uri);
  } catch (...) {
    delete array;
    array = nullptr;
    throw api::CAPIStatusException("Failed to create array");
  }

  // Set array open timestamps
  array->array_->set_timestamp_start(timestamp_start);
  array->array_->set_timestamp_end(timestamp_end);

  // Open the array for exclusive modification
  throw_if_not_ok(array->array_->open(
      static_cast<tiledb::sm::QueryType>(TILEDB_MODIFY_EXCLUSIVE),
      static_cast<tiledb::sm::EncryptionType>(TILEDB_NO_ENCRYPTION),
      nullptr,
      0));

  // Delete fragments
  try {
    array->array_->delete_fragments(uri, timestamp_start, timestamp_end);
  } catch (...) {
    throw_if_not_ok(array->array_->close());
    delete array;
    array = nullptr;
    throw api::CAPIStatusException("Failed to delete fragments");
  }

  // Close and delete the array
  throw_if_not_ok(array->array_->close());
  delete array;
  array = nullptr;

  return TILEDB_OK;
}

capi_return_t tiledb_array_delete_fragments_list(
    tiledb_ctx_t* ctx,
    const char* uri_str,
    const char* fragment_uris[],
    const size_t num_fragments) {
  auto uri = tiledb::sm::URI(uri_str);
  if (uri.is_invalid()) {
    throw api::CAPIStatusException(
        "Failed to delete_fragments_list; Invalid input uri");
  }

  if (num_fragments < 1) {
    throw api::CAPIStatusException(
        "Failed to delete_fragments_list; Invalid input number of fragments");
  }

  for (size_t i = 0; i < num_fragments; i++) {
    if (tiledb::sm::URI(fragment_uris[i]).is_invalid()) {
      throw api::CAPIStatusException(
          "Failed to delete_fragments_list; Invalid input fragment uri");
    }
  }

  // Convert the list of fragment uris to a vector
  std::vector<tiledb::sm::URI> uris;
  uris.reserve(num_fragments);
  for (size_t i = 0; i < num_fragments; i++) {
    uris.emplace_back(tiledb::sm::URI(fragment_uris[i]));
  }

  // Allocate an array object
  tiledb_array_t* array = new (std::nothrow) tiledb_array_t;
  try {
    array->array_ =
        make_shared<tiledb::sm::Array>(HERE(), ctx->resources(), uri);
  } catch (...) {
    delete array;
    array = nullptr;
    throw api::CAPIStatusException("Failed to create array");
  }

  // Open the array for exclusive modification
  throw_if_not_ok(array->array_->open(
      static_cast<tiledb::sm::QueryType>(TILEDB_MODIFY_EXCLUSIVE),
      static_cast<tiledb::sm::EncryptionType>(TILEDB_NO_ENCRYPTION),
      nullptr,
      0));

  // Delete fragments list
  try {
    array->array_->delete_fragments_list(uris);
  } catch (...) {
    throw_if_not_ok(array->array_->close());
    delete array;
    array = nullptr;
    throw api::CAPIStatusException("Failed to delete fragments_list");
  }

  // Close the array
  throw_if_not_ok(array->array_->close());
  delete array;
  array = nullptr;

  return TILEDB_OK;
}

int32_t tiledb_array_open(
    tiledb_ctx_t* ctx, tiledb_array_t* array, tiledb_query_type_t query_type) {
  if (sanity_check(ctx, array) == TILEDB_ERR)
    return TILEDB_ERR;

  // Open array
  throw_if_not_ok(array->array_->open(
      static_cast<tiledb::sm::QueryType>(query_type),
      tiledb::sm::EncryptionType::NO_ENCRYPTION,
      nullptr,
      0));

  return TILEDB_OK;
}

int32_t tiledb_array_is_open(
    tiledb_ctx_t* ctx, tiledb_array_t* array, int32_t* is_open) {
  if (sanity_check(ctx, array) == TILEDB_ERR)
    return TILEDB_ERR;

  *is_open = (int32_t)array->array_->is_open();

  return TILEDB_OK;
}

int32_t tiledb_array_reopen(tiledb_ctx_t* ctx, tiledb_array_t* array) {
  if (sanity_check(ctx, array) == TILEDB_ERR)
    return TILEDB_ERR;

  // Reopen array
  throw_if_not_ok(array->array_->reopen());

  return TILEDB_OK;
}

int32_t tiledb_array_set_config(
    tiledb_ctx_t* ctx, tiledb_array_t* array, tiledb_config_t* config) {
  // Sanity check
  if (sanity_check(ctx, array) == TILEDB_ERR)
    return TILEDB_ERR;
  api::ensure_config_is_valid(config);
  array->array_->set_config(config->config());
  return TILEDB_OK;
}

int32_t tiledb_array_get_config(
    tiledb_ctx_t* ctx, tiledb_array_t* array, tiledb_config_t** config) {
  if (sanity_check(ctx, array) == TILEDB_ERR)
    return TILEDB_ERR;
  api::ensure_output_pointer_is_valid(config);
  *config = tiledb_config_handle_t::make_handle(array->array_->config());
  return TILEDB_OK;
}

int32_t tiledb_array_close(tiledb_ctx_t* ctx, tiledb_array_t* array) {
  if (sanity_check(ctx, array) == TILEDB_ERR)
    return TILEDB_ERR;

  // Close array
  throw_if_not_ok(array->array_->close());

  return TILEDB_OK;
}

void tiledb_array_free(tiledb_array_t** array) {
  if (array != nullptr && *array != nullptr) {
    delete *array;
    *array = nullptr;
  }
}

int32_t tiledb_array_get_schema(
    tiledb_ctx_t* ctx,
    tiledb_array_t* array,
    tiledb_array_schema_t** array_schema) {
  if (sanity_check(ctx, array) == TILEDB_ERR) {
    return TILEDB_ERR;
  }
  ensure_output_pointer_is_valid(array_schema);

  // Get schema
  auto&& [st, array_schema_get] = array->array_->get_array_schema();
  if (!st.ok()) {
    LOG_STATUS_NO_RETURN_VALUE(st);
    save_error(ctx, st);
    tiledb_array_schema_t::break_handle(*array_schema);
    return TILEDB_ERR;
  }
  *array_schema = tiledb_array_schema_t::make_handle(array_schema_get.value());

  return TILEDB_OK;
}

int32_t tiledb_array_get_query_type(
    tiledb_ctx_t* ctx, tiledb_array_t* array, tiledb_query_type_t* query_type) {
  // Sanity checks
  if (sanity_check(ctx, array) == TILEDB_ERR) {
    return TILEDB_ERR;
  }

  // Get query_type
  tiledb::sm::QueryType type;
  try {
    type = array->array_->get_query_type();
  } catch (StatusException& e) {
    return TILEDB_ERR;
  }

  *query_type = static_cast<tiledb_query_type_t>(type);

  return TILEDB_OK;
}

int32_t tiledb_array_create(
    tiledb_ctx_t* ctx,
    const char* array_uri,
    const tiledb_array_schema_t* array_schema) {
  ensure_array_schema_is_valid(array_schema);

  // Check array name
  tiledb::sm::URI uri(array_uri);
  if (uri.is_invalid()) {
    auto st = Status_Error("Failed to create array; Invalid array URI");
    LOG_STATUS_NO_RETURN_VALUE(st);
    save_error(ctx, st);
    return TILEDB_ERR;
  }

  if (uri.is_tiledb()) {
    auto& rest_client = ctx->context().rest_client();
    throw_if_not_ok(rest_client.post_array_schema_to_rest(
        uri, *(array_schema->array_schema())));
  } else {
    // Create key
    tiledb::sm::EncryptionKey key;
    throw_if_not_ok(
        key.set_key(tiledb::sm::EncryptionType::NO_ENCRYPTION, nullptr, 0));
    // Create the array
    tiledb::sm::Array::create(
        ctx->resources(), uri, array_schema->array_schema(), key);

    // Create any dimension labels in the array.
    for (tiledb::sm::ArraySchema::dimension_label_size_type ilabel{0};
         ilabel < array_schema->dim_label_num();
         ++ilabel) {
      // Get dimension label information and define URI and name.
      const auto& dim_label_ref = array_schema->dimension_label(ilabel);
      if (dim_label_ref.is_external())
        continue;
      if (!dim_label_ref.has_schema()) {
        throw CAPIStatusException(
            "Failed to create array. Dimension labels that are "
            "not external must have a schema.");
      }

      // Create the dimension label array with the same key.
      tiledb::sm::Array::create(
          ctx->resources(),
          dim_label_ref.uri(uri),
          dim_label_ref.schema(),
          key);
    }
  }
  return TILEDB_OK;
}

int32_t tiledb_array_consolidate(
    tiledb_ctx_t* ctx, const char* array_uri, tiledb_config_t* config) {
  api::ensure_config_is_valid_if_present(config);
  tiledb::sm::Consolidator::array_consolidate(
      ctx->resources(),
      array_uri,
      tiledb::sm::EncryptionType::NO_ENCRYPTION,
      nullptr,
      0,
      (config == nullptr) ? ctx->config() : config->config(),
      ctx->storage_manager());
  return TILEDB_OK;
}

int32_t tiledb_array_consolidate_fragments(
    tiledb_ctx_t* ctx,
    const char* array_uri,
    const char** fragment_uris,
    const uint64_t num_fragments,
    tiledb_config_t* config) {
  // Sanity checks

  // Convert the list of fragments to a vector
  std::vector<std::string> uris;
  uris.reserve(num_fragments);
  for (uint64_t i = 0; i < num_fragments; i++) {
    uris.emplace_back(fragment_uris[i]);
  }

  tiledb::sm::Consolidator::fragments_consolidate(
      ctx->resources(),
      array_uri,
      tiledb::sm::EncryptionType::NO_ENCRYPTION,
      nullptr,
      0,
      uris,
      (config == nullptr) ? ctx->config() : config->config(),
      ctx->storage_manager());

  return TILEDB_OK;
}

int32_t tiledb_array_vacuum(
    tiledb_ctx_t* ctx, const char* array_uri, tiledb_config_t* config) {
  tiledb::sm::Consolidator::array_vacuum(
      ctx->resources(),
      array_uri,
      (config == nullptr) ? ctx->config() : config->config(),
      ctx->storage_manager());

  return TILEDB_OK;
}

int32_t tiledb_array_get_non_empty_domain(
    tiledb_ctx_t* ctx, tiledb_array_t* array, void* domain, int32_t* is_empty) {
  if (sanity_check(ctx, array) == TILEDB_ERR)
    return TILEDB_ERR;

  bool is_empty_b;
  array->array_->non_empty_domain(domain, &is_empty_b);
  *is_empty = (int32_t)is_empty_b;

  return TILEDB_OK;
}

int32_t tiledb_array_get_non_empty_domain_from_index(
    tiledb_ctx_t* ctx,
    tiledb_array_t* array,
    uint32_t idx,
    void* domain,
    int32_t* is_empty) {
  if (sanity_check(ctx, array) == TILEDB_ERR) {
    return TILEDB_ERR;
  }
  ensure_output_pointer_is_valid(is_empty);

  bool is_empty_b;
  array->array_->non_empty_domain_from_index(idx, domain, &is_empty_b);
  *is_empty = (int32_t)is_empty_b;

  return TILEDB_OK;
}

int32_t tiledb_array_get_non_empty_domain_from_name(
    tiledb_ctx_t* ctx,
    tiledb_array_t* array,
    const char* name,
    void* domain,
    int32_t* is_empty) {
  if (sanity_check(ctx, array) == TILEDB_ERR) {
    return TILEDB_ERR;
  }
  auto field_name{to_string_view<"field name">(name)};
  ensure_output_pointer_is_valid(is_empty);

  bool is_empty_b;
  array->array_->non_empty_domain_from_name(field_name, domain, &is_empty_b);
  *is_empty = (int32_t)is_empty_b;

  return TILEDB_OK;
}

int32_t tiledb_array_get_non_empty_domain_var_size_from_index(
    tiledb_ctx_t* ctx,
    tiledb_array_t* array,
    uint32_t idx,
    uint64_t* start_size,
    uint64_t* end_size,
    int32_t* is_empty) {
  if (sanity_check(ctx, array) == TILEDB_ERR) {
    return TILEDB_ERR;
  }
  ensure_output_pointer_is_valid(start_size);
  ensure_output_pointer_is_valid(end_size);
  ensure_output_pointer_is_valid(is_empty);

  bool is_empty_b = true;
  array->array_->non_empty_domain_var_size_from_index(
      idx, start_size, end_size, &is_empty_b);
  *is_empty = (int32_t)is_empty_b;

  return TILEDB_OK;
}

int32_t tiledb_array_get_non_empty_domain_var_size_from_name(
    tiledb_ctx_t* ctx,
    tiledb_array_t* array,
    const char* name,
    uint64_t* start_size,
    uint64_t* end_size,
    int32_t* is_empty) {
  if (sanity_check(ctx, array) == TILEDB_ERR) {
    return TILEDB_ERR;
  }
  ensure_output_pointer_is_valid(start_size);
  ensure_output_pointer_is_valid(end_size);
  ensure_output_pointer_is_valid(is_empty);

  bool is_empty_b = true;
  array->array_->non_empty_domain_var_size_from_name(
      name, start_size, end_size, &is_empty_b);
  *is_empty = (int32_t)is_empty_b;

  return TILEDB_OK;
}

int32_t tiledb_array_get_non_empty_domain_var_from_index(
    tiledb_ctx_t* ctx,
    tiledb_array_t* array,
    uint32_t idx,
    void* start,
    void* end,
    int32_t* is_empty) {
  if (sanity_check(ctx, array) == TILEDB_ERR) {
    return TILEDB_ERR;
  }
  ensure_output_pointer_is_valid(start);
  ensure_output_pointer_is_valid(end);
  ensure_output_pointer_is_valid(is_empty);

  bool is_empty_b = true;
  array->array_->non_empty_domain_var_from_index(idx, start, end, &is_empty_b);
  *is_empty = (int32_t)is_empty_b;

  return TILEDB_OK;
}

int32_t tiledb_array_get_non_empty_domain_var_from_name(
    tiledb_ctx_t* ctx,
    tiledb_array_t* array,
    const char* name,
    void* start,
    void* end,
    int32_t* is_empty) {
  if (sanity_check(ctx, array) == TILEDB_ERR) {
    return TILEDB_ERR;
  }
  ensure_output_pointer_is_valid(start);
  ensure_output_pointer_is_valid(end);
  ensure_output_pointer_is_valid(is_empty);

  bool is_empty_b = true;
  array->array_->non_empty_domain_var_from_name(name, start, end, &is_empty_b);
  *is_empty = (int32_t)is_empty_b;

  return TILEDB_OK;
}

int32_t tiledb_array_get_uri(
    tiledb_ctx_t* ctx, tiledb_array_t* array, const char** array_uri) {
  // Sanity checks
  if (sanity_check(ctx, array) == TILEDB_ERR)
    return TILEDB_ERR;

  *array_uri = array->array_.get()->array_uri().c_str();

  return TILEDB_OK;
}

int32_t tiledb_array_encryption_type(
    tiledb_ctx_t* ctx,
    const char* array_uri,
    tiledb_encryption_type_t* encryption_type) {
  // Sanity checks
  if (array_uri == nullptr || encryption_type == nullptr) {
    return TILEDB_ERR;
  }

  // Get encryption type
  tiledb::sm::EncryptionType enc;
  sm::Array::encryption_type(
      ctx->resources(), tiledb::sm::URI(array_uri), &enc);
  *encryption_type = static_cast<tiledb_encryption_type_t>(enc);

  return TILEDB_OK;
}

int32_t tiledb_array_put_metadata(
    tiledb_ctx_t* ctx,
    tiledb_array_t* array,
    const char* key,
    tiledb_datatype_t value_type,
    uint32_t value_num,
    const void* value) {
  if (sanity_check(ctx, array) == TILEDB_ERR)
    return TILEDB_ERR;

  // Put metadata
  array->array_->put_metadata(
      key, static_cast<tiledb::sm::Datatype>(value_type), value_num, value);

  return TILEDB_OK;
}

int32_t tiledb_array_delete_metadata(
    tiledb_ctx_t* ctx, tiledb_array_t* array, const char* key) {
  if (sanity_check(ctx, array) == TILEDB_ERR)
    return TILEDB_ERR;

  // Put metadata
  array->array_->delete_metadata(key);

  return TILEDB_OK;
}

int32_t tiledb_array_get_metadata(
    tiledb_ctx_t* ctx,
    tiledb_array_t* array,
    const char* key,
    tiledb_datatype_t* value_type,
    uint32_t* value_num,
    const void** value) {
  if (sanity_check(ctx, array) == TILEDB_ERR)
    return TILEDB_ERR;

  // Get metadata
  tiledb::sm::Datatype type;
  array->array_->get_metadata(key, &type, value_num, value);

  *value_type = static_cast<tiledb_datatype_t>(type);

  return TILEDB_OK;
}

int32_t tiledb_array_get_metadata_num(
    tiledb_ctx_t* ctx, tiledb_array_t* array, uint64_t* num) {
  if (sanity_check(ctx, array) == TILEDB_ERR)
    return TILEDB_ERR;

  // Get metadata num
  *num = array->array_->metadata_num();

  return TILEDB_OK;
}

int32_t tiledb_array_get_metadata_from_index(
    tiledb_ctx_t* ctx,
    tiledb_array_t* array,
    uint64_t index,
    const char** key,
    uint32_t* key_len,
    tiledb_datatype_t* value_type,
    uint32_t* value_num,
    const void** value) {
  if (sanity_check(ctx, array) == TILEDB_ERR)
    return TILEDB_ERR;

  // Get metadata
  tiledb::sm::Datatype type;
  array->array_->get_metadata(index, key, key_len, &type, value_num, value);

  *value_type = static_cast<tiledb_datatype_t>(type);

  return TILEDB_OK;
}

int32_t tiledb_array_has_metadata_key(
    tiledb_ctx_t* ctx,
    tiledb_array_t* array,
    const char* key,
    tiledb_datatype_t* value_type,
    int32_t* has_key) {
  if (sanity_check(ctx, array) == TILEDB_ERR)
    return TILEDB_ERR;

  // Check whether metadata has_key
  std::optional<tiledb::sm::Datatype> type = array->array_->metadata_type(key);

  *has_key = type.has_value();
  if (*has_key) {
    *value_type = static_cast<tiledb_datatype_t>(type.value());
  }
  return TILEDB_OK;
}

int32_t tiledb_array_evolve(
    tiledb_ctx_t* ctx,
    const char* array_uri,
    tiledb_array_schema_evolution_t* array_schema_evolution) {
  // Sanity Checks
  if (sanity_check(ctx, array_schema_evolution) == TILEDB_ERR)
    return TILEDB_ERR;

  // Check array name
  tiledb::sm::URI uri(array_uri);
  if (uri.is_invalid()) {
    auto st = Status_Error("Failed to create array; Invalid array URI");
    LOG_STATUS_NO_RETURN_VALUE(st);
    save_error(ctx, st);
    return TILEDB_ERR;
  }

  // Create key
  tiledb::sm::EncryptionKey key;
  throw_if_not_ok(
      key.set_key(tiledb::sm::EncryptionType::NO_ENCRYPTION, nullptr, 0));
  // Evolve schema
  tiledb::sm::Array::evolve_array_schema(
      ctx->resources(),
      uri,
      array_schema_evolution->array_schema_evolution_,
      key);

  // Success
  return TILEDB_OK;
}

capi_return_t tiledb_array_get_enumeration(
    tiledb_ctx_t* ctx,
    const tiledb_array_t* array,
    const char* attr_name,
    tiledb_enumeration_t** enumeration) {
  if (sanity_check(ctx, array) == TILEDB_ERR) {
    return TILEDB_ERR;
  }

  if (attr_name == nullptr) {
    throw api::CAPIStatusException("'attr_name' must not be null");
  }

  api::ensure_output_pointer_is_valid(enumeration);
  auto ptr = array->array_->get_enumeration(attr_name);
  *enumeration = tiledb_enumeration_handle_t::make_handle(ptr);

  return TILEDB_OK;
}

capi_return_t tiledb_array_load_all_enumerations(
    tiledb_ctx_t* ctx, const tiledb_array_t* array) {
  if (sanity_check(ctx, array) == TILEDB_ERR) {
    return TILEDB_ERR;
  }

  array->array_->load_all_enumerations();

  return TILEDB_OK;
}

int32_t tiledb_array_upgrade_version(
    tiledb_ctx_t* ctx, const char* array_uri, tiledb_config_t* config) {
  // Sanity Checks

  // Check array name
  tiledb::sm::URI uri(array_uri);
  if (uri.is_invalid()) {
    auto st = Status_Error("Failed to find the array; Invalid array URI");
    LOG_STATUS_NO_RETURN_VALUE(st);
    save_error(ctx, st);
    return TILEDB_ERR;
  }

  // Upgrade version
  tiledb::sm::Array::upgrade_version(
      ctx->resources(),
      uri,
      (config == nullptr) ? ctx->config() : config->config());

  return TILEDB_OK;
}

/* ****************************** */
/*         OBJECT MANAGEMENT      */
/* ****************************** */

int32_t tiledb_object_type(
    tiledb_ctx_t* ctx, const char* path, tiledb_object_t* type) {
  ensure_output_pointer_is_valid(type);
  *type = static_cast<tiledb_object_t>(
      tiledb::sm::object_type(ctx->resources(), tiledb::sm::URI(path)));
  return TILEDB_OK;
}

int32_t tiledb_object_remove(tiledb_ctx_t* ctx, const char* path) {
  object_remove(ctx->resources(), path);
  return TILEDB_OK;
}

int32_t tiledb_object_move(
    tiledb_ctx_t* ctx, const char* old_path, const char* new_path) {
  object_move(ctx->resources(), old_path, new_path);
  return TILEDB_OK;
}

int32_t tiledb_object_walk(
    tiledb_ctx_t* ctx,
    const char* path,
    tiledb_walk_order_t order,
    int32_t (*callback)(const char*, tiledb_object_t, void*),
    void* data) {
  // Sanity checks

  if (callback == nullptr) {
    auto st = Status_Error("Cannot initiate walk; Invalid callback function");
    LOG_STATUS_NO_RETURN_VALUE(st);
    save_error(ctx, st);
    return TILEDB_ERR;
  }

  // Create an object iterator
  tiledb::sm::ObjectIter* obj_iter = tiledb::sm::object_iter_begin(
      ctx->resources(), path, static_cast<tiledb::sm::WalkOrder>(order));

  // For as long as there is another object and the callback indicates to
  // continue, walk over the TileDB objects in the path
  const char* obj_name;
  tiledb::sm::ObjectType obj_type;
  bool has_next;
  int32_t rc = 0;
  do {
    if (SAVE_ERROR_CATCH(
            ctx,
            tiledb::sm::object_iter_next(
                ctx->resources(), obj_iter, &obj_name, &obj_type, &has_next))) {
      tiledb::sm::object_iter_free(obj_iter);
      return TILEDB_ERR;
    }
    if (!has_next)
      break;
    rc = callback(obj_name, tiledb_object_t(obj_type), data);
  } while (rc == 1);

  // Clean up
  tiledb::sm::object_iter_free(obj_iter);

  if (rc == -1)
    return TILEDB_ERR;
  return TILEDB_OK;
}

int32_t tiledb_object_ls(
    tiledb_ctx_t* ctx,
    const char* path,
    int32_t (*callback)(const char*, tiledb_object_t, void*),
    void* data) {
  // Sanity checks

  if (callback == nullptr) {
    auto st =
        Status_Error("Cannot initiate object ls; Invalid callback function");
    LOG_STATUS_NO_RETURN_VALUE(st);
    save_error(ctx, st);
    return TILEDB_ERR;
  }

  // Create an object iterator
  tiledb::sm::ObjectIter* obj_iter =
      tiledb::sm::object_iter_begin(ctx->resources(), path);

  // For as long as there is another object and the callback indicates to
  // continue, walk over the TileDB objects in the path
  const char* obj_name;
  tiledb::sm::ObjectType obj_type;
  bool has_next;
  int32_t rc = 0;
  do {
    if (SAVE_ERROR_CATCH(
            ctx,
            tiledb::sm::object_iter_next(
                ctx->resources(), obj_iter, &obj_name, &obj_type, &has_next))) {
      tiledb::sm::object_iter_free(obj_iter);
      return TILEDB_ERR;
    }
    if (!has_next)
      break;
    rc = callback(obj_name, tiledb_object_t(obj_type), data);
  } while (rc == 1);

  // Clean up
  tiledb::sm::object_iter_free(obj_iter);

  if (rc == -1)
    return TILEDB_ERR;
  return TILEDB_OK;
}

/* ****************************** */
/*              URI               */
/* ****************************** */

int32_t tiledb_uri_to_path(
    tiledb_ctx_t*, const char* uri, char* path_out, uint32_t* path_length) {
  if (uri == nullptr || path_out == nullptr || path_length == nullptr)
    return TILEDB_ERR;

  std::string path = tiledb::sm::URI::to_path(uri);
  if (path.empty() || path.length() + 1 > *path_length) {
    *path_length = 0;
    return TILEDB_ERR;
  } else {
    *path_length = static_cast<uint32_t>(path.length());
    path.copy(path_out, path.length());
    path_out[path.length()] = '\0';
    return TILEDB_OK;
  }
}

/* ****************************** */
/*             Stats              */
/* ****************************** */

int32_t tiledb_stats_enable() {
  tiledb::sm::stats::all_stats.set_enabled(true);
  return TILEDB_OK;
}

int32_t tiledb_stats_disable() {
  tiledb::sm::stats::all_stats.set_enabled(false);
  return TILEDB_OK;
}

int32_t tiledb_stats_reset() {
  tiledb::sm::stats::all_stats.reset();
  return TILEDB_OK;
}

int32_t tiledb_stats_dump(FILE* out) {
  tiledb::sm::stats::all_stats.dump(out);
  return TILEDB_OK;
}

int32_t tiledb_stats_dump_str(char** out) {
  if (out == nullptr)
    return TILEDB_ERR;

  std::string str;
  tiledb::sm::stats::all_stats.dump(&str);

  *out = static_cast<char*>(std::malloc(str.size() + 1));
  if (*out == nullptr)
    return TILEDB_ERR;

  std::memcpy(*out, str.data(), str.size());
  (*out)[str.size()] = '\0';

  return TILEDB_OK;
}

int32_t tiledb_stats_raw_dump(FILE* out) {
  tiledb::sm::stats::all_stats.raw_dump(out);
  return TILEDB_OK;
}

int32_t tiledb_stats_raw_dump_str(char** out) {
  if (out == nullptr)
    return TILEDB_ERR;

  std::string str;
  tiledb::sm::stats::all_stats.raw_dump(&str);

  *out = static_cast<char*>(std::malloc(str.size() + 1));
  if (*out == nullptr)
    return TILEDB_ERR;

  std::memcpy(*out, str.data(), str.size());
  (*out)[str.size()] = '\0';

  return TILEDB_OK;
}

int32_t tiledb_stats_free_str(char** out) {
  if (out != nullptr) {
    std::free(*out);
    *out = nullptr;
  }
  return TILEDB_OK;
}

/* ****************************** */
/*          Heap Profiler         */
/* ****************************** */

int32_t tiledb_heap_profiler_enable(
    const char* const file_name_prefix,
    const uint64_t dump_interval_ms,
    const uint64_t dump_interval_bytes,
    const uint64_t dump_threshold_bytes) {
  tiledb::common::heap_profiler.enable(
      file_name_prefix ? std::string(file_name_prefix) : "",
      dump_interval_ms,
      dump_interval_bytes,
      dump_threshold_bytes);
  return TILEDB_OK;
}

/* ****************************** */
/*          Serialization         */
/* ****************************** */

int32_t tiledb_serialize_array(
    tiledb_ctx_t* ctx,
    const tiledb_array_t* array,
    tiledb_serialization_type_t serialize_type,
    int32_t client_side,
    tiledb_buffer_t** buffer) {
  // Sanity check
  if (sanity_check(ctx, array) == TILEDB_ERR)
    return TILEDB_ERR;

  auto buf = tiledb_buffer_handle_t::make_handle();

  if (SAVE_ERROR_CATCH(
          ctx,
          tiledb::sm::serialization::array_serialize(
              array->array_.get(),
              (tiledb::sm::SerializationType)serialize_type,
              &(buf->buffer()),
              client_side))) {
    tiledb_buffer_handle_t::break_handle(buf);
    return TILEDB_ERR;
  }

  *buffer = buf;

  return TILEDB_OK;
}

int32_t tiledb_deserialize_array(
    tiledb_ctx_t* ctx,
    const tiledb_buffer_t* buffer,
    tiledb_serialization_type_t serialize_type,
    int32_t,
    const char* array_uri,
    tiledb_array_t** array) {
  // Sanity check

  api::ensure_buffer_is_valid(buffer);

  // Create array struct
  *array = new (std::nothrow) tiledb_array_t;
  if (*array == nullptr) {
    auto st = Status_Error("Failed to allocate TileDB array object");
    LOG_STATUS_NO_RETURN_VALUE(st);
    save_error(ctx, st);
    return TILEDB_OOM;
  }

  // Check array URI
  auto uri = tiledb::sm::URI(array_uri);
  if (uri.is_invalid()) {
    auto st = Status_Error("Failed to create TileDB array object; Invalid URI");
    delete *array;
    *array = nullptr;
    LOG_STATUS_NO_RETURN_VALUE(st);
    save_error(ctx, st);
    return TILEDB_ERR;
  }

  // Allocate an array object
  try {
    (*array)->array_ =
        make_shared<tiledb::sm::Array>(HERE(), ctx->resources(), uri);
  } catch (std::bad_alloc&) {
    auto st = Status_Error(
        "Failed to create TileDB array object; Memory allocation "
        "error");
    LOG_STATUS_NO_RETURN_VALUE(st);
    save_error(ctx, st);
    return TILEDB_OOM;
  }

  auto memory_tracker = ctx->resources().create_memory_tracker();
  memory_tracker->set_type(sm::MemoryTrackerType::ARRAY_LOAD);
  try {
    tiledb::sm::serialization::array_deserialize(
        (*array)->array_.get(),
        (tiledb::sm::SerializationType)serialize_type,
        buffer->buffer(),
        ctx->resources(),
        memory_tracker);
  } catch (StatusException& e) {
    delete *array;
    *array = nullptr;
    return TILEDB_ERR;
  }

  return TILEDB_OK;
}

int32_t tiledb_serialize_array_schema(
    tiledb_ctx_t* ctx,
    const tiledb_array_schema_t* array_schema,
    tiledb_serialization_type_t serialize_type,
    int32_t client_side,
    tiledb_buffer_t** buffer) {
  // Sanity check
  ensure_array_schema_is_valid(array_schema);

  // Create buffer
  auto buf = tiledb_buffer_handle_t::make_handle();

  if (SAVE_ERROR_CATCH(
          ctx,
          tiledb::sm::serialization::array_schema_serialize(
              *(array_schema->array_schema()),
              (tiledb::sm::SerializationType)serialize_type,
              &(buf->buffer()),
              client_side))) {
    tiledb_buffer_handle_t::break_handle(buf);
    return TILEDB_ERR;
  }

  *buffer = buf;

  return TILEDB_OK;
}

int32_t tiledb_deserialize_array_schema(
    tiledb_ctx_t* ctx,
    const tiledb_buffer_t* buffer,
    tiledb_serialization_type_t serialize_type,
    int32_t,
    tiledb_array_schema_t** array_schema) {
  api::ensure_buffer_is_valid(buffer);
  ensure_output_pointer_is_valid(array_schema);

  // Create array schema struct
  try {
    auto memory_tracker = ctx->resources().create_memory_tracker();
    memory_tracker->set_type(sm::MemoryTrackerType::ARRAY_LOAD);
    auto shared_schema = tiledb::sm::serialization::array_schema_deserialize(
        (tiledb::sm::SerializationType)serialize_type,
        buffer->buffer(),
        memory_tracker);
    *array_schema = tiledb_array_schema_t::make_handle(shared_schema);
  } catch (...) {
    tiledb_array_schema_t::break_handle(*array_schema);
    throw;
  }

  return TILEDB_OK;
}

int32_t tiledb_serialize_array_open(
    tiledb_ctx_t* ctx,
    const tiledb_array_t* array,
    tiledb_serialization_type_t serialize_type,
    int32_t,
    tiledb_buffer_t** buffer) {
  // Currently no different behaviour is required if array open is serialized by
  // the client or the Cloud server, so the variable is unused
  // Sanity check
  if (sanity_check(ctx, array) == TILEDB_ERR) {
    return TILEDB_ERR;
  }

  auto buf = tiledb_buffer_handle_t::make_handle();

  if (SAVE_ERROR_CATCH(
          ctx,
          tiledb::sm::serialization::array_open_serialize(
              *(array->array_.get()),
              (tiledb::sm::SerializationType)serialize_type,
              &(buf->buffer())))) {
    tiledb_buffer_handle_t::break_handle(buf);
    return TILEDB_ERR;
  }

  *buffer = buf;

  return TILEDB_OK;
}

int32_t tiledb_deserialize_array_open(
    tiledb_ctx_t* ctx,
    const tiledb_buffer_t* buffer,
    tiledb_serialization_type_t serialize_type,
    int32_t,
    tiledb_array_t** array) {
  // Currently no different behaviour is required if array open is deserialized
  // by the client or the Cloud server
  api::ensure_buffer_is_valid(buffer);

  // Create array struct
  *array = new (std::nothrow) tiledb_array_t;
  if (*array == nullptr) {
    auto st = Status_Error("Failed to allocate TileDB array object");
    LOG_STATUS_NO_RETURN_VALUE(st);
    save_error(ctx, st);
    return TILEDB_OOM;
  }

  // Check array URI
  auto uri = tiledb::sm::URI("deserialized_array");
  if (uri.is_invalid()) {
    auto st = Status_Error("Failed to create TileDB array object; Invalid URI");
    delete *array;
    *array = nullptr;
    LOG_STATUS_NO_RETURN_VALUE(st);
    save_error(ctx, st);
    return TILEDB_ERR;
  }

  // Allocate an array object
  try {
    (*array)->array_ =
        make_shared<tiledb::sm::Array>(HERE(), ctx->resources(), uri);
  } catch (std::bad_alloc&) {
    auto st = Status_Error(
        "Failed to create TileDB array object; Memory allocation "
        "error");
    delete *array;
    *array = nullptr;
    LOG_STATUS_NO_RETURN_VALUE(st);
    save_error(ctx, st);
    return TILEDB_OOM;
  }

  if (SAVE_ERROR_CATCH(
          ctx,
          tiledb::sm::serialization::array_open_deserialize(
              (*array)->array_.get(),
              (tiledb::sm::SerializationType)serialize_type,
              buffer->buffer()))) {
    delete *array;
    *array = nullptr;
    return TILEDB_ERR;
  }

  return TILEDB_OK;
}

int32_t tiledb_serialize_array_schema_evolution(
    tiledb_ctx_t* ctx,
    const tiledb_array_schema_evolution_t* array_schema_evolution,
    tiledb_serialization_type_t serialize_type,
    int32_t client_side,
    tiledb_buffer_t** buffer) {
  // Sanity check
  if (sanity_check(ctx, array_schema_evolution) == TILEDB_ERR)
    return TILEDB_ERR;

  auto buf = tiledb_buffer_handle_t::make_handle();

  if (SAVE_ERROR_CATCH(
          ctx,
          tiledb::sm::serialization::array_schema_evolution_serialize(
              array_schema_evolution->array_schema_evolution_,
              (tiledb::sm::SerializationType)serialize_type,
              &(buf->buffer()),
              client_side))) {
    tiledb_buffer_handle_t::break_handle(buf);
    return TILEDB_ERR;
  }

  *buffer = buf;

  return TILEDB_OK;
}

int32_t tiledb_deserialize_array_schema_evolution(
    tiledb_ctx_t* ctx,
    const tiledb_buffer_t* buffer,
    tiledb_serialization_type_t serialize_type,
    int32_t,
    tiledb_array_schema_evolution_t** array_schema_evolution) {
  // Sanity check

  api::ensure_buffer_is_valid(buffer);

  // Create array schema struct
  *array_schema_evolution = new (std::nothrow) tiledb_array_schema_evolution_t;
  if (*array_schema_evolution == nullptr) {
    auto st =
        Status_Error("Failed to allocate TileDB array schema evolution object");
    LOG_STATUS_NO_RETURN_VALUE(st);
    save_error(ctx, st);
    return TILEDB_OOM;
  }

  auto memory_tracker = ctx->resources().create_memory_tracker();
  memory_tracker->set_type(sm::MemoryTrackerType::SCHEMA_EVOLUTION);
  if (SAVE_ERROR_CATCH(
          ctx,
          tiledb::sm::serialization::array_schema_evolution_deserialize(
              &((*array_schema_evolution)->array_schema_evolution_),
              (tiledb::sm::SerializationType)serialize_type,
              buffer->buffer(),
              memory_tracker))) {
    delete *array_schema_evolution;
    *array_schema_evolution = nullptr;
    return TILEDB_ERR;
  }

  return TILEDB_OK;
}

int32_t tiledb_serialize_query(
    tiledb_ctx_t* ctx,
    const tiledb_query_t* query,
    tiledb_serialization_type_t serialize_type,
    int32_t client_side,
    tiledb_buffer_list_t** buffer_list) {
  // Sanity check
  if (sanity_check(ctx, query) == TILEDB_ERR)
    return TILEDB_ERR;

  // Allocate a buffer list
  if (tiledb_buffer_list_alloc(ctx, buffer_list) != TILEDB_OK)
    return TILEDB_ERR;

  if (SAVE_ERROR_CATCH(
          ctx,
          tiledb::sm::serialization::query_serialize(
              query->query_,
              (tiledb::sm::SerializationType)serialize_type,
              client_side == 1,
              &(*buffer_list)->buffer_list()))) {
    tiledb_buffer_list_free(buffer_list);
    return TILEDB_ERR;
  }

  return TILEDB_OK;
}

int32_t tiledb_deserialize_query(
    tiledb_ctx_t* ctx,
    const tiledb_buffer_t* buffer,
    tiledb_serialization_type_t serialize_type,
    int32_t client_side,
    tiledb_query_t* query) {
  // Sanity check
  if (sanity_check(ctx, query) == TILEDB_ERR)
    return TILEDB_ERR;

  api::ensure_buffer_is_valid(buffer);

  throw_if_not_ok(tiledb::sm::serialization::query_deserialize(
      buffer->buffer(),
      (tiledb::sm::SerializationType)serialize_type,
      client_side == 1,
      nullptr,
      query->query_,
      &ctx->resources().compute_tp()));

  return TILEDB_OK;
}

int32_t tiledb_deserialize_query_and_array(
    tiledb_ctx_t* ctx,
    const tiledb_buffer_t* buffer,
    tiledb_serialization_type_t serialize_type,
    int32_t client_side,
    const char* array_uri,
    tiledb_query_t** query,
    tiledb_array_t** array) {
  // Sanity check
  if (query == nullptr) {
    return TILEDB_ERR;
  }

  api::ensure_buffer_is_valid(buffer);

  // Create array struct
  *array = new (std::nothrow) tiledb_array_t;
  if (*array == nullptr) {
    auto st = Status_Error(
        "Failed to create TileDB array object; Memory allocation error");
    LOG_STATUS_NO_RETURN_VALUE(st);
    save_error(ctx, st);
    return TILEDB_OOM;
  }

  // Check array URI
  auto uri = tiledb::sm::URI(array_uri);
  if (uri.is_invalid()) {
    auto st = Status_Error("Failed to create TileDB array object; Invalid URI");
    delete *array;
    *array = nullptr;
    LOG_STATUS_NO_RETURN_VALUE(st);
    save_error(ctx, st);
    return TILEDB_ERR;
  }

  // Allocate an array object
  try {
    (*array)->array_ =
        make_shared<tiledb::sm::Array>(HERE(), ctx->resources(), uri);
  } catch (std::bad_alloc&) {
    auto st = Status_Error(
        "Failed to create TileDB array object; Memory allocation error");
    delete array;
    array = nullptr;
    LOG_STATUS_NO_RETURN_VALUE(st);
    save_error(ctx, st);
    return TILEDB_OOM;
  }

  // First deserialize the array included in the query
  auto memory_tracker = ctx->resources().create_memory_tracker();
  memory_tracker->set_type(tiledb::sm::MemoryTrackerType::ARRAY_LOAD);
  throw_if_not_ok(tiledb::sm::serialization::array_from_query_deserialize(
      buffer->buffer(),
      (tiledb::sm::SerializationType)serialize_type,
      *(*array)->array_,
      ctx->resources(),
      memory_tracker));

  // Create query struct
  *query = new (std::nothrow) tiledb_query_t;
  if (*query == nullptr) {
    auto st = Status_Error(
        "Failed to allocate TileDB query object; Memory allocation failed");
    LOG_STATUS_NO_RETURN_VALUE(st);
    save_error(ctx, st);
    return TILEDB_OOM;
  }

  // Create query
  (*query)->query_ = new (std::nothrow) tiledb::sm::Query(
      ctx->resources(),
      ctx->cancellation_source(),
      ctx->storage_manager(),
      (*array)->array_);
  if ((*query)->query_ == nullptr) {
    auto st = Status_Error(
        "Failed to allocate TileDB query object; Memory allocation failed");
    delete *query;
    *query = nullptr;
    LOG_STATUS_NO_RETURN_VALUE(st);
    save_error(ctx, st);
    return TILEDB_OOM;
  }

  throw_if_not_ok(tiledb::sm::serialization::query_deserialize(
      buffer->buffer(),
      (tiledb::sm::SerializationType)serialize_type,
      client_side == 1,
      nullptr,
      (*query)->query_,
      &ctx->resources().compute_tp()));

  return TILEDB_OK;
}

int32_t tiledb_serialize_array_nonempty_domain(
    tiledb_ctx_t* ctx,
    const tiledb_array_t* array,
    const void* nonempty_domain,
    int32_t is_empty,
    tiledb_serialization_type_t serialize_type,
    int32_t,
    tiledb_buffer_t** buffer) {
  // Sanity check
  if (sanity_check(ctx, array) == TILEDB_ERR)
    return TILEDB_ERR;

  auto buf = tiledb_buffer_handle_t::make_handle();

  if (SAVE_ERROR_CATCH(
          ctx,
          tiledb::sm::serialization::nonempty_domain_serialize(
              array->array_.get(),
              nonempty_domain,
              is_empty,
              (tiledb::sm::SerializationType)serialize_type,
              &(buf->buffer())))) {
    tiledb_buffer_handle_t::break_handle(buf);
    return TILEDB_ERR;
  }

  *buffer = buf;

  return TILEDB_OK;
}

int32_t tiledb_deserialize_array_nonempty_domain(
    tiledb_ctx_t* ctx,
    const tiledb_array_t* array,
    const tiledb_buffer_t* buffer,
    tiledb_serialization_type_t serialize_type,
    int32_t,
    void* nonempty_domain,
    int32_t* is_empty) {
  // Sanity check
  if (sanity_check(ctx, array) == TILEDB_ERR)
    return TILEDB_ERR;

  api::ensure_buffer_is_valid(buffer);

  bool is_empty_bool;
  throw_if_not_ok(tiledb::sm::serialization::nonempty_domain_deserialize(
      array->array_.get(),
      buffer->buffer(),
      (tiledb::sm::SerializationType)serialize_type,
      nonempty_domain,
      &is_empty_bool));

  *is_empty = is_empty_bool ? 1 : 0;

  return TILEDB_OK;
}

int32_t tiledb_serialize_array_non_empty_domain_all_dimensions(
    tiledb_ctx_t* ctx,
    const tiledb_array_t* array,
    tiledb_serialization_type_t serialize_type,
    int32_t,
    tiledb_buffer_t** buffer) {
  // Sanity check
  if (sanity_check(ctx, array) == TILEDB_ERR)
    return TILEDB_ERR;

  auto buf = tiledb_buffer_handle_t::make_handle();

  if (SAVE_ERROR_CATCH(
          ctx,
          tiledb::sm::serialization::nonempty_domain_serialize(
              array->array_.get(),
              (tiledb::sm::SerializationType)serialize_type,
              &(buf->buffer())))) {
    tiledb_buffer_handle_t::break_handle(buf);
    return TILEDB_ERR;
  }

  *buffer = buf;

  return TILEDB_OK;
}

int32_t tiledb_deserialize_array_non_empty_domain_all_dimensions(
    tiledb_ctx_t* ctx,
    tiledb_array_t* array,
    const tiledb_buffer_t* buffer,
    tiledb_serialization_type_t serialize_type,
    int32_t) {
  // Sanity check
  if (sanity_check(ctx, array) == TILEDB_ERR)
    return TILEDB_ERR;

  api::ensure_buffer_is_valid(buffer);

  throw_if_not_ok(tiledb::sm::serialization::nonempty_domain_deserialize(
      array->array_.get(),
      buffer->buffer(),
      (tiledb::sm::SerializationType)serialize_type));

  return TILEDB_OK;
}

int32_t tiledb_serialize_array_max_buffer_sizes(
    tiledb_ctx_t* ctx,
    const tiledb_array_t* array,
    const void* subarray,
    tiledb_serialization_type_t serialize_type,
    tiledb_buffer_t** buffer) {
  // Sanity check
  if (sanity_check(ctx, array) == TILEDB_ERR)
    return TILEDB_ERR;

  auto buf = tiledb_buffer_handle_t::make_handle();

  // Serialize
  if (SAVE_ERROR_CATCH(
          ctx,
          tiledb::sm::serialization::max_buffer_sizes_serialize(
              array->array_.get(),
              subarray,
              (tiledb::sm::SerializationType)serialize_type,
              &(buf->buffer())))) {
    tiledb_buffer_handle_t::break_handle(buf);
    return TILEDB_ERR;
  }

  *buffer = buf;

  return TILEDB_OK;
}

capi_return_t tiledb_handle_array_delete_fragments_timestamps_request(
    tiledb_ctx_t* ctx,
    tiledb_array_t* array,
    tiledb_serialization_type_t serialize_type,
    const tiledb_buffer_t* request) {
  if (sanity_check(ctx, array) == TILEDB_ERR) {
    throw std::invalid_argument("Array paramter must be valid.");
  }

  api::ensure_buffer_is_valid(request);

  // Deserialize buffer
  auto [timestamp_start, timestamp_end] = tiledb::sm::serialization::
      deserialize_delete_fragments_timestamps_request(
          (tiledb::sm::SerializationType)serialize_type, request->buffer());

  // Delete fragments
  try {
    array->array_->delete_fragments(
        array->array_->array_uri(), timestamp_start, timestamp_end);
  } catch (...) {
    throw api::CAPIStatusException("Failed to delete fragments");
  }

  return TILEDB_OK;
}

capi_return_t tiledb_handle_array_delete_fragments_list_request(
    tiledb_ctx_t* ctx,
    tiledb_array_t* array,
    tiledb_serialization_type_t serialize_type,
    const tiledb_buffer_t* request) {
  if (sanity_check(ctx, array) == TILEDB_ERR) {
    throw std::invalid_argument("Array paramter must be valid.");
  }

  api::ensure_buffer_is_valid(request);

  // Deserialize buffer
  auto uris =
      tiledb::sm::serialization::deserialize_delete_fragments_list_request(
          array->array_->array_uri(),
          (tiledb::sm::SerializationType)serialize_type,
          request->buffer());

  // Delete fragments list
  try {
    array->array_->delete_fragments_list(uris);
  } catch (...) {
    throw api::CAPIStatusException("Failed to delete fragments_list");
  }

  return TILEDB_OK;
}

int32_t tiledb_serialize_array_metadata(
    tiledb_ctx_t* ctx,
    const tiledb_array_t* array,
    tiledb_serialization_type_t serialize_type,
    tiledb_buffer_t** buffer) {
  // Sanity check
  if (sanity_check(ctx, array) == TILEDB_ERR)
    return TILEDB_ERR;

  auto buf = tiledb_buffer_handle_t::make_handle();

  // Get metadata to serialize, this will load it if it does not exist
  sm::Metadata* metadata = nullptr;
  try {
    metadata = &array->array_->metadata();
  } catch (StatusException& e) {
    auto st = Status_Error(e.what());
    LOG_STATUS_NO_RETURN_VALUE(st);
    save_error(ctx, st);
    return TILEDB_ERR;
  }

  // Serialize
  if (SAVE_ERROR_CATCH(
          ctx,
          tiledb::sm::serialization::metadata_serialize(
              metadata,
              (tiledb::sm::SerializationType)serialize_type,
              &(buf->buffer())))) {
    tiledb_buffer_handle_t::break_handle(buf);
    return TILEDB_ERR;
  }

  *buffer = buf;

  return TILEDB_OK;
}

int32_t tiledb_deserialize_array_metadata(
    tiledb_ctx_t* ctx,
    tiledb_array_t* array,
    tiledb_serialization_type_t serialize_type,
    const tiledb_buffer_t* buffer) {
  // Sanity check
  if (sanity_check(ctx, array) == TILEDB_ERR)
    return TILEDB_ERR;

  api::ensure_buffer_is_valid(buffer);

  // Deserialize
  throw_if_not_ok(tiledb::sm::serialization::metadata_deserialize(
      array->array_->unsafe_metadata(),
      array->array_->config(),
      (tiledb::sm::SerializationType)serialize_type,
      buffer->buffer()));

  return TILEDB_OK;
}

int32_t tiledb_serialize_query_est_result_sizes(
    tiledb_ctx_t* ctx,
    const tiledb_query_t* query,
    tiledb_serialization_type_t serialize_type,
    int32_t client_side,
    tiledb_buffer_t** buffer) {
  // Sanity check
  if (sanity_check(ctx, query) == TILEDB_ERR)
    return TILEDB_ERR;

  auto buf = tiledb_buffer_handle_t::make_handle();

  if (SAVE_ERROR_CATCH(
          ctx,
          tiledb::sm::serialization::query_est_result_size_serialize(
              query->query_,
              (tiledb::sm::SerializationType)serialize_type,
              client_side == 1,
              &(buf->buffer())))) {
    tiledb_buffer_handle_t::break_handle(buf);
    return TILEDB_ERR;
  }

  *buffer = buf;

  return TILEDB_OK;
}

int32_t tiledb_deserialize_query_est_result_sizes(
    tiledb_ctx_t* ctx,
    tiledb_query_t* query,
    tiledb_serialization_type_t serialize_type,
    int32_t client_side,
    const tiledb_buffer_t* buffer) {
  // Sanity check
  if (sanity_check(ctx, query) == TILEDB_ERR)
    return TILEDB_ERR;

  api::ensure_buffer_is_valid(buffer);

  throw_if_not_ok(tiledb::sm::serialization::query_est_result_size_deserialize(
      query->query_,
      (tiledb::sm::SerializationType)serialize_type,
      client_side == 1,
      buffer->buffer()));

  return TILEDB_OK;
}

int32_t tiledb_serialize_config(
    tiledb_ctx_t* ctx,
    const tiledb_config_t* config,
    tiledb_serialization_type_t serialize_type,
    int32_t client_side,
    tiledb_buffer_t** buffer) {
  // Sanity check

  api::ensure_config_is_valid(config);

  auto buf = tiledb_buffer_handle_t::make_handle();

  if (SAVE_ERROR_CATCH(
          ctx,
          tiledb::sm::serialization::config_serialize(
              config->config(),
              (tiledb::sm::SerializationType)serialize_type,
              &(buf->buffer()),
              client_side))) {
    tiledb_buffer_handle_t::break_handle(buf);
    return TILEDB_ERR;
  }

  *buffer = buf;

  return TILEDB_OK;
}

int32_t tiledb_deserialize_config(
    const tiledb_buffer_t* buffer,
    tiledb_serialization_type_t serialize_type,
    int32_t,
    tiledb_config_t** config) {
  api::ensure_buffer_is_valid(buffer);
  api::ensure_output_pointer_is_valid(config);

  /*
   * `config_deserialize` returns a pointer to an allocated `Config`. That was
   * acceptable when that was how `tiledb_config_t` was implemented. In the
   * interim, we copy the result. Later, the function should be updated to
   * return its object and throw on error.
   */
  tiledb::sm::Config* new_config;
  throw_if_not_ok(tiledb::sm::serialization::config_deserialize(
      &new_config,
      (tiledb::sm::SerializationType)serialize_type,
      buffer->buffer()));
  if (!new_config) {
    throw std::logic_error("Unexpected nullptr with OK status");
  }
  // Copy the result into a handle
  *config = tiledb_config_handle_t::make_handle(*new_config);
  // Caller of `config_deserialize` has the responsibility for deallocation
  delete new_config;
  return TILEDB_OK;
}

int32_t tiledb_serialize_fragment_info_request(
    tiledb_ctx_t* ctx,
    const tiledb_fragment_info_t* fragment_info,
    tiledb_serialization_type_t serialize_type,
    int32_t,
    tiledb_buffer_t** buffer) {
  // Currently no different behaviour is required if fragment info request is
  // serialized by the client or the Cloud server

  // Sanity check
  if (sanity_check(ctx, fragment_info) == TILEDB_ERR) {
    return TILEDB_ERR;
  }

  auto buf = tiledb_buffer_handle_t::make_handle();

  if (SAVE_ERROR_CATCH(
          ctx,
          tiledb::sm::serialization::fragment_info_request_serialize(
              *fragment_info->fragment_info_,
              (tiledb::sm::SerializationType)serialize_type,
              &(buf->buffer())))) {
    tiledb_buffer_handle_t::break_handle(buf);
    return TILEDB_ERR;
  }

  *buffer = buf;

  return TILEDB_OK;
}

int32_t tiledb_deserialize_fragment_info_request(
    tiledb_ctx_t* ctx,
    const tiledb_buffer_t* buffer,
    tiledb_serialization_type_t serialize_type,
    int32_t,
    tiledb_fragment_info_t* fragment_info) {
  // Currently no different behaviour is required if fragment info request is
  // serialized by the client or the Cloud server

  // Sanity check
  if (sanity_check(ctx, fragment_info) == TILEDB_ERR) {
    return TILEDB_ERR;
  }

  api::ensure_buffer_is_valid(buffer);

  if (SAVE_ERROR_CATCH(
          ctx,
          tiledb::sm::serialization::fragment_info_request_deserialize(
              fragment_info->fragment_info_,
              (tiledb::sm::SerializationType)serialize_type,
              buffer->buffer()))) {
    return TILEDB_ERR;
  }

  return TILEDB_OK;
}

int32_t tiledb_serialize_fragment_info(
    tiledb_ctx_t* ctx,
    const tiledb_fragment_info_t* fragment_info,
    tiledb_serialization_type_t serialize_type,
    int32_t client_side,
    tiledb_buffer_t** buffer) {
  // Sanity check
  if (sanity_check(ctx, fragment_info) == TILEDB_ERR) {
    return TILEDB_ERR;
  }

  auto buf = tiledb_buffer_handle_t::make_handle();

  // Serialize
  if (SAVE_ERROR_CATCH(
          ctx,
          tiledb::sm::serialization::fragment_info_serialize(
              *fragment_info->fragment_info_,
              (tiledb::sm::SerializationType)serialize_type,
              &(buf->buffer()),
              client_side))) {
    tiledb_buffer_handle_t::break_handle(buf);
    return TILEDB_ERR;
  }

  *buffer = buf;

  return TILEDB_OK;
}

int32_t tiledb_deserialize_fragment_info(
    tiledb_ctx_t* ctx,
    const tiledb_buffer_t* buffer,
    tiledb_serialization_type_t serialize_type,
    const char* array_uri,
    int32_t,
    tiledb_fragment_info_t* fragment_info) {
  // Currently no different behaviour is required if fragment info is
  // deserialized by the client or the Cloud server

  // Sanity check
  if (sanity_check(ctx, fragment_info) == TILEDB_ERR) {
    return TILEDB_ERR;
  }

  api::ensure_buffer_is_valid(buffer);

  // Check array uri
  tiledb::sm::URI uri(array_uri);
  if (uri.is_invalid()) {
    auto st =
        Status_Error("Failed to deserialize fragment info; Invalid array URI");
    LOG_STATUS_NO_RETURN_VALUE(st);
    save_error(ctx, st);
    return TILEDB_ERR;
  }

  auto memory_tracker = ctx->resources().create_memory_tracker();
  memory_tracker->set_type(sm::MemoryTrackerType::FRAGMENT_INFO_LOAD);
  if (SAVE_ERROR_CATCH(
          ctx,
          tiledb::sm::serialization::fragment_info_deserialize(
              fragment_info->fragment_info_,
              (tiledb::sm::SerializationType)serialize_type,
              uri,
              buffer->buffer(),
              memory_tracker))) {
    return TILEDB_ERR;
  }

  return TILEDB_OK;
}

capi_return_t tiledb_handle_load_array_schema_request(
    tiledb_ctx_t* ctx,
    tiledb_array_t* array,
    tiledb_serialization_type_t serialization_type,
    const tiledb_buffer_t* request,
    tiledb_buffer_t* response) {
  ensure_context_is_valid(ctx);
  if (sanity_check(ctx, array) == TILEDB_ERR) {
    throw CAPIStatusException("Array paramter must be valid.");
  }
  ensure_array_is_valid(array);
  ensure_buffer_is_valid(request);
  ensure_buffer_is_valid(response);

  auto load_schema_req =
      tiledb::sm::serialization::deserialize_load_array_schema_request(
          static_cast<tiledb::sm::SerializationType>(serialization_type),
          request->buffer());

  if (load_schema_req.include_enumerations()) {
    array->array_->load_all_enumerations();
  }

  tiledb::sm::serialization::serialize_load_array_schema_response(
      *array->array_,
      static_cast<tiledb::sm::SerializationType>(serialization_type),
      response->buffer());

  return TILEDB_OK;
}

capi_return_t tiledb_handle_load_enumerations_request(
    tiledb_ctx_t* ctx,
    tiledb_array_t* array,
    tiledb_serialization_type_t serialization_type,
    const tiledb_buffer_t* request,
    tiledb_buffer_t* response) {
  if (sanity_check(ctx, array) == TILEDB_ERR) {
    throw std::invalid_argument("Array paramter must be valid.");
  }

  api::ensure_buffer_is_valid(request);
  api::ensure_buffer_is_valid(response);

  auto enumeration_names =
      tiledb::sm::serialization::deserialize_load_enumerations_request(
          static_cast<tiledb::sm::SerializationType>(serialization_type),
          request->buffer());
  auto enumerations = array->array_->get_enumerations(
      enumeration_names,
      array->array_->opened_array()->array_schema_latest_ptr());

  tiledb::sm::serialization::serialize_load_enumerations_response(
      enumerations,
      static_cast<tiledb::sm::SerializationType>(serialization_type),
      response->buffer());

  return TILEDB_OK;
}

capi_return_t tiledb_handle_query_plan_request(
    tiledb_ctx_t* ctx,
    tiledb_array_t* array,
    tiledb_serialization_type_t serialization_type,
    const tiledb_buffer_t* request,
    tiledb_buffer_t* response) {
  if (sanity_check(ctx, array) == TILEDB_ERR) {
    throw std::invalid_argument("Array parameter must be valid.");
  }

  api::ensure_buffer_is_valid(request);
  api::ensure_buffer_is_valid(response);

  tiledb::sm::Query query(
      ctx->resources(),
      ctx->cancellation_source(),
      ctx->storage_manager(),
      array->array_);
  tiledb::sm::serialization::deserialize_query_plan_request(
      static_cast<tiledb::sm::SerializationType>(serialization_type),
      request->buffer(),
      ctx->resources().compute_tp(),
      query);
  sm::QueryPlan plan(query);

  tiledb::sm::serialization::serialize_query_plan_response(
      plan,
      static_cast<tiledb::sm::SerializationType>(serialization_type),
      response->buffer());

  return TILEDB_OK;
}

capi_return_t tiledb_handle_consolidation_plan_request(
    tiledb_ctx_t* ctx,
    tiledb_array_t* array,
    tiledb_serialization_type_t serialization_type,
    const tiledb_buffer_t* request,
    tiledb_buffer_t* response) {
  if (sanity_check(ctx, array) == TILEDB_ERR) {
    throw std::invalid_argument("Array paramter must be valid.");
  }

  api::ensure_buffer_is_valid(request);
  api::ensure_buffer_is_valid(response);

  // Error if array is not open
  if (!array->array_->is_open()) {
    throw std::logic_error(
        "Cannot get consolidation plan. Input array is not open");
  }

  auto fragment_size =
      tiledb::sm::serialization::deserialize_consolidation_plan_request(
          static_cast<tiledb::sm::SerializationType>(serialization_type),
          request->buffer());
  sm::ConsolidationPlan plan(array->array_, fragment_size);

  tiledb::sm::serialization::serialize_consolidation_plan_response(
      plan,
      static_cast<tiledb::sm::SerializationType>(serialization_type),
      response->buffer());

  return TILEDB_OK;
}

/* ****************************** */
/*          FRAGMENT INFO         */
/* ****************************** */

int32_t tiledb_fragment_info_alloc(
    tiledb_ctx_t* ctx,
    const char* array_uri,
    tiledb_fragment_info_t** fragment_info) {
  // Create fragment info struct
  *fragment_info = new (std::nothrow) tiledb_fragment_info_t;
  if (*fragment_info == nullptr) {
    auto st = Status_Error(
        "Failed to create TileDB fragment info object; Memory allocation "
        "error");
    LOG_STATUS_NO_RETURN_VALUE(st);
    save_error(ctx, st);
    return TILEDB_OOM;
  }

  // Check array URI
  auto uri = tiledb::sm::URI(array_uri);
  if (uri.is_invalid()) {
    auto st = Status_Error(
        "Failed to create TileDB fragment info object; Invalid URI");
    delete *fragment_info;
    *fragment_info = nullptr;
    LOG_STATUS_NO_RETURN_VALUE(st);
    save_error(ctx, st);
    return TILEDB_ERR;
  }

  // Allocate a fragment info object
  (*fragment_info)->fragment_info_ =
      new (std::nothrow) tiledb::sm::FragmentInfo(uri, ctx->resources());
  if ((*fragment_info)->fragment_info_ == nullptr) {
    delete *fragment_info;
    *fragment_info = nullptr;
    auto st = Status_Error(
        "Failed to create TileDB fragment info object; Memory allocation "
        "error");
    LOG_STATUS_NO_RETURN_VALUE(st);
    save_error(ctx, st);
    return TILEDB_OOM;
  }

  // Success
  return TILEDB_OK;
}

void tiledb_fragment_info_free(tiledb_fragment_info_t** fragment_info) {
  if (fragment_info != nullptr && *fragment_info != nullptr) {
    delete (*fragment_info)->fragment_info_;
    delete *fragment_info;
    *fragment_info = nullptr;
  }
}

int32_t tiledb_fragment_info_set_config(
    tiledb_ctx_t* ctx,
    tiledb_fragment_info_t* fragment_info,
    tiledb_config_t* config) {
  // Sanity check
  if (sanity_check(ctx, fragment_info) == TILEDB_ERR)
    return TILEDB_ERR;
  api::ensure_config_is_valid(config);

  fragment_info->fragment_info_->set_config(config->config());

  return TILEDB_OK;
}

int32_t tiledb_fragment_info_get_config(
    tiledb_ctx_t* ctx,
    tiledb_fragment_info_t* fragment_info,
    tiledb_config_t** config) {
  // Sanity check
  if (sanity_check(ctx, fragment_info) == TILEDB_ERR)
    return TILEDB_ERR;

  api::ensure_output_pointer_is_valid(config);
  *config = tiledb_config_handle_t::make_handle(
      fragment_info->fragment_info_->config());
  return TILEDB_OK;
}

int32_t tiledb_fragment_info_load(
    tiledb_ctx_t* ctx, tiledb_fragment_info_t* fragment_info) {
  if (sanity_check(ctx, fragment_info) == TILEDB_ERR)
    return TILEDB_ERR;

  // Load fragment info
  throw_if_not_ok(fragment_info->fragment_info_->load());

  return TILEDB_OK;
}

int32_t tiledb_fragment_info_get_fragment_name_v2(
    tiledb_ctx_t* ctx,
    tiledb_fragment_info_t* fragment_info,
    uint32_t fid,
    tiledb_string_t** name) {
  if (sanity_check(ctx, fragment_info) == TILEDB_ERR) {
    return TILEDB_ERR;
  }

  if (name == nullptr) {
    throw std::invalid_argument("Name cannot be null.");
  }

  *name = tiledb_string_handle_t::make_handle(
      fragment_info->fragment_info_->fragment_name(fid));

  return TILEDB_OK;
}

int32_t tiledb_fragment_info_get_fragment_num(
    tiledb_ctx_t* ctx,
    tiledb_fragment_info_t* fragment_info,
    uint32_t* fragment_num) {
  if (sanity_check(ctx, fragment_info) == TILEDB_ERR)
    return TILEDB_ERR;

  *fragment_num = fragment_info->fragment_info_->fragment_num();

  return TILEDB_OK;
}

int32_t tiledb_fragment_info_get_fragment_uri(
    tiledb_ctx_t* ctx,
    tiledb_fragment_info_t* fragment_info,
    uint32_t fid,
    const char** uri) {
  if (sanity_check(ctx, fragment_info) == TILEDB_ERR)
    return TILEDB_ERR;

  throw_if_not_ok(fragment_info->fragment_info_->get_fragment_uri(fid, uri));

  return TILEDB_OK;
}

int32_t tiledb_fragment_info_get_fragment_size(
    tiledb_ctx_t* ctx,
    tiledb_fragment_info_t* fragment_info,
    uint32_t fid,
    uint64_t* size) {
  if (sanity_check(ctx, fragment_info) == TILEDB_ERR)
    return TILEDB_ERR;

  throw_if_not_ok(fragment_info->fragment_info_->get_fragment_size(fid, size));

  return TILEDB_OK;
}

int32_t tiledb_fragment_info_get_dense(
    tiledb_ctx_t* ctx,
    tiledb_fragment_info_t* fragment_info,
    uint32_t fid,
    int32_t* dense) {
  if (sanity_check(ctx, fragment_info) == TILEDB_ERR)
    return TILEDB_ERR;

  throw_if_not_ok(fragment_info->fragment_info_->get_dense(fid, dense));

  return TILEDB_OK;
}

int32_t tiledb_fragment_info_get_sparse(
    tiledb_ctx_t* ctx,
    tiledb_fragment_info_t* fragment_info,
    uint32_t fid,
    int32_t* sparse) {
  if (sanity_check(ctx, fragment_info) == TILEDB_ERR)
    return TILEDB_ERR;

  throw_if_not_ok(fragment_info->fragment_info_->get_sparse(fid, sparse));

  return TILEDB_OK;
}

int32_t tiledb_fragment_info_get_timestamp_range(
    tiledb_ctx_t* ctx,
    tiledb_fragment_info_t* fragment_info,
    uint32_t fid,
    uint64_t* start,
    uint64_t* end) {
  if (sanity_check(ctx, fragment_info) == TILEDB_ERR)
    return TILEDB_ERR;

  throw_if_not_ok(
      fragment_info->fragment_info_->get_timestamp_range(fid, start, end));

  return TILEDB_OK;
}

int32_t tiledb_fragment_info_get_non_empty_domain_from_index(
    tiledb_ctx_t* ctx,
    tiledb_fragment_info_t* fragment_info,
    uint32_t fid,
    uint32_t did,
    void* domain) {
  if (sanity_check(ctx, fragment_info) == TILEDB_ERR)
    return TILEDB_ERR;

  throw_if_not_ok(
      fragment_info->fragment_info_->get_non_empty_domain(fid, did, domain));

  return TILEDB_OK;
}

int32_t tiledb_fragment_info_get_non_empty_domain_from_name(
    tiledb_ctx_t* ctx,
    tiledb_fragment_info_t* fragment_info,
    uint32_t fid,
    const char* dim_name,
    void* domain) {
  if (sanity_check(ctx, fragment_info) == TILEDB_ERR)
    return TILEDB_ERR;

  throw_if_not_ok(fragment_info->fragment_info_->get_non_empty_domain(
      fid, dim_name, domain));

  return TILEDB_OK;
}

int32_t tiledb_fragment_info_get_non_empty_domain_var_size_from_index(
    tiledb_ctx_t* ctx,
    tiledb_fragment_info_t* fragment_info,
    uint32_t fid,
    uint32_t did,
    uint64_t* start_size,
    uint64_t* end_size) {
  if (sanity_check(ctx, fragment_info) == TILEDB_ERR)
    return TILEDB_ERR;

  throw_if_not_ok(fragment_info->fragment_info_->get_non_empty_domain_var_size(
      fid, did, start_size, end_size));

  return TILEDB_OK;
}

int32_t tiledb_fragment_info_get_non_empty_domain_var_size_from_name(
    tiledb_ctx_t* ctx,
    tiledb_fragment_info_t* fragment_info,
    uint32_t fid,
    const char* dim_name,
    uint64_t* start_size,
    uint64_t* end_size) {
  if (sanity_check(ctx, fragment_info) == TILEDB_ERR)
    return TILEDB_ERR;

  throw_if_not_ok(fragment_info->fragment_info_->get_non_empty_domain_var_size(
      fid, dim_name, start_size, end_size));

  return TILEDB_OK;
}

int32_t tiledb_fragment_info_get_non_empty_domain_var_from_index(
    tiledb_ctx_t* ctx,
    tiledb_fragment_info_t* fragment_info,
    uint32_t fid,
    uint32_t did,
    void* start,
    void* end) {
  if (sanity_check(ctx, fragment_info) == TILEDB_ERR)
    return TILEDB_ERR;

  throw_if_not_ok(fragment_info->fragment_info_->get_non_empty_domain_var(
      fid, did, start, end));

  return TILEDB_OK;
}

int32_t tiledb_fragment_info_get_non_empty_domain_var_from_name(
    tiledb_ctx_t* ctx,
    tiledb_fragment_info_t* fragment_info,
    uint32_t fid,
    const char* dim_name,
    void* start,
    void* end) {
  if (sanity_check(ctx, fragment_info) == TILEDB_ERR)
    return TILEDB_ERR;

  throw_if_not_ok(fragment_info->fragment_info_->get_non_empty_domain_var(
      fid, dim_name, start, end));

  return TILEDB_OK;
}

int32_t tiledb_fragment_info_get_mbr_num(
    tiledb_ctx_t* ctx,
    tiledb_fragment_info_t* fragment_info,
    uint32_t fid,
    uint64_t* mbr_num) {
  if (sanity_check(ctx, fragment_info) == TILEDB_ERR)
    return TILEDB_ERR;

  throw_if_not_ok(fragment_info->fragment_info_->get_mbr_num(fid, mbr_num));

  return TILEDB_OK;
}

int32_t tiledb_fragment_info_get_mbr_from_index(
    tiledb_ctx_t* ctx,
    tiledb_fragment_info_t* fragment_info,
    uint32_t fid,
    uint32_t mid,
    uint32_t did,
    void* mbr) {
  if (sanity_check(ctx, fragment_info) == TILEDB_ERR)
    return TILEDB_ERR;

  throw_if_not_ok(fragment_info->fragment_info_->get_mbr(fid, mid, did, mbr));

  return TILEDB_OK;
}

int32_t tiledb_fragment_info_get_mbr_from_name(
    tiledb_ctx_t* ctx,
    tiledb_fragment_info_t* fragment_info,
    uint32_t fid,
    uint32_t mid,
    const char* dim_name,
    void* mbr) {
  if (sanity_check(ctx, fragment_info) == TILEDB_ERR)
    return TILEDB_ERR;

  throw_if_not_ok(
      fragment_info->fragment_info_->get_mbr(fid, mid, dim_name, mbr));

  return TILEDB_OK;
}

int32_t tiledb_fragment_info_get_mbr_var_size_from_index(
    tiledb_ctx_t* ctx,
    tiledb_fragment_info_t* fragment_info,
    uint32_t fid,
    uint32_t mid,
    uint32_t did,
    uint64_t* start_size,
    uint64_t* end_size) {
  if (sanity_check(ctx, fragment_info) == TILEDB_ERR)
    return TILEDB_ERR;

  throw_if_not_ok(fragment_info->fragment_info_->get_mbr_var_size(
      fid, mid, did, start_size, end_size));

  return TILEDB_OK;
}

int32_t tiledb_fragment_info_get_mbr_var_size_from_name(
    tiledb_ctx_t* ctx,
    tiledb_fragment_info_t* fragment_info,
    uint32_t fid,
    uint32_t mid,
    const char* dim_name,
    uint64_t* start_size,
    uint64_t* end_size) {
  if (sanity_check(ctx, fragment_info) == TILEDB_ERR)
    return TILEDB_ERR;

  throw_if_not_ok(fragment_info->fragment_info_->get_mbr_var_size(
      fid, mid, dim_name, start_size, end_size));

  return TILEDB_OK;
}

int32_t tiledb_fragment_info_get_mbr_var_from_index(
    tiledb_ctx_t* ctx,
    tiledb_fragment_info_t* fragment_info,
    uint32_t fid,
    uint32_t mid,
    uint32_t did,
    void* start,
    void* end) {
  if (sanity_check(ctx, fragment_info) == TILEDB_ERR)
    return TILEDB_ERR;

  throw_if_not_ok(
      fragment_info->fragment_info_->get_mbr_var(fid, mid, did, start, end));

  return TILEDB_OK;
}

int32_t tiledb_fragment_info_get_mbr_var_from_name(
    tiledb_ctx_t* ctx,
    tiledb_fragment_info_t* fragment_info,
    uint32_t fid,
    uint32_t mid,
    const char* dim_name,
    void* start,
    void* end) {
  if (sanity_check(ctx, fragment_info) == TILEDB_ERR)
    return TILEDB_ERR;

  throw_if_not_ok(fragment_info->fragment_info_->get_mbr_var(
      fid, mid, dim_name, start, end));

  return TILEDB_OK;
}

int32_t tiledb_fragment_info_get_cell_num(
    tiledb_ctx_t* ctx,
    tiledb_fragment_info_t* fragment_info,
    uint32_t fid,
    uint64_t* cell_num) {
  if (sanity_check(ctx, fragment_info) == TILEDB_ERR)
    return TILEDB_ERR;

  throw_if_not_ok(fragment_info->fragment_info_->get_cell_num(fid, cell_num));

  return TILEDB_OK;
}

int32_t tiledb_fragment_info_get_total_cell_num(
    tiledb_ctx_t* ctx,
    tiledb_fragment_info_t* fragment_info,
    uint64_t* cell_num) {
  if (sanity_check(ctx, fragment_info) == TILEDB_ERR)
    return TILEDB_ERR;

  throw_if_not_ok(fragment_info->fragment_info_->get_total_cell_num(cell_num));

  return TILEDB_OK;
}

int32_t tiledb_fragment_info_get_version(
    tiledb_ctx_t* ctx,
    tiledb_fragment_info_t* fragment_info,
    uint32_t fid,
    uint32_t* version) {
  if (sanity_check(ctx, fragment_info) == TILEDB_ERR)
    return TILEDB_ERR;

  throw_if_not_ok(fragment_info->fragment_info_->get_version(fid, version));

  return TILEDB_OK;
}

int32_t tiledb_fragment_info_has_consolidated_metadata(
    tiledb_ctx_t* ctx,
    tiledb_fragment_info_t* fragment_info,
    uint32_t fid,
    int32_t* has) {
  if (sanity_check(ctx, fragment_info) == TILEDB_ERR)
    return TILEDB_ERR;

  throw_if_not_ok(
      fragment_info->fragment_info_->has_consolidated_metadata(fid, has));

  return TILEDB_OK;
}

int32_t tiledb_fragment_info_get_unconsolidated_metadata_num(
    tiledb_ctx_t* ctx,
    tiledb_fragment_info_t* fragment_info,
    uint32_t* unconsolidated) {
  if (sanity_check(ctx, fragment_info) == TILEDB_ERR)
    return TILEDB_ERR;

  *unconsolidated =
      fragment_info->fragment_info_->unconsolidated_metadata_num();

  return TILEDB_OK;
}

int32_t tiledb_fragment_info_get_to_vacuum_num(
    tiledb_ctx_t* ctx,
    tiledb_fragment_info_t* fragment_info,
    uint32_t* to_vacuum_num) {
  if (sanity_check(ctx, fragment_info) == TILEDB_ERR)
    return TILEDB_ERR;

  *to_vacuum_num = fragment_info->fragment_info_->to_vacuum_num();

  return TILEDB_OK;
}

int32_t tiledb_fragment_info_get_to_vacuum_uri(
    tiledb_ctx_t* ctx,
    tiledb_fragment_info_t* fragment_info,
    uint32_t fid,
    const char** uri) {
  if (sanity_check(ctx, fragment_info) == TILEDB_ERR)
    return TILEDB_ERR;

  throw_if_not_ok(fragment_info->fragment_info_->get_to_vacuum_uri(fid, uri));

  return TILEDB_OK;
}

int32_t tiledb_fragment_info_get_array_schema(
    tiledb_ctx_t* ctx,
    tiledb_fragment_info_t* fragment_info,
    uint32_t fid,
    tiledb_array_schema_t** array_schema) {
  if (sanity_check(ctx, fragment_info) == TILEDB_ERR) {
    return TILEDB_ERR;
  }
  ensure_output_pointer_is_valid(array_schema);

  auto&& array_schema_get =
      fragment_info->fragment_info_->get_array_schema(fid);
  *array_schema = tiledb_array_schema_t::make_handle(array_schema_get);

  return TILEDB_OK;
}

int32_t tiledb_fragment_info_get_array_schema_name(
    tiledb_ctx_t* ctx,
    tiledb_fragment_info_t* fragment_info,
    uint32_t fid,
    const char** schema_name) {
  if (sanity_check(ctx, fragment_info) == TILEDB_ERR)
    return TILEDB_ERR;

  throw_if_not_ok(
      fragment_info->fragment_info_->get_array_schema_name(fid, schema_name));

  assert(schema_name != nullptr);

  return TILEDB_OK;
}

int32_t tiledb_fragment_info_dump(
    tiledb_ctx_t* ctx, const tiledb_fragment_info_t* fragment_info, FILE* out) {
  if (sanity_check(ctx, fragment_info) == TILEDB_ERR)
    return TILEDB_ERR;
  fragment_info->fragment_info_->dump(out);
  return TILEDB_OK;
}

/* ********************************* */
/*          EXPERIMENTAL APIs        */
/* ********************************* */

int32_t tiledb_query_get_status_details(
    tiledb_ctx_t* ctx,
    tiledb_query_t* query,
    tiledb_query_status_details_t* status) {
  // Sanity check
  if (sanity_check(ctx, query) == TILEDB_ERR)
    return TILEDB_ERR;

  // Currently only one detailed reason. Retrieve it and set to user struct.
  tiledb_query_status_details_reason_t incomplete_reason =
      (tiledb_query_status_details_reason_t)
          query->query_->status_incomplete_reason();
  status->incomplete_reason = incomplete_reason;

  return TILEDB_OK;
}

int32_t tiledb_consolidation_plan_create_with_mbr(
    tiledb_ctx_t* ctx,
    tiledb_array_t* array,
    uint64_t fragment_size,
    tiledb_consolidation_plan_t** consolidation_plan) {
  // Sanity check
  if (sanity_check(ctx, array) == TILEDB_ERR) {
    return TILEDB_ERR;
  }

  // Create consolidation plan struct
  *consolidation_plan = new (std::nothrow) tiledb_consolidation_plan_t;
  if (*consolidation_plan == nullptr) {
    auto st = Status_Error(
        "Failed to create TileDB consolidation plan object; Memory allocation "
        "error");
    LOG_STATUS_NO_RETURN_VALUE(st);
    save_error(ctx, st);
    return TILEDB_OOM;
  }

  // Allocate a consolidation plan object
  try {
    (*consolidation_plan)->consolidation_plan_ =
        make_shared<tiledb::sm::ConsolidationPlan>(
            HERE(), array->array_, fragment_size);
  } catch (std::bad_alloc&) {
    auto st = Status_Error(
        "Failed to create TileDB consolidation plan object; Memory allocation "
        "error");
    delete *consolidation_plan;
    *consolidation_plan = nullptr;
    LOG_STATUS_NO_RETURN_VALUE(st);
    save_error(ctx, st);
    return TILEDB_OOM;
  }

  return TILEDB_OK;
}

void tiledb_consolidation_plan_free(
    tiledb_consolidation_plan_t** consolidation_plan) {
  if (consolidation_plan != nullptr && *consolidation_plan != nullptr) {
    delete *consolidation_plan;
    *consolidation_plan = nullptr;
  }
}

int32_t tiledb_consolidation_plan_get_num_nodes(
    tiledb_ctx_t* ctx,
    tiledb_consolidation_plan_t* consolidation_plan,
    uint64_t* num_nodes) {
  if (sanity_check(ctx, consolidation_plan) == TILEDB_ERR) {
    return TILEDB_ERR;
  }

  *num_nodes = consolidation_plan->consolidation_plan_->get_num_nodes();
  return TILEDB_OK;
}

int32_t tiledb_consolidation_plan_get_num_fragments(
    tiledb_ctx_t* ctx,
    tiledb_consolidation_plan_t* consolidation_plan,
    uint64_t node_index,
    uint64_t* num_fragments) {
  if (sanity_check(ctx, consolidation_plan) == TILEDB_ERR) {
    return TILEDB_ERR;
  }

  try {
    *num_fragments =
        consolidation_plan->consolidation_plan_->get_num_fragments(node_index);
  } catch (StatusException& e) {
    auto st = Status_Error(e.what());
    LOG_STATUS_NO_RETURN_VALUE(st);
    save_error(ctx, st);
    return TILEDB_ERR;
  }

  return TILEDB_OK;
}

int32_t tiledb_consolidation_plan_get_fragment_uri(
    tiledb_ctx_t* ctx,
    tiledb_consolidation_plan_t* consolidation_plan,
    uint64_t node_index,
    uint64_t fragment_index,
    const char** uri) {
  if (sanity_check(ctx, consolidation_plan) == TILEDB_ERR) {
    return TILEDB_ERR;
  }

  try {
    *uri = consolidation_plan->consolidation_plan_->get_fragment_uri(
        node_index, fragment_index);
  } catch (StatusException& e) {
    auto st = Status_Error(e.what());
    LOG_STATUS_NO_RETURN_VALUE(st);
    save_error(ctx, st);
    return TILEDB_ERR;
  }

  return TILEDB_OK;
}

int32_t tiledb_consolidation_plan_dump_json_str(
    tiledb_ctx_t* ctx,
    const tiledb_consolidation_plan_t* consolidation_plan,
    char** out) {
  if (out == nullptr) {
    return TILEDB_ERR;
  }

  if (sanity_check(ctx, consolidation_plan) == TILEDB_ERR) {
    return TILEDB_ERR;
  }

  std::string str = consolidation_plan->consolidation_plan_->dump();

  *out = static_cast<char*>(std::malloc(str.size() + 1));
  if (*out == nullptr) {
    return TILEDB_ERR;
  }

  std::memcpy(*out, str.data(), str.size());
  (*out)[str.size()] = '\0';

  return TILEDB_OK;
}

int32_t tiledb_consolidation_plan_free_json_str(char** out) {
  if (out != nullptr) {
    std::free(*out);
    *out = nullptr;
  }
  return TILEDB_OK;
}

}  // namespace tiledb::api

/* ****************************** */
/*  C API Interface Functions     */
/* ****************************** */
/*
 * Each C API interface function below forwards its arguments to a transformed
 * implementation function of the same name defined in the `tiledb::api`
 * namespace above.
 *
 * Note: `std::forward` is not used here because it's not necessary. The C API
 * uses C linkage, and none of the types used in the signatures of the C API
 * function change with `std::forward`.
 */

using tiledb::api::api_entry_context;
using tiledb::api::api_entry_plain;
using tiledb::api::api_entry_void;
template <auto f>
constexpr auto api_entry = tiledb::api::api_entry_with_context<f>;

/* ****************************** */
/*       ENUMS TO/FROM STR        */
/* ****************************** */

CAPI_INTERFACE(
    encryption_type_to_str,
    tiledb_encryption_type_t encryption_type,
    const char** str) {
  return api_entry_plain<tiledb::api::tiledb_encryption_type_to_str>(
      encryption_type, str);
}

CAPI_INTERFACE(
    encryption_type_from_str,
    const char* str,
    tiledb_encryption_type_t* encryption_type) {
  return api_entry_plain<tiledb::api::tiledb_encryption_type_from_str>(
      str, encryption_type);
}

CAPI_INTERFACE(
    query_status_to_str, tiledb_query_status_t query_status, const char** str) {
  return api_entry_plain<tiledb::api::tiledb_query_status_to_str>(
      query_status, str);
}

CAPI_INTERFACE(
    query_status_from_str,
    const char* str,
    tiledb_query_status_t* query_status) {
  return api_entry_plain<tiledb::api::tiledb_query_status_from_str>(
      str, query_status);
}

CAPI_INTERFACE(
    serialization_type_to_str,
    tiledb_serialization_type_t serialization_type,
    const char** str) {
  return api_entry_plain<tiledb::api::tiledb_serialization_type_to_str>(
      serialization_type, str);
}

CAPI_INTERFACE(
    serialization_type_from_str,
    const char* str,
    tiledb_serialization_type_t* serialization_type) {
  return api_entry_plain<tiledb::api::tiledb_serialization_type_from_str>(
      str, serialization_type);
}

/* ****************************** */
/*            CONSTANTS           */
/* ****************************** */

uint32_t tiledb_var_num() noexcept {
  return tiledb::sm::constants::var_num;
}

uint32_t tiledb_max_path() noexcept {
  return tiledb::sm::constants::path_max_len;
}

uint64_t tiledb_offset_size() noexcept {
  return tiledb::sm::constants::cell_var_offset_size;
}

uint64_t tiledb_timestamp_now_ms() noexcept {
  /*
   * The existing implementation function is not marked `nothrow`. The
   * signature of this function cannot signal an error. Hence we normalize any
   * error by making the return value zero.
   */
  try {
    return tiledb::sm::utils::time::timestamp_now_ms();
  } catch (...) {
    LOG_ERROR("Error in retrieving current time");
    return 0;
  }
}

const char* tiledb_timestamps() noexcept {
  return tiledb::sm::constants::timestamps.c_str();
}

/* ****************************** */
/*            VERSION             */
/* ****************************** */

void tiledb_version(int32_t* major, int32_t* minor, int32_t* rev) noexcept {
  *major = tiledb::sm::constants::library_version[0];
  *minor = tiledb::sm::constants::library_version[1];
  *rev = tiledb::sm::constants::library_version[2];
}

/* ********************************* */
/*             LOGGING               */
/* ********************************* */

CAPI_INTERFACE(log_warn, tiledb_ctx_t* ctx, const char* message) {
  return api_entry<tiledb::api::tiledb_log_warn>(ctx, message);
}

/* ********************************* */
/*              AS BUILT             */
/* ********************************* */
CAPI_INTERFACE(as_built_dump, tiledb_string_t** out) {
  return api_entry_plain<tiledb::api::tiledb_as_built_dump>(out);
}

<<<<<<< HEAD
/* ****************************** */
/*           ARRAY SCHEMA         */
/* ****************************** */

CAPI_INTERFACE(
    array_schema_alloc,
    tiledb_ctx_t* ctx,
    tiledb_array_type_t array_type,
    tiledb_array_schema_t** array_schema) {
  return api_entry<tiledb::api::tiledb_array_schema_alloc>(
      ctx, array_type, array_schema);
}

CAPI_INTERFACE_VOID(array_schema_free, tiledb_array_schema_t** array_schema) {
  return api_entry_void<tiledb::api::tiledb_array_schema_free>(array_schema);
}

CAPI_INTERFACE(
    array_schema_add_attribute,
    tiledb_ctx_t* ctx,
    tiledb_array_schema_t* array_schema,
    tiledb_attribute_t* attr) {
  return api_entry<tiledb::api::tiledb_array_schema_add_attribute>(
      ctx, array_schema, attr);
}

CAPI_INTERFACE(
    array_schema_set_allows_dups,
    tiledb_ctx_t* ctx,
    tiledb_array_schema_t* array_schema,
    int allows_dups) {
  return api_entry<tiledb::api::tiledb_array_schema_set_allows_dups>(
      ctx, array_schema, allows_dups);
}

CAPI_INTERFACE(
    array_schema_get_allows_dups,
    tiledb_ctx_t* ctx,
    tiledb_array_schema_t* array_schema,
    int* allows_dups) {
  return api_entry<tiledb::api::tiledb_array_schema_get_allows_dups>(
      ctx, array_schema, allows_dups);
}

CAPI_INTERFACE(
    array_schema_get_version,
    tiledb_ctx_t* ctx,
    tiledb_array_schema_t* array_schema,
    uint32_t* version) {
  return api_entry<tiledb::api::tiledb_array_schema_get_version>(
      ctx, array_schema, version);
}

CAPI_INTERFACE(
    array_schema_set_domain,
    tiledb_ctx_t* ctx,
    tiledb_array_schema_t* array_schema,
    tiledb_domain_t* domain) {
  return api_entry<tiledb::api::tiledb_array_schema_set_domain>(
      ctx, array_schema, domain);
}

CAPI_INTERFACE(
    array_schema_set_capacity,
    tiledb_ctx_t* ctx,
    tiledb_array_schema_t* array_schema,
    uint64_t capacity) {
  return api_entry<tiledb::api::tiledb_array_schema_set_capacity>(
      ctx, array_schema, capacity);
}

CAPI_INTERFACE(
    array_schema_set_cell_order,
    tiledb_ctx_t* ctx,
    tiledb_array_schema_t* array_schema,
    tiledb_layout_t cell_order) {
  return api_entry<tiledb::api::tiledb_array_schema_set_cell_order>(
      ctx, array_schema, cell_order);
}

CAPI_INTERFACE(
    array_schema_set_tile_order,
    tiledb_ctx_t* ctx,
    tiledb_array_schema_t* array_schema,
    tiledb_layout_t tile_order) {
  return api_entry<tiledb::api::tiledb_array_schema_set_tile_order>(
      ctx, array_schema, tile_order);
}

CAPI_INTERFACE(
    array_schema_timestamp_range,
    tiledb_ctx_t* ctx,
    tiledb_array_schema_t* array_schema,
    uint64_t* lo,
    uint64_t* hi) {
  return api_entry<tiledb::api::tiledb_array_schema_timestamp_range>(
      ctx, array_schema, lo, hi);
}

CAPI_INTERFACE(
    array_schema_add_enumeration,
    tiledb_ctx_t* ctx,
    tiledb_array_schema_t* array_schema,
    tiledb_enumeration_t* enumeration) {
  return api_entry<tiledb::api::tiledb_array_schema_add_enumeration>(
      ctx, array_schema, enumeration);
}

CAPI_INTERFACE(
    array_schema_set_coords_filter_list,
    tiledb_ctx_t* ctx,
    tiledb_array_schema_t* array_schema,
    tiledb_filter_list_t* filter_list) {
  return api_entry<tiledb::api::tiledb_array_schema_set_coords_filter_list>(
      ctx, array_schema, filter_list);
}

CAPI_INTERFACE(
    array_schema_set_offsets_filter_list,
    tiledb_ctx_t* ctx,
    tiledb_array_schema_t* array_schema,
    tiledb_filter_list_t* filter_list) {
  return api_entry<tiledb::api::tiledb_array_schema_set_offsets_filter_list>(
      ctx, array_schema, filter_list);
}

CAPI_INTERFACE(
    array_schema_set_validity_filter_list,
    tiledb_ctx_t* ctx,
    tiledb_array_schema_t* array_schema,
    tiledb_filter_list_t* filter_list) {
  return api_entry<tiledb::api::tiledb_array_schema_set_validity_filter_list>(
      ctx, array_schema, filter_list);
}

CAPI_INTERFACE(
    array_schema_check,
    tiledb_ctx_t* ctx,
    tiledb_array_schema_t* array_schema) {
  return api_entry<tiledb::api::tiledb_array_schema_check>(ctx, array_schema);
}

CAPI_INTERFACE(
    array_schema_load,
    tiledb_ctx_t* ctx,
    const char* array_uri,
    tiledb_array_schema_t** array_schema) {
  return api_entry<tiledb::api::tiledb_array_schema_load>(
      ctx, array_uri, array_schema);
}

CAPI_INTERFACE(
    array_schema_load_with_config,
    tiledb_ctx_t* ctx,
    tiledb_config_t* config,
    const char* array_uri,
    tiledb_array_schema_t** array_schema) {
  return api_entry<tiledb::api::tiledb_array_schema_load_with_config>(
      ctx, config, array_uri, array_schema);
}

CAPI_INTERFACE(
    array_schema_get_array_type,
    tiledb_ctx_t* ctx,
    const tiledb_array_schema_t* array_schema,
    tiledb_array_type_t* array_type) {
  return api_entry<tiledb::api::tiledb_array_schema_get_array_type>(
      ctx, array_schema, array_type);
}

CAPI_INTERFACE(
    array_schema_get_capacity,
    tiledb_ctx_t* ctx,
    const tiledb_array_schema_t* array_schema,
    uint64_t* capacity) {
  return api_entry<tiledb::api::tiledb_array_schema_get_capacity>(
      ctx, array_schema, capacity);
}

CAPI_INTERFACE(
    array_schema_get_cell_order,
    tiledb_ctx_t* ctx,
    const tiledb_array_schema_t* array_schema,
    tiledb_layout_t* cell_order) {
  return api_entry<tiledb::api::tiledb_array_schema_get_cell_order>(
      ctx, array_schema, cell_order);
}

CAPI_INTERFACE(
    array_schema_get_coords_filter_list,
    tiledb_ctx_t* ctx,
    tiledb_array_schema_t* array_schema,
    tiledb_filter_list_t** filter_list) {
  return api_entry<tiledb::api::tiledb_array_schema_get_coords_filter_list>(
      ctx, array_schema, filter_list);
}

CAPI_INTERFACE(
    array_schema_get_offsets_filter_list,
    tiledb_ctx_t* ctx,
    tiledb_array_schema_t* array_schema,
    tiledb_filter_list_t** filter_list) {
  return api_entry<tiledb::api::tiledb_array_schema_get_offsets_filter_list>(
      ctx, array_schema, filter_list);
}

CAPI_INTERFACE(
    array_schema_get_validity_filter_list,
    tiledb_ctx_t* ctx,
    tiledb_array_schema_t* array_schema,
    tiledb_filter_list_t** filter_list) {
  return api_entry<tiledb::api::tiledb_array_schema_get_validity_filter_list>(
      ctx, array_schema, filter_list);
}

CAPI_INTERFACE(
    array_schema_get_domain,
    tiledb_ctx_t* ctx,
    const tiledb_array_schema_t* array_schema,
    tiledb_domain_t** domain) {
  return api_entry<tiledb::api::tiledb_array_schema_get_domain>(
      ctx, array_schema, domain);
}

CAPI_INTERFACE(
    array_schema_get_tile_order,
    tiledb_ctx_t* ctx,
    const tiledb_array_schema_t* array_schema,
    tiledb_layout_t* tile_order) {
  return api_entry<tiledb::api::tiledb_array_schema_get_tile_order>(
      ctx, array_schema, tile_order);
}

CAPI_INTERFACE(
    array_schema_get_attribute_num,
    tiledb_ctx_t* ctx,
    const tiledb_array_schema_t* array_schema,
    uint32_t* attribute_num) {
  return api_entry<tiledb::api::tiledb_array_schema_get_attribute_num>(
      ctx, array_schema, attribute_num);
}

CAPI_INTERFACE(
    array_schema_dump,
    tiledb_ctx_t* ctx,
    const tiledb_array_schema_t* array_schema,
    FILE* out) {
  return api_entry<tiledb::api::tiledb_array_schema_dump>(
      ctx, array_schema, out);
}

CAPI_INTERFACE(
    array_schema_dump_str,
    tiledb_ctx_t* ctx,
    const tiledb_array_schema_t* array_schema,
    tiledb_string_t** out) {
  return api_entry<tiledb::api::tiledb_array_schema_dump_str>(
      ctx, array_schema, out);
}

CAPI_INTERFACE(
    array_schema_get_attribute_from_index,
    tiledb_ctx_t* ctx,
    const tiledb_array_schema_t* array_schema,
    uint32_t index,
    tiledb_attribute_t** attr) {
  return api_entry<tiledb::api::tiledb_array_schema_get_attribute_from_index>(
      ctx, array_schema, index, attr);
}

CAPI_INTERFACE(
    array_schema_get_attribute_from_name,
    tiledb_ctx_t* ctx,
    const tiledb_array_schema_t* array_schema,
    const char* name,
    tiledb_attribute_t** attr) {
  return api_entry<tiledb::api::tiledb_array_schema_get_attribute_from_name>(
      ctx, array_schema, name, attr);
}

CAPI_INTERFACE(
    array_schema_has_attribute,
    tiledb_ctx_t* ctx,
    const tiledb_array_schema_t* array_schema,
    const char* name,
    int32_t* has_attr) {
  return api_entry<tiledb::api::tiledb_array_schema_has_attribute>(
      ctx, array_schema, name, has_attr);
}

CAPI_INTERFACE(
    array_schema_set_current_domain,
    tiledb_ctx_t* ctx,
    tiledb_array_schema_t* array_schema,
    tiledb_current_domain_t* current_domain) {
  return api_entry<tiledb::api::tiledb_array_schema_set_current_domain>(
      ctx, array_schema, current_domain);
}

CAPI_INTERFACE(
    array_schema_get_current_domain,
    tiledb_ctx_t* ctx,
    tiledb_array_schema_t* array_schema,
    tiledb_current_domain_t** current_domain) {
  return api_entry<tiledb::api::tiledb_array_schema_get_current_domain>(
      ctx, array_schema, current_domain);
}

=======
>>>>>>> cceeb50f
/* ********************************* */
/*            SCHEMA EVOLUTION       */
/* ********************************* */

CAPI_INTERFACE(
    array_schema_evolution_alloc,
    tiledb_ctx_t* ctx,
    tiledb_array_schema_evolution_t** array_schema_evolution) {
  return api_entry<tiledb::api::tiledb_array_schema_evolution_alloc>(
      ctx, array_schema_evolution);
}

CAPI_INTERFACE_VOID(
    array_schema_evolution_free,
    tiledb_array_schema_evolution_t** array_schema_evolution) {
  return api_entry_void<tiledb::api::tiledb_array_schema_evolution_free>(
      array_schema_evolution);
}

CAPI_INTERFACE(
    array_schema_evolution_add_attribute,
    tiledb_ctx_t* ctx,
    tiledb_array_schema_evolution_t* array_schema_evolution,
    tiledb_attribute_t* attr) {
  return api_entry<tiledb::api::tiledb_array_schema_evolution_add_attribute>(
      ctx, array_schema_evolution, attr);
}

CAPI_INTERFACE(
    array_schema_evolution_drop_attribute,
    tiledb_ctx_t* ctx,
    tiledb_array_schema_evolution_t* array_schema_evolution,
    const char* attribute_name) {
  return api_entry<tiledb::api::tiledb_array_schema_evolution_drop_attribute>(
      ctx, array_schema_evolution, attribute_name);
}

CAPI_INTERFACE(
    array_schema_evolution_add_enumeration,
    tiledb_ctx_t* ctx,
    tiledb_array_schema_evolution_t* array_schema_evolution,
    tiledb_enumeration_t* enmr) {
  return api_entry<tiledb::api::tiledb_array_schema_evolution_add_enumeration>(
      ctx, array_schema_evolution, enmr);
}

CAPI_INTERFACE(
    array_schema_evolution_extend_enumeration,
    tiledb_ctx_t* ctx,
    tiledb_array_schema_evolution_t* array_schema_evolution,
    tiledb_enumeration_t* enmr) {
  return api_entry<
      tiledb::api::tiledb_array_schema_evolution_extend_enumeration>(
      ctx, array_schema_evolution, enmr);
}

CAPI_INTERFACE(
    array_schema_evolution_drop_enumeration,
    tiledb_ctx_t* ctx,
    tiledb_array_schema_evolution_t* array_schema_evolution,
    const char* enumeration_name) {
  return api_entry<tiledb::api::tiledb_array_schema_evolution_drop_enumeration>(
      ctx, array_schema_evolution, enumeration_name);
}

CAPI_INTERFACE(
    array_schema_evolution_expand_current_domain,
    tiledb_ctx_t* ctx,
    tiledb_array_schema_evolution_t* array_schema_evolution,
    tiledb_current_domain_t* expanded_domain) {
  return api_entry<
      tiledb::api::tiledb_array_schema_evolution_expand_current_domain>(
      ctx, array_schema_evolution, expanded_domain);
}

TILEDB_EXPORT int32_t tiledb_array_schema_evolution_set_timestamp_range(
    tiledb_ctx_t* ctx,
    tiledb_array_schema_evolution_t* array_schema_evolution,
    uint64_t lo,
    uint64_t hi) noexcept {
  return api_entry<
      tiledb::api::tiledb_array_schema_evolution_set_timestamp_range>(
      ctx, array_schema_evolution, lo, hi);
}

/* ****************************** */
/*              QUERY             */
/* ****************************** */

CAPI_INTERFACE(
    query_alloc,
    tiledb_ctx_t* ctx,
    tiledb_array_t* array,
    tiledb_query_type_t query_type,
    tiledb_query_t** query) {
  return api_entry<tiledb::api::tiledb_query_alloc>(
      ctx, array, query_type, query);
}

CAPI_INTERFACE(
    query_get_stats,
    tiledb_ctx_t* ctx,
    tiledb_query_t* query,
    char** stats_json) {
  return api_entry<tiledb::api::tiledb_query_get_stats>(ctx, query, stats_json);
}

CAPI_INTERFACE(
    query_set_config,
    tiledb_ctx_t* ctx,
    tiledb_query_t* query,
    tiledb_config_t* config) {
  return api_entry<tiledb::api::tiledb_query_set_config>(ctx, query, config);
}

CAPI_INTERFACE(
    query_get_config,
    tiledb_ctx_t* ctx,
    tiledb_query_t* query,
    tiledb_config_t** config) {
  return api_entry<tiledb::api::tiledb_query_get_config>(ctx, query, config);
}

CAPI_INTERFACE(
    query_set_subarray_t,
    tiledb_ctx_t* ctx,
    tiledb_query_t* query,
    const tiledb_subarray_t* subarray) {
  return api_entry<tiledb::api::tiledb_query_set_subarray_t>(
      ctx, query, subarray);
}

CAPI_INTERFACE(
    query_set_data_buffer,
    tiledb_ctx_t* ctx,
    tiledb_query_t* query,
    const char* name,
    void* buffer,
    uint64_t* buffer_size) {
  return api_entry<tiledb::api::tiledb_query_set_data_buffer>(
      ctx, query, name, buffer, buffer_size);
}

CAPI_INTERFACE(
    query_set_offsets_buffer,
    tiledb_ctx_t* ctx,
    tiledb_query_t* query,
    const char* name,
    uint64_t* buffer_offsets,
    uint64_t* buffer_offsets_size) {
  return api_entry<tiledb::api::tiledb_query_set_offsets_buffer>(
      ctx, query, name, buffer_offsets, buffer_offsets_size);
}

CAPI_INTERFACE(
    query_set_validity_buffer,
    tiledb_ctx_t* ctx,
    tiledb_query_t* query,
    const char* name,
    uint8_t* buffer_validity,
    uint64_t* buffer_validity_size) {
  return api_entry<tiledb::api::tiledb_query_set_validity_buffer>(
      ctx, query, name, buffer_validity, buffer_validity_size);
}

CAPI_INTERFACE(
    query_get_data_buffer,
    tiledb_ctx_t* ctx,
    tiledb_query_t* query,
    const char* name,
    void** buffer,
    uint64_t** buffer_size) {
  return api_entry<tiledb::api::tiledb_query_get_data_buffer>(
      ctx, query, name, buffer, buffer_size);
}

CAPI_INTERFACE(
    query_get_offsets_buffer,
    tiledb_ctx_t* ctx,
    tiledb_query_t* query,
    const char* name,
    uint64_t** buffer,
    uint64_t** buffer_size) {
  return api_entry<tiledb::api::tiledb_query_get_offsets_buffer>(
      ctx, query, name, buffer, buffer_size);
}

CAPI_INTERFACE(
    query_get_validity_buffer,
    tiledb_ctx_t* ctx,
    tiledb_query_t* query,
    const char* name,
    uint8_t** buffer,
    uint64_t** buffer_size) {
  return api_entry<tiledb::api::tiledb_query_get_validity_buffer>(
      ctx, query, name, buffer, buffer_size);
}

CAPI_INTERFACE(
    query_set_layout,
    tiledb_ctx_t* ctx,
    tiledb_query_t* query,
    tiledb_layout_t layout) {
  return api_entry<tiledb::api::tiledb_query_set_layout>(ctx, query, layout);
}

CAPI_INTERFACE(
    query_set_condition,
    tiledb_ctx_t* const ctx,
    tiledb_query_t* const query,
    const tiledb_query_condition_t* const cond) {
  return api_entry<tiledb::api::tiledb_query_set_condition>(ctx, query, cond);
}

CAPI_INTERFACE(query_finalize, tiledb_ctx_t* ctx, tiledb_query_t* query) {
  return api_entry<tiledb::api::tiledb_query_finalize>(ctx, query);
}

CAPI_INTERFACE(
    query_submit_and_finalize, tiledb_ctx_t* ctx, tiledb_query_t* query) {
  return api_entry<tiledb::api::tiledb_query_submit_and_finalize>(ctx, query);
}

CAPI_INTERFACE_VOID(query_free, tiledb_query_t** query) {
  return api_entry_void<tiledb::api::tiledb_query_free>(query);
}

CAPI_INTERFACE(query_submit, tiledb_ctx_t* ctx, tiledb_query_t* query) {
  return api_entry<tiledb::api::tiledb_query_submit>(ctx, query);
}

CAPI_INTERFACE(
    query_has_results,
    tiledb_ctx_t* ctx,
    tiledb_query_t* query,
    int32_t* has_results) {
  return api_entry<tiledb::api::tiledb_query_has_results>(
      ctx, query, has_results);
}

CAPI_INTERFACE(
    query_get_status,
    tiledb_ctx_t* ctx,
    tiledb_query_t* query,
    tiledb_query_status_t* status) {
  return api_entry<tiledb::api::tiledb_query_get_status>(ctx, query, status);
}

CAPI_INTERFACE(
    query_get_type,
    tiledb_ctx_t* ctx,
    tiledb_query_t* query,
    tiledb_query_type_t* query_type) {
  return api_entry<tiledb::api::tiledb_query_get_type>(ctx, query, query_type);
}

CAPI_INTERFACE(
    query_get_layout,
    tiledb_ctx_t* ctx,
    tiledb_query_t* query,
    tiledb_layout_t* query_layout) {
  return api_entry<tiledb::api::tiledb_query_get_layout>(
      ctx, query, query_layout);
}

CAPI_INTERFACE(
    query_get_array,
    tiledb_ctx_t* ctx,
    tiledb_query_t* query,
    tiledb_array_t** array) {
  return api_entry<tiledb::api::tiledb_query_get_array>(ctx, query, array);
}

CAPI_INTERFACE(
    query_get_est_result_size,
    tiledb_ctx_t* ctx,
    const tiledb_query_t* query,
    const char* name,
    uint64_t* size) {
  return api_entry<tiledb::api::tiledb_query_get_est_result_size>(
      ctx, query, name, size);
}

CAPI_INTERFACE(
    query_get_est_result_size_var,
    tiledb_ctx_t* ctx,
    const tiledb_query_t* query,
    const char* name,
    uint64_t* size_off,
    uint64_t* size_val) {
  return api_entry<tiledb::api::tiledb_query_get_est_result_size_var>(
      ctx, query, name, size_off, size_val);
}

CAPI_INTERFACE(
    query_get_est_result_size_nullable,
    tiledb_ctx_t* ctx,
    const tiledb_query_t* query,
    const char* name,
    uint64_t* size_val,
    uint64_t* size_validity) {
  return api_entry<tiledb::api::tiledb_query_get_est_result_size_nullable>(
      ctx, query, name, size_val, size_validity);
}

CAPI_INTERFACE(
    query_get_est_result_size_var_nullable,
    tiledb_ctx_t* ctx,
    const tiledb_query_t* query,
    const char* name,
    uint64_t* size_off,
    uint64_t* size_val,
    uint64_t* size_validity) {
  return api_entry<tiledb::api::tiledb_query_get_est_result_size_var_nullable>(
      ctx, query, name, size_off, size_val, size_validity);
}

CAPI_INTERFACE(
    query_get_fragment_num,
    tiledb_ctx_t* ctx,
    const tiledb_query_t* query,
    uint32_t* num) {
  return api_entry<tiledb::api::tiledb_query_get_fragment_num>(ctx, query, num);
}

CAPI_INTERFACE(
    query_get_fragment_uri,
    tiledb_ctx_t* ctx,
    const tiledb_query_t* query,
    uint64_t idx,
    const char** uri) {
  return api_entry<tiledb::api::tiledb_query_get_fragment_uri>(
      ctx, query, idx, uri);
}

CAPI_INTERFACE(
    query_get_fragment_timestamp_range,
    tiledb_ctx_t* ctx,
    const tiledb_query_t* query,
    uint64_t idx,
    uint64_t* t1,
    uint64_t* t2) {
  return api_entry<tiledb::api::tiledb_query_get_fragment_timestamp_range>(
      ctx, query, idx, t1, t2);
}

CAPI_INTERFACE(
    query_get_subarray_t,
    tiledb_ctx_t* ctx,
    const tiledb_query_t* query,
    tiledb_subarray_t** subarray) {
  return api_entry<tiledb::api::tiledb_query_get_subarray_t>(
      ctx, query, subarray);
}

CAPI_INTERFACE(
    query_get_relevant_fragment_num,
    tiledb_ctx_t* ctx,
    const tiledb_query_t* query,
    uint64_t* relevant_fragment_num) {
  return api_entry<tiledb::api::tiledb_query_get_relevant_fragment_num>(
      ctx, query, relevant_fragment_num);
}

/* ****************************** */
/*         SUBARRAY               */
/* ****************************** */

CAPI_INTERFACE(
    subarray_alloc,
    tiledb_ctx_t* ctx,
    const tiledb_array_t* array,
    tiledb_subarray_t** subarray) {
  return api_entry<tiledb::api::tiledb_subarray_alloc>(ctx, array, subarray);
}

CAPI_INTERFACE(
    subarray_set_config,
    tiledb_ctx_t* ctx,
    tiledb_subarray_t* subarray,
    tiledb_config_t* config) {
  return api_entry<tiledb::api::tiledb_subarray_set_config>(
      ctx, subarray, config);
}

CAPI_INTERFACE_VOID(subarray_free, tiledb_subarray_t** subarray) {
  return api_entry_void<tiledb::api::tiledb_subarray_free>(subarray);
}

CAPI_INTERFACE(
    subarray_set_coalesce_ranges,
    tiledb_ctx_t* ctx,
    tiledb_subarray_t* subarray,
    int coalesce_ranges) {
  return api_entry<tiledb::api::tiledb_subarray_set_coalesce_ranges>(
      ctx, subarray, coalesce_ranges);
}

CAPI_INTERFACE(
    subarray_set_subarray,
    tiledb_ctx_t* ctx,
    tiledb_subarray_t* subarray_obj,
    const void* subarray_vals) {
  return api_entry<tiledb::api::tiledb_subarray_set_subarray>(
      ctx, subarray_obj, subarray_vals);
}

CAPI_INTERFACE(
    subarray_add_range,
    tiledb_ctx_t* ctx,
    tiledb_subarray_t* subarray,
    uint32_t dim_idx,
    const void* start,
    const void* end,
    const void* stride) {
  return api_entry<tiledb::api::tiledb_subarray_add_range>(
      ctx, subarray, dim_idx, start, end, stride);
}

CAPI_INTERFACE(
    subarray_add_point_ranges,
    tiledb_ctx_t* ctx,
    tiledb_subarray_t* subarray,
    uint32_t dim_idx,
    const void* start,
    uint64_t count) {
  return api_entry<tiledb::api::tiledb_subarray_add_point_ranges>(
      ctx, subarray, dim_idx, start, count);
}

CAPI_INTERFACE(
    subarray_add_range_by_name,
    tiledb_ctx_t* ctx,
    tiledb_subarray_t* subarray,
    const char* dim_name,
    const void* start,
    const void* end,
    const void* stride) {
  return api_entry<tiledb::api::tiledb_subarray_add_range_by_name>(
      ctx, subarray, dim_name, start, end, stride);
}

CAPI_INTERFACE(
    subarray_add_range_var,
    tiledb_ctx_t* ctx,
    tiledb_subarray_t* subarray,
    uint32_t dim_idx,
    const void* start,
    uint64_t start_size,
    const void* end,
    uint64_t end_size) {
  return api_entry<tiledb::api::tiledb_subarray_add_range_var>(
      ctx, subarray, dim_idx, start, start_size, end, end_size);
}

CAPI_INTERFACE(
    subarray_add_range_var_by_name,
    tiledb_ctx_t* ctx,
    tiledb_subarray_t* subarray,
    const char* dim_name,
    const void* start,
    uint64_t start_size,
    const void* end,
    uint64_t end_size) {
  return api_entry<tiledb::api::tiledb_subarray_add_range_var_by_name>(
      ctx, subarray, dim_name, start, start_size, end, end_size);
}

CAPI_INTERFACE(
    subarray_get_range_num,
    tiledb_ctx_t* ctx,
    const tiledb_subarray_t* subarray,
    uint32_t dim_idx,
    uint64_t* range_num) {
  return api_entry<tiledb::api::tiledb_subarray_get_range_num>(
      ctx, subarray, dim_idx, range_num);
}

CAPI_INTERFACE(
    subarray_get_range_num_from_name,
    tiledb_ctx_t* ctx,
    const tiledb_subarray_t* subarray,
    const char* dim_name,
    uint64_t* range_num) {
  return api_entry<tiledb::api::tiledb_subarray_get_range_num_from_name>(
      ctx, subarray, dim_name, range_num);
}

CAPI_INTERFACE(
    subarray_get_range,
    tiledb_ctx_t* ctx,
    const tiledb_subarray_t* subarray,
    uint32_t dim_idx,
    uint64_t range_idx,
    const void** start,
    const void** end,
    const void** stride) {
  return api_entry<tiledb::api::tiledb_subarray_get_range>(
      ctx, subarray, dim_idx, range_idx, start, end, stride);
}

CAPI_INTERFACE(
    subarray_get_range_var_size,
    tiledb_ctx_t* ctx,
    const tiledb_subarray_t* subarray,
    uint32_t dim_idx,
    uint64_t range_idx,
    uint64_t* start_size,
    uint64_t* end_size) {
  return api_entry<tiledb::api::tiledb_subarray_get_range_var_size>(
      ctx, subarray, dim_idx, range_idx, start_size, end_size);
}

CAPI_INTERFACE(
    subarray_get_range_from_name,
    tiledb_ctx_t* ctx,
    const tiledb_subarray_t* subarray,
    const char* dim_name,
    uint64_t range_idx,
    const void** start,
    const void** end,
    const void** stride) {
  return api_entry<tiledb::api::tiledb_subarray_get_range_from_name>(
      ctx, subarray, dim_name, range_idx, start, end, stride);
}

CAPI_INTERFACE(
    subarray_get_range_var_size_from_name,
    tiledb_ctx_t* ctx,
    const tiledb_subarray_t* subarray,
    const char* dim_name,
    uint64_t range_idx,
    uint64_t* start_size,
    uint64_t* end_size) {
  return api_entry<tiledb::api::tiledb_subarray_get_range_var_size_from_name>(
      ctx, subarray, dim_name, range_idx, start_size, end_size);
}

CAPI_INTERFACE(
    subarray_get_range_var,
    tiledb_ctx_t* ctx,
    const tiledb_subarray_t* subarray,
    uint32_t dim_idx,
    uint64_t range_idx,
    void* start,
    void* end) {
  return api_entry<tiledb::api::tiledb_subarray_get_range_var>(
      ctx, subarray, dim_idx, range_idx, start, end);
}

CAPI_INTERFACE(
    subarray_get_range_var_from_name,
    tiledb_ctx_t* ctx,
    const tiledb_subarray_t* subarray,
    const char* dim_name,
    uint64_t range_idx,
    void* start,
    void* end) {
  return api_entry<tiledb::api::tiledb_subarray_get_range_var_from_name>(
      ctx, subarray, dim_name, range_idx, start, end);
}

/* ****************************** */
/*          QUERY CONDITION       */
/* ****************************** */

CAPI_INTERFACE(
    query_condition_alloc,
    tiledb_ctx_t* const ctx,
    tiledb_query_condition_t** const cond) {
  return api_entry<tiledb::api::tiledb_query_condition_alloc>(ctx, cond);
}

CAPI_INTERFACE(
    query_condition_alloc_set_membership,
    tiledb_ctx_t* ctx,
    const char* field_name,
    const void* data,
    uint64_t data_size,
    const void* offsets,
    uint64_t offsets_size,
    tiledb_query_condition_op_t op,
    tiledb_query_condition_t** cond) {
  return api_entry_context<
      tiledb::api::tiledb_query_condition_alloc_set_membership>(
      ctx, field_name, data, data_size, offsets, offsets_size, op, cond);
}

CAPI_INTERFACE_VOID(query_condition_free, tiledb_query_condition_t** cond) {
  return api_entry_void<tiledb::api::tiledb_query_condition_free>(cond);
}

CAPI_INTERFACE(
    query_condition_init,
    tiledb_ctx_t* const ctx,
    tiledb_query_condition_t* const cond,
    const char* const attribute_name,
    const void* const condition_value,
    const uint64_t condition_value_size,
    const tiledb_query_condition_op_t op) {
  return api_entry<tiledb::api::tiledb_query_condition_init>(
      ctx, cond, attribute_name, condition_value, condition_value_size, op);
}

CAPI_INTERFACE(
    query_condition_combine,
    tiledb_ctx_t* const ctx,
    const tiledb_query_condition_t* const left_cond,
    const tiledb_query_condition_t* const right_cond,
    const tiledb_query_condition_combination_op_t combination_op,
    tiledb_query_condition_t** const combined_cond) {
  return api_entry<tiledb::api::tiledb_query_condition_combine>(
      ctx, left_cond, right_cond, combination_op, combined_cond);
}

CAPI_INTERFACE(
    query_condition_negate,
    tiledb_ctx_t* const ctx,
    const tiledb_query_condition_t* const cond,
    tiledb_query_condition_t** const negated_cond) {
  return api_entry<tiledb::api::tiledb_query_condition_negate>(
      ctx, cond, negated_cond);
}

CAPI_INTERFACE(
    query_condition_set_use_enumeration,
    tiledb_ctx_t* const ctx,
    const tiledb_query_condition_t* const cond,
    int use_enumeration) {
  return api_entry<tiledb::api::tiledb_query_condition_set_use_enumeration>(
      ctx, cond, use_enumeration);
}

/* ****************************** */
/*         UPDATE CONDITION       */
/* ****************************** */

CAPI_INTERFACE(
    query_add_update_value,
    tiledb_ctx_t* ctx,
    tiledb_query_t* query,
    const char* field_name,
    const void* update_value,
    uint64_t update_value_size) {
  return api_entry<tiledb::api::tiledb_query_add_update_value>(
      ctx, query, field_name, update_value, update_value_size);
}

/* ****************************** */
/*              ARRAY             */
/* ****************************** */

CAPI_INTERFACE(
    array_alloc,
    tiledb_ctx_t* ctx,
    const char* array_uri,
    tiledb_array_t** array) {
  return api_entry<tiledb::api::tiledb_array_alloc>(ctx, array_uri, array);
}

CAPI_INTERFACE(
    array_set_open_timestamp_start,
    tiledb_ctx_t* ctx,
    tiledb_array_t* array,
    uint64_t timestamp_start) {
  return api_entry<tiledb::api::tiledb_array_set_open_timestamp_start>(
      ctx, array, timestamp_start);
}

CAPI_INTERFACE(
    array_set_open_timestamp_end,
    tiledb_ctx_t* ctx,
    tiledb_array_t* array,
    uint64_t timestamp_end) {
  return api_entry<tiledb::api::tiledb_array_set_open_timestamp_end>(
      ctx, array, timestamp_end);
}

CAPI_INTERFACE(
    array_get_open_timestamp_start,
    tiledb_ctx_t* ctx,
    tiledb_array_t* array,
    uint64_t* timestamp_start) {
  return api_entry<tiledb::api::tiledb_array_get_open_timestamp_start>(
      ctx, array, timestamp_start);
}

CAPI_INTERFACE(
    array_get_open_timestamp_end,
    tiledb_ctx_t* ctx,
    tiledb_array_t* array,
    uint64_t* timestamp_end) {
  return api_entry<tiledb::api::tiledb_array_get_open_timestamp_end>(
      ctx, array, timestamp_end);
}

CAPI_INTERFACE(array_delete, tiledb_ctx_t* ctx, const char* uri) {
  return api_entry<tiledb::api::tiledb_array_delete>(ctx, uri);
}

CAPI_INTERFACE(
    array_delete_fragments_v2,
    tiledb_ctx_t* ctx,
    const char* uri_str,
    uint64_t timestamp_start,
    uint64_t timestamp_end) {
  return api_entry<tiledb::api::tiledb_array_delete_fragments_v2>(
      ctx, uri_str, timestamp_start, timestamp_end);
}

CAPI_INTERFACE(
    array_delete_fragments_list,
    tiledb_ctx_t* ctx,
    const char* uri_str,
    const char* fragment_uris[],
    const size_t num_fragments) {
  return api_entry<tiledb::api::tiledb_array_delete_fragments_list>(
      ctx, uri_str, fragment_uris, num_fragments);
}

CAPI_INTERFACE(
    array_open,
    tiledb_ctx_t* ctx,
    tiledb_array_t* array,
    tiledb_query_type_t query_type) {
  return api_entry<tiledb::api::tiledb_array_open>(ctx, array, query_type);
}

CAPI_INTERFACE(
    array_is_open, tiledb_ctx_t* ctx, tiledb_array_t* array, int32_t* is_open) {
  return api_entry<tiledb::api::tiledb_array_is_open>(ctx, array, is_open);
}

CAPI_INTERFACE(array_reopen, tiledb_ctx_t* ctx, tiledb_array_t* array) {
  return api_entry<tiledb::api::tiledb_array_reopen>(ctx, array);
}

CAPI_INTERFACE(
    array_set_config,
    tiledb_ctx_t* ctx,
    tiledb_array_t* array,
    tiledb_config_t* config) {
  return api_entry<tiledb::api::tiledb_array_set_config>(ctx, array, config);
}

CAPI_INTERFACE(
    array_get_config,
    tiledb_ctx_t* ctx,
    tiledb_array_t* array,
    tiledb_config_t** config) {
  return api_entry<tiledb::api::tiledb_array_get_config>(ctx, array, config);
}

CAPI_INTERFACE(array_close, tiledb_ctx_t* ctx, tiledb_array_t* array) {
  return api_entry<tiledb::api::tiledb_array_close>(ctx, array);
}

CAPI_INTERFACE_VOID(array_free, tiledb_array_t** array) {
  return api_entry_void<tiledb::api::tiledb_array_free>(array);
}

CAPI_INTERFACE(
    array_get_schema,
    tiledb_ctx_t* ctx,
    tiledb_array_t* array,
    tiledb_array_schema_t** array_schema) {
  return api_entry<tiledb::api::tiledb_array_get_schema>(
      ctx, array, array_schema);
}

CAPI_INTERFACE(
    array_get_query_type,
    tiledb_ctx_t* ctx,
    tiledb_array_t* array,
    tiledb_query_type_t* query_type) {
  return api_entry<tiledb::api::tiledb_array_get_query_type>(
      ctx, array, query_type);
}

CAPI_INTERFACE(
    array_create,
    tiledb_ctx_t* ctx,
    const char* array_uri,
    const tiledb_array_schema_t* array_schema) {
  return api_entry<tiledb::api::tiledb_array_create>(
      ctx, array_uri, array_schema);
}

CAPI_INTERFACE(
    array_consolidate,
    tiledb_ctx_t* ctx,
    const char* array_uri,
    tiledb_config_t* config) {
  return api_entry<tiledb::api::tiledb_array_consolidate>(
      ctx, array_uri, config);
}

CAPI_INTERFACE(
    array_consolidate_fragments,
    tiledb_ctx_t* ctx,
    const char* array_uri,
    const char** fragment_uris,
    const uint64_t num_fragments,
    tiledb_config_t* config) {
  return api_entry<tiledb::api::tiledb_array_consolidate_fragments>(
      ctx, array_uri, fragment_uris, num_fragments, config);
}

CAPI_INTERFACE(
    array_vacuum,
    tiledb_ctx_t* ctx,
    const char* array_uri,
    tiledb_config_t* config) {
  return api_entry<tiledb::api::tiledb_array_vacuum>(ctx, array_uri, config);
}

CAPI_INTERFACE(
    array_get_non_empty_domain,
    tiledb_ctx_t* ctx,
    tiledb_array_t* array,
    void* domain,
    int32_t* is_empty) {
  return api_entry<tiledb::api::tiledb_array_get_non_empty_domain>(
      ctx, array, domain, is_empty);
}

CAPI_INTERFACE(
    array_get_non_empty_domain_from_index,
    tiledb_ctx_t* ctx,
    tiledb_array_t* array,
    uint32_t idx,
    void* domain,
    int32_t* is_empty) {
  return api_entry<tiledb::api::tiledb_array_get_non_empty_domain_from_index>(
      ctx, array, idx, domain, is_empty);
}

CAPI_INTERFACE(
    array_get_non_empty_domain_from_name,
    tiledb_ctx_t* ctx,
    tiledb_array_t* array,
    const char* name,
    void* domain,
    int32_t* is_empty) {
  return api_entry<tiledb::api::tiledb_array_get_non_empty_domain_from_name>(
      ctx, array, name, domain, is_empty);
}

CAPI_INTERFACE(
    array_get_non_empty_domain_var_size_from_index,
    tiledb_ctx_t* ctx,
    tiledb_array_t* array,
    uint32_t idx,
    uint64_t* start_size,
    uint64_t* end_size,
    int32_t* is_empty) {
  return api_entry<
      tiledb::api::tiledb_array_get_non_empty_domain_var_size_from_index>(
      ctx, array, idx, start_size, end_size, is_empty);
}

CAPI_INTERFACE(
    array_get_non_empty_domain_var_size_from_name,
    tiledb_ctx_t* ctx,
    tiledb_array_t* array,
    const char* name,
    uint64_t* start_size,
    uint64_t* end_size,
    int32_t* is_empty) {
  return api_entry<
      tiledb::api::tiledb_array_get_non_empty_domain_var_size_from_name>(
      ctx, array, name, start_size, end_size, is_empty);
}

CAPI_INTERFACE(
    array_get_non_empty_domain_var_from_index,
    tiledb_ctx_t* ctx,
    tiledb_array_t* array,
    uint32_t idx,
    void* start,
    void* end,
    int32_t* is_empty) {
  return api_entry<
      tiledb::api::tiledb_array_get_non_empty_domain_var_from_index>(
      ctx, array, idx, start, end, is_empty);
}

CAPI_INTERFACE(
    array_get_non_empty_domain_var_from_name,
    tiledb_ctx_t* ctx,
    tiledb_array_t* array,
    const char* name,
    void* start,
    void* end,
    int32_t* is_empty) {
  return api_entry<
      tiledb::api::tiledb_array_get_non_empty_domain_var_from_name>(
      ctx, array, name, start, end, is_empty);
}

CAPI_INTERFACE(
    array_get_uri,
    tiledb_ctx_t* ctx,
    tiledb_array_t* array,
    const char** array_uri) {
  return api_entry<tiledb::api::tiledb_array_get_uri>(ctx, array, array_uri);
}

CAPI_INTERFACE(
    array_encryption_type,
    tiledb_ctx_t* ctx,
    const char* array_uri,
    tiledb_encryption_type_t* encryption_type) {
  return api_entry<tiledb::api::tiledb_array_encryption_type>(
      ctx, array_uri, encryption_type);
}

CAPI_INTERFACE(
    array_put_metadata,
    tiledb_ctx_t* ctx,
    tiledb_array_t* array,
    const char* key,
    tiledb_datatype_t value_type,
    uint32_t value_num,
    const void* value) {
  return api_entry<tiledb::api::tiledb_array_put_metadata>(
      ctx, array, key, value_type, value_num, value);
}

CAPI_INTERFACE(
    array_delete_metadata,
    tiledb_ctx_t* ctx,
    tiledb_array_t* array,
    const char* key) {
  return api_entry<tiledb::api::tiledb_array_delete_metadata>(ctx, array, key);
}

CAPI_INTERFACE(
    array_get_metadata,
    tiledb_ctx_t* ctx,
    tiledb_array_t* array,
    const char* key,
    tiledb_datatype_t* value_type,
    uint32_t* value_num,
    const void** value) {
  return api_entry<tiledb::api::tiledb_array_get_metadata>(
      ctx, array, key, value_type, value_num, value);
}

CAPI_INTERFACE(
    array_get_metadata_num,
    tiledb_ctx_t* ctx,
    tiledb_array_t* array,
    uint64_t* num) {
  return api_entry<tiledb::api::tiledb_array_get_metadata_num>(ctx, array, num);
}

CAPI_INTERFACE(
    array_get_metadata_from_index,
    tiledb_ctx_t* ctx,
    tiledb_array_t* array,
    uint64_t index,
    const char** key,
    uint32_t* key_len,
    tiledb_datatype_t* value_type,
    uint32_t* value_num,
    const void** value) {
  return api_entry<tiledb::api::tiledb_array_get_metadata_from_index>(
      ctx, array, index, key, key_len, value_type, value_num, value);
}

CAPI_INTERFACE(
    array_has_metadata_key,
    tiledb_ctx_t* ctx,
    tiledb_array_t* array,
    const char* key,
    tiledb_datatype_t* value_type,
    int32_t* has_key) {
  return api_entry<tiledb::api::tiledb_array_has_metadata_key>(
      ctx, array, key, value_type, has_key);
}

CAPI_INTERFACE(
    array_evolve,
    tiledb_ctx_t* ctx,
    const char* array_uri,
    tiledb_array_schema_evolution_t* array_schema_evolution) {
  return api_entry<tiledb::api::tiledb_array_evolve>(
      ctx, array_uri, array_schema_evolution);
}

CAPI_INTERFACE(
    array_get_enumeration,
    tiledb_ctx_t* ctx,
    const tiledb_array_t* array,
    const char* attr_name,
    tiledb_enumeration_t** enumeration) {
  return api_entry<tiledb::api::tiledb_array_get_enumeration>(
      ctx, array, attr_name, enumeration);
}

CAPI_INTERFACE(
    array_load_all_enumerations,
    tiledb_ctx_t* ctx,
    const tiledb_array_t* array) {
  return api_entry<tiledb::api::tiledb_array_load_all_enumerations>(ctx, array);
}

CAPI_INTERFACE(
    array_upgrade_version,
    tiledb_ctx_t* ctx,
    const char* array_uri,
    tiledb_config_t* config) {
  return api_entry<tiledb::api::tiledb_array_upgrade_version>(
      ctx, array_uri, config);
}

/* ****************************** */
/*         OBJECT MANAGEMENT      */
/* ****************************** */

CAPI_INTERFACE(
    object_type, tiledb_ctx_t* ctx, const char* path, tiledb_object_t* type) {
  return api_entry<tiledb::api::tiledb_object_type>(ctx, path, type);
}

CAPI_INTERFACE(object_remove, tiledb_ctx_t* ctx, const char* path) {
  return api_entry<tiledb::api::tiledb_object_remove>(ctx, path);
}

CAPI_INTERFACE(
    object_move,
    tiledb_ctx_t* ctx,
    const char* old_path,
    const char* new_path) {
  return api_entry<tiledb::api::tiledb_object_move>(ctx, old_path, new_path);
}

CAPI_INTERFACE(
    object_walk,
    tiledb_ctx_t* ctx,
    const char* path,
    tiledb_walk_order_t order,
    int32_t (*callback)(const char*, tiledb_object_t, void*),
    void* data) {
  return api_entry<tiledb::api::tiledb_object_walk>(
      ctx, path, order, callback, data);
}

CAPI_INTERFACE(
    object_ls,
    tiledb_ctx_t* ctx,
    const char* path,
    int32_t (*callback)(const char*, tiledb_object_t, void*),
    void* data) {
  return api_entry<tiledb::api::tiledb_object_ls>(ctx, path, callback, data);
}

/* ****************************** */
/*              URI               */
/* ****************************** */

CAPI_INTERFACE(
    uri_to_path,
    tiledb_ctx_t* ctx,
    const char* uri,
    char* path_out,
    uint32_t* path_length) {
  return api_entry<tiledb::api::tiledb_uri_to_path>(
      ctx, uri, path_out, path_length);
}

/* ****************************** */
/*             Stats              */
/* ****************************** */

CAPI_INTERFACE_NULL(stats_enable) {
  return api_entry_plain<tiledb::api::tiledb_stats_enable>();
}

CAPI_INTERFACE_NULL(stats_disable) {
  return api_entry_plain<tiledb::api::tiledb_stats_disable>();
}

CAPI_INTERFACE_NULL(stats_reset) {
  return api_entry_plain<tiledb::api::tiledb_stats_reset>();
}

CAPI_INTERFACE(stats_dump, FILE* out) {
  return api_entry_plain<tiledb::api::tiledb_stats_dump>(out);
}

CAPI_INTERFACE(stats_dump_str, char** out) {
  return api_entry_plain<tiledb::api::tiledb_stats_dump_str>(out);
}

CAPI_INTERFACE(stats_raw_dump, FILE* out) {
  return api_entry_plain<tiledb::api::tiledb_stats_raw_dump>(out);
}

CAPI_INTERFACE(stats_raw_dump_str, char** out) {
  return api_entry_plain<tiledb::api::tiledb_stats_raw_dump_str>(out);
}

CAPI_INTERFACE(stats_free_str, char** out) {
  return api_entry_plain<tiledb::api::tiledb_stats_free_str>(out);
}

/* ****************************** */
/*          Heap Profiler         */
/* ****************************** */

CAPI_INTERFACE(
    heap_profiler_enable,
    const char* const file_name_prefix,
    const uint64_t dump_interval_ms,
    const uint64_t dump_interval_bytes,
    const uint64_t dump_threshold_bytes) {
  return api_entry_plain<tiledb::api::tiledb_heap_profiler_enable>(
      file_name_prefix,
      dump_interval_ms,
      dump_interval_bytes,
      dump_threshold_bytes);
}

/* ****************************** */
/*          Serialization         */
/* ****************************** */

CAPI_INTERFACE(
    serialize_array,
    tiledb_ctx_t* ctx,
    const tiledb_array_t* array,
    tiledb_serialization_type_t serialize_type,
    int32_t client_side,
    tiledb_buffer_t** buffer) {
  return api_entry<tiledb::api::tiledb_serialize_array>(
      ctx, array, serialize_type, client_side, buffer);
}

CAPI_INTERFACE(
    deserialize_array,
    tiledb_ctx_t* ctx,
    const tiledb_buffer_t* buffer,
    tiledb_serialization_type_t serialize_type,
    int32_t client_side,
    const char* array_uri,
    tiledb_array_t** array) {
  return api_entry<tiledb::api::tiledb_deserialize_array>(
      ctx, buffer, serialize_type, client_side, array_uri, array);
}

CAPI_INTERFACE(
    serialize_array_schema,
    tiledb_ctx_t* ctx,
    const tiledb_array_schema_t* array_schema,
    tiledb_serialization_type_t serialize_type,
    int32_t client_side,
    tiledb_buffer_t** buffer) {
  return api_entry<tiledb::api::tiledb_serialize_array_schema>(
      ctx, array_schema, serialize_type, client_side, buffer);
}

CAPI_INTERFACE(
    deserialize_array_schema,
    tiledb_ctx_t* ctx,
    const tiledb_buffer_t* buffer,
    tiledb_serialization_type_t serialize_type,
    int32_t client_side,
    tiledb_array_schema_t** array_schema) {
  return api_entry<tiledb::api::tiledb_deserialize_array_schema>(
      ctx, buffer, serialize_type, client_side, array_schema);
}

CAPI_INTERFACE(
    serialize_array_open,
    tiledb_ctx_t* ctx,
    const tiledb_array_t* array,
    tiledb_serialization_type_t serialize_type,
    int32_t client_side,
    tiledb_buffer_t** buffer) {
  return api_entry<tiledb::api::tiledb_serialize_array_open>(
      ctx, array, serialize_type, client_side, buffer);
}

CAPI_INTERFACE(
    deserialize_array_open,
    tiledb_ctx_t* ctx,
    const tiledb_buffer_t* buffer,
    tiledb_serialization_type_t serialize_type,
    int32_t client_side,
    tiledb_array_t** array) {
  return api_entry<tiledb::api::tiledb_deserialize_array_open>(
      ctx, buffer, serialize_type, client_side, array);
}

CAPI_INTERFACE(
    serialize_array_schema_evolution,
    tiledb_ctx_t* ctx,
    const tiledb_array_schema_evolution_t* array_schema_evolution,
    tiledb_serialization_type_t serialize_type,
    int32_t client_side,
    tiledb_buffer_t** buffer) {
  return api_entry<tiledb::api::tiledb_serialize_array_schema_evolution>(
      ctx, array_schema_evolution, serialize_type, client_side, buffer);
}

CAPI_INTERFACE(
    deserialize_array_schema_evolution,
    tiledb_ctx_t* ctx,
    const tiledb_buffer_t* buffer,
    tiledb_serialization_type_t serialize_type,
    int32_t client_side,
    tiledb_array_schema_evolution_t** array_schema_evolution) {
  return api_entry<tiledb::api::tiledb_deserialize_array_schema_evolution>(
      ctx, buffer, serialize_type, client_side, array_schema_evolution);
}

CAPI_INTERFACE(
    serialize_query,
    tiledb_ctx_t* ctx,
    const tiledb_query_t* query,
    tiledb_serialization_type_t serialize_type,
    int32_t client_side,
    tiledb_buffer_list_t** buffer_list) {
  return api_entry<tiledb::api::tiledb_serialize_query>(
      ctx, query, serialize_type, client_side, buffer_list);
}

CAPI_INTERFACE(
    deserialize_query,
    tiledb_ctx_t* ctx,
    const tiledb_buffer_t* buffer,
    tiledb_serialization_type_t serialize_type,
    int32_t client_side,
    tiledb_query_t* query) {
  return api_entry<tiledb::api::tiledb_deserialize_query>(
      ctx, buffer, serialize_type, client_side, query);
}

CAPI_INTERFACE(
    deserialize_query_and_array,
    tiledb_ctx_t* ctx,
    const tiledb_buffer_t* buffer,
    tiledb_serialization_type_t serialize_type,
    int32_t client_side,
    const char* array_uri,
    tiledb_query_t** query,
    tiledb_array_t** array) {
  return api_entry<tiledb::api::tiledb_deserialize_query_and_array>(
      ctx, buffer, serialize_type, client_side, array_uri, query, array);
}

CAPI_INTERFACE(
    serialize_array_nonempty_domain,
    tiledb_ctx_t* ctx,
    const tiledb_array_t* array,
    const void* nonempty_domain,
    int32_t is_empty,
    tiledb_serialization_type_t serialize_type,
    int32_t client_side,
    tiledb_buffer_t** buffer) {
  return api_entry<tiledb::api::tiledb_serialize_array_nonempty_domain>(
      ctx,
      array,
      nonempty_domain,
      is_empty,
      serialize_type,
      client_side,
      buffer);
}

CAPI_INTERFACE(
    deserialize_array_nonempty_domain,
    tiledb_ctx_t* ctx,
    const tiledb_array_t* array,
    const tiledb_buffer_t* buffer,
    tiledb_serialization_type_t serialize_type,
    int32_t client_side,
    void* nonempty_domain,
    int32_t* is_empty) {
  return api_entry<tiledb::api::tiledb_deserialize_array_nonempty_domain>(
      ctx,
      array,
      buffer,
      serialize_type,
      client_side,
      nonempty_domain,
      is_empty);
}

CAPI_INTERFACE(
    serialize_array_non_empty_domain_all_dimensions,
    tiledb_ctx_t* ctx,
    const tiledb_array_t* array,
    tiledb_serialization_type_t serialize_type,
    int32_t client_side,
    tiledb_buffer_t** buffer) {
  return api_entry<
      tiledb::api::tiledb_serialize_array_non_empty_domain_all_dimensions>(
      ctx, array, serialize_type, client_side, buffer);
}

CAPI_INTERFACE(
    deserialize_array_non_empty_domain_all_dimensions,
    tiledb_ctx_t* ctx,
    tiledb_array_t* array,
    const tiledb_buffer_t* buffer,
    tiledb_serialization_type_t serialize_type,
    int32_t client_side) {
  return api_entry<
      tiledb::api::tiledb_deserialize_array_non_empty_domain_all_dimensions>(
      ctx, array, buffer, serialize_type, client_side);
}

CAPI_INTERFACE(
    serialize_array_max_buffer_sizes,
    tiledb_ctx_t* ctx,
    const tiledb_array_t* array,
    const void* subarray,
    tiledb_serialization_type_t serialize_type,
    tiledb_buffer_t** buffer) {
  return api_entry<tiledb::api::tiledb_serialize_array_max_buffer_sizes>(
      ctx, array, subarray, serialize_type, buffer);
}

CAPI_INTERFACE(
    handle_array_delete_fragments_timestamps_request,
    tiledb_ctx_t* ctx,
    tiledb_array_t* array,
    tiledb_serialization_type_t serialize_type,
    const tiledb_buffer_t* request) {
  return api_entry<
      tiledb::api::tiledb_handle_array_delete_fragments_timestamps_request>(
      ctx, array, serialize_type, request);
}

CAPI_INTERFACE(
    handle_array_delete_fragments_list_request,
    tiledb_ctx_t* ctx,
    tiledb_array_t* array,
    tiledb_serialization_type_t serialize_type,
    const tiledb_buffer_t* request) {
  return api_entry<
      tiledb::api::tiledb_handle_array_delete_fragments_list_request>(
      ctx, array, serialize_type, request);
}

CAPI_INTERFACE(
    serialize_array_metadata,
    tiledb_ctx_t* ctx,
    const tiledb_array_t* array,
    tiledb_serialization_type_t serialize_type,
    tiledb_buffer_t** buffer) {
  return api_entry<tiledb::api::tiledb_serialize_array_metadata>(
      ctx, array, serialize_type, buffer);
}

CAPI_INTERFACE(
    deserialize_array_metadata,
    tiledb_ctx_t* ctx,
    tiledb_array_t* array,
    tiledb_serialization_type_t serialize_type,
    const tiledb_buffer_t* buffer) {
  return api_entry<tiledb::api::tiledb_deserialize_array_metadata>(
      ctx, array, serialize_type, buffer);
}

CAPI_INTERFACE(
    serialize_query_est_result_sizes,
    tiledb_ctx_t* ctx,
    const tiledb_query_t* query,
    tiledb_serialization_type_t serialize_type,
    int32_t client_side,
    tiledb_buffer_t** buffer) {
  return api_entry<tiledb::api::tiledb_serialize_query_est_result_sizes>(
      ctx, query, serialize_type, client_side, buffer);
}

CAPI_INTERFACE(
    deserialize_query_est_result_sizes,
    tiledb_ctx_t* ctx,
    tiledb_query_t* query,
    tiledb_serialization_type_t serialize_type,
    int32_t client_side,
    const tiledb_buffer_t* buffer) {
  return api_entry<tiledb::api::tiledb_deserialize_query_est_result_sizes>(
      ctx, query, serialize_type, client_side, buffer);
}

CAPI_INTERFACE(
    serialize_config,
    tiledb_ctx_t* ctx,
    const tiledb_config_t* config,
    tiledb_serialization_type_t serialize_type,
    int32_t client_side,
    tiledb_buffer_t** buffer) {
  return api_entry<tiledb::api::tiledb_serialize_config>(
      ctx, config, serialize_type, client_side, buffer);
}

CAPI_INTERFACE(
    deserialize_config,
    tiledb_ctx_t* ctx,
    const tiledb_buffer_t* buffer,
    tiledb_serialization_type_t serialize_type,
    int32_t client_side,
    tiledb_config_t** config) {
  return api_entry_context<tiledb::api::tiledb_deserialize_config>(
      ctx, buffer, serialize_type, client_side, config);
}

CAPI_INTERFACE(
    serialize_fragment_info_request,
    tiledb_ctx_t* ctx,
    const tiledb_fragment_info_t* fragment_info,
    tiledb_serialization_type_t serialize_type,
    int32_t client_side,
    tiledb_buffer_t** buffer) {
  return api_entry<tiledb::api::tiledb_serialize_fragment_info_request>(
      ctx, fragment_info, serialize_type, client_side, buffer);
}

CAPI_INTERFACE(
    deserialize_fragment_info_request,
    tiledb_ctx_t* ctx,
    const tiledb_buffer_t* buffer,
    tiledb_serialization_type_t serialize_type,
    int32_t client_side,
    tiledb_fragment_info_t* fragment_info) {
  return api_entry<tiledb::api::tiledb_deserialize_fragment_info_request>(
      ctx, buffer, serialize_type, client_side, fragment_info);
}

CAPI_INTERFACE(
    serialize_fragment_info,
    tiledb_ctx_t* ctx,
    const tiledb_fragment_info_t* fragment_info,
    tiledb_serialization_type_t serialize_type,
    int32_t client_side,
    tiledb_buffer_t** buffer) {
  return api_entry<tiledb::api::tiledb_serialize_fragment_info>(
      ctx, fragment_info, serialize_type, client_side, buffer);
}

CAPI_INTERFACE(
    deserialize_fragment_info,
    tiledb_ctx_t* ctx,
    const tiledb_buffer_t* buffer,
    tiledb_serialization_type_t serialize_type,
    const char* array_uri,
    int32_t client_side,
    tiledb_fragment_info_t* fragment_info) {
  return api_entry<tiledb::api::tiledb_deserialize_fragment_info>(
      ctx, buffer, serialize_type, array_uri, client_side, fragment_info);
}

CAPI_INTERFACE(
    handle_load_array_schema_request,
    tiledb_ctx_t* ctx,
    tiledb_array_t* array,
    tiledb_serialization_type_t serialization_type,
    const tiledb_buffer_t* request,
    tiledb_buffer_t* response) {
  return api_entry<tiledb::api::tiledb_handle_load_array_schema_request>(
      ctx, array, serialization_type, request, response);
}

CAPI_INTERFACE(
    handle_load_enumerations_request,
    tiledb_ctx_t* ctx,
    tiledb_array_t* array,
    tiledb_serialization_type_t serialization_type,
    const tiledb_buffer_t* request,
    tiledb_buffer_t* response) {
  return api_entry<tiledb::api::tiledb_handle_load_enumerations_request>(
      ctx, array, serialization_type, request, response);
}

CAPI_INTERFACE(
    handle_query_plan_request,
    tiledb_ctx_t* ctx,
    tiledb_array_t* array,
    tiledb_serialization_type_t serialization_type,
    const tiledb_buffer_t* request,
    tiledb_buffer_t* response) {
  return api_entry<tiledb::api::tiledb_handle_query_plan_request>(
      ctx, array, serialization_type, request, response);
}

CAPI_INTERFACE(
    handle_consolidation_plan_request,
    tiledb_ctx_t* ctx,
    tiledb_array_t* array,
    tiledb_serialization_type_t serialization_type,
    const tiledb_buffer_t* request,
    tiledb_buffer_t* response) {
  return api_entry<tiledb::api::tiledb_handle_consolidation_plan_request>(
      ctx, array, serialization_type, request, response);
}

/* ****************************** */
/*          FRAGMENT INFO         */
/* ****************************** */

CAPI_INTERFACE(
    fragment_info_alloc,
    tiledb_ctx_t* ctx,
    const char* array_uri,
    tiledb_fragment_info_t** fragment_info) {
  return api_entry<tiledb::api::tiledb_fragment_info_alloc>(
      ctx, array_uri, fragment_info);
}

CAPI_INTERFACE_VOID(
    fragment_info_free, tiledb_fragment_info_t** fragment_info) {
  return api_entry_void<tiledb::api::tiledb_fragment_info_free>(fragment_info);
}

CAPI_INTERFACE(
    fragment_info_set_config,
    tiledb_ctx_t* ctx,
    tiledb_fragment_info_t* fragment_info,
    tiledb_config_t* config) {
  return api_entry<tiledb::api::tiledb_fragment_info_set_config>(
      ctx, fragment_info, config);
}

CAPI_INTERFACE(
    fragment_info_get_config,
    tiledb_ctx_t* ctx,
    tiledb_fragment_info_t* fragment_info,
    tiledb_config_t** config) {
  return api_entry<tiledb::api::tiledb_fragment_info_get_config>(
      ctx, fragment_info, config);
}

CAPI_INTERFACE(
    fragment_info_load,
    tiledb_ctx_t* ctx,
    tiledb_fragment_info_t* fragment_info) {
  return api_entry<tiledb::api::tiledb_fragment_info_load>(ctx, fragment_info);
}

CAPI_INTERFACE(
    fragment_info_get_fragment_name_v2,
    tiledb_ctx_t* ctx,
    tiledb_fragment_info_t* fragment_info,
    uint32_t fid,
    tiledb_string_t** name) {
  return api_entry<tiledb::api::tiledb_fragment_info_get_fragment_name_v2>(
      ctx, fragment_info, fid, name);
}

CAPI_INTERFACE(
    fragment_info_get_fragment_num,
    tiledb_ctx_t* ctx,
    tiledb_fragment_info_t* fragment_info,
    uint32_t* fragment_num) {
  return api_entry<tiledb::api::tiledb_fragment_info_get_fragment_num>(
      ctx, fragment_info, fragment_num);
}

CAPI_INTERFACE(
    fragment_info_get_fragment_uri,
    tiledb_ctx_t* ctx,
    tiledb_fragment_info_t* fragment_info,
    uint32_t fid,
    const char** uri) {
  return api_entry<tiledb::api::tiledb_fragment_info_get_fragment_uri>(
      ctx, fragment_info, fid, uri);
}

CAPI_INTERFACE(
    fragment_info_get_fragment_size,
    tiledb_ctx_t* ctx,
    tiledb_fragment_info_t* fragment_info,
    uint32_t fid,
    uint64_t* size) {
  return api_entry<tiledb::api::tiledb_fragment_info_get_fragment_size>(
      ctx, fragment_info, fid, size);
}

CAPI_INTERFACE(
    fragment_info_get_dense,
    tiledb_ctx_t* ctx,
    tiledb_fragment_info_t* fragment_info,
    uint32_t fid,
    int32_t* dense) {
  return api_entry<tiledb::api::tiledb_fragment_info_get_dense>(
      ctx, fragment_info, fid, dense);
}

CAPI_INTERFACE(
    fragment_info_get_sparse,
    tiledb_ctx_t* ctx,
    tiledb_fragment_info_t* fragment_info,
    uint32_t fid,
    int32_t* sparse) {
  return api_entry<tiledb::api::tiledb_fragment_info_get_sparse>(
      ctx, fragment_info, fid, sparse);
}

CAPI_INTERFACE(
    fragment_info_get_timestamp_range,
    tiledb_ctx_t* ctx,
    tiledb_fragment_info_t* fragment_info,
    uint32_t fid,
    uint64_t* start,
    uint64_t* end) {
  return api_entry<tiledb::api::tiledb_fragment_info_get_timestamp_range>(
      ctx, fragment_info, fid, start, end);
}

CAPI_INTERFACE(
    fragment_info_get_non_empty_domain_from_index,
    tiledb_ctx_t* ctx,
    tiledb_fragment_info_t* fragment_info,
    uint32_t fid,
    uint32_t did,
    void* domain) {
  return api_entry<
      tiledb::api::tiledb_fragment_info_get_non_empty_domain_from_index>(
      ctx, fragment_info, fid, did, domain);
}

CAPI_INTERFACE(
    fragment_info_get_non_empty_domain_from_name,
    tiledb_ctx_t* ctx,
    tiledb_fragment_info_t* fragment_info,
    uint32_t fid,
    const char* dim_name,
    void* domain) {
  return api_entry<
      tiledb::api::tiledb_fragment_info_get_non_empty_domain_from_name>(
      ctx, fragment_info, fid, dim_name, domain);
}

CAPI_INTERFACE(
    fragment_info_get_non_empty_domain_var_size_from_index,
    tiledb_ctx_t* ctx,
    tiledb_fragment_info_t* fragment_info,
    uint32_t fid,
    uint32_t did,
    uint64_t* start_size,
    uint64_t* end_size) {
  return api_entry<
      tiledb::api::
          tiledb_fragment_info_get_non_empty_domain_var_size_from_index>(
      ctx, fragment_info, fid, did, start_size, end_size);
}

CAPI_INTERFACE(
    fragment_info_get_non_empty_domain_var_size_from_name,
    tiledb_ctx_t* ctx,
    tiledb_fragment_info_t* fragment_info,
    uint32_t fid,
    const char* dim_name,
    uint64_t* start_size,
    uint64_t* end_size) {
  return api_entry<
      tiledb::api::
          tiledb_fragment_info_get_non_empty_domain_var_size_from_name>(
      ctx, fragment_info, fid, dim_name, start_size, end_size);
}

CAPI_INTERFACE(
    fragment_info_get_non_empty_domain_var_from_index,
    tiledb_ctx_t* ctx,
    tiledb_fragment_info_t* fragment_info,
    uint32_t fid,
    uint32_t did,
    void* start,
    void* end) {
  return api_entry<
      tiledb::api::tiledb_fragment_info_get_non_empty_domain_var_from_index>(
      ctx, fragment_info, fid, did, start, end);
}

CAPI_INTERFACE(
    fragment_info_get_non_empty_domain_var_from_name,
    tiledb_ctx_t* ctx,
    tiledb_fragment_info_t* fragment_info,
    uint32_t fid,
    const char* dim_name,
    void* start,
    void* end) {
  return api_entry<
      tiledb::api::tiledb_fragment_info_get_non_empty_domain_var_from_name>(
      ctx, fragment_info, fid, dim_name, start, end);
}

CAPI_INTERFACE(
    fragment_info_get_mbr_num,
    tiledb_ctx_t* ctx,
    tiledb_fragment_info_t* fragment_info,
    uint32_t fid,
    uint64_t* mbr_num) {
  return api_entry<tiledb::api::tiledb_fragment_info_get_mbr_num>(
      ctx, fragment_info, fid, mbr_num);
}

CAPI_INTERFACE(
    fragment_info_get_mbr_from_index,
    tiledb_ctx_t* ctx,
    tiledb_fragment_info_t* fragment_info,
    uint32_t fid,
    uint32_t mid,
    uint32_t did,
    void* mbr) {
  return api_entry<tiledb::api::tiledb_fragment_info_get_mbr_from_index>(
      ctx, fragment_info, fid, mid, did, mbr);
}

CAPI_INTERFACE(
    fragment_info_get_mbr_from_name,
    tiledb_ctx_t* ctx,
    tiledb_fragment_info_t* fragment_info,
    uint32_t fid,
    uint32_t mid,
    const char* dim_name,
    void* mbr) {
  return api_entry<tiledb::api::tiledb_fragment_info_get_mbr_from_name>(
      ctx, fragment_info, fid, mid, dim_name, mbr);
}

CAPI_INTERFACE(
    fragment_info_get_mbr_var_size_from_index,
    tiledb_ctx_t* ctx,
    tiledb_fragment_info_t* fragment_info,
    uint32_t fid,
    uint32_t mid,
    uint32_t did,
    uint64_t* start_size,
    uint64_t* end_size) {
  return api_entry<
      tiledb::api::tiledb_fragment_info_get_mbr_var_size_from_index>(
      ctx, fragment_info, fid, mid, did, start_size, end_size);
}

CAPI_INTERFACE(
    fragment_info_get_mbr_var_size_from_name,
    tiledb_ctx_t* ctx,
    tiledb_fragment_info_t* fragment_info,
    uint32_t fid,
    uint32_t mid,
    const char* dim_name,
    uint64_t* start_size,
    uint64_t* end_size) {
  return api_entry<
      tiledb::api::tiledb_fragment_info_get_mbr_var_size_from_name>(
      ctx, fragment_info, fid, mid, dim_name, start_size, end_size);
}

CAPI_INTERFACE(
    fragment_info_get_mbr_var_from_index,
    tiledb_ctx_t* ctx,
    tiledb_fragment_info_t* fragment_info,
    uint32_t fid,
    uint32_t mid,
    uint32_t did,
    void* start,
    void* end) {
  return api_entry<tiledb::api::tiledb_fragment_info_get_mbr_var_from_index>(
      ctx, fragment_info, fid, mid, did, start, end);
}

CAPI_INTERFACE(
    fragment_info_get_mbr_var_from_name,
    tiledb_ctx_t* ctx,
    tiledb_fragment_info_t* fragment_info,
    uint32_t fid,
    uint32_t mid,
    const char* dim_name,
    void* start,
    void* end) {
  return api_entry<tiledb::api::tiledb_fragment_info_get_mbr_var_from_name>(
      ctx, fragment_info, fid, mid, dim_name, start, end);
}

CAPI_INTERFACE(
    fragment_info_get_cell_num,
    tiledb_ctx_t* ctx,
    tiledb_fragment_info_t* fragment_info,
    uint32_t fid,
    uint64_t* cell_num) {
  return api_entry<tiledb::api::tiledb_fragment_info_get_cell_num>(
      ctx, fragment_info, fid, cell_num);
}

CAPI_INTERFACE(
    fragment_info_get_total_cell_num,
    tiledb_ctx_t* ctx,
    tiledb_fragment_info_t* fragment_info,
    uint64_t* cell_num) {
  return api_entry<tiledb::api::tiledb_fragment_info_get_total_cell_num>(
      ctx, fragment_info, cell_num);
}

CAPI_INTERFACE(
    fragment_info_get_version,
    tiledb_ctx_t* ctx,
    tiledb_fragment_info_t* fragment_info,
    uint32_t fid,
    uint32_t* version) {
  return api_entry<tiledb::api::tiledb_fragment_info_get_version>(
      ctx, fragment_info, fid, version);
}

CAPI_INTERFACE(
    fragment_info_has_consolidated_metadata,
    tiledb_ctx_t* ctx,
    tiledb_fragment_info_t* fragment_info,
    uint32_t fid,
    int32_t* has) {
  return api_entry<tiledb::api::tiledb_fragment_info_has_consolidated_metadata>(
      ctx, fragment_info, fid, has);
}

CAPI_INTERFACE(
    fragment_info_get_unconsolidated_metadata_num,
    tiledb_ctx_t* ctx,
    tiledb_fragment_info_t* fragment_info,
    uint32_t* unconsolidated) {
  return api_entry<
      tiledb::api::tiledb_fragment_info_get_unconsolidated_metadata_num>(
      ctx, fragment_info, unconsolidated);
}

CAPI_INTERFACE(
    fragment_info_get_to_vacuum_num,
    tiledb_ctx_t* ctx,
    tiledb_fragment_info_t* fragment_info,
    uint32_t* to_vacuum_num) {
  return api_entry<tiledb::api::tiledb_fragment_info_get_to_vacuum_num>(
      ctx, fragment_info, to_vacuum_num);
}

CAPI_INTERFACE(
    fragment_info_get_to_vacuum_uri,
    tiledb_ctx_t* ctx,
    tiledb_fragment_info_t* fragment_info,
    uint32_t fid,
    const char** uri) {
  return api_entry<tiledb::api::tiledb_fragment_info_get_to_vacuum_uri>(
      ctx, fragment_info, fid, uri);
}

CAPI_INTERFACE(
    fragment_info_get_array_schema,
    tiledb_ctx_t* ctx,
    tiledb_fragment_info_t* fragment_info,
    uint32_t fid,
    tiledb_array_schema_t** array_schema) {
  return api_entry<tiledb::api::tiledb_fragment_info_get_array_schema>(
      ctx, fragment_info, fid, array_schema);
}

CAPI_INTERFACE(
    fragment_info_get_array_schema_name,
    tiledb_ctx_t* ctx,
    tiledb_fragment_info_t* fragment_info,
    uint32_t fid,
    const char** schema_name) {
  return api_entry<tiledb::api::tiledb_fragment_info_get_array_schema_name>(
      ctx, fragment_info, fid, schema_name);
}

CAPI_INTERFACE(
    fragment_info_dump,
    tiledb_ctx_t* ctx,
    const tiledb_fragment_info_t* fragment_info,
    FILE* out) {
  return api_entry<tiledb::api::tiledb_fragment_info_dump>(
      ctx, fragment_info, out);
}

/* ********************************* */
/*          EXPERIMENTAL APIs        */
/* ********************************* */

CAPI_INTERFACE(
    query_get_status_details,
    tiledb_ctx_t* ctx,
    tiledb_query_t* query,
    tiledb_query_status_details_t* status) {
  return api_entry<tiledb::api::tiledb_query_get_status_details>(
      ctx, query, status);
}

CAPI_INTERFACE(
    consolidation_plan_create_with_mbr,
    tiledb_ctx_t* ctx,
    tiledb_array_t* array,
    uint64_t fragment_size,
    tiledb_consolidation_plan_t** consolidation_plan) {
  return api_entry<tiledb::api::tiledb_consolidation_plan_create_with_mbr>(
      ctx, array, fragment_size, consolidation_plan);
}

CAPI_INTERFACE_VOID(
    consolidation_plan_free, tiledb_consolidation_plan_t** consolidation_plan) {
  return api_entry_void<tiledb::api::tiledb_consolidation_plan_free>(
      consolidation_plan);
}

CAPI_INTERFACE(
    consolidation_plan_get_num_nodes,
    tiledb_ctx_t* ctx,
    tiledb_consolidation_plan_t* consolidation_plan,
    uint64_t* num_nodes) {
  return api_entry<tiledb::api::tiledb_consolidation_plan_get_num_nodes>(
      ctx, consolidation_plan, num_nodes);
}

CAPI_INTERFACE(
    consolidation_plan_get_num_fragments,
    tiledb_ctx_t* ctx,
    tiledb_consolidation_plan_t* consolidation_plan,
    uint64_t node_index,
    uint64_t* num_fragments) {
  return api_entry<tiledb::api::tiledb_consolidation_plan_get_num_fragments>(
      ctx, consolidation_plan, node_index, num_fragments);
}

CAPI_INTERFACE(
    consolidation_plan_get_fragment_uri,
    tiledb_ctx_t* ctx,
    tiledb_consolidation_plan_t* consolidation_plan,
    uint64_t node_index,
    uint64_t fragment_index,
    const char** uri) {
  return api_entry<tiledb::api::tiledb_consolidation_plan_get_fragment_uri>(
      ctx, consolidation_plan, node_index, fragment_index, uri);
}

CAPI_INTERFACE(
    consolidation_plan_dump_json_str,
    tiledb_ctx_t* ctx,
    const tiledb_consolidation_plan_t* consolidation_plan,
    char** out) {
  return api_entry<tiledb::api::tiledb_consolidation_plan_dump_json_str>(
      ctx, consolidation_plan, out);
}

CAPI_INTERFACE(consolidation_plan_free_json_str, char** out) {
  return api_entry_plain<tiledb::api::tiledb_consolidation_plan_free_json_str>(
      out);
}<|MERGE_RESOLUTION|>--- conflicted
+++ resolved
@@ -57,11 +57,6 @@
 #include "tiledb/common/logger.h"
 #include "tiledb/common/memory_tracker.h"
 #include "tiledb/sm/array/array.h"
-<<<<<<< HEAD
-#include "tiledb/sm/array_schema/array_schema.h"
-#include "tiledb/sm/array_schema/array_schema_operations.h"
-=======
->>>>>>> cceeb50f
 #include "tiledb/sm/array_schema/dimension_label.h"
 #include "tiledb/sm/c_api/api_argument_validator.h"
 #include "tiledb/sm/config/config.h"
@@ -216,519 +211,6 @@
   return TILEDB_OK;
 }
 
-<<<<<<< HEAD
-/* ****************************** */
-/*           ARRAY SCHEMA         */
-/* ****************************** */
-
-int32_t tiledb_array_schema_alloc(
-    tiledb_ctx_t* ctx,
-    tiledb_array_type_t array_type,
-    tiledb_array_schema_t** array_schema) {
-  // Create array schema struct
-  *array_schema = new (std::nothrow) tiledb_array_schema_t;
-  if (*array_schema == nullptr) {
-    auto st = Status_Error("Failed to allocate TileDB array schema object");
-    LOG_STATUS_NO_RETURN_VALUE(st);
-    save_error(ctx, st);
-    return TILEDB_OOM;
-  }
-
-  // Create a new ArraySchema object
-  auto memory_tracker = ctx->resources().create_memory_tracker();
-  memory_tracker->set_type(sm::MemoryTrackerType::ARRAY_CREATE);
-  (*array_schema)->array_schema_ = make_shared<tiledb::sm::ArraySchema>(
-      HERE(), static_cast<tiledb::sm::ArrayType>(array_type), memory_tracker);
-  if ((*array_schema)->array_schema_ == nullptr) {
-    auto st = Status_Error("Failed to allocate TileDB array schema object");
-    LOG_STATUS_NO_RETURN_VALUE(st);
-    save_error(ctx, st);
-    return TILEDB_OOM;
-  }
-
-  // Success
-  return TILEDB_OK;
-}
-
-void tiledb_array_schema_free(tiledb_array_schema_t** array_schema) {
-  if (array_schema != nullptr && *array_schema != nullptr) {
-    delete *array_schema;
-    *array_schema = nullptr;
-  }
-}
-
-int32_t tiledb_array_schema_add_attribute(
-    tiledb_ctx_t* ctx,
-    tiledb_array_schema_t* array_schema,
-    tiledb_attribute_t* attr) {
-  if (sanity_check(ctx, array_schema) == TILEDB_ERR) {
-    return TILEDB_ERR;
-  }
-  ensure_attribute_is_valid(attr);
-  /** Note: The call to make_shared creates a copy of the attribute and
-   * the user-visible handle to the attr no longer refers to the same object
-   * that's in the array_schema.
-   **/
-  throw_if_not_ok(
-      array_schema->array_schema_->add_attribute(attr->copy_attribute()));
-  return TILEDB_OK;
-}
-
-int32_t tiledb_array_schema_set_allows_dups(
-    tiledb_ctx_t* ctx, tiledb_array_schema_t* array_schema, int allows_dups) {
-  if (sanity_check(ctx, array_schema) == TILEDB_ERR)
-    return TILEDB_ERR;
-  throw_if_not_ok(array_schema->array_schema_->set_allows_dups(allows_dups));
-  return TILEDB_OK;
-}
-
-int32_t tiledb_array_schema_get_allows_dups(
-    tiledb_ctx_t* ctx, tiledb_array_schema_t* array_schema, int* allows_dups) {
-  if (sanity_check(ctx, array_schema) == TILEDB_ERR)
-    return TILEDB_ERR;
-  *allows_dups = (int)array_schema->array_schema_->allows_dups();
-  return TILEDB_OK;
-}
-
-int32_t tiledb_array_schema_get_version(
-    tiledb_ctx_t* ctx, tiledb_array_schema_t* array_schema, uint32_t* version) {
-  if (sanity_check(ctx, array_schema) == TILEDB_ERR)
-    return TILEDB_ERR;
-  *version = (uint32_t)array_schema->array_schema_->version();
-  return TILEDB_OK;
-}
-
-int32_t tiledb_array_schema_set_domain(
-    tiledb_ctx_t* ctx,
-    tiledb_array_schema_t* array_schema,
-    tiledb_domain_t* domain) {
-  if (sanity_check(ctx, array_schema) == TILEDB_ERR)
-    return TILEDB_ERR;
-  throw_if_not_ok(
-      array_schema->array_schema_->set_domain(domain->copy_domain()));
-  return TILEDB_OK;
-}
-
-int32_t tiledb_array_schema_set_capacity(
-    tiledb_ctx_t* ctx, tiledb_array_schema_t* array_schema, uint64_t capacity) {
-  if (sanity_check(ctx, array_schema) == TILEDB_ERR)
-    return TILEDB_ERR;
-  array_schema->array_schema_->set_capacity(capacity);
-  return TILEDB_OK;
-}
-
-int32_t tiledb_array_schema_set_cell_order(
-    tiledb_ctx_t* ctx,
-    tiledb_array_schema_t* array_schema,
-    tiledb_layout_t cell_order) {
-  if (sanity_check(ctx, array_schema) == TILEDB_ERR)
-    return TILEDB_ERR;
-  throw_if_not_ok(array_schema->array_schema_->set_cell_order(
-      static_cast<tiledb::sm::Layout>(cell_order)));
-  return TILEDB_OK;
-}
-
-int32_t tiledb_array_schema_set_tile_order(
-    tiledb_ctx_t* ctx,
-    tiledb_array_schema_t* array_schema,
-    tiledb_layout_t tile_order) {
-  if (sanity_check(ctx, array_schema) == TILEDB_ERR)
-    return TILEDB_ERR;
-  throw_if_not_ok(array_schema->array_schema_->set_tile_order(
-      static_cast<tiledb::sm::Layout>(tile_order)));
-  return TILEDB_OK;
-}
-
-int32_t tiledb_array_schema_timestamp_range(
-    tiledb_ctx_t* ctx,
-    tiledb_array_schema_t* array_schema,
-    uint64_t* lo,
-    uint64_t* hi) {
-  if (sanity_check(ctx, array_schema) == TILEDB_ERR)
-    return TILEDB_ERR;
-
-  auto timestamp_range = array_schema->array_schema_->timestamp_range();
-  *lo = std::get<0>(timestamp_range);
-  *hi = std::get<1>(timestamp_range);
-
-  return TILEDB_OK;
-}
-
-int32_t tiledb_array_schema_add_enumeration(
-    tiledb_ctx_t* ctx,
-    tiledb_array_schema_t* array_schema,
-    tiledb_enumeration_t* enumeration) {
-  if (sanity_check(ctx, array_schema) == TILEDB_ERR) {
-    return TILEDB_ERR;
-  }
-
-  api::ensure_enumeration_is_valid(enumeration);
-
-  array_schema->array_schema_->add_enumeration(enumeration->copy());
-
-  return TILEDB_OK;
-}
-
-int32_t tiledb_array_schema_set_coords_filter_list(
-    tiledb_ctx_t* ctx,
-    tiledb_array_schema_t* array_schema,
-    tiledb_filter_list_t* filter_list) {
-  if (sanity_check(ctx, array_schema) == TILEDB_ERR) {
-    return TILEDB_ERR;
-  }
-  api::ensure_filter_list_is_valid(filter_list);
-
-  throw_if_not_ok(array_schema->array_schema_->set_coords_filter_pipeline(
-      filter_list->pipeline()));
-
-  return TILEDB_OK;
-}
-
-int32_t tiledb_array_schema_set_offsets_filter_list(
-    tiledb_ctx_t* ctx,
-    tiledb_array_schema_t* array_schema,
-    tiledb_filter_list_t* filter_list) {
-  if (sanity_check(ctx, array_schema) == TILEDB_ERR) {
-    return TILEDB_ERR;
-  }
-  api::ensure_filter_list_is_valid(filter_list);
-
-  throw_if_not_ok(
-      array_schema->array_schema_->set_cell_var_offsets_filter_pipeline(
-          filter_list->pipeline()));
-
-  return TILEDB_OK;
-}
-
-int32_t tiledb_array_schema_set_validity_filter_list(
-    tiledb_ctx_t* ctx,
-    tiledb_array_schema_t* array_schema,
-    tiledb_filter_list_t* filter_list) {
-  if (sanity_check(ctx, array_schema) == TILEDB_ERR) {
-    return TILEDB_ERR;
-  }
-  api::ensure_filter_list_is_valid(filter_list);
-
-  throw_if_not_ok(
-      array_schema->array_schema_->set_cell_validity_filter_pipeline(
-          filter_list->pipeline()));
-
-  return TILEDB_OK;
-}
-
-int32_t tiledb_array_schema_check(
-    tiledb_ctx_t* ctx, tiledb_array_schema_t* array_schema) {
-  if (sanity_check(ctx, array_schema) == TILEDB_ERR)
-    return TILEDB_ERR;
-  array_schema->array_schema_->check(ctx->resources().config());
-  return TILEDB_OK;
-}
-
-int32_t tiledb_array_schema_load(
-    tiledb_ctx_t* ctx,
-    const char* array_uri,
-    tiledb_array_schema_t** array_schema) {
-  // Create array schema
-  ensure_context_is_valid(ctx);
-  ensure_output_pointer_is_valid(array_schema);
-  *array_schema = new (std::nothrow) tiledb_array_schema_t;
-  if (*array_schema == nullptr) {
-    throw std::bad_alloc();
-  }
-
-  try {
-    // Use a default constructed config to load the schema with default options.
-    (*array_schema)->array_schema_ =
-        load_array_schema(ctx->context(), sm::URI(array_uri), sm::Config());
-  } catch (...) {
-    delete *array_schema;
-    throw;
-  }
-
-  return TILEDB_OK;
-}
-
-int32_t tiledb_array_schema_load_with_config(
-    tiledb_ctx_t* ctx,
-    tiledb_config_t* config,
-    const char* array_uri,
-    tiledb_array_schema_t** array_schema) {
-  ensure_context_is_valid(ctx);
-  ensure_config_is_valid(config);
-  ensure_output_pointer_is_valid(array_schema);
-
-  // Create array schema
-  *array_schema = new (std::nothrow) tiledb_array_schema_t;
-  if (*array_schema == nullptr) {
-    throw CAPIStatusException("Failed to allocate TileDB array schema object");
-  }
-
-  try {
-    // Use passed config or context config to load the schema with set options.
-    (*array_schema)->array_schema_ = load_array_schema(
-        ctx->context(),
-        sm::URI(array_uri),
-        config ? config->config() : ctx->config());
-  } catch (...) {
-    delete *array_schema;
-    throw;
-  }
-
-  return TILEDB_OK;
-}
-
-int32_t tiledb_array_schema_get_array_type(
-    tiledb_ctx_t* ctx,
-    const tiledb_array_schema_t* array_schema,
-    tiledb_array_type_t* array_type) {
-  if (sanity_check(ctx, array_schema) == TILEDB_ERR)
-    return TILEDB_ERR;
-  *array_type = static_cast<tiledb_array_type_t>(
-      array_schema->array_schema_->array_type());
-  return TILEDB_OK;
-}
-
-int32_t tiledb_array_schema_get_capacity(
-    tiledb_ctx_t* ctx,
-    const tiledb_array_schema_t* array_schema,
-    uint64_t* capacity) {
-  if (sanity_check(ctx, array_schema) == TILEDB_ERR)
-    return TILEDB_ERR;
-  *capacity = array_schema->array_schema_->capacity();
-  return TILEDB_OK;
-}
-
-int32_t tiledb_array_schema_get_cell_order(
-    tiledb_ctx_t* ctx,
-    const tiledb_array_schema_t* array_schema,
-    tiledb_layout_t* cell_order) {
-  if (sanity_check(ctx, array_schema) == TILEDB_ERR)
-    return TILEDB_ERR;
-  *cell_order =
-      static_cast<tiledb_layout_t>(array_schema->array_schema_->cell_order());
-  return TILEDB_OK;
-}
-
-int32_t tiledb_array_schema_get_coords_filter_list(
-    tiledb_ctx_t* ctx,
-    tiledb_array_schema_t* array_schema,
-    tiledb_filter_list_t** filter_list) {
-  if (sanity_check(ctx, array_schema) == TILEDB_ERR)
-    return TILEDB_ERR;
-  api::ensure_output_pointer_is_valid(filter_list);
-  // Copy-construct a separate FilterPipeline object
-  *filter_list = tiledb_filter_list_t::make_handle(
-      sm::FilterPipeline{array_schema->array_schema_->coords_filters()});
-  return TILEDB_OK;
-}
-
-int32_t tiledb_array_schema_get_offsets_filter_list(
-    tiledb_ctx_t* ctx,
-    tiledb_array_schema_t* array_schema,
-    tiledb_filter_list_t** filter_list) {
-  if (sanity_check(ctx, array_schema) == TILEDB_ERR)
-    return TILEDB_ERR;
-  api::ensure_output_pointer_is_valid(filter_list);
-  // Copy-construct a separate FilterPipeline object
-  *filter_list = tiledb_filter_list_t::make_handle(sm::FilterPipeline{
-      array_schema->array_schema_->cell_var_offsets_filters()});
-  return TILEDB_OK;
-}
-
-int32_t tiledb_array_schema_get_validity_filter_list(
-    tiledb_ctx_t* ctx,
-    tiledb_array_schema_t* array_schema,
-    tiledb_filter_list_t** filter_list) {
-  if (sanity_check(ctx, array_schema) == TILEDB_ERR)
-    return TILEDB_ERR;
-  api::ensure_output_pointer_is_valid(filter_list);
-  // Copy-construct a separate FilterPipeline object
-  *filter_list = tiledb_filter_list_t::make_handle(
-      sm::FilterPipeline{array_schema->array_schema_->cell_validity_filters()});
-  return TILEDB_OK;
-}
-
-int32_t tiledb_array_schema_get_domain(
-    tiledb_ctx_t* ctx,
-    const tiledb_array_schema_t* array_schema,
-    tiledb_domain_t** domain) {
-  if (sanity_check(ctx, array_schema) == TILEDB_ERR) {
-    return TILEDB_ERR;
-  }
-  ensure_output_pointer_is_valid(domain);
-  *domain = tiledb_domain_handle_t::make_handle(
-      array_schema->array_schema_->shared_domain());
-  return TILEDB_OK;
-}
-
-int32_t tiledb_array_schema_get_tile_order(
-    tiledb_ctx_t* ctx,
-    const tiledb_array_schema_t* array_schema,
-    tiledb_layout_t* tile_order) {
-  if (sanity_check(ctx, array_schema) == TILEDB_ERR)
-    return TILEDB_ERR;
-  *tile_order =
-      static_cast<tiledb_layout_t>(array_schema->array_schema_->tile_order());
-  return TILEDB_OK;
-}
-
-int32_t tiledb_array_schema_get_attribute_num(
-    tiledb_ctx_t* ctx,
-    const tiledb_array_schema_t* array_schema,
-    uint32_t* attribute_num) {
-  if (sanity_check(ctx, array_schema) == TILEDB_ERR)
-    return TILEDB_ERR;
-  *attribute_num = array_schema->array_schema_->attribute_num();
-  return TILEDB_OK;
-}
-
-int32_t tiledb_array_schema_dump(
-    tiledb_ctx_t* ctx, const tiledb_array_schema_t* array_schema, FILE* out) {
-  if (sanity_check(ctx, array_schema) == TILEDB_ERR)
-    return TILEDB_ERR;
-
-  ensure_cstream_handle_is_valid(out);
-
-  std::stringstream ss;
-
-  ss << *array_schema->array_schema_;
-  size_t r = fwrite(ss.str().c_str(), sizeof(char), ss.str().size(), out);
-  if (r != ss.str().size()) {
-    throw CAPIException(
-        "Error writing array schema " +
-        array_schema->array_schema_->array_uri().to_string() + " to file");
-  }
-
-  return TILEDB_OK;
-}
-
-int32_t tiledb_array_schema_dump_str(
-    tiledb_ctx_t* ctx,
-    const tiledb_array_schema_t* array_schema,
-    tiledb_string_t** out) {
-  if (sanity_check(ctx, array_schema) == TILEDB_ERR) {
-    return TILEDB_ERR;
-  }
-  ensure_output_pointer_is_valid(out);
-  std::stringstream ss;
-  ss << *array_schema->array_schema_;
-  *out = tiledb_string_handle_t::make_handle(ss.str());
-  return TILEDB_OK;
-}
-
-int32_t tiledb_array_schema_get_attribute_from_index(
-    tiledb_ctx_t* ctx,
-    const tiledb_array_schema_t* array_schema,
-    uint32_t index,
-    tiledb_attribute_t** attr) {
-  if (sanity_check(ctx, array_schema) == TILEDB_ERR) {
-    return TILEDB_ERR;
-  }
-  ensure_output_pointer_is_valid(attr);
-  uint32_t attribute_num = array_schema->array_schema_->attribute_num();
-  if (attribute_num == 0) {
-    *attr = nullptr;
-    return TILEDB_OK;
-  }
-  if (index >= attribute_num) {
-    std::ostringstream errmsg;
-    errmsg << "Attribute index: " << index << " out of bounds given "
-           << attribute_num << " attributes in array "
-           << array_schema->array_schema_->array_uri().to_string();
-    auto st = Status_ArraySchemaError(errmsg.str());
-    LOG_STATUS_NO_RETURN_VALUE(st);
-    save_error(ctx, st);
-    return TILEDB_ERR;
-  }
-
-  auto found_attr = array_schema->array_schema_->shared_attribute(index);
-  if (!found_attr) {
-    throw CAPIStatusException("Attribute not found, but index is valid!");
-  }
-  *attr = tiledb_attribute_handle_t::make_handle(found_attr);
-  return TILEDB_OK;
-}
-
-int32_t tiledb_array_schema_get_attribute_from_name(
-    tiledb_ctx_t* ctx,
-    const tiledb_array_schema_t* array_schema,
-    const char* name,
-    tiledb_attribute_t** attr) {
-  if (sanity_check(ctx, array_schema) == TILEDB_ERR) {
-    return TILEDB_ERR;
-  }
-  ensure_output_pointer_is_valid(attr);
-  uint32_t attribute_num = array_schema->array_schema_->attribute_num();
-  if (attribute_num == 0) {
-    *attr = nullptr;
-    return TILEDB_OK;
-  }
-  std::string name_string(name);
-  auto found_attr = array_schema->array_schema_->shared_attribute(name_string);
-  if (!found_attr) {
-    throw CAPIException(
-        std::string("Attribute name: ") +
-        (name_string.empty() ? "<anonymous>" : name) +
-        " does not exist for array " +
-        array_schema->array_schema_->array_uri().to_string());
-  }
-  *attr = tiledb_attribute_handle_t::make_handle(found_attr);
-  return TILEDB_OK;
-}
-
-int32_t tiledb_array_schema_has_attribute(
-    tiledb_ctx_t* ctx,
-    const tiledb_array_schema_t* array_schema,
-    const char* name,
-    int32_t* has_attr) {
-  if (sanity_check(ctx, array_schema) == TILEDB_ERR) {
-    return TILEDB_ERR;
-  }
-
-  bool b;
-  throw_if_not_ok(array_schema->array_schema_->has_attribute(name, &b));
-
-  *has_attr = b ? 1 : 0;
-
-  return TILEDB_OK;
-}
-
-int32_t tiledb_array_schema_set_current_domain(
-    tiledb_ctx_t* ctx,
-    tiledb_array_schema_t* array_schema,
-    tiledb_current_domain_t* current_domain) {
-  if (sanity_check(ctx, array_schema) == TILEDB_ERR) {
-    return TILEDB_ERR;
-  }
-
-  api::ensure_handle_is_valid(current_domain);
-
-  array_schema->array_schema_->set_current_domain(
-      current_domain->current_domain());
-
-  return TILEDB_OK;
-}
-
-int32_t tiledb_array_schema_get_current_domain(
-    tiledb_ctx_t* ctx,
-    tiledb_array_schema_t* array_schema,
-    tiledb_current_domain_t** current_domain) {
-  if (sanity_check(ctx, array_schema) == TILEDB_ERR) {
-    return TILEDB_ERR;
-  }
-
-  api::ensure_output_pointer_is_valid(current_domain);
-
-  // There is always a current domain on an ArraySchema instance,
-  // when none was set explicitly, there is an empty current domain.
-  *current_domain = tiledb_current_domain_handle_t::make_handle(
-      array_schema->array_schema_->get_current_domain());
-
-  return TILEDB_OK;
-}
-
-=======
->>>>>>> cceeb50f
 /* ********************************* */
 /*            SCHEMA EVOLUTION       */
 /* ********************************* */
@@ -4777,317 +4259,6 @@
   return api_entry_plain<tiledb::api::tiledb_as_built_dump>(out);
 }
 
-<<<<<<< HEAD
-/* ****************************** */
-/*           ARRAY SCHEMA         */
-/* ****************************** */
-
-CAPI_INTERFACE(
-    array_schema_alloc,
-    tiledb_ctx_t* ctx,
-    tiledb_array_type_t array_type,
-    tiledb_array_schema_t** array_schema) {
-  return api_entry<tiledb::api::tiledb_array_schema_alloc>(
-      ctx, array_type, array_schema);
-}
-
-CAPI_INTERFACE_VOID(array_schema_free, tiledb_array_schema_t** array_schema) {
-  return api_entry_void<tiledb::api::tiledb_array_schema_free>(array_schema);
-}
-
-CAPI_INTERFACE(
-    array_schema_add_attribute,
-    tiledb_ctx_t* ctx,
-    tiledb_array_schema_t* array_schema,
-    tiledb_attribute_t* attr) {
-  return api_entry<tiledb::api::tiledb_array_schema_add_attribute>(
-      ctx, array_schema, attr);
-}
-
-CAPI_INTERFACE(
-    array_schema_set_allows_dups,
-    tiledb_ctx_t* ctx,
-    tiledb_array_schema_t* array_schema,
-    int allows_dups) {
-  return api_entry<tiledb::api::tiledb_array_schema_set_allows_dups>(
-      ctx, array_schema, allows_dups);
-}
-
-CAPI_INTERFACE(
-    array_schema_get_allows_dups,
-    tiledb_ctx_t* ctx,
-    tiledb_array_schema_t* array_schema,
-    int* allows_dups) {
-  return api_entry<tiledb::api::tiledb_array_schema_get_allows_dups>(
-      ctx, array_schema, allows_dups);
-}
-
-CAPI_INTERFACE(
-    array_schema_get_version,
-    tiledb_ctx_t* ctx,
-    tiledb_array_schema_t* array_schema,
-    uint32_t* version) {
-  return api_entry<tiledb::api::tiledb_array_schema_get_version>(
-      ctx, array_schema, version);
-}
-
-CAPI_INTERFACE(
-    array_schema_set_domain,
-    tiledb_ctx_t* ctx,
-    tiledb_array_schema_t* array_schema,
-    tiledb_domain_t* domain) {
-  return api_entry<tiledb::api::tiledb_array_schema_set_domain>(
-      ctx, array_schema, domain);
-}
-
-CAPI_INTERFACE(
-    array_schema_set_capacity,
-    tiledb_ctx_t* ctx,
-    tiledb_array_schema_t* array_schema,
-    uint64_t capacity) {
-  return api_entry<tiledb::api::tiledb_array_schema_set_capacity>(
-      ctx, array_schema, capacity);
-}
-
-CAPI_INTERFACE(
-    array_schema_set_cell_order,
-    tiledb_ctx_t* ctx,
-    tiledb_array_schema_t* array_schema,
-    tiledb_layout_t cell_order) {
-  return api_entry<tiledb::api::tiledb_array_schema_set_cell_order>(
-      ctx, array_schema, cell_order);
-}
-
-CAPI_INTERFACE(
-    array_schema_set_tile_order,
-    tiledb_ctx_t* ctx,
-    tiledb_array_schema_t* array_schema,
-    tiledb_layout_t tile_order) {
-  return api_entry<tiledb::api::tiledb_array_schema_set_tile_order>(
-      ctx, array_schema, tile_order);
-}
-
-CAPI_INTERFACE(
-    array_schema_timestamp_range,
-    tiledb_ctx_t* ctx,
-    tiledb_array_schema_t* array_schema,
-    uint64_t* lo,
-    uint64_t* hi) {
-  return api_entry<tiledb::api::tiledb_array_schema_timestamp_range>(
-      ctx, array_schema, lo, hi);
-}
-
-CAPI_INTERFACE(
-    array_schema_add_enumeration,
-    tiledb_ctx_t* ctx,
-    tiledb_array_schema_t* array_schema,
-    tiledb_enumeration_t* enumeration) {
-  return api_entry<tiledb::api::tiledb_array_schema_add_enumeration>(
-      ctx, array_schema, enumeration);
-}
-
-CAPI_INTERFACE(
-    array_schema_set_coords_filter_list,
-    tiledb_ctx_t* ctx,
-    tiledb_array_schema_t* array_schema,
-    tiledb_filter_list_t* filter_list) {
-  return api_entry<tiledb::api::tiledb_array_schema_set_coords_filter_list>(
-      ctx, array_schema, filter_list);
-}
-
-CAPI_INTERFACE(
-    array_schema_set_offsets_filter_list,
-    tiledb_ctx_t* ctx,
-    tiledb_array_schema_t* array_schema,
-    tiledb_filter_list_t* filter_list) {
-  return api_entry<tiledb::api::tiledb_array_schema_set_offsets_filter_list>(
-      ctx, array_schema, filter_list);
-}
-
-CAPI_INTERFACE(
-    array_schema_set_validity_filter_list,
-    tiledb_ctx_t* ctx,
-    tiledb_array_schema_t* array_schema,
-    tiledb_filter_list_t* filter_list) {
-  return api_entry<tiledb::api::tiledb_array_schema_set_validity_filter_list>(
-      ctx, array_schema, filter_list);
-}
-
-CAPI_INTERFACE(
-    array_schema_check,
-    tiledb_ctx_t* ctx,
-    tiledb_array_schema_t* array_schema) {
-  return api_entry<tiledb::api::tiledb_array_schema_check>(ctx, array_schema);
-}
-
-CAPI_INTERFACE(
-    array_schema_load,
-    tiledb_ctx_t* ctx,
-    const char* array_uri,
-    tiledb_array_schema_t** array_schema) {
-  return api_entry<tiledb::api::tiledb_array_schema_load>(
-      ctx, array_uri, array_schema);
-}
-
-CAPI_INTERFACE(
-    array_schema_load_with_config,
-    tiledb_ctx_t* ctx,
-    tiledb_config_t* config,
-    const char* array_uri,
-    tiledb_array_schema_t** array_schema) {
-  return api_entry<tiledb::api::tiledb_array_schema_load_with_config>(
-      ctx, config, array_uri, array_schema);
-}
-
-CAPI_INTERFACE(
-    array_schema_get_array_type,
-    tiledb_ctx_t* ctx,
-    const tiledb_array_schema_t* array_schema,
-    tiledb_array_type_t* array_type) {
-  return api_entry<tiledb::api::tiledb_array_schema_get_array_type>(
-      ctx, array_schema, array_type);
-}
-
-CAPI_INTERFACE(
-    array_schema_get_capacity,
-    tiledb_ctx_t* ctx,
-    const tiledb_array_schema_t* array_schema,
-    uint64_t* capacity) {
-  return api_entry<tiledb::api::tiledb_array_schema_get_capacity>(
-      ctx, array_schema, capacity);
-}
-
-CAPI_INTERFACE(
-    array_schema_get_cell_order,
-    tiledb_ctx_t* ctx,
-    const tiledb_array_schema_t* array_schema,
-    tiledb_layout_t* cell_order) {
-  return api_entry<tiledb::api::tiledb_array_schema_get_cell_order>(
-      ctx, array_schema, cell_order);
-}
-
-CAPI_INTERFACE(
-    array_schema_get_coords_filter_list,
-    tiledb_ctx_t* ctx,
-    tiledb_array_schema_t* array_schema,
-    tiledb_filter_list_t** filter_list) {
-  return api_entry<tiledb::api::tiledb_array_schema_get_coords_filter_list>(
-      ctx, array_schema, filter_list);
-}
-
-CAPI_INTERFACE(
-    array_schema_get_offsets_filter_list,
-    tiledb_ctx_t* ctx,
-    tiledb_array_schema_t* array_schema,
-    tiledb_filter_list_t** filter_list) {
-  return api_entry<tiledb::api::tiledb_array_schema_get_offsets_filter_list>(
-      ctx, array_schema, filter_list);
-}
-
-CAPI_INTERFACE(
-    array_schema_get_validity_filter_list,
-    tiledb_ctx_t* ctx,
-    tiledb_array_schema_t* array_schema,
-    tiledb_filter_list_t** filter_list) {
-  return api_entry<tiledb::api::tiledb_array_schema_get_validity_filter_list>(
-      ctx, array_schema, filter_list);
-}
-
-CAPI_INTERFACE(
-    array_schema_get_domain,
-    tiledb_ctx_t* ctx,
-    const tiledb_array_schema_t* array_schema,
-    tiledb_domain_t** domain) {
-  return api_entry<tiledb::api::tiledb_array_schema_get_domain>(
-      ctx, array_schema, domain);
-}
-
-CAPI_INTERFACE(
-    array_schema_get_tile_order,
-    tiledb_ctx_t* ctx,
-    const tiledb_array_schema_t* array_schema,
-    tiledb_layout_t* tile_order) {
-  return api_entry<tiledb::api::tiledb_array_schema_get_tile_order>(
-      ctx, array_schema, tile_order);
-}
-
-CAPI_INTERFACE(
-    array_schema_get_attribute_num,
-    tiledb_ctx_t* ctx,
-    const tiledb_array_schema_t* array_schema,
-    uint32_t* attribute_num) {
-  return api_entry<tiledb::api::tiledb_array_schema_get_attribute_num>(
-      ctx, array_schema, attribute_num);
-}
-
-CAPI_INTERFACE(
-    array_schema_dump,
-    tiledb_ctx_t* ctx,
-    const tiledb_array_schema_t* array_schema,
-    FILE* out) {
-  return api_entry<tiledb::api::tiledb_array_schema_dump>(
-      ctx, array_schema, out);
-}
-
-CAPI_INTERFACE(
-    array_schema_dump_str,
-    tiledb_ctx_t* ctx,
-    const tiledb_array_schema_t* array_schema,
-    tiledb_string_t** out) {
-  return api_entry<tiledb::api::tiledb_array_schema_dump_str>(
-      ctx, array_schema, out);
-}
-
-CAPI_INTERFACE(
-    array_schema_get_attribute_from_index,
-    tiledb_ctx_t* ctx,
-    const tiledb_array_schema_t* array_schema,
-    uint32_t index,
-    tiledb_attribute_t** attr) {
-  return api_entry<tiledb::api::tiledb_array_schema_get_attribute_from_index>(
-      ctx, array_schema, index, attr);
-}
-
-CAPI_INTERFACE(
-    array_schema_get_attribute_from_name,
-    tiledb_ctx_t* ctx,
-    const tiledb_array_schema_t* array_schema,
-    const char* name,
-    tiledb_attribute_t** attr) {
-  return api_entry<tiledb::api::tiledb_array_schema_get_attribute_from_name>(
-      ctx, array_schema, name, attr);
-}
-
-CAPI_INTERFACE(
-    array_schema_has_attribute,
-    tiledb_ctx_t* ctx,
-    const tiledb_array_schema_t* array_schema,
-    const char* name,
-    int32_t* has_attr) {
-  return api_entry<tiledb::api::tiledb_array_schema_has_attribute>(
-      ctx, array_schema, name, has_attr);
-}
-
-CAPI_INTERFACE(
-    array_schema_set_current_domain,
-    tiledb_ctx_t* ctx,
-    tiledb_array_schema_t* array_schema,
-    tiledb_current_domain_t* current_domain) {
-  return api_entry<tiledb::api::tiledb_array_schema_set_current_domain>(
-      ctx, array_schema, current_domain);
-}
-
-CAPI_INTERFACE(
-    array_schema_get_current_domain,
-    tiledb_ctx_t* ctx,
-    tiledb_array_schema_t* array_schema,
-    tiledb_current_domain_t** current_domain) {
-  return api_entry<tiledb::api::tiledb_array_schema_get_current_domain>(
-      ctx, array_schema, current_domain);
-}
-
-=======
->>>>>>> cceeb50f
 /* ********************************* */
 /*            SCHEMA EVOLUTION       */
 /* ********************************* */
