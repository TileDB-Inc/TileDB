/*
 * @file   tiledb_serialization.h
 *
 * @section LICENSE
 *
 * The MIT License
 *
 * @copyright Copyright (c) 2019-2021 TileDB, Inc.
 *
 * Permission is hereby granted, free of charge, to any person obtaining a copy
 * of this software and associated documentation files (the "Software"), to deal
 * in the Software without restriction, including without limitation the rights
 * to use, copy, modify, merge, publish, distribute, sublicense, and/or sell
 * copies of the Software, and to permit persons to whom the Software is
 * furnished to do so, subject to the following conditions:
 *
 * The above copyright notice and this permission notice shall be included in
 * all copies or substantial portions of the Software.
 *
 * THE SOFTWARE IS PROVIDED "AS IS", WITHOUT WARRANTY OF ANY KIND, EXPRESS OR
 * IMPLIED, INCLUDING BUT NOT LIMITED TO THE WARRANTIES OF MERCHANTABILITY,
 * FITNESS FOR A PARTICULAR PURPOSE AND NONINFRINGEMENT. IN NO EVENT SHALL THE
 * AUTHORS OR COPYRIGHT HOLDERS BE LIABLE FOR ANY CLAIM, DAMAGES OR OTHER
 * LIABILITY, WHETHER IN AN ACTION OF CONTRACT, TORT OR OTHERWISE, ARISING FROM,
 * OUT OF OR IN CONNECTION WITH THE SOFTWARE OR THE USE OR OTHER DEALINGS IN
 * THE SOFTWARE.
 *
 * @section DESCRIPTION
 *
 * This file declares the TileDB C API for serialization.
 * APIs defined in this header are currently unstable and subject to breaking
 * changes between minor releases.
 */

#ifndef TILEDB_SERIALIZATION_H
#define TILEDB_SERIALIZATION_H

#include "tiledb.h"
#include "tiledb_experimental.h"

#ifdef __cplusplus
extern "C" {
#endif

/** Serialization type. */
typedef enum {
/** Helper macro for defining array type enums. */
#define TILEDB_SERIALIZATION_TYPE_ENUM(id) TILEDB_##id
#include "tiledb_enum.h"
#undef TILEDB_SERIALIZATION_TYPE_ENUM
} tiledb_serialization_type_t;

/**
 * Returns a string representation of the given serialization type.
 *
 * @param serialization_type Serialization type
 * @param str Set to point to a constant string representation of the
 * serialization type
 * @return `TILEDB_OK` for success and `TILEDB_ERR` for error.
 */
TILEDB_EXPORT int32_t tiledb_serialization_type_to_str(
    tiledb_serialization_type_t serialization_type,
    const char** str) TILEDB_NOEXCEPT;

/**
 * Parses a serialization type from the given string.
 *
 * @param str String representation to parse
 * @param serialization_type Set to the parsed serialization type
 * @return `TILEDB_OK` for success and `TILEDB_ERR` for error.
 */
TILEDB_EXPORT int32_t tiledb_serialization_type_from_str(
    const char* str,
    tiledb_serialization_type_t* serialization_type) TILEDB_NOEXCEPT;

/* ****************************** */
/*          Serialization         */
/* ****************************** */

/**
 * Serializes the given array.
 *
 * @note The caller must free the returned `tiledb_buffer_t`.
 *
 * @param ctx The TileDB context.
 * @param array The array to serialize.
 * @param serialization_type Type of serialization to use
 * @param client_side Allows to specify different behavior depending on who is
 * serializing, the client (1) or the Cloud server (0). This is sometimes needed
 * since they are both using the same Core library APIs for serialization.
 * @param buffer Will be set to a newly allocated buffer containing the
 *      serialized max buffer sizes.
 * @return `TILEDB_OK` for success and `TILEDB_ERR` for error.
 */
TILEDB_EXPORT int32_t tiledb_serialize_array(
    tiledb_ctx_t* ctx,
    const tiledb_array_t* array,
    tiledb_serialization_type_t serialize_type,
    int32_t client_side,
    tiledb_buffer_t** buffer) TILEDB_NOEXCEPT;

/**
 * Deserializes a new array from the given buffer.
 *
 * @param ctx The TileDB context.
 * @param buffer Buffer to deserialize from
 * @param serialization_type Type of serialization to use
 * @param client_side Allows to specify different behavior depending on who is
 * serializing, the client (1) or the Cloud server (0). This is sometimes needed
 * since they are both using the same Core library APIs for serialization.
 * @param array_uri uri of the array to deserialize.
 * @param array Will be set to a newly allocated array.
 * @return `TILEDB_OK` for success and `TILEDB_ERR` for error.
 */
TILEDB_EXPORT int32_t tiledb_deserialize_array(
    tiledb_ctx_t* ctx,
    const tiledb_buffer_t* buffer,
    tiledb_serialization_type_t serialize_type,
    int32_t client_side,
    const char* array_uri,
    tiledb_array_t** array) TILEDB_NOEXCEPT;

/**
 * Serializes the given array schema.
 *
 * @note The caller must free the returned `tiledb_buffer_t`.
 *
 * @param ctx The TileDB context.
 * @param array_schema The array schema to serialize.
 * @param serialization_type Type of serialization to use
 * @param client_side Allows to specify different behavior depending on who is
 * serializing, the client (1) or the Cloud server (0). This is sometimes needed
 * since they are both using the same Core library APIs for serialization.
 * @param buffer Will be set to a newly allocated buffer containing the
 *      serialized max buffer sizes.
 * @return `TILEDB_OK` for success and `TILEDB_ERR` for error.
 */
TILEDB_EXPORT int32_t tiledb_serialize_array_schema(
    tiledb_ctx_t* ctx,
    const tiledb_array_schema_t* array_schema,
    tiledb_serialization_type_t serialize_type,
    int32_t client_side,
    tiledb_buffer_t** buffer) TILEDB_NOEXCEPT;

/**
 * Deserializes a new array schema from the given buffer.
 *
 * @param ctx The TileDB context.
 * @param buffer Buffer to deserialize from
 * @param serialization_type Type of serialization to use
 * @param client_side Allows to specify different behavior depending on who is
 * serializing, the client (1) or the Cloud server (0). This is sometimes needed
 * since they are both using the same Core library APIs for serialization.
 * @param array_schema Will be set to a newly allocated array schema.
 * @return `TILEDB_OK` for success and `TILEDB_ERR` for error.
 */
TILEDB_EXPORT int32_t tiledb_deserialize_array_schema(
    tiledb_ctx_t* ctx,
    const tiledb_buffer_t* buffer,
    tiledb_serialization_type_t serialize_type,
    int32_t client_side,
    tiledb_array_schema_t** array_schema) TILEDB_NOEXCEPT;

/**
 * Serializes the given array open information into the given buffer.
 *
 * @note The caller must free the returned `tiledb_buffer_t`.
 *
 * @param ctx The TileDB context.
 * @param array The array to get the information to serialize from.
 * @param serialization_type Type of serialization to use.
 * @param client_side Allows to specify different behavior depending on who is
 * serializing, the client (1) or the Cloud server (0). This is sometimes needed
 * since they are both using the same Core library APIs for serialization.
 * @param tiledb_buffer_t Will be set to a newly allocated buffer containing
 *    the serialized array open information.
 * @return `TILEDB_OK` for success and `TILEDB_ERR` for error.
 */
TILEDB_EXPORT int32_t tiledb_serialize_array_open(
    tiledb_ctx_t* ctx,
    const tiledb_array_t* array,
    tiledb_serialization_type_t serialize_type,
    int32_t client_side,
    tiledb_buffer_t** buffer_list) TILEDB_NOEXCEPT;

/**
 * Deserializes into an existing array from the given buffer.
 *
 * @note The deserialization is zero-copy, so the source buffer must exceed
 * the lifetime of the array being deserialized to.
 *
 * @param ctx The TileDB context.
 * @param buffer Buffer to deserialize from.
 * @param serialization_type Type of deserialization to use.
 * @param client_side Allows to specify different behavior depending on who is
 * serializing, the client (1) or the Cloud server (0). This is sometimes needed
 * since they are both using the same Core library APIs for serialization.
 * @param array The array object to deserialize into (must be pre-allocated).
 * @return `TILEDB_OK` for success and `TILEDB_ERR` for error.
 */
TILEDB_EXPORT int32_t tiledb_deserialize_array_open(
    tiledb_ctx_t* ctx,
    const tiledb_buffer_t* buffer,
    tiledb_serialization_type_t serialize_type,
    int32_t client_side,
    tiledb_array_t** array) TILEDB_NOEXCEPT;

/**
 * Serializes the given array schema evolution.
 *
 * @note The caller must free the returned `tiledb_buffer_t`.
 *
 * @param ctx The TileDB context.
 * @param array_schema_evolution The array schema evolution to serialize.
 * @param serialization_type Type of serialization to use
 * @param client_side Allows to specify different behavior depending on who is
 * serializing, the client (1) or the Cloud server (0). This is sometimes needed
 * since they are both using the same Core library APIs for serialization.
 * @param buffer Will be set to a newly allocated buffer containing the
 *      serialized max buffer sizes.
 * @return `TILEDB_OK` for success and `TILEDB_ERR` for error.
 */
TILEDB_EXPORT int32_t tiledb_serialize_array_schema_evolution(
    tiledb_ctx_t* ctx,
    const tiledb_array_schema_evolution_t* array_schema_evolution,
    tiledb_serialization_type_t serialize_type,
    int32_t client_side,
    tiledb_buffer_t** buffer) TILEDB_NOEXCEPT;

/**
 * Deserializes a new array schema evolution object from the given buffer.
 *
 * @param ctx The TileDB context.
 * @param buffer Buffer to deserialize from
 * @param serialization_type Type of serialization to use
 * @param client_side Allows to specify different behavior depending on who is
 * serializing, the client (1) or the Cloud server (0). This is sometimes needed
 * since they are both using the same Core library APIs for serialization.
 * @param array_schema_evolution Will be set to a newly allocated array schema
 * evolution.
 * @return `TILEDB_OK` for success and `TILEDB_ERR` for error.
 */
TILEDB_EXPORT int32_t tiledb_deserialize_array_schema_evolution(
    tiledb_ctx_t* ctx,
    const tiledb_buffer_t* buffer,
    tiledb_serialization_type_t serialize_type,
    int32_t client_side,
    tiledb_array_schema_evolution_t** array_schema_evolution) TILEDB_NOEXCEPT;

/**
 * Serializes the given query.
 *
 * Where possible the serialization is zero-copy. The returned buffer list
 * contains an ordered list of pointers to buffers that logically contain the
 * entire serialized query when concatenated.
 *
 * @note The caller must free the returned `tiledb_buffer_list_t`.
 *
 * @param ctx The TileDB context.
 * @param query The query.
 * @param serialization_type Type of serialization to use
 * @param client_side Allows to specify different behavior depending on who is
 * serializing, the client (1) or the Cloud server (0). This is sometimes needed
 * since they are both using the same Core library APIs for serialization.
 * @param buffer_list Will be set to a newly allocated buffer list containing
 *    the serialized query.
 * @return `TILEDB_OK` for success and `TILEDB_ERR` for error.
 */
TILEDB_EXPORT int32_t tiledb_serialize_query(
    tiledb_ctx_t* ctx,
    const tiledb_query_t* query,
    tiledb_serialization_type_t serialize_type,
    int32_t client_side,
    tiledb_buffer_list_t** buffer_list) TILEDB_NOEXCEPT;

/**
 * Deserializes into an existing query from the given buffer.
 *
 * @note The deserialization is zero-copy, so the source buffer must exceed
 * the lifetime of the query being deserialized to.
 *
 * @param ctx The TileDB context.
 * @param buffer Buffer to deserialize from
 * @param serialization_type Type of deserialization to use
 * @param client_side Allows to specify different behavior depending on who is
 * serializing, the client (1) or the Cloud server (0). This is sometimes needed
 * since they are both using the same Core library APIs for serialization.
 * @param query The query object to deserialize into (must be pre-allocated).
 * @return `TILEDB_OK` for success and `TILEDB_ERR` for error.
 */
TILEDB_EXPORT int32_t tiledb_deserialize_query(
    tiledb_ctx_t* ctx,
    const tiledb_buffer_t* buffer,
    tiledb_serialization_type_t serialize_type,
    int32_t client_side,
    tiledb_query_t* query) TILEDB_NOEXCEPT;

/**
 * Deserializes into a new query object from the given buffer, while
 * deserializing at the same time the (open) array object stored in the query
 * object as a member. The caller has the responsibility to free the returned
 * query and array objects.
 *
 * @note The deserialization is zero-copy, so the source buffer must exceed
 * the lifetime of the query being deserialized to.
 *
 * @param ctx The TileDB context.
 * @param buffer Buffer to deserialize from.
 * @param serialization_type Type of deserialization to use.
 * @param client_side Allows to specify different behavior depending on who is
 * serializing, the client (1) or the Cloud server (0). This is sometimes needed
 * since they are both using the same Core library APIs for serialization.
 * @param array_uri uri of the array the query is submitted to.
 * @param query The query object to allocate and deserialize into.
 * @param array The array object to allocate and deserialize into. It can also
 * be referenced as query->array().
 * @return `TILEDB_OK` for success and `TILEDB_ERR` for error.
 */
TILEDB_EXPORT int32_t tiledb_deserialize_query_and_array(
    tiledb_ctx_t* ctx,
    const tiledb_buffer_t* buffer,
    tiledb_serialization_type_t serialize_type,
    int32_t client_side,
    const char* array_uri,
    tiledb_query_t** query,
    tiledb_array_t** array) TILEDB_NOEXCEPT;

/**
 * Serializes the given non-empty domain information into the given buffer.
 *
 * @note The caller must free the returned `tiledb_buffer_t`.
 *
 * @param ctx The TileDB context.
 * @param array Array to which the domain belongs to
 * @param nonempty_domain The domain to serialize
 * @param is_empty 1 if the domain is empty
 * @param serialization_type Type of serialization to use
 * @param client_side Allows to specify different behavior depending on who is
 * serializing, the client (1) or the Cloud server (0). This is sometimes needed
 * since they are both using the same Core library APIs for serialization.
 * @param buffer Will be set to a newly allocated buffer containing the
 *      serialized max buffer sizes.
 * @return `TILEDB_OK` for success and `TILEDB_ERR` for error.
 */
TILEDB_EXPORT int32_t tiledb_serialize_array_nonempty_domain(
    tiledb_ctx_t* ctx,
    const tiledb_array_t* array,
    const void* nonempty_domain,
    int32_t is_empty,
    tiledb_serialization_type_t serialize_type,
    int32_t client_side,
    tiledb_buffer_t** buffer) TILEDB_NOEXCEPT;

/**
 * Deserializes non-empty domain information from the given buffer.
 *
 * @param ctx The TileDB context.
 * @param array Array to which the domain belongs to
 * @param buffer Buffer to deserialize from
 * @param serialization_type Type of deserialization to use
 * @param client_side Allows to specify different behavior depending on who is
 * serializing, the client (1) or the Cloud server (0). This is sometimes needed
 * since they are both using the same Core library APIs for serialization.
 * @param nonempty_domain The buffer to deserialize into
 * @param is_empty Will be set to 1 if the domain is empty
 * @return `TILEDB_OK` for success and `TILEDB_ERR` for error.
 */
TILEDB_EXPORT int32_t tiledb_deserialize_array_nonempty_domain(
    tiledb_ctx_t* ctx,
    const tiledb_array_t* array,
    const tiledb_buffer_t* buffer,
    tiledb_serialization_type_t serialize_type,
    int32_t client_side,
    void* nonempty_domain,
    int32_t* is_empty) TILEDB_NOEXCEPT;

/**
 * Serializes the given non-empty domain information into the given buffer.
 *
 * @note The caller must free the returned `tiledb_buffer_t`.
 *
 * @param ctx The TileDB context.
 * @param Array array to which the domain belongs to
 * @param serialization_type Type of serialization to use
 * @param client_side Allows to specify different behavior depending on who is
 * serializing, the client (1) or the Cloud server (0). This is sometimes needed
 * since they are both using the same Core library APIs for serialization.
 * @param buffer Will be set to a newly allocated buffer containing the
 *      serialized max buffer sizes.
 * @return `TILEDB_OK` for success and `TILEDB_ERR` for error.
 */
TILEDB_EXPORT int32_t tiledb_serialize_array_non_empty_domain_all_dimensions(
    tiledb_ctx_t* ctx,
    const tiledb_array_t* array,
    tiledb_serialization_type_t serialize_type,
    int32_t client_side,
    tiledb_buffer_t** buffer) TILEDB_NOEXCEPT;

/**
 * Deserializes non-empty domain information from the given buffer.
 *
 * @param ctx The TileDB context.
 * @param array Array to which the domain belongs to
 * @param buffer Buffer to deserialize from
 * @param serialization_type Type of deserialization to use
 * @param client_side Allows to specify different behavior depending on who is
 * serializing, the client (1) or the Cloud server (0). This is sometimes needed
 * since they are both using the same Core library APIs for serialization.
 * @return `TILEDB_OK` for success and `TILEDB_ERR` for error.
 */
TILEDB_EXPORT int32_t tiledb_deserialize_array_non_empty_domain_all_dimensions(
    tiledb_ctx_t* ctx,
    tiledb_array_t* array,
    const tiledb_buffer_t* buffer,
    tiledb_serialization_type_t serialize_type,
    int32_t client_side) TILEDB_NOEXCEPT;

/**
 * Serializes the array max buffer sizes information into the given buffer.
 *
 * @note The caller must free the returned `tiledb_buffer_t`.
 *
 * @param ctx The TileDB context.
 * @param array Array to which the subarray belongs to
 * @param subarray The subarray to use for max buffer size calculation.
 * @param serialization_type Type of serialization to use
 * @param buffer Will be set to a newly allocated buffer containing the
 *      serialized max buffer sizes.
 * @return `TILEDB_OK` for success and `TILEDB_ERR` for error.
 */
TILEDB_EXPORT int32_t tiledb_serialize_array_max_buffer_sizes(
    tiledb_ctx_t* ctx,
    const tiledb_array_t* array,
    const void* subarray,
    tiledb_serialization_type_t serialize_type,
    tiledb_buffer_t** buffer) TILEDB_NOEXCEPT;

/**
 * Process a delete fragments request.
 *
 * @param ctx The TileDB context.
 * @param array The TileDB Array.
 * @param serialization_type Type of serialization to use
 * @param request Buffer containing serialized fragment timestamps.
 * @return `TILEDB_OK` for success and `TILEDB_ERR` for error.
 */
TILEDB_EXPORT
capi_return_t tiledb_handle_array_delete_fragments_timestamps_request(
    tiledb_ctx_t* ctx,
    tiledb_array_t* array,
    tiledb_serialization_type_t serialization_type,
    const tiledb_buffer_t* request) TILEDB_NOEXCEPT;

/**
 * Process a delete fragments list request.
 *
 * @param ctx The TileDB context.
 * @param array The TileDB Array.
 * @param serialization_type Type of serialization to use
 * @param buffer Buffer containing serialized fragments list.
 * @return `TILEDB_OK` for success and `TILEDB_ERR` for error.
 */
TILEDB_EXPORT
capi_return_t tiledb_handle_array_delete_fragments_list_request(
    tiledb_ctx_t* ctx,
    tiledb_array_t* array,
    tiledb_serialization_type_t serialization_type,
    const tiledb_buffer_t* request) TILEDB_NOEXCEPT;

/**
 * Serializes the array metadata into the given buffer.
 *
 * @note The caller must free the returned `tiledb_buffer_t`.
 *
 * @param ctx The TileDB context.
 * @param array Array whose metadata to serialize.
 * @param serialization_type Type of serialization to use
 * @param buffer Will be set to a newly allocated buffer containing the
 *      serialized array metadata.
 * @return `TILEDB_OK` for success and `TILEDB_ERR` for error.
 */
TILEDB_EXPORT int32_t tiledb_serialize_array_metadata(
    tiledb_ctx_t* ctx,
    const tiledb_array_t* array,
    tiledb_serialization_type_t serialization_type,
    tiledb_buffer_t** buffer) TILEDB_NOEXCEPT;

/**
 * Sets the array metadata on the given array instance by deserializing the
 * array metadata from the given buffer.
 *
 * @param ctx The TileDB context.
 * @param array Array whose metadata to set.
 * @param serialization_type Type of serialization to use
 * @param buffer Buffer containing serialized array metadata.
 * @return `TILEDB_OK` for success and `TILEDB_ERR` for error.
 */
TILEDB_EXPORT int32_t tiledb_deserialize_array_metadata(
    tiledb_ctx_t* ctx,
    tiledb_array_t* array,
    tiledb_serialization_type_t serialization_type,
    const tiledb_buffer_t* buffer) TILEDB_NOEXCEPT;

/**
 * Serializes the given query's estimated result sizes map.
 *
 * @note The caller must free the returned `tiledb_buffer_list_t`.
 *
 * @param ctx The TileDB context.
 * @param query The query to get the estimated result sizes of.
 * @param serialization_type Type of serialization to use
 * @param client_side Allows to specify different behavior depending on who is
 * serializing, the client (1) or the Cloud server (0). This is sometimes needed
 * since they are both using the same Core library APIs for serialization.
 * Currently unused.
 * @param buffer Will be set to a newly allocated buffer containing
 *    the serialized query estimated result sizes.
 * @return `TILEDB_OK` for success and `TILEDB_ERR` for error.
 */
TILEDB_EXPORT int32_t tiledb_serialize_query_est_result_sizes(
    tiledb_ctx_t* ctx,
    const tiledb_query_t* query,
    tiledb_serialization_type_t serialize_type,
    int32_t client_side,
    tiledb_buffer_t** buffer) TILEDB_NOEXCEPT;

/**
 * Deserializes into an existing query from the given buffer.
 *
 *
 * @param ctx The TileDB context.
 * @param query The query object to deserialize into (must be pre-allocated).
 * @param serialization_type Type of deserialization to use
 * @param client_side Allows to specify different behavior depending on who is
 * serializing, the client (1) or the Cloud server (0). This is sometimes needed
 * since they are both using the same Core library APIs for serialization.
 * Currently unused.
 * @param buffer Buffer to deserialize from
 * @return `TILEDB_OK` for success and `TILEDB_ERR` for error.
 */
TILEDB_EXPORT int32_t tiledb_deserialize_query_est_result_sizes(
    tiledb_ctx_t* ctx,
    tiledb_query_t* query,
    tiledb_serialization_type_t serialize_type,
    int32_t client_side,
    const tiledb_buffer_t* buffer) TILEDB_NOEXCEPT;

/**
 * Serializes the given config.
 *
 * @note The caller must free the returned `tiledb_buffer_t`.
 *
 * @param ctx The TileDB context.
 * @param config The config to serialize.
 * @param serialization_type Type of serialization to use
 * @param client_side Allows to specify different behavior depending on who is
 * serializing, the client (1) or the Cloud server (0). This is sometimes needed
 * since they are both using the same Core library APIs for serialization.
 * Currently unused for config
 * @param buffer Will be set to a newly allocated buffer containing the
 *      serialized max buffer sizes.
 * @return `TILEDB_OK` for success and `TILEDB_ERR` for error.
 */
TILEDB_EXPORT int32_t tiledb_serialize_config(
    tiledb_ctx_t* ctx,
    const tiledb_config_t* config,
    tiledb_serialization_type_t serialize_type,
    int32_t client_side,
    tiledb_buffer_t** buffer) TILEDB_NOEXCEPT;

/**
 * Deserializes a new config from the given buffer.
 *
 * @param ctx The TileDB context.
 * @param buffer Buffer to deserialize from
 * @param serialization_type Type of serialization to use.
 * @param client_side If set to 1, deserialize from "client-side" perspective.
 *    Else, "server-side.". Currently unused for config
 * @param config Will be set to a newly allocated config.
 * @return `TILEDB_OK` for success and `TILEDB_ERR` for error.
 */
TILEDB_EXPORT int32_t tiledb_deserialize_config(
    tiledb_ctx_t* ctx,
    const tiledb_buffer_t* buffer,
    tiledb_serialization_type_t serialize_type,
    int32_t client_side,
    tiledb_config_t** config) TILEDB_NOEXCEPT;

/**
 * Serializes the fragment info request into the given buffer.
 *
 * @note The caller must free the returned `tiledb_buffer_t`.
 *
 * @param ctx The TileDB context.
 * @param fragment_info Fragment info to get the info to serialize.
 * @param serialization_type Type of serialization to use.
 * @param client_side Allows to specify different behavior depending on who is
 * serializing, the client (1) or the Cloud server (0). This is sometimes needed
 * since they are both using the same Core library APIs for serialization.
 * @param buffer Will be set to a newly allocated buffer containing the
 *      serialized fragment info request.
 * @return `TILEDB_OK` for success and `TILEDB_ERR` for error.
 */
TILEDB_EXPORT int32_t tiledb_serialize_fragment_info_request(
    tiledb_ctx_t* ctx,
    const tiledb_fragment_info_t* fragment_info,
    tiledb_serialization_type_t serialize_type,
    int32_t client_side,
    tiledb_buffer_t** buffer) TILEDB_NOEXCEPT;

/**
 * Populates fragment info by deserializing the fragment info request from the
 * given buffer.
 *
 * @param ctx The TileDB context.
 * @param buffer Buffer containing serialized fragment info request.
 * @param serialization_type Type of serialization to use.
 * @param client_side Allows to specify different behavior depending on who is
 * serializing, the client (1) or the Cloud server (0). This is sometimes needed
 * since they are both using the same Core library APIs for serialization.
 * @param fragment_info Fragment info object to deserialize the info into.
 * @return `TILEDB_OK` for success and `TILEDB_ERR` for error.
 */
TILEDB_EXPORT int32_t tiledb_deserialize_fragment_info_request(
    tiledb_ctx_t* ctx,
    const tiledb_buffer_t* buffer,
    tiledb_serialization_type_t serialize_type,
    int32_t client_side,
    tiledb_fragment_info_t* fragment_info) TILEDB_NOEXCEPT;

/**
 * Serializes the fragment info into the given buffer.
 *
 * @note The caller must free the returned `tiledb_buffer_t`.
 *
 * @param ctx The TileDB context.
 * @param fragment_info Fragment info to serialize.
 * @param serialization_type Type of serialization to use.
 * @param client_side Allows to specify different behavior depending on who is
 * serializing, the client (1) or the Cloud server (0). This is sometimes needed
 * since they are both using the same Core library APIs for serialization.
 * @param buffer Will be set to a newly allocated buffer containing the
 *      serialized fragment info.
 * @return `TILEDB_OK` for success and `TILEDB_ERR` for error.
 */
TILEDB_EXPORT int32_t tiledb_serialize_fragment_info(
    tiledb_ctx_t* ctx,
    const tiledb_fragment_info_t* fragment_info,
    tiledb_serialization_type_t serialization_type,
    int32_t client_side,
    tiledb_buffer_t** buffer) TILEDB_NOEXCEPT;

/**
 * Populates the fragment info by deserializing from the given buffer.
 *
 * @param ctx The TileDB context.
 * @param buffer Buffer containing serialized fragment info.
 * @param serialization_type Type of serialization to use
 * @param client_side Allows to specify different behavior depending on who is
 * serializing, the client (1) or the Cloud server (0). This is sometimes needed
 * since they are both using the same Core library APIs for serialization.
 * @param array_uri array that fragment info belongs to
 * @param fragment_info Fragment info to deserialize into.
 * @return `TILEDB_OK` for success and `TILEDB_ERR` for error.
 */
TILEDB_EXPORT int32_t tiledb_deserialize_fragment_info(
    tiledb_ctx_t* ctx,
    const tiledb_buffer_t* buffer,
    tiledb_serialization_type_t serialize_type,
    const char* array_uri,
    int32_t client_side,
    tiledb_fragment_info_t* fragment_info) TILEDB_NOEXCEPT;

/**
 * Serializes the given group.
 *
 * Where possible the serialization is zero-copy. The returned buffer list
 * contains an ordered list of pointers to buffers that logically contain the
 * entire serialized group when concatenated.
 *
 * @note The caller must free the returned `tiledb_buffer_list_t`.
 *
 * @param ctx The TileDB context.
 * @param group The group.
 * @param serialization_type Type of serialization to use
 * @param client_side Allows to specify different behavior depending on who is
 * serializing, the client (1) or the Cloud server (0). This is sometimes needed
 * since they are both using the same Core library APIs for serialization.
 * @param tiledb_buffer_t Will be set to a newly allocated buffer containing
 *    the serialized group.
 * @return `TILEDB_OK` for success and `TILEDB_ERR` for error.
 */
TILEDB_EXPORT int32_t tiledb_serialize_group(
    tiledb_ctx_t* ctx,
    const tiledb_group_t* group,
    tiledb_serialization_type_t serialize_type,
    int32_t client_side,
    tiledb_buffer_t** buffer_list) TILEDB_NOEXCEPT;

/**
 * Deserializes into an existing group from the given buffer.
 *
 * @note The deserialization is zero-copy, so the source buffer must exceed
 * the lifetime of the group being deserialized to.
 *
 * @param ctx The TileDB context.
 * @param buffer Buffer to deserialize from
 * @param serialization_type Type of deserialization to use
 * @param client_side Allows to specify different behavior depending on who is
 * serializing, the client (1) or the Cloud server (0). This is sometimes needed
 * since they are both using the same Core library APIs for serialization.
 * @param group The group object to deserialize into (must be pre-allocated).
 * @return `TILEDB_OK` for success and `TILEDB_ERR` for error.
 */
TILEDB_EXPORT int32_t tiledb_deserialize_group(
    tiledb_ctx_t* ctx,
    const tiledb_buffer_t* buffer,
    tiledb_serialization_type_t serialize_type,
    int32_t client_side,
    tiledb_group_t* group) TILEDB_NOEXCEPT;

/**
 * Serializes the group metadata into the given buffer.
 *
 * @note The caller must free the returned `tiledb_buffer_t`.
 *
 * @param ctx The TileDB context.
 * @param group Group whose metadata to serialize.
 * @param serialization_type Type of serialization to use
 * @param buffer Will be set to a newly allocated buffer containing the
 *      serialized group metadata.
 * @return `TILEDB_OK` for success and `TILEDB_ERR` for error.
 */
TILEDB_EXPORT int32_t tiledb_serialize_group_metadata(
    tiledb_ctx_t* ctx,
    const tiledb_group_t* group,
    tiledb_serialization_type_t serialization_type,
    tiledb_buffer_t** buffer) TILEDB_NOEXCEPT;

/**
 * Sets the group metadata on the given group instance by deserializing the
 * group metadata from the given buffer.
 *
 * @param ctx The TileDB context.
 * @param group Group whose metadata to set.
 * @param serialization_type Type of serialization to use
 * @param buffer Buffer containing serialized group metadata.
 * @return `TILEDB_OK` for success and `TILEDB_ERR` for error.
 */
TILEDB_EXPORT int32_t tiledb_deserialize_group_metadata(
    tiledb_ctx_t* ctx,
    tiledb_group_t* group,
    tiledb_serialization_type_t serialization_type,
    const tiledb_buffer_t* buffer) TILEDB_NOEXCEPT;

/**
 * Process a load array schema request.
 *
 * @param ctx The TileDB context.
 * @param array The TileDB Array.
<<<<<<< HEAD
 * @param request A buffer containing the LoadArraySchemaRequest Capnp message.
 * @param response An allocated buffer that will contain the
 *        LoadArraySchemaResponse Capnp message.
=======
 * @param serialization_type The type of Cap'n Proto serialization used.
 * @param request A buffer containing the LoadArraySchemaRequest Cap'n Proto
 *        message.
 * @param response An allocated buffer that will contain the
 *        LoadArraySchemaResponse Cap'n Proto message.
>>>>>>> df74fdb3
 * @return capi_return_t TILEDB_OK on success, TILEDB_ERR on error.
 */
TILEDB_EXPORT capi_return_t tiledb_handle_load_array_schema_request(
    tiledb_ctx_t* ctx,
    tiledb_array_t* array,
    tiledb_serialization_type_t serialization_type,
    const tiledb_buffer_t* request,
    tiledb_buffer_t* response) TILEDB_NOEXCEPT;

/**
 * Process a load enumerations request.
 *
 * @param ctx The TileDB context.
 * @param array The TileDB Array.
 * @param serialization_type The type of Cap'n Proto serialization used.
 * @param request A buffer containing the LoadEnumerationsRequest Capnp message.
 * @param response An allocated buffer that will contain the
 *        LoadEnumerationsResponse Capnp message.
 * @return capi_return_t TILEDB_OK on success, TILEDB_ERR on error.
 */
TILEDB_EXPORT capi_return_t tiledb_handle_load_enumerations_request(
    tiledb_ctx_t* ctx,
    tiledb_array_t* array,
    tiledb_serialization_type_t serialization_type,
    const tiledb_buffer_t* request,
    tiledb_buffer_t* response) TILEDB_NOEXCEPT;

/**
 * Process a query plan request.
 *
 * @param ctx The TileDB context.
 * @param array The TileDB Array.
 * @param serialization_type The type of Cap'n Proto serialization used.
 * @param request A buffer containing the QueryPlanRequest Capnp message.
 * @param response An allocated buffer that will contain the QueryPlanResponse
 * Capnp message.
 * @return capi_return_t TILEDB_OK on success, TILEDB_ERR on error.
 */
TILEDB_EXPORT capi_return_t tiledb_handle_query_plan_request(
    tiledb_ctx_t* ctx,
    tiledb_array_t* array,
    tiledb_serialization_type_t serialization_type,
    const tiledb_buffer_t* request,
    tiledb_buffer_t* response) TILEDB_NOEXCEPT;

/**
 * Process a consolidation plan request.
 *
 * @param ctx The TileDB context.
 * @param array The TileDB Array.
 * @param serialization_type The type of Cap'n Proto serialization used.
 * @param request A buffer containing the ConsolidationPlanRequest Capnp
 * message.
 * @param response An allocated buffer that will contain the
 * ConsolidationPlanResponse Capnp message.
 * @return capi_return_t TILEDB_OK on success, TILEDB_ERR on error.
 */
TILEDB_EXPORT capi_return_t tiledb_handle_consolidation_plan_request(
    tiledb_ctx_t* ctx,
    tiledb_array_t* array,
    tiledb_serialization_type_t serialization_type,
    const tiledb_buffer_t* request,
    tiledb_buffer_t* response) TILEDB_NOEXCEPT;

#ifdef __cplusplus
}
#endif

#endif  // TILEDB_SERIALIZATION_H<|MERGE_RESOLUTION|>--- conflicted
+++ resolved
@@ -758,17 +758,11 @@
  *
  * @param ctx The TileDB context.
  * @param array The TileDB Array.
-<<<<<<< HEAD
- * @param request A buffer containing the LoadArraySchemaRequest Capnp message.
- * @param response An allocated buffer that will contain the
- *        LoadArraySchemaResponse Capnp message.
-=======
  * @param serialization_type The type of Cap'n Proto serialization used.
  * @param request A buffer containing the LoadArraySchemaRequest Cap'n Proto
  *        message.
  * @param response An allocated buffer that will contain the
  *        LoadArraySchemaResponse Cap'n Proto message.
->>>>>>> df74fdb3
  * @return capi_return_t TILEDB_OK on success, TILEDB_ERR on error.
  */
 TILEDB_EXPORT capi_return_t tiledb_handle_load_array_schema_request(
