--- conflicted
+++ resolved
@@ -206,18 +206,6 @@
   return TILEDB_OK;
 }
 
-<<<<<<< HEAD
-=======
-inline int32_t sanity_check(tiledb_ctx_t* ctx, const tiledb_group_t* group) {
-  if (group == nullptr || group->group_ == nullptr) {
-    auto st = Status_Error("Invalid TileDB group object");
-    LOG_STATUS_NO_RETURN_VALUE(st);
-    save_error(ctx, st);
-    return TILEDB_ERR;
-  }
-  return TILEDB_OK;
-}
-
 inline int32_t sanity_check(
     tiledb_ctx_t* ctx, const tiledb_consolidation_plan_t* consolidation_plan) {
   if (consolidation_plan == nullptr ||
@@ -230,7 +218,6 @@
   return TILEDB_OK;
 }
 
->>>>>>> b671a11b
 /**
  * Helper macro similar to save_error() that catches all exceptions when
  * executing 'stmt'.
