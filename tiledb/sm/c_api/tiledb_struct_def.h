/**
 * @file   tiledb_struct_def.h
 *
 * @section LICENSE
 *
 * The MIT License
 *
 * @copyright Copyright (c) 2017-2021 TileDB, Inc.
 * @copyright Copyright (c) 2016 MIT and Intel Corporation
 *
 * Permission is hereby granted, free of charge, to any person obtaining a copy
 * of this software and associated documentation files (the "Software"), to deal
 * in the Software without restriction, including without limitation the rights
 * to use, copy, modify, merge, publish, distribute, sublicense, and/or sell
 * copies of the Software, and to permit persons to whom the Software is
 * furnished to do so, subject to the following conditions:
 *
 * The above copyright notice and this permission notice shall be included in
 * all copies or substantial portions of the Software.
 *
 * THE SOFTWARE IS PROVIDED "AS IS", WITHOUT WARRANTY OF ANY KIND, EXPRESS OR
 * IMPLIED, INCLUDING BUT NOT LIMITED TO THE WARRANTIES OF MERCHANTABILITY,
 * FITNESS FOR A PARTICULAR PURPOSE AND NONINFRINGEMENT. IN NO EVENT SHALL THE
 * AUTHORS OR COPYRIGHT HOLDERS BE LIABLE FOR ANY CLAIM, DAMAGES OR OTHER
 * LIABILITY, WHETHER IN AN ACTION OF CONTRACT, TORT OR OTHERWISE, ARISING FROM,
 * OUT OF OR IN CONNECTION WITH THE SOFTWARE OR THE USE OR OTHER DEALINGS IN
 * THE SOFTWARE.
 *
 * @section DESCRIPTION
 *
 * This file contains the TileDB C API struct object definitions.
 */

#ifndef TILEDB_C_API_STRUCT_DEF_H
#define TILEDB_C_API_STRUCT_DEF_H

#include "tiledb/api/c_api_support/handle/handle.h"
#include "tiledb/sm/array/array.h"
#include "tiledb/sm/array_schema/array_schema.h"
#include "tiledb/sm/array_schema/array_schema_evolution.h"
#include "tiledb/sm/buffer/buffer_list.h"
#include "tiledb/sm/consolidation_plan/consolidation_plan.h"
#include "tiledb/sm/filesystem/vfs_file_handle.h"
#include "tiledb/sm/filter/compression_filter.h"
#include "tiledb/sm/fragment/fragment_info.h"
#include "tiledb/sm/group/group.h"
#include "tiledb/sm/query/query.h"
#include "tiledb/sm/query/query_condition.h"
#include "tiledb/sm/query/update_value.h"
#include "tiledb/sm/storage_manager/context.h"
#include "tiledb/sm/subarray/subarray.h"
#include "tiledb/sm/subarray/subarray_partitioner.h"

struct tiledb_array_t {
  shared_ptr<tiledb::sm::Array> array_;
};

struct tiledb_subarray_t {
  tiledb::sm::Subarray* subarray_ = nullptr;
  bool is_allocated_ = false;
};

struct tiledb_buffer_list_t {
  tiledb::sm::BufferList* buffer_list_ = nullptr;
};

struct tiledb_attribute_t {
  tiledb::sm::Attribute* attr_ = nullptr;
};

struct tiledb_array_schema_t {
  shared_ptr<tiledb::sm::ArraySchema> array_schema_;
};

struct tiledb_array_schema_evolution_t {
  tiledb::sm::ArraySchemaEvolution* array_schema_evolution_ = nullptr;
};

struct tiledb_dimension_t {
  tiledb::sm::Dimension* dim_ = nullptr;
};

struct tiledb_domain_t {
  tiledb::sm::Domain* domain_ = nullptr;
};

struct tiledb_query_t {
  tiledb::sm::Query* query_ = nullptr;
};

struct tiledb_query_condition_t {
  tiledb::sm::QueryCondition* query_condition_ = nullptr;
};

struct tiledb_vfs_t {
  tiledb::sm::VFS* vfs_ = nullptr;
};

struct tiledb_vfs_fh_t {
  tiledb::sm::VFSFileHandle* vfs_fh_ = nullptr;
};

struct tiledb_fragment_info_t {
  tiledb::sm::FragmentInfo* fragment_info_ = nullptr;
};

<<<<<<< HEAD
=======
struct tiledb_group_t {
  tdb_unique_ptr<tiledb::sm::Group> group_ = nullptr;
};

struct tiledb_consolidation_plan_t {
  shared_ptr<tiledb::sm::ConsolidationPlan> consolidation_plan_ = nullptr;
};

>>>>>>> b671a11b
#endif<|MERGE_RESOLUTION|>--- conflicted
+++ resolved
@@ -104,15 +104,8 @@
   tiledb::sm::FragmentInfo* fragment_info_ = nullptr;
 };
 
-<<<<<<< HEAD
-=======
-struct tiledb_group_t {
-  tdb_unique_ptr<tiledb::sm::Group> group_ = nullptr;
-};
-
 struct tiledb_consolidation_plan_t {
   shared_ptr<tiledb::sm::ConsolidationPlan> consolidation_plan_ = nullptr;
 };
 
->>>>>>> b671a11b
 #endif