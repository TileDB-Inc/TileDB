/**
 * @file   tiledb_struct_def.h
 *
 * @section LICENSE
 *
 * The MIT License
 *
 * @copyright Copyright (c) 2017-2021 TileDB, Inc.
 * @copyright Copyright (c) 2016 MIT and Intel Corporation
 *
 * Permission is hereby granted, free of charge, to any person obtaining a copy
 * of this software and associated documentation files (the "Software"), to deal
 * in the Software without restriction, including without limitation the rights
 * to use, copy, modify, merge, publish, distribute, sublicense, and/or sell
 * copies of the Software, and to permit persons to whom the Software is
 * furnished to do so, subject to the following conditions:
 *
 * The above copyright notice and this permission notice shall be included in
 * all copies or substantial portions of the Software.
 *
 * THE SOFTWARE IS PROVIDED "AS IS", WITHOUT WARRANTY OF ANY KIND, EXPRESS OR
 * IMPLIED, INCLUDING BUT NOT LIMITED TO THE WARRANTIES OF MERCHANTABILITY,
 * FITNESS FOR A PARTICULAR PURPOSE AND NONINFRINGEMENT. IN NO EVENT SHALL THE
 * AUTHORS OR COPYRIGHT HOLDERS BE LIABLE FOR ANY CLAIM, DAMAGES OR OTHER
 * LIABILITY, WHETHER IN AN ACTION OF CONTRACT, TORT OR OTHERWISE, ARISING FROM,
 * OUT OF OR IN CONNECTION WITH THE SOFTWARE OR THE USE OR OTHER DEALINGS IN
 * THE SOFTWARE.
 *
 * @section DESCRIPTION
 *
 * This file contains the TileDB C API struct object definitions.
 */

#ifndef TILEDB_C_API_STRUCT_DEF_H
#define TILEDB_C_API_STRUCT_DEF_H

#include "tiledb/sm/array/array.h"
#include "tiledb/sm/array_schema/array_schema.h"
#include "tiledb/sm/array_schema/array_schema_evolution.h"
#include "tiledb/sm/buffer/buffer_list.h"
#include "tiledb/sm/config/config.h"
#include "tiledb/sm/config/config_iter.h"
#include "tiledb/sm/filesystem/vfs_file_handle.h"
#include "tiledb/sm/filter/compression_filter.h"
#include "tiledb/sm/filter/filter_pipeline.h"
#include "tiledb/sm/fragment/fragment_info.h"
#include "tiledb/sm/query/query.h"
#include "tiledb/sm/query/query_condition.h"
#include "tiledb/sm/storage_manager/context.h"
#include "tiledb/sm/subarray/subarray.h"
#include "tiledb/sm/subarray/subarray_partitioner.h"

struct tiledb_array_t {
  tiledb::sm::Array* array_ = nullptr;
};

struct tiledb_subarray_t {
  tiledb::sm::Subarray* subarray_ = nullptr;
};

<<<<<<< HEAD
struct tiledb_subarray_partitioner_t {
  tiledb::sm::SubarrayPartitioner* partitioner_ = nullptr;
};

=======
>>>>>>> 88f17b78
struct tiledb_buffer_t {
  tiledb::sm::Datatype datatype_ = tiledb::sm::Datatype::UINT8;
  tiledb::sm::Buffer* buffer_ = nullptr;
};

struct tiledb_buffer_list_t {
  tiledb::sm::BufferList* buffer_list_ = nullptr;
};

struct tiledb_config_t {
  tiledb::sm::Config* config_ = nullptr;
};

struct tiledb_config_iter_t {
  tiledb::sm::ConfigIter* config_iter_ = nullptr;
};

struct tiledb_ctx_t {
  tiledb::sm::Context* ctx_ = nullptr;
};

struct tiledb_error_t {
  std::string errmsg_;
};

struct tiledb_attribute_t {
  tiledb::sm::Attribute* attr_ = nullptr;
};

struct tiledb_array_schema_t {
  tiledb::sm::ArraySchema* array_schema_ = nullptr;
};

struct tiledb_array_schema_evolution_t {
  tiledb::sm::ArraySchemaEvolution* array_schema_evolution_ = nullptr;
};

struct tiledb_dimension_t {
  tiledb::sm::Dimension* dim_ = nullptr;
};

struct tiledb_domain_t {
  tiledb::sm::Domain* domain_ = nullptr;
};

struct tiledb_filter_t {
  tiledb::sm::Filter* filter_ = nullptr;
};

struct tiledb_filter_list_t {
  tiledb::sm::FilterPipeline* pipeline_ = nullptr;
};

struct tiledb_query_t {
  tiledb::sm::Query* query_ = nullptr;
};

struct tiledb_query_condition_t {
  tiledb::sm::QueryCondition* query_condition_ = nullptr;
};

struct tiledb_vfs_t {
  tiledb::sm::VFS* vfs_ = nullptr;
};

struct tiledb_vfs_fh_t {
  tiledb::sm::VFSFileHandle* vfs_fh_ = nullptr;
};

struct tiledb_fragment_info_t {
  tiledb::sm::FragmentInfo* fragment_info_ = nullptr;
};

#endif<|MERGE_RESOLUTION|>--- conflicted
+++ resolved
@@ -58,13 +58,10 @@
   tiledb::sm::Subarray* subarray_ = nullptr;
 };
 
-<<<<<<< HEAD
 struct tiledb_subarray_partitioner_t {
   tiledb::sm::SubarrayPartitioner* partitioner_ = nullptr;
 };
 
-=======
->>>>>>> 88f17b78
 struct tiledb_buffer_t {
   tiledb::sm::Datatype datatype_ = tiledb::sm::Datatype::UINT8;
   tiledb::sm::Buffer* buffer_ = nullptr;
