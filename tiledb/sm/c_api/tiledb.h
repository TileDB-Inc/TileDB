--- conflicted
+++ resolved
@@ -359,159 +359,9 @@
 /** A fragment info object. */
 typedef struct tiledb_fragment_info_t tiledb_fragment_info_t;
 
-<<<<<<< HEAD
-=======
-/** A group object. */
-typedef struct tiledb_group_t tiledb_group_t;
-
 /** A consolidation plan object. */
 typedef struct tiledb_consolidation_plan_t tiledb_consolidation_plan_t;
 
-/* ********************************* */
-/*              BUFFER               */
-/* ********************************* */
-
-/**
- * Creates an empty buffer object.
- *
- * **Example:**
- *
- * @code{.c}
- * tiledb_buffer_t* buffer;
- * tiledb_buffer_alloc(ctx, &buffer);
- * @endcode
- *
- * @param ctx TileDB context
- * @param buffer The buffer to be created
- * @return `TILEDB_OK` for success and `TILEDB_OOM` or `TILEDB_ERR` for error.
- */
-TILEDB_EXPORT int32_t tiledb_buffer_alloc(
-    tiledb_ctx_t* ctx, tiledb_buffer_t** buffer) TILEDB_NOEXCEPT;
-
-/**
- * Destroys a TileDB buffer, freeing associated memory.
- *
- * **Example:**
- *
- * @code{.c}
- * tiledb_buffer_t* buffer;
- * tiledb_buffer_alloc(ctx, &buffer);
- * tiledb_buffer_free(&buffer);
- * @endcode
- *
- * @param buffer The buffer to be destroyed.
- */
-TILEDB_EXPORT void tiledb_buffer_free(tiledb_buffer_t** buffer) TILEDB_NOEXCEPT;
-
-/**
- * Sets a datatype for the given buffer. The default datatype is `TILEDB_UINT8`.
- *
- * **Example:**
- *
- * @code{.c}
- * tiledb_buffer_t* buffer;
- * tiledb_buffer_alloc(ctx, &buffer);
- * tiledb_buffer_set_type(ctx, buffer, TILEDB_INT32);
- * @endcode
- *
- * @param ctx TileDB context
- * @param buffer TileDB buffer instance
- * @param datatype The datatype to set on the buffer.
- * @return `TILEDB_OK` for success or `TILEDB_ERR` for error.
- */
-TILEDB_EXPORT int32_t tiledb_buffer_set_type(
-    tiledb_ctx_t* ctx,
-    tiledb_buffer_t* buffer,
-    tiledb_datatype_t datatype) TILEDB_NOEXCEPT;
-
-/**
- * Gets the datatype from the given buffer.
- *
- * **Example:**
- *
- * @code{.c}
- * tiledb_datatype_t type;
- * tiledb_buffer_get_type(ctx, buffer, &type);
- * @endcode
- *
- * @param ctx TileDB context
- * @param buffer TileDB buffer instance
- * @param datatype Set to the datatype of the buffer.
- * @return `TILEDB_OK` for success or `TILEDB_ERR` for error.
- */
-TILEDB_EXPORT int32_t tiledb_buffer_get_type(
-    tiledb_ctx_t* ctx,
-    const tiledb_buffer_t* buffer,
-    tiledb_datatype_t* datatype) TILEDB_NOEXCEPT;
-
-/**
- * Gets a pointer to the current allocation and the current number of bytes in
- * the specified buffer object.
- *
- * @note For string buffers allocated by TileDB, the number of bytes includes
- * the terminating NULL byte.
- *
- * **Example:**
- *
- * @code{.c}
- * tiledb_buffer_t* buffer;
- * tiledb_buffer_alloc(ctx, &buffer);
- * void* data;
- * uint64_t num_bytes;
- * tiledb_buffer_get_data(ctx, buffer, &data, num_bytes);
- * // data == NULL and num_bytes == 0 because the buffer is currently empty.
- * tiledb_buffer_free(&buffer);
- * @endcode
- *
- * @param ctx TileDB context
- * @param buffer TileDB buffer instance
- * @param data The pointer to the data to be retrieved.
- * @param num_bytes Set to the number of bytes in the buffer.
- * @return `TILEDB_OK` for success or `TILEDB_ERR` for error.
- */
-TILEDB_EXPORT int32_t tiledb_buffer_get_data(
-    tiledb_ctx_t* ctx,
-    const tiledb_buffer_t* buffer,
-    void** data,
-    uint64_t* num_bytes) TILEDB_NOEXCEPT;
-
-/**
- * Sets (wraps) a pre-allocated region of memory with the given buffer object.
- * This does not perform a copy.
- *
- * @note The TileDB buffer object does not take ownership of the allocation
- * set with this function. That means the call to `tiledb_buffer_free` will not
- * free a user allocation set via `tiledb_buffer_set_buffer`.
- *
- * **Example:**
- *
- * @code{.c}
- * tiledb_buffer_t* buffer;
- * tiledb_buffer_alloc(ctx, &buffer);
- *
- * void* my_data = malloc(100);
- * tiledb_buffer_set_data(ctx, buffer, my_data, 100);
- *
- * void* data;
- * uint64_t num_bytes;
- * tiledb_buffer_get_data(ctx, buffer, &data, num_bytes);
- * assert(data == my_data);
- * assert(num_bytes == 100);
- *
- * tiledb_buffer_free(&buffer);
- * free(my_data);
- * @endcode
- *
- * @param ctx TileDB context
- * @param buffer TileDB buffer instance
- * @param data Pre-allocated region of memory to wrap with this buffer.
- * @param size Size (in bytes) of the region pointed to by data.
- * @return `TILEDB_OK` for success or `TILEDB_ERR` for error.
- */
-TILEDB_EXPORT int32_t tiledb_buffer_set_data(
-    tiledb_ctx_t* ctx, tiledb_buffer_t* buffer, void* data, uint64_t size);
-
->>>>>>> b671a11b
 /* ********************************* */
 /*            BUFFER LIST            */
 /* ********************************* */
