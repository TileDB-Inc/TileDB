--- conflicted
+++ resolved
@@ -806,974 +806,6 @@
     tiledb_buffer_t** buffer) TILEDB_NOEXCEPT;
 
 /* ********************************* */
-<<<<<<< HEAD
-=======
-/*              CONFIG               */
-/* ********************************* */
-
-/**
- * Creates a TileDB config.
- *
- * **Example:**
- *
- * @code{.c}
- * tiledb_config_t* config;
- * tiledb_error_t* error = NULL;
- * tiledb_config_alloc(&config, &error);
- * @endcode
- *
- * @param config The config to be created.
- * @param error Error object returned upon error (`NULL` if there is
- *     no error).
- * @return `TILEDB_OK` for success and `TILEDB_OOM` or `TILEDB_ERR` for error.
- */
-TILEDB_EXPORT int32_t tiledb_config_alloc(
-    tiledb_config_t** config, tiledb_error_t** error) TILEDB_NOEXCEPT;
-
-/**
- * Frees a TileDB config.
- *
- * **Example:**
- *
- * @code{.c}
- * tiledb_config_t* config;
- * tiledb_error_t* error = NULL;
- * tiledb_config_alloc(&config, &error);
- * tiledb_config_free(&config);
- * @endcode
- *
- * @param config The config to be freed.
- */
-TILEDB_EXPORT void tiledb_config_free(tiledb_config_t** config) TILEDB_NOEXCEPT;
-
-/**
- * Sets a config parameter.
- *
- * **Parameters**
- *
- * - `sm.consolidation.allow_updates_experimental` <br>
- *    **Experimental** <br>
- *    Allow update queries. Experimental for testing purposes, do not use.<br>
- *    **Default**: false
- * - `sm.dedup_coords` <br>
- *    If `true`, cells with duplicate coordinates will be removed during sparse
- *    fragment writes. Note that ties during deduplication are broken
- *    arbitrarily. <br>
- *    **Default**: false
- * - `sm.check_coord_dups` <br>
- *    This is applicable only if `sm.dedup_coords` is `false`.
- *    If `true`, an error will be thrown if there are cells with duplicate
- *    coordinates during sparse fragmnet writes. If `false` and there are
- *    duplicates, the duplicates will be written without errors. <br>
- *    **Default**: true
- * - `sm.check_coord_oob` <br>
- *    If `true`, an error will be thrown if there are cells with coordinates
- *    lying outside the domain during sparse fragment writes.  <br>
- *    **Default**: true
- *    `sm.read_range_oob` <br>
- *    If `error`, this will check ranges for read with out-of-bounds on the
- *    dimension domain's. If `warn`, the ranges will be capped at the
- *    dimension's domain and a warning logged. <br>
- *    **Default**: warn
- * - `sm.check_global_order` <br>
- *    Checks if the coordinates obey the global array order. Applicable only
- *    to sparse writes in global order.
- *    **Default**: true
- * - `sm.tile_cache_size` <br>
- *    The tile cache size in bytes. Any `uint64_t` value is acceptable. <br>
- *    **Default**: 10,000,000
- * - `sm.enable_signal_handlers` <br>
- *    Determines whether or not TileDB will install signal handlers. <br>
- *    **Default**: true
- * - `sm.compute_concurrency_level` <br>
- *    Upper-bound on number of threads to allocate for compute-bound tasks. <br>
- *    **Default*: # cores
- * - `sm.io_concurrency_level` <br>
- *    Upper-bound on number of threads to allocate for IO-bound tasks. <br>
- *    **Default*: # cores
- * - `sm.vacuum.mode` <br>
- *    The vacuuming mode, one of
- *    `commits` (remove only consolidated commit files),
- *    `fragments` (remove only consolidated fragments),
- *    `fragment_meta` (remove only consolidated fragment metadata),
- *    `array_meta` (remove only consolidated array metadata files), or
- *    `group_meta` (remove only consolidate group metadata only).
- *    <br>
- *    **Default**: fragments
- * - `sm.consolidation_mode` <br>
- *    The consolidation mode, one of
- *    `commits` (consolidate all commit files),
- *    `fragments` (consolidate all fragments),
- *    `fragment_meta` (consolidate only fragment metadata footers to a single
- * file), `array_meta` (consolidate array metadata only), or `group_meta`
- * (consolidate group metadata only). <br>
- *    **Default**: "fragments"
- * - `sm.consolidation.amplification` <br>
- *    The factor by which the size of the dense fragment resulting
- *    from consolidating a set of fragments (containing at least one
- *    dense fragment) can be amplified. This is important when
- *    the union of the non-empty domains of the fragments to be
- *    consolidated have a lot of empty cells, which the consolidated
- *    fragment will have to fill with the special fill value
- *    (since the resulting fragment is dense). <br>
- *    **Default**: 1.0
- * - `sm.consolidation.buffer_size` <br>
- *    The size (in bytes) of the attribute buffers used during
- *    consolidation. <br>
- *    **Default**: 50,000,000
- * - `sm.consolidation.steps` <br>
- *    The number of consolidation steps to be performed when executing
- *    the consolidation algorithm.<br>
- *    **Default**: 1
- * - `sm.consolidation.purge_deleted_cells` <br>
- *    **Experimental** <br>
- *    Purge deleted cells from the consolidated fragment or not.<br>
- *    **Default**: false
- * - `sm.consolidation.step_min_frags` <br>
- *    The minimum number of fragments to consolidate in a single step.<br>
- *    **Default**: UINT32_MAX
- * - `sm.consolidation.step_max_frags` <br>
- *    The maximum number of fragments to consolidate in a single step.<br>
- *    **Default**: UINT32_MAX
- * - `sm.consolidation.step_size_ratio` <br>
- *    The size ratio that two ("adjacent") fragments must satisfy to be
- *    considered for consolidation in a single step.<br>
- *    **Default**: 0.0
- * - `sm.consolidation.timestamp_start` <br>
- *    **Experimental** <br>
- *    When set, an array will be consolidated between this value and
- *    `sm.consolidation.timestamp_end` (inclusive). <br>
- *    Only for `fragments` and `array_meta` consolidation mode. <br>
- *    **Default**: 0
- * - `sm.consolidation.timestamp_end` <br>
- *    **Experimental** <br>
- *    When set, an array will be consolidated between
- *    `sm.consolidation.timestamp_start` and this value (inclusive). <br>
- *    Only for `fragments` and `array_meta` consolidation mode. <br>
- *    **Default**: UINT64_MAX
- * - `sm.memory_budget` <br>
- *    The memory budget for tiles of fixed-sized attributes (or offsets for
- *    var-sized attributes) to be fetched during reads.<br>
- *    **Default**: 5GB
- * - `sm.memory_budget_var` <br>
- *    The memory budget for tiles of var-sized attributes
- *    to be fetched during reads.<br>
- *    **Default**: 10GB
- * - `sm.var_offsets.bitsize` <br>
- *    The size of offsets in bits to be used for offset buffers of var-sized
- *    attributes<br>
- *    **Default**: 64
- * - `sm.var_offsets.extra_element` <br>
- *    Add an extra element to the end of the offsets buffer of var-sized
- *    attributes which will point to the end of the values buffer.<br>
- *    **Default**: false
- * - `sm.var_offsets.mode` <br>
- *    The offsets format (`bytes` or `elements`) to be used for
- *    var-sized attributes.<br>
- *    **Default**: bytes
- * - `sm.query.dense.qc_coords_mode` <br>
- *    **Experimental** <br>
- *    Reads only the coordinates of the dense query that matched the query
- *    condition.<br>
- *    **Default**: false
- * - `sm.query.dense.reader` <br>
- *    Which reader to use for dense queries. "refactored" or "legacy".<br>
- *    **Default**: refactored
- * - `sm.query.sparse_global_order.reader` <br>
- *    Which reader to use for sparse global order queries. "refactored"
- *    or "legacy".<br>
- *    **Default**: legacy
- * - `sm.query.sparse_unordered_with_dups.reader` <br>
- *    Which reader to use for sparse unordered with dups queries.
- *    "refactored" or "legacy".<br>
- *    **Default**: refactored
- * - `sm.mem.malloc_trim` <br>
- *    Should malloc_trim be called on context and query destruction? This might
- * reduce residual memory usage. <br>
- *    **Default**: true
- * - `sm.mem.total_budget` <br>
- *    Memory budget for readers and writers. <br>
- *    **Default**: 10GB
- * - `sm.mem.reader.sparse_global_order.ratio_coords` <br>
- *    Ratio of the budget allocated for coordinates in the sparse global
- *    order reader. <br>
- *    **Default**: 0.5
- * - `sm.mem.reader.sparse_global_order.ratio_query_condition` <br>
- *    Ratio of the budget allocated for the query condition in the sparse
- *    global order reader. <br>
- *    **Default**: 0.25
- * - `sm.mem.reader.sparse_global_order.ratio_tile_ranges` <br>
- *    Ratio of the budget allocated for tile ranges in the sparse global
- *    order reader. <br>
- *    **Default**: 0.1
- * - `sm.mem.reader.sparse_global_order.ratio_array_data` <br>
- *    Ratio of the budget allocated for array data in the sparse global
- *    order reader. <br>
- *    **Default**: 0.1
- * - `sm.mem.reader.sparse_unordered_with_dups.ratio_coords` <br>
- *    Ratio of the budget allocated for coordinates in the sparse unordered
- *    with duplicates reader. <br>
- *    **Default**: 0.5
- * - `sm.mem.reader.sparse_unordered_with_dups.ratio_query_condition` <br>
- *    Ratio of the budget allocated for the query condition in the sparse
- *    unordered with duplicates reader. <br>
- *    **Default**: 0.25
- * - `sm.mem.reader.sparse_unordered_with_dups.ratio_tile_ranges` <br>
- *    Ratio of the budget allocated for tile ranges in the sparse unordered
- *    with duplicates reader. <br>
- *    **Default**: 0.1
- * - `sm.mem.reader.sparse_unordered_with_dups.ratio_array_data` <br>
- *    Ratio of the budget allocated for array data in the sparse unordered
- *    with duplicates reader. <br>
- *    **Default**: 0.1
- *    The maximum byte size to read-ahead from the backend. <br>
- *    **Default**: 102400
- * - `sm.group.timestamp_start` <br>
- *    The start timestamp used for opening the group. <br>
- *    **Default**: 0
- * - `sm.group.timestamp_end` <br>
- *    The end timestamp used for opening the group. <br>
- *    Also used for the write timestamp if set. <br>
- *    **Default**: UINT64_MAX
- * - `sm.fragment_info.preload_mbrs` <br>
- *    If `true` MBRs will be loaded at the same time as the rest of fragment
- *    info, otherwise they will be loaded lazily when some info related to MBRs
- *    is requested by the user. <br>
- *    **Default**: false
- * -  `vfs.read_ahead_cache_size` <br>
- *    The the total maximum size of the read-ahead cache, which is an LRU. <br>
- *    **Default**: 10485760
- * - `vfs.min_parallel_size` <br>
- *    The minimum number of bytes in a parallel VFS operation
- *    (except parallel S3 writes, which are controlled by
- *    `vfs.s3.multipart_part_size`). <br>
- *    **Default**: 10MB
- * - `vfs.max_batch_size` <br>
- *    The maximum number of bytes in a VFS read operation<br>
- *    **Default**: UINT64_MAX
- * - `vfs.min_batch_size` <br>
- *    The minimum number of bytes in a VFS read operation<br>
- *    **Default**: 20MB
- * - `vfs.min_batch_gap` <br>
- *    The minimum number of bytes between two VFS read batches.<br>
- *    **Default**: 500KB
- * - `vfs.disable_batching` <br>
- *    **Experimental** <br>
- *    Disables tile batching from VFS, making direct reads.<br>
- *    **Default**: false
- * - `vfs.file.posix_file_permissions` <br>
- *    Permissions to use for posix file system with file creation.<br>
- *    **Default**: 644
- * - `vfs.file.posix_directory_permissions` <br>
- *    Permissions to use for posix file system with directory creation.<br>
- *    **Default**: 755
- * - `vfs.file.max_parallel_ops` <br>
- *    The maximum number of parallel operations on objects with `file:///`
- *    URIs. <br>
- *    **Default**: `sm.io_concurrency_level`
- * - `vfs.azure.storage_account_name` <br>
- *    Set the Azure Storage Account name. <br>
- *    **Default**: ""
- * - `vfs.azure.storage_account_key` <br>
- *    Set the Azure Storage Account key. <br>
- *    **Default**: ""
- * - `vfs.azure.storage_sas_token` <br>
- *    Set the Azure Storage SAS (shared access signature) token. <br>
- *    **Default**: ""
- * - `vfs.azure.blob_endpoint` <br>
- *    Overrides the default Azure Storage Blob endpoint. If empty, the endpoint
- *    will be constructed from the storage account name. This should not include
- *    an http:// or https:// prefix. <br>
- *    **Default**: ""
- * - `vfs.azure.block_list_block_size` <br>
- *    The block size (in bytes) used in Azure blob block list writes.
- *    Any `uint64_t` value is acceptable. Note: `vfs.azure.block_list_block_size
- *    vfs.azure.max_parallel_ops` bytes will be buffered before issuing block
- *    uploads in parallel. <br>
- *    **Default**: "5242880"
- * - `vfs.azure.max_parallel_ops` <br>
- *    The maximum number of Azure backend parallel operations. <br>
- *    **Default**: `sm.io_concurrency_level`
- * - `vfs.azure.use_block_list_upload` <br>
- *    Determines if the Azure backend can use chunked block uploads. <br>
- *    **Default**: "true"
- * - `vfs.azure.use_https` <br>
- *    Determines if the blob endpoint should use HTTP or HTTPS.
- *    **Default**: "true"
- * - `vfs.gcs.project_id` <br>
- *    Set the GCS project id. <br>
- *    **Default**: ""
- * - `vfs.gcs.multi_part_size` <br>
- *    The part size (in bytes) used in GCS multi part writes.
- *    Any `uint64_t` value is acceptable. Note:
- *    `vfs.gcs.multi_part_size * vfs.gcs.max_parallel_ops` bytes will
- *    be buffered before issuing part uploads in parallel. <br>
- *    **Default**: "5242880"
- * - `vfs.gcs.max_parallel_ops` <br>
- *    The maximum number of GCS backend parallel operations. <br>
- *    **Default**: `sm.io_concurrency_level`
- * - `vfs.gcs.use_multi_part_upload` <br>
- *    Determines if the GCS backend can use chunked part uploads. <br>
- *    **Default**: "true"
- * - `vfs.gcs.request_timeout_ms` <br>
- *    The maximum amount of time to retry network requests to GCS. <br>
- *    **Default**: "3000"
- * - `vfs.s3.region` <br>
- *    The S3 region, if S3 is enabled. <br>
- *    **Default**: us-east-1
- * - `vfs.s3.aws_access_key_id` <br>
- *    Set the AWS_ACCESS_KEY_ID <br>
- *    **Default**: ""
- * - `vfs.s3.aws_secret_access_key` <br>
- *    Set the AWS_SECRET_ACCESS_KEY <br>
- *    **Default**: ""
- * - `vfs.s3.aws_session_token` <br>
- *    Set the AWS_SESSION_TOKEN <br>
- *    **Default**: ""
- * - `vfs.s3.aws_role_arn` <br>
- *    Determines the role that we want to assume.
- *    Set the AWS_ROLE_ARN <br>
- *    **Default**: ""
- * - `vfs.s3.aws_external_id` <br>
- *    Third party access ID to your resources when assuming a role.
- *    Set the AWS_EXTERNAL_ID <br>
- *    **Default**: ""
- * - `vfs.s3.aws_load_frequency` <br>
- *    Session time limit when assuming a role.
- *    Set the AWS_LOAD_FREQUENCY <br>
- *    **Default**: ""
- * - `vfs.s3.aws_session_name` <br>
- *    (Optional) session name when assuming a role.
- *    Can be used for tracing and bookkeeping.
- *    Set the AWS_SESSION_NAME <br>
- *    **Default**: ""
- * - `vfs.s3.scheme` <br>
- *    The S3 scheme (`http` or `https`), if S3 is enabled. <br>
- *    **Default**: https
- * - `vfs.s3.endpoint_override` <br>
- *    The S3 endpoint, if S3 is enabled. <br>
- *    **Default**: ""
- * - `vfs.s3.use_virtual_addressing` <br>
- *    The S3 use of virtual addressing (`true` or `false`), if S3 is
- *    enabled. <br>
- *    **Default**: true
- * - `vfs.s3.skip_init` <br>
- *    Skip Aws::InitAPI for the S3 layer (`true` or `false`) <br>
- *    **Default**: false
- * - `vfs.s3.use_multipart_upload` <br>
- *    The S3 use of multi-part upload requests (`true` or `false`), if S3 is
- *    enabled. <br>
- *    **Default**: true
- * - `vfs.s3.max_parallel_ops` <br>
- *    The maximum number of S3 backend parallel operations. <br>
- *    **Default**: `sm.io_concurrency_level`
- * - `vfs.s3.multipart_part_size` <br>
- *    The part size (in bytes) used in S3 multipart writes.
- *    Any `uint64_t` value is acceptable. Note: `vfs.s3.multipart_part_size *
- *    vfs.s3.max_parallel_ops` bytes will be buffered before issuing multipart
- *    uploads in parallel. <br>
- *    **Default**: 5MB
- * - `vfs.s3.ca_file` <br>
- *    Path to SSL/TLS certificate file to be used by cURL for for S3 HTTPS
- *    encryption. Follows cURL conventions:
- *    https://curl.haxx.se/docs/manpage.html
- *    **Default**: ""
- * - `vfs.s3.ca_path` <br>
- *    Path to SSL/TLS certificate directory to be used by cURL for S3 HTTPS
- *    encryption. Follows cURL conventions:
- *    https://curl.haxx.se/docs/manpage.html
- *    **Default**: ""
- * - `vfs.s3.connect_timeout_ms` <br>
- *    The connection timeout in ms. Any `long` value is acceptable. <br>
- *    **Default**: 3000
- * - `vfs.s3.connect_max_tries` <br>
- *    The maximum tries for a connection. Any `long` value is acceptable. <br>
- *    **Default**: 5
- * - `vfs.s3.connect_scale_factor` <br>
- *    The scale factor for exponential backoff when connecting to S3.
- *    Any `long` value is acceptable. <br>
- *    **Default**: 25
- * - `vfs.s3.logging_level` <br>
- *    The AWS SDK logging level. This is a process-global setting. The
- *    configuration of the most recently constructed context will set
- *    process state. Log files are written to the process working directory.
- *    **Default**: ""
- * - `vfs.s3.request_timeout_ms` <br>
- *    The request timeout in ms. Any `long` value is acceptable. <br>
- *    **Default**: 3000
- * - `vfs.s3.requester_pays` <br>
- *    The requester pays for the S3 access charges. <br>
- *    **Default**: false
- * - `vfs.s3.proxy_host` <br>
- *    The S3 proxy host. <br>
- *    **Default**: ""
- * - `vfs.s3.proxy_port` <br>
- *    The S3 proxy port. <br>
- *    **Default**: 0
- * - `vfs.s3.proxy_scheme` <br>
- *    The S3 proxy scheme. <br>
- *    **Default**: "http"
- * - `vfs.s3.proxy_username` <br>
- *    The S3 proxy username. Note: this parameter is not serialized by
- *    `tiledb_config_save_to_file`. <br>
- *    **Default**: ""
- * - `vfs.s3.proxy_password` <br>
- *    The S3 proxy password. Note: this parameter is not serialized by
- *    `tiledb_config_save_to_file`. <br>
- *    **Default**: ""
- * - `vfs.s3.verify_ssl` <br>
- *    Enable HTTPS certificate verification. <br>
- *    **Default**: true""
- * - `vfs.s3.sse` <br>
- *    The server-side encryption algorithm to use. Supported non-empty
- *    values are "aes256" and "kms" (AWS key management service). <br>
- *    **Default**: ""
- * - `vfs.s3.bucket_canned_acl` <br>
- *    Names of values found in Aws::S3::Model::BucketCannedACL enumeration.
- *    "NOT_SET"
- *    "private_"
- *    "public_read"
- *    "public_read_write"
- *    "authenticated_read"
- *    **Default**: "NOT_SET"
- * - `vfs.s3.object_canned_acl` <br>
- *    Names of values found in Aws::S3::Model::ObjectCannedACL enumeration.
- *    (The first 5 are the same as for "vfs.s3.bucket_canned_acl".)
- *    "NOT_SET"
- *    "private_"
- *    "public_read"
- *    "public_read_write"
- *    "authenticated_read"
- *    (The following three items are found only in
- *     Aws::S3::Model::ObjectCannedACL.) "aws_exec_read" "owner_read"
- *    "bucket_owner_full_control"
- *    **Default**: "NOT_SET"
- * - `vfs.hdfs.name_node_uri"` <br>
- *    Name node for HDFS. <br>
- *    **Default**: ""
- * - `vfs.hdfs.username` <br>
- *    HDFS username. <br>
- *    **Default**: ""
- * - `vfs.hdfs.kerb_ticket_cache_path` <br>
- *    HDFS kerb ticket cache path. <br>
- *    **Default**: ""
- * - `config.env_var_prefix` <br>
- *    Prefix of environmental variables for reading configuration
- *    parameters. <br>
- *    **Default**: "TILEDB_"
- * - `config.logging_level` <br>
- *    The logging level configured, possible values: "0": fatal, "1": error,
- *    "2": warn, "3": info "4": debug, "5": trace <br>
- *    **Default**: "1" if --enable-verbose bootstrap flag is provided,
- *    "0" otherwise <br>
- * - `config.logging_format` <br>
- *    The logging format configured (DEFAULT or JSON)
- *    **Default**: "DEFAULT"
- * - `rest.server_address` <br>
- *    URL for REST server to use for remote arrays. <br>
- *    **Default**: "https://api.tiledb.com"
- * - `rest.server_serialization_format` <br>
- *    Serialization format to use for remote array requests (CAPNP or
- *    JSON). <br>
- *    **Default**: "CAPNP"
- * - `rest.username` <br>
- *    Username for login to REST server. <br>
- *    **Default**: ""
- * - `rest.password` <br>
- *    Password for login to REST server. <br>
- *    **Default**: ""
- * - `rest.token` <br>
- *    Authentication token for REST server (used instead of
- *    username/password). <br>
- *    **Default**: ""
- * - `rest.resubmit_incomplete` <br>
- *    If true, incomplete queries received from server are automatically
- *    resubmitted before returning to user control. <br>
- *    **Default**: "true"
- * - `rest.ignore_ssl_validation` <br>
- *    Have curl ignore ssl peer and host validation for REST server. <br>
- *    **Default**: false
- * - `rest.creation_access_credentials_name` <br>
- *    The name of the registered access key to use for creation of the REST
- *    server. <br>
- *    **Default**: no default set
- * - `rest.retry_http_codes` <br>
- *    CSV list of http status codes to automatically retry a REST request for
- *    <br>
- *    **Default**: "503"
- * - `rest.retry_count` <br>
- *    Number of times to retry failed REST requests <br>
- *    **Default**: 3
- * - `rest.retry_initial_delay_ms` <br>
- *    Initial delay in milliseconds to wait until retrying a REST request <br>
- *    **Default**: 500
- * - `rest.retry_delay_factor` <br>
- *    The delay factor to exponentially wait until further retries of a failed
- *    REST request <br>
- *    **Default**: 1.25
- * - `rest.curl.verbose` <br>
- *    Set curl to run in verbose mode for REST requests <br>
- *    curl will print to stdout with this option
- *    **Default**: false
- * - `rest.load_metadata_on_array_open` <br>
- *    If true, array metadata will be loaded and sent to server together with
- *    the open array <br>
- *    **Default**: true
- * - `rest.load_non_empty_domain_on_array_open` <br>
- *    If true, array non empty domain will be loaded and sent to server together
- *    with the open array <br>
- *    **Default**: true
- * - `rest.use_refactored_array_open` <br>
- *    If true, the new, experimental REST routes and APIs for opening an array
- *    will be used <br>
- *    **Default**: false
- * - `rest.curl.buffer_size` <br>
- *    Set curl buffer size for REST requests <br>
- *    **Default**: 524288 (512KB)
- * - `filestore.buffer_size` <br>
- *    Specifies the size in bytes of the internal buffers used in the filestore
- *    API. The size should be bigger than the minimum tile size filestore
- *    currently supports, that is currently 1024bytes. <br>
- *    **Default**: 100MB
- *
- * **Example:**
- *
- * @code{.c}
- * tiledb_error_t* error = NULL;
- * tiledb_config_set(config, "sm.tile_cache_size", "1000000", &error);
- * @endcode
- *
- * @param config The config object.
- * @param param The parameter to be set.
- * @param value The value of the parameter to be set.
- * @param error Error object returned upon error (`NULL` if there is
- *     no error).
- * @return `TILEDB_OK` for success and `TILEDB_ERR` for error.
- */
-TILEDB_EXPORT int32_t tiledb_config_set(
-    tiledb_config_t* config,
-    const char* param,
-    const char* value,
-    tiledb_error_t** error) TILEDB_NOEXCEPT;
-
-/**
- * Gets a config parameter.
- *
- * **Example:**
- *
- * @code{.c}
- * const char* value;
- * tiledb_error_t* error = NULL;
- * tiledb_config_get(config, "sm.tile_cache_size", &value, &error);
- * @endcode
- *
- * @param config The config object.
- * @param param The parameter to be set.
- * @param value A pointer to the value of the parameter to be retrieved
- *    (`NULL` if it does not exist).
- * @param error Error object returned upon error (`NULL` if there is
- *     no error).
- * @return `TILEDB_OK` for success and `TILEDB_ERR` for error.
- */
-TILEDB_EXPORT int32_t tiledb_config_get(
-    tiledb_config_t* config,
-    const char* param,
-    const char** value,
-    tiledb_error_t** error) TILEDB_NOEXCEPT;
-
-/**
- * Unsets a config parameter. This will set the config parameter to its
- * default value.
- *
- * **Example:**
- *
- * @code{.c}
- * tiledb_error_t* error = NULL;
- * tiledb_config_unset(config, "sm.tile_cache_size", &error);
- * @endcode
- *
- * @param config The config object.
- * @param param The parameter to be unset.
- * @param error Error object returned upon error (`NULL` if there is
- *     no error).
- * @return `TILEDB_OK` for success and `TILEDB_ERR` for error.
- */
-TILEDB_EXPORT int32_t tiledb_config_unset(
-    tiledb_config_t* config,
-    const char* param,
-    tiledb_error_t** error) TILEDB_NOEXCEPT;
-
-/**
- * Loads config parameters from a (local) text file.
- *
- * **Example:**
- *
- * @code{.c}
- * tiledb_error_t* error = NULL;
- * tiledb_config_load_from_file(config, "tiledb.conf", &error);
- * @endcode
- *
- * @param config The config object.
- * @param filename The name of the file.
- * @param error Error object returned upon error (`NULL` if there is
- *     no error).
- * @return `TILEDB_OK` for success and `TILEDB_ERR` for error.
- */
-TILEDB_EXPORT int32_t tiledb_config_load_from_file(
-    tiledb_config_t* config,
-    const char* filename,
-    tiledb_error_t** error) TILEDB_NOEXCEPT;
-
-/**
- * Saves the config parameters to a (local) text file.
- *
- * **Example:**
- *
- * @code{.c}
- * tiledb_error_t* error = NULL;
- * tiledb_config_save_to_file(config, "tiledb.conf", &error);
- * @endcode
- *
- * @param config The config object.
- * @param filename The name of the file.
- * @param error Error object returned upon error (`NULL` if there is
- *     no error).
- * @return `TILEDB_OK` for success and `TILEDB_ERR` for error.
- */
-TILEDB_EXPORT int32_t tiledb_config_save_to_file(
-    tiledb_config_t* config,
-    const char* filename,
-    tiledb_error_t** error) TILEDB_NOEXCEPT;
-
-/**
- * Compares 2 configurations for equality
- *
- * **Example:**
- *
- * @code{.c}
- * tiledb_error_t error;
- * uint8_t equal;
- * tiledb_config_compare(lhs, rhs, &equal);
- * @endcode
- *
- * @param lhs The left-hand side config object.
- * @param rhs The right-hand side config object.
- * @param equal Integer of equality comparison
- *      1 = true, 0 = false
- * @return `TILEDB_OK` for success and `TILEDB_ERR` for error.
- */
-TILEDB_EXPORT int32_t tiledb_config_compare(
-    tiledb_config_t* lhs, tiledb_config_t* rhs, uint8_t* equal) TILEDB_NOEXCEPT;
-
-/* ****************************** */
-/*            CONFIG ITER         */
-/* ****************************** */
-
-/**
- * Creates an iterator on a config object.
- *
- * **Examples:**
- *
- * The following creates a config iterator without a prefix. This
- * will iterate over all config param/values.
- *
- * @code{.c}
- * tiledb_error_t* error = NULL;
- * tiledb_config_iter_t* config_iter;
- * tiledb_config_iter_alloc(config, NULL, &config_iter, &error);
- * @endcode
- *
- * The following creates a config iterator with a prefix. This
- * will iterate over all S3 config param/values, stripping out
- * `vfs.s3.`. For instance, instead of retrieving `vfs.s3.region`
- * as a parameter via `tiledb_config_iter_here`, it will retrieve
- * `region`.
- *
- * @code{.c}
- * tiledb_error_t* error = NULL;
- * tiledb_config_iter_t* config_iter;
- * tiledb_config_iter_alloc(config, "vfs.s3.", &config_iter, &error);
- * @endcode
- *
- * @param config A config object the iterator will operate on.
- * @param prefix If not `NULL`, only the config parameters starting
- *     with `prefix*` will be iterated on. Moreover, the prefix will
- *     be stripped from the parameters. Otherwise, all parameters will
- *     be iterated on and their full name will be retrieved.
- * @param config_iter The config iterator to be created.
- * @param error Error object returned upon error (`NULL` if there is
- *     no error).
- * @return `TILEDB_OK` for success and `TILEDB_OOM` or `TILEDB_ERR` for error.
- */
-TILEDB_EXPORT int32_t tiledb_config_iter_alloc(
-    tiledb_config_t* config,
-    const char* prefix,
-    tiledb_config_iter_t** config_iter,
-    tiledb_error_t** error) TILEDB_NOEXCEPT;
-
-/**
- * Resets the iterator.
- *
- * **Examples:**
- *
- * Without a prefix:
- *
- * @code{.c}
- * tiledb_config_iter_reset(config, config_iter, NULL, &error);
- * @endcode
- *
- * With a prefix:
- *
- * @code{.c}
- * tiledb_config_iter_reset(config, config_iter, "vfs.s3.", &error);
- * @endcode
- *
- * @param config A config object the iterator will operate on.
- * @param config_iter The config iterator to be reset.
- * @param prefix If not `NULL`, only the config parameters starting
- *     with `prefix*` will be iterated on. Moreover, the prefix will
- *     be stripped from the parameters. Otherwise, all parameters will
- *     be iterated on and their full name will be retrieved.
- * @param error Error object returned upon error (`NULL` if there is
- *     no error).
- * @return `TILEDB_OK` for success and `TILEDB_ERR` for error.
- */
-TILEDB_EXPORT int32_t tiledb_config_iter_reset(
-    tiledb_config_t* config,
-    tiledb_config_iter_t* config_iter,
-    const char* prefix,
-    tiledb_error_t** error) TILEDB_NOEXCEPT;
-
-/**
- * Frees a config iterator.
- *
- * **Example:**
- *
- * @code{.c}
- * tiledb_config_iter_free(&config_iter);
- * @endcode
- *
- * @param config_iter The config iterator to be freed.
- */
-TILEDB_EXPORT void tiledb_config_iter_free(tiledb_config_iter_t** config_iter)
-    TILEDB_NOEXCEPT;
-
-/**
- * Retrieves the config param and value currently pointed by the iterator.
- *
- * **Example:**
- *
- * @code{.c}
- * const char *param, *value;
- * tiledb_config_iter_here(config_iter, &param, &value, &error);
- * @endcode
- *
- * @param config_iter The config iterator.
- * @param param The config parameter to be retrieved (`NULL` if the iterator
- *     is at the end).
- * @param value The config value to be retrieved (`NULL` if the iterator
- *     is at the end).
- * @param error Error object returned upon error (`NULL` if there is
- *     no error).
- * @return `TILEDB_OK` for success and `TILEDB_ERR` for error.
- */
-TILEDB_EXPORT int32_t tiledb_config_iter_here(
-    tiledb_config_iter_t* config_iter,
-    const char** param,
-    const char** value,
-    tiledb_error_t** error) TILEDB_NOEXCEPT;
-
-/**
- * Moves the iterator to the next param.
- *
- * **Example:**
- *
- * @code{.c}
- * tiledb_config_iter_next(config_iter, &error);
- * @endcode
- *
- * @param config_iter The config iterator.
- * @param error Error object returned upon error (`NULL` if there is
- *     no error).
- * @return `TILEDB_OK` for success and `TILEDB_ERR` for error.
- */
-TILEDB_EXPORT int32_t tiledb_config_iter_next(
-    tiledb_config_iter_t* config_iter, tiledb_error_t** error) TILEDB_NOEXCEPT;
-
-/**
- * Checks if the iterator is done.
- *
- * **Example:**
- *
- * @code{.c}
- * int32_t done;
- * tiledb_config_iter_done(config_iter, &done, &error);
- * @endcode
- *
- * @param config_iter The config iterator.
- * @param done Sets this to `1` if the iterator is done, `0` otherwise.
- * @param error Error object returned upon error (`NULL` if there is
- *     no error).
- * @return `TILEDB_OK` for success and `TILEDB_ERR` for error.
- */
-TILEDB_EXPORT int32_t tiledb_config_iter_done(
-    tiledb_config_iter_t* config_iter,
-    int32_t* done,
-    tiledb_error_t** error) TILEDB_NOEXCEPT;
-
-/* ********************************* */
-/*              CONTEXT              */
-/* ********************************* */
-
-/**
- * Creates a TileDB context, which contains the TileDB storage manager
- * that manages everything in the TileDB library.
- *
- * **Examples:**
- *
- * Without config (i.e., use default configuration):
- *
- * @code{.c}
- * tiledb_ctx_t* ctx;
- * tiledb_ctx_alloc(NULL, &ctx);
- * @endcode
- *
- * With some config:
- *
- * @code{.c}
- * tiledb_ctx_t* ctx;
- * tiledb_ctx_alloc(config, &ctx);
- * @endcode
- *
- * @param config The configuration parameters (`NULL` means default).
- * @param ctx The TileDB context to be created.
- * @return `TILEDB_OK` for success and `TILEDB_OOM` or `TILEDB_ERR` for error.
- */
-TILEDB_EXPORT int32_t
-tiledb_ctx_alloc(tiledb_config_t* config, tiledb_ctx_t** ctx) TILEDB_NOEXCEPT;
-
-/**
- * Destroys the TileDB context, freeing all associated memory and resources.
- *
- * **Example:**
- *
- * @code{.c}
- * tiledb_ctx_t* ctx;
- * tiledb_ctx_alloc(NULL, &ctx);
- * tiledb_ctx_free(&ctx);
- * @endcode
- *
- * @param ctx The TileDB context to be freed.
- */
-TILEDB_EXPORT void tiledb_ctx_free(tiledb_ctx_t** ctx) TILEDB_NOEXCEPT;
-
-/**
- * Retrieves the stats from a TileDB context.
- *
- * **Example:**
- *
- * @code{.c}
- * char* stats_json;
- * tiledb_ctx_get_stats(ctx, &stats_json);
- * // Make sure to free the retrieved `stats_json`
- * @endcode
- *
- * @param ctx The TileDB context.
- * @param stats_json The output json. The caller takes ownership
- *   of the c-string.
- * @return `TILEDB_OK` for success and `TILEDB_OOM` or `TILEDB_ERR` for error.
- */
-TILEDB_EXPORT int32_t tiledb_ctx_get_stats(tiledb_ctx_t* ctx, char** stats_json)
-    TILEDB_NOEXCEPT;
-
-/**
- * Retrieves a copy of the config from a TileDB context.
- * Modifying this config will not affect the initialized
- * context configuration.
- *
- *
- * **Example:**
- *
- * @code{.c}
- * tiledb_config_t* config;
- * tiledb_ctx_get_config(ctx, &config);
- * // Make sure to free the retrieved config
- * @endcode
- *
- * @param ctx The TileDB context.
- * @param config The config to be retrieved.
- * @return `TILEDB_OK` for success and `TILEDB_OOM` or `TILEDB_ERR` for error.
- */
-TILEDB_EXPORT int32_t tiledb_ctx_get_config(
-    tiledb_ctx_t* ctx, tiledb_config_t** config) TILEDB_NOEXCEPT;
-
-/**
- * Retrieves the last TileDB error associated with a TileDB context.
- *
- * **Example:**
- *
- * @code{.c}
- * tiledb_error_t* error;
- * tiledb_ctx_get_last_error(ctx, &error);
- * // Make sure to free the retrieved error, checking first if it is NULL
- * @endcode
- *
- * @param ctx The TileDB context.
- * @param err The last error, or `NULL` if no error has been raised.
- * @return `TILEDB_OK` for success and `TILEDB_OOM` or `TILEDB_ERR` for error.
- */
-TILEDB_EXPORT int32_t tiledb_ctx_get_last_error(
-    tiledb_ctx_t* ctx, tiledb_error_t** err) TILEDB_NOEXCEPT;
-
-/**
- * Checks if a given storage filesystem backend is supported.
- *
- * **Example:**
- *
- * @code{.c}
- * int32_t is_supported;
- * tiledb_ctx_is_supported_fs(ctx, TILEDB_HDFS, &is_supported);
- * @endcode
- *
- * @param ctx The TileDB context.
- * @param fs The filesystem to be checked.
- * @param is_supported Sets it to `1` if the filesystem is supported, and
- * `0` otherwise.
- * @return `TILEDB_OK` for success and `TILEDB_ERR` for error.
- */
-TILEDB_EXPORT int32_t tiledb_ctx_is_supported_fs(
-    tiledb_ctx_t* ctx,
-    tiledb_filesystem_t fs,
-    int32_t* is_supported) TILEDB_NOEXCEPT;
-
-/**
- * Cancels all background or async tasks associated with the given context.
- *
- * @param ctx The TileDB context.
- * @return `TILEDB_OK` for success and `TILEDB_ERR` for error.
- */
-TILEDB_EXPORT int32_t tiledb_ctx_cancel_tasks(tiledb_ctx_t* ctx)
-    TILEDB_NOEXCEPT;
-
-/**
- * Sets a string key-value "tag" on the given context.
- *
- * **Example:**
- *
- * @code{.c}
- * tiledb_ctx_set_tag(ctx, "tag key", "tag value");
- * @endcode
- *
- * @param ctx The TileDB context.
- * @param key The tag key
- * @param value The tag value.
- * @return `TILEDB_OK` for success and `TILEDB_ERR` for error.
- */
-TILEDB_EXPORT int32_t tiledb_ctx_set_tag(
-    tiledb_ctx_t* ctx, const char* key, const char* value) TILEDB_NOEXCEPT;
-
-/* ********************************* */
->>>>>>> 9f396323
 /*                GROUP              */
 /* ********************************* */
 
