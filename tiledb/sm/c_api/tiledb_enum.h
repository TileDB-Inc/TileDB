--- conflicted
+++ resolved
@@ -170,58 +170,6 @@
     TILEDB_LAYOUT_ENUM(HILBERT) = 4,
 #endif
 
-<<<<<<< HEAD
-=======
-#ifdef TILEDB_FILTER_TYPE_ENUM
-    /** No-op filter */
-    TILEDB_FILTER_TYPE_ENUM(FILTER_NONE) = 0,
-    /** Gzip compressor */
-    TILEDB_FILTER_TYPE_ENUM(FILTER_GZIP) = 1,
-    /** Zstandard compressor */
-    TILEDB_FILTER_TYPE_ENUM(FILTER_ZSTD) = 2,
-    /** LZ4 compressor */
-    TILEDB_FILTER_TYPE_ENUM(FILTER_LZ4) = 3,
-    /** Run-length encoding compressor */
-    TILEDB_FILTER_TYPE_ENUM(FILTER_RLE) = 4,
-    /** Bzip2 compressor */
-    TILEDB_FILTER_TYPE_ENUM(FILTER_BZIP2) = 5,
-    /** Double-delta compressor */
-    TILEDB_FILTER_TYPE_ENUM(FILTER_DOUBLE_DELTA) = 6,
-    /** Bit width reduction filter. */
-    TILEDB_FILTER_TYPE_ENUM(FILTER_BIT_WIDTH_REDUCTION) = 7,
-    /** Bitshuffle filter. */
-    TILEDB_FILTER_TYPE_ENUM(FILTER_BITSHUFFLE) = 8,
-    /** Byteshuffle filter. */
-    TILEDB_FILTER_TYPE_ENUM(FILTER_BYTESHUFFLE) = 9,
-    /** Positive-delta encoding filter. */
-    TILEDB_FILTER_TYPE_ENUM(FILTER_POSITIVE_DELTA) = 10,
-    /** MD5 checksum filter. Starts at 12 because 11 is used for encryption, see
-       tiledb/sm/enums/filter_type.h */
-    TILEDB_FILTER_TYPE_ENUM(FILTER_CHECKSUM_MD5) = 12,
-    /** SHA256 checksum filter. */
-    TILEDB_FILTER_TYPE_ENUM(FILTER_CHECKSUM_SHA256) = 13,
-    /** Dictionary encoding filter. */
-    TILEDB_FILTER_TYPE_ENUM(FILTER_DICTIONARY) = 14,
-    /** Float scaling filter. */
-    TILEDB_FILTER_TYPE_ENUM(FILTER_SCALE_FLOAT) = 15,
-#endif
-
-#ifdef TILEDB_FILTER_OPTION_ENUM
-    /** Compression level. Type: `int32_t`. */
-    TILEDB_FILTER_OPTION_ENUM(COMPRESSION_LEVEL) = 0,
-    /** Max window length for bit width reduction. Type: `uint32_t`. */
-    TILEDB_FILTER_OPTION_ENUM(BIT_WIDTH_MAX_WINDOW) = 1,
-    /** Max window length for positive-delta encoding. Type: `uint32_t`. */
-    TILEDB_FILTER_OPTION_ENUM(POSITIVE_DELTA_MAX_WINDOW) = 2,
-    /** Bit width for float-scaling filter. Type: uint64_t. */
-    TILEDB_FILTER_OPTION_ENUM(SCALE_FLOAT_BYTEWIDTH) = 3,
-    /** Scale factor for float-scaling filter. Type: float64. */
-    TILEDB_FILTER_OPTION_ENUM(SCALE_FLOAT_FACTOR) = 4,
-    /** Offset for float-scaling filter. Type: float64. */
-    TILEDB_FILTER_OPTION_ENUM(SCALE_FLOAT_OFFSET) = 5,
-#endif
-
->>>>>>> 25333a1b
 #ifdef TILEDB_ENCRYPTION_TYPE_ENUM
     /** No encryption. */
     TILEDB_ENCRYPTION_TYPE_ENUM(NO_ENCRYPTION) = 0,
