--- conflicted
+++ resolved
@@ -319,10 +319,7 @@
     return std::string(uri);
   }
 
-<<<<<<< HEAD
-=======
   /** Get the Context for the array. */
->>>>>>> 1bc1ad68
   const Context& context() const {
     return ctx_.get();
   }
