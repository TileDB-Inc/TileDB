--- conflicted
+++ resolved
@@ -149,15 +149,6 @@
     tiledb_consolidation_plan_free(&p);
   }
 
-<<<<<<< HEAD
-=======
-  void operator()(tiledb_string_t* p) const {
-    capi_status_t result = tiledb_status(tiledb_string_free(&p));
-    if (result != TILEDB_OK) {
-      log_warn("Could not free string; Error code: " + std::to_string(result));
-    }
-  }
-
   void operator()(tiledb_query_channel_t* p) const {
     tiledb_query_channel_free(ctx_->ptr().get(), &p);
   }
@@ -166,7 +157,6 @@
     tiledb_aggregate_free(ctx_->ptr().get(), &p);
   }
 
->>>>>>> 83e6589a
  private:
   /* ********************************* */
   /*         PRIVATE ATTRIBUTES        */
