--- conflicted
+++ resolved
@@ -2257,25 +2257,17 @@
     return str;
   }
 
-<<<<<<< HEAD
-  Query& update_subarray_from_query(Subarray& subarray) {
-=======
   /** Update the subarray data within the query from the subarray parameter.
    *
    * @param subarray The output subarray to receive this query's subarray data.
    **/
   Query& update_subarray_from_query(Subarray* subarray) {
->>>>>>> 88f17b78
     tiledb_subarray_t* loc_subarray;
     auto& ctx = ctx_.get();
     auto& query = *this;
     ctx.handle_error(tiledb_query_get_subarray(
         ctx_.get().ptr().get(), query.ptr().get(), &loc_subarray));
-<<<<<<< HEAD
-    subarray.replace_subarray_data(loc_subarray);
-=======
     subarray->replace_subarray_data(loc_subarray);
->>>>>>> 88f17b78
     return *this;
   }
 
