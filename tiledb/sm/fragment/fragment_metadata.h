--- conflicted
+++ resolved
@@ -1122,166 +1122,8 @@
    *
    * @return
    */
-<<<<<<< HEAD
   const shared_ptr<const ArraySchema>& array_schema() const {
     return array_schema_;
-=======
-  const shared_ptr<const ArraySchema>& array_schema() const;
-
-  /** File sizes accessor */
-  std::vector<uint64_t>& file_sizes() {
-    return file_sizes_;
-  }
-
-  /** File var sizes accessor */
-  std::vector<uint64_t>& file_var_sizes() {
-    return file_var_sizes_;
-  }
-
-  /** File validity sizes accessor */
-  std::vector<uint64_t>& file_validity_sizes() {
-    return file_validity_sizes_;
-  }
-
-  /** Fragment uri accessor */
-  URI& fragment_uri() {
-    return fragment_uri_;
-  }
-
-  /** has_timestamps accessor */
-  bool& has_timestamps() {
-    return has_timestamps_;
-  }
-
-  /** has_delete_meta accessor */
-  bool& has_delete_meta() {
-    return has_delete_meta_;
-  }
-
-  /** has_consolidated_footer accessor */
-  bool& has_consolidated_footer() {
-    return has_consolidated_footer_;
-  }
-
-  /** sparse_tile_num accessor */
-  uint64_t& sparse_tile_num() {
-    return sparse_tile_num_;
-  }
-
-  /** tile_index_base accessor */
-  uint64_t& tile_index_base() {
-    return tile_index_base_;
-  }
-
-  /** tile_offsets accessor */
-  tdb::pmr::vector<tdb::pmr::vector<uint64_t>>& tile_offsets() {
-    return tile_offsets_;
-  }
-
-  /** tile_offsets_mtx accessor */
-  std::deque<std::mutex>& tile_offsets_mtx() {
-    return tile_offsets_mtx_;
-  }
-
-  /** tile_var_offsets accessor */
-  tdb::pmr::vector<tdb::pmr::vector<uint64_t>>& tile_var_offsets() {
-    return tile_var_offsets_;
-  }
-
-  /** tile_var_offsets_mtx accessor */
-  std::deque<std::mutex>& tile_var_offsets_mtx() {
-    return tile_var_offsets_mtx_;
-  }
-
-  /** tile_var_sizes  accessor */
-  tdb::pmr::vector<tdb::pmr::vector<uint64_t>>& tile_var_sizes() {
-    return tile_var_sizes_;
-  }
-
-  /** tile_validity_offsets accessor */
-  tdb::pmr::vector<tdb::pmr::vector<uint64_t>>& tile_validity_offsets() {
-    return tile_validity_offsets_;
-  }
-
-  /** tile_min_buffer accessor */
-  tdb::pmr::vector<tdb::pmr::vector<uint8_t>>& tile_min_buffer() {
-    return tile_min_buffer_;
-  }
-
-  /** tile_min_var_buffer accessor */
-  tdb::pmr::vector<tdb::pmr::vector<char>>& tile_min_var_buffer() {
-    return tile_min_var_buffer_;
-  }
-
-  /** tile_max_buffer accessor */
-  tdb::pmr::vector<tdb::pmr::vector<uint8_t>>& tile_max_buffer() {
-    return tile_max_buffer_;
-  }
-
-  /** tile_max_var_buffer accessor */
-  tdb::pmr::vector<tdb::pmr::vector<char>>& tile_max_var_buffer() {
-    return tile_max_var_buffer_;
-  }
-
-  /** tile_sums accessor */
-  tdb::pmr::vector<tdb::pmr::vector<uint8_t>>& tile_sums() {
-    return tile_sums_;
-  }
-
-  /** tile_null_counts accessor */
-  tdb::pmr::vector<tdb::pmr::vector<uint64_t>>& tile_null_counts() {
-    return tile_null_counts_;
-  }
-
-  /** fragment_mins accessor */
-  std::vector<std::vector<uint8_t>>& fragment_mins() {
-    return fragment_mins_;
-  }
-
-  /** fragment_maxs accessor */
-  std::vector<std::vector<uint8_t>>& fragment_maxs() {
-    return fragment_maxs_;
-  }
-
-  /** fragment_sums accessor */
-  std::vector<uint64_t>& fragment_sums() {
-    return fragment_sums_;
-  }
-
-  /** fragment_null_counts accessor */
-  std::vector<uint64_t>& fragment_null_counts() {
-    return fragment_null_counts_;
-  }
-
-  /** version accessor */
-  uint32_t& version() {
-    return version_;
-  }
-
-  /** timestamp_range accessor */
-  std::pair<uint64_t, uint64_t>& timestamp_range() {
-    return timestamp_range_;
-  }
-
-  /** last_tile_cell_num accessor */
-  uint64_t& last_tile_cell_num() {
-    return last_tile_cell_num_;
-  }
-
-  /** non_empty_domain accessor */
-  NDRange& non_empty_domain() {
-    return non_empty_domain_;
-  }
-
-  /** rtree accessor */
-  RTree& rtree() {
-    return rtree_;
-  }
-
-  /** gt_offsets_ accessor */
-  inline GenericTileOffsets& generic_tile_offsets() {
-    return gt_offsets_;
->>>>>>> ec0ff6ea
   }
 
   /** set the CR pointer during deserialization*/
