/**
 * @file   fragment_metadata.cc
 *
 * @section LICENSE
 *
 * The MIT License
 *
 * @copyright Copyright (c) 2017-2021 TileDB, Inc.
 * @copyright Copyright (c) 2016 MIT and Intel Corporation
 *
 * Permission is hereby granted, free of charge, to any person obtaining a copy
 * of this software and associated documentation files (the "Software"), to deal
 * in the Software without restriction, including without limitation the rights
 * to use, copy, modify, merge, publish, distribute, sublicense, and/or sell
 * copies of the Software, and to permit persons to whom the Software is
 * furnished to do so, subject to the following conditions:
 *
 * The above copyright notice and this permission notice shall be included in
 * all copies or substantial portions of the Software.
 *
 * THE SOFTWARE IS PROVIDED "AS IS", WITHOUT WARRANTY OF ANY KIND, EXPRESS OR
 * IMPLIED, INCLUDING BUT NOT LIMITED TO THE WARRANTIES OF MERCHANTABILITY,
 * FITNESS FOR A PARTICULAR PURPOSE AND NONINFRINGEMENT. IN NO EVENT SHALL THE
 * AUTHORS OR COPYRIGHT HOLDERS BE LIABLE FOR ANY CLAIM, DAMAGES OR OTHER
 * LIABILITY, WHETHER IN AN ACTION OF CONTRACT, TORT OR OTHERWISE, ARISING FROM,
 * OUT OF OR IN CONNECTION WITH THE SOFTWARE OR THE USE OR OTHER DEALINGS IN
 * THE SOFTWARE.
 *
 * @section DESCRIPTION
 *
 * This file implements the FragmentMetadata class.
 */

#include "tiledb/common/common.h"

#include "tiledb/common/heap_memory.h"
#include "tiledb/common/logger.h"
#include "tiledb/common/memory_tracker.h"
#include "tiledb/sm/array_schema/array_schema.h"
#include "tiledb/sm/array_schema/attribute.h"
#include "tiledb/sm/array_schema/dimension.h"
#include "tiledb/sm/array_schema/domain.h"
#include "tiledb/sm/buffer/buffer.h"
#include "tiledb/sm/filesystem/vfs.h"
#include "tiledb/sm/fragment/fragment_metadata.h"
#include "tiledb/sm/misc/constants.h"
#include "tiledb/sm/misc/parallel_functions.h"
#include "tiledb/sm/misc/utils.h"
#include "tiledb/sm/stats/global_stats.h"
#include "tiledb/sm/storage_manager/storage_manager.h"
#include "tiledb/sm/tile/generic_tile_io.h"
#include "tiledb/sm/tile/tile.h"
#include "tiledb/sm/tile/tile_metadata_generator.h"
#include "tiledb/storage_format/serialization/serializers.h"
#include "tiledb/storage_format/uri/parse_uri.h"
#include "tiledb/type/range/range.h"

#include <cassert>
#include <iostream>
#include <numeric>
#include <string>

using namespace tiledb::common;
using namespace tiledb::type;

namespace tiledb {
namespace sm {

class FragmentMetadataStatusException : public StatusException {
 public:
  explicit FragmentMetadataStatusException(const std::string& message)
      : StatusException("FragmentMetadata", message) {
  }
};

/* ****************************** */
/*   CONSTRUCTORS & DESTRUCTORS   */
/* ****************************** */

FragmentMetadata::FragmentMetadata() {
}

FragmentMetadata::FragmentMetadata(
    StorageManager* storage_manager,
    MemoryTracker* memory_tracker,
    const shared_ptr<const ArraySchema>& array_schema,
    const URI& fragment_uri,
    const std::pair<uint64_t, uint64_t>& timestamp_range,
    bool dense,
    bool has_timestamps,
    bool has_deletes_meta)
    : storage_manager_(storage_manager)
    , memory_tracker_(memory_tracker)
    , array_schema_(array_schema)
    , dense_(dense)
    , footer_size_(0)
    , footer_offset_(0)
    , fragment_uri_(fragment_uri)
    , has_consolidated_footer_(false)
    , last_tile_cell_num_(0)
    , has_timestamps_(has_timestamps)
    , has_delete_meta_(has_deletes_meta)
    , sparse_tile_num_(0)
    , meta_file_size_(0)
    , rtree_(RTree(&array_schema_->domain(), constants::rtree_fanout))
    , tile_index_base_(0)
    , version_(array_schema_->write_version())
    , timestamp_range_(timestamp_range)
    , array_uri_(array_schema_->array_uri()) {
  build_idx_map();
  array_schema_name_ = array_schema_->name();
}

FragmentMetadata::~FragmentMetadata() = default;

// Copy initialization
FragmentMetadata::FragmentMetadata(const FragmentMetadata& other) {
  storage_manager_ = other.storage_manager_;
  array_schema_ = other.array_schema_;
  dense_ = other.dense_;
  fragment_uri_ = other.fragment_uri_;
  timestamp_range_ = other.timestamp_range_;
  has_consolidated_footer_ = other.has_consolidated_footer_;
  rtree_ = other.rtree_;
  meta_file_size_ = other.meta_file_size_;
  version_ = other.version_;
  tile_index_base_ = other.tile_index_base_;
  has_timestamps_ = other.has_timestamps_;
  has_delete_meta_ = other.has_delete_meta_;
  sparse_tile_num_ = other.sparse_tile_num_;
  footer_size_ = other.footer_size_;
  footer_offset_ = other.footer_offset_;
  idx_map_ = other.idx_map_;
  array_schema_name_ = other.array_schema_name_;
  array_uri_ = other.array_uri_;
}

FragmentMetadata& FragmentMetadata::operator=(const FragmentMetadata& other) {
  storage_manager_ = other.storage_manager_;
  array_schema_ = other.array_schema_;
  dense_ = other.dense_;
  fragment_uri_ = other.fragment_uri_;
  timestamp_range_ = other.timestamp_range_;
  has_consolidated_footer_ = other.has_consolidated_footer_;
  rtree_ = other.rtree_;
  meta_file_size_ = other.meta_file_size_;
  version_ = other.version_;
  tile_index_base_ = other.tile_index_base_;
  has_timestamps_ = other.has_timestamps_;
  has_delete_meta_ = other.has_delete_meta_;
  sparse_tile_num_ = other.sparse_tile_num_;
  footer_size_ = other.footer_size_;
  footer_offset_ = other.footer_offset_;
  idx_map_ = other.idx_map_;
  array_schema_name_ = other.array_schema_name_;
  array_uri_ = other.array_uri_;

  return *this;
}

/* ****************************** */
/*                API             */
/* ****************************** */

Status FragmentMetadata::set_mbr(uint64_t tile, const NDRange& mbr) {
  // For easy reference
  tile += tile_index_base_;
  RETURN_NOT_OK(rtree_.set_leaf(tile, mbr));
  return expand_non_empty_domain(mbr);
}

void FragmentMetadata::set_tile_index_base(uint64_t tile_base) {
  tile_index_base_ = tile_base;
}

void FragmentMetadata::set_tile_offset(
    const std::string& name, uint64_t tid, uint64_t step) {
  auto it = idx_map_.find(name);
  assert(it != idx_map_.end());
  auto idx = it->second;
  tid += tile_index_base_;
  assert(tid < tile_offsets_[idx].size());
  tile_offsets_[idx][tid] = file_sizes_[idx];
  file_sizes_[idx] += step;
}

void FragmentMetadata::set_tile_var_offset(
    const std::string& name, uint64_t tid, uint64_t step) {
  auto it = idx_map_.find(name);
  assert(it != idx_map_.end());
  auto idx = it->second;
  tid += tile_index_base_;
  assert(tid < tile_var_offsets_[idx].size());
  tile_var_offsets_[idx][tid] = file_var_sizes_[idx];
  file_var_sizes_[idx] += step;
}

void FragmentMetadata::set_tile_var_size(
    const std::string& name, uint64_t tid, uint64_t size) {
  auto it = idx_map_.find(name);
  assert(it != idx_map_.end());
  auto idx = it->second;
  tid += tile_index_base_;
  assert(tid < tile_var_sizes_[idx].size());
  tile_var_sizes_[idx][tid] = size;
}

void FragmentMetadata::set_tile_validity_offset(
    const std::string& name, uint64_t tid, uint64_t step) {
  auto it = idx_map_.find(name);
  assert(it != idx_map_.end());
  auto idx = it->second;
  tid += tile_index_base_;
  assert(tid < tile_validity_offsets_[idx].size());
  tile_validity_offsets_[idx][tid] = file_validity_sizes_[idx];
  file_validity_sizes_[idx] += step;
}

void FragmentMetadata::set_tile_min(
    const std::string& name, uint64_t tid, const ByteVec& min) {
  const auto size = min.size();
  auto it = idx_map_.find(name);
  assert(it != idx_map_.end());
  auto idx = it->second;
  tid += tile_index_base_;
  auto buff_offset = tid * size;
  assert(tid < tile_min_buffer_[idx].size() / size);
  memcpy(&tile_min_buffer_[idx][buff_offset], min.data(), size);
}

void FragmentMetadata::set_tile_min_var_size(
    const std::string& name, uint64_t tid, uint64_t size) {
  auto it = idx_map_.find(name);
  assert(it != idx_map_.end());
  auto idx = it->second;
  tid += tile_index_base_;
  auto buff_offset = tid * sizeof(uint64_t);
  assert(tid < tile_min_buffer_[idx].size() / sizeof(uint64_t));

  auto offset = (uint64_t*)&tile_min_buffer_[idx][buff_offset];
  *offset = size;
}

void FragmentMetadata::set_tile_min_var(
    const std::string& name, uint64_t tid, const ByteVec& min) {
  auto it = idx_map_.find(name);
  assert(it != idx_map_.end());
  auto idx = it->second;
  tid += tile_index_base_;
  auto buff_offset = tid * sizeof(uint64_t);
  assert(tid < tile_min_buffer_[idx].size() / sizeof(uint64_t));

  auto offset = (uint64_t*)&tile_min_buffer_[idx][buff_offset];
  auto size = buff_offset != tile_min_buffer_[idx].size() - sizeof(uint64_t) ?
                  offset[1] - offset[0] :
                  tile_min_var_buffer_[idx].size() - offset[0];

  // Copy var data
  if (size) {  // avoid (potentially) illegal index ref's when size is zero
    memcpy(&tile_min_var_buffer_[idx][offset[0]], min.data(), size);
  }
}

void FragmentMetadata::set_tile_max(
    const std::string& name, uint64_t tid, const ByteVec& max) {
  const auto size = max.size();
  auto it = idx_map_.find(name);
  assert(it != idx_map_.end());
  auto idx = it->second;
  tid += tile_index_base_;
  auto buff_offset = tid * size;
  assert(tid < tile_max_buffer_[idx].size() / size);
  memcpy(&tile_max_buffer_[idx][buff_offset], max.data(), size);
}

void FragmentMetadata::set_tile_max_var_size(
    const std::string& name, uint64_t tid, uint64_t size) {
  auto it = idx_map_.find(name);
  assert(it != idx_map_.end());
  auto idx = it->second;
  tid += tile_index_base_;
  auto buff_offset = tid * sizeof(uint64_t);
  assert(tid < tile_max_buffer_[idx].size() / sizeof(uint64_t));

  auto offset = (uint64_t*)&tile_max_buffer_[idx][buff_offset];
  *offset = size;
}

void FragmentMetadata::set_tile_max_var(
    const std::string& name, uint64_t tid, const ByteVec& max) {
  auto it = idx_map_.find(name);
  assert(it != idx_map_.end());
  auto idx = it->second;
  tid += tile_index_base_;
  auto buff_offset = tid * sizeof(uint64_t);
  assert(tid < tile_max_buffer_[idx].size() / sizeof(uint64_t));

  auto offset = (uint64_t*)&tile_max_buffer_[idx][buff_offset];
  auto size = buff_offset != tile_max_buffer_[idx].size() - sizeof(uint64_t) ?
                  offset[1] - offset[0] :
                  tile_max_var_buffer_[idx].size() - offset[0];

  // Copy var data
  if (size) {  // avoid (potentially) illegal index ref's when size is zero
    memcpy(&tile_max_var_buffer_[idx][offset[0]], max.data(), size);
  }
}

void FragmentMetadata::convert_tile_min_max_var_sizes_to_offsets(
    const std::string& name) {
  auto it = idx_map_.find(name);
  assert(it != idx_map_.end());
  auto idx = it->second;

  // Fix the min offsets.
  uint64_t offset = tile_min_var_buffer_[idx].size();
  auto offsets = (uint64_t*)tile_min_buffer_[idx].data() + tile_index_base_;
  for (uint64_t i = tile_index_base_;
       i < tile_min_buffer_[idx].size() / sizeof(uint64_t);
       i++) {
    auto size = *offsets;
    *offsets = offset;
    offsets++;
    offset += size;
  }

  // Allocate min var data buffer.
  tile_min_var_buffer_[idx].resize(offset);

  // Fix the max offsets.
  offset = tile_max_var_buffer_[idx].size();
  offsets = (uint64_t*)tile_max_buffer_[idx].data() + tile_index_base_;
  for (uint64_t i = tile_index_base_;
       i < tile_max_buffer_[idx].size() / sizeof(uint64_t);
       i++) {
    auto size = *offsets;
    *offsets = offset;
    offsets++;
    offset += size;
  }

  // Allocate min var data buffer.
  tile_max_var_buffer_[idx].resize(offset);
}

void FragmentMetadata::set_tile_sum(
    const std::string& name, uint64_t tid, const ByteVec& sum) {
  auto it = idx_map_.find(name);
  assert(it != idx_map_.end());
  auto idx = it->second;
  tid += tile_index_base_;
  assert(tid * sizeof(uint64_t) < tile_sums_[idx].size());
  memcpy(
      &tile_sums_[idx][tid * sizeof(uint64_t)], sum.data(), sizeof(uint64_t));
}

void FragmentMetadata::set_tile_null_count(
    const std::string& name, uint64_t tid, uint64_t null_count) {
  auto it = idx_map_.find(name);
  assert(it != idx_map_.end());
  auto idx = it->second;
  tid += tile_index_base_;
  assert(tid < tile_null_counts_[idx].size());
  tile_null_counts_[idx][tid] = null_count;
}

template <>
void FragmentMetadata::compute_fragment_min_max_sum<char>(
    const std::string& name);

Status FragmentMetadata::compute_fragment_min_max_sum_null_count() {
  std::vector<std::string> names;
  names.reserve(idx_map_.size());
  for (auto& it : idx_map_) {
    names.emplace_back(it.first);
  }

  // Process all attributes in parallel.
  auto status = parallel_for(
      storage_manager_->compute_tp(), 0, idx_map_.size(), [&](uint64_t n) {
        // For easy reference.
        const auto& name = names[n];
        const auto& idx = idx_map_[name];
        const auto var_size = array_schema_->var_size(name);
        const auto type = array_schema_->type(name);

        // Compute null count.
        fragment_null_counts_[idx] = std::accumulate(
            tile_null_counts_[idx].begin(), tile_null_counts_[idx].end(), 0);

        if (var_size) {
          min_max_var(name);
        } else {
          // Switch depending on datatype.
          switch (type) {
            case Datatype::INT8:
              compute_fragment_min_max_sum<int8_t>(name);
              break;
            case Datatype::INT16:
              compute_fragment_min_max_sum<int16_t>(name);
              break;
            case Datatype::INT32:
              compute_fragment_min_max_sum<int32_t>(name);
              break;
            case Datatype::INT64:
              compute_fragment_min_max_sum<int64_t>(name);
              break;
            case Datatype::BOOL:
            case Datatype::UINT8:
              compute_fragment_min_max_sum<uint8_t>(name);
              break;
            case Datatype::UINT16:
              compute_fragment_min_max_sum<uint16_t>(name);
              break;
            case Datatype::UINT32:
              compute_fragment_min_max_sum<uint32_t>(name);
              break;
            case Datatype::UINT64:
              compute_fragment_min_max_sum<uint64_t>(name);
              break;
            case Datatype::FLOAT32:
              compute_fragment_min_max_sum<float>(name);
              break;
            case Datatype::FLOAT64:
              compute_fragment_min_max_sum<double>(name);
              break;
            case Datatype::DATETIME_YEAR:
            case Datatype::DATETIME_MONTH:
            case Datatype::DATETIME_WEEK:
            case Datatype::DATETIME_DAY:
            case Datatype::DATETIME_HR:
            case Datatype::DATETIME_MIN:
            case Datatype::DATETIME_SEC:
            case Datatype::DATETIME_MS:
            case Datatype::DATETIME_US:
            case Datatype::DATETIME_NS:
            case Datatype::DATETIME_PS:
            case Datatype::DATETIME_FS:
            case Datatype::DATETIME_AS:
            case Datatype::TIME_HR:
            case Datatype::TIME_MIN:
            case Datatype::TIME_SEC:
            case Datatype::TIME_MS:
            case Datatype::TIME_US:
            case Datatype::TIME_NS:
            case Datatype::TIME_PS:
            case Datatype::TIME_FS:
            case Datatype::TIME_AS:
              compute_fragment_min_max_sum<int64_t>(name);
              break;
            case Datatype::STRING_ASCII:
            case Datatype::CHAR:
              compute_fragment_min_max_sum<char>(name);
              break;
            case Datatype::BLOB:
              compute_fragment_min_max_sum<std::byte>(name);
              break;
            default:
              break;
          }
        }

        return Status::Ok();
      });
  RETURN_NOT_OK(status);

  return Status::Ok();
}

void FragmentMetadata::set_array_schema(
    const shared_ptr<const ArraySchema>& array_schema) {
  array_schema_ = array_schema;

  // Rebuild index mapping
  build_idx_map();
}

uint64_t FragmentMetadata::cell_num() const {
  auto tile_num = this->tile_num();
  assert(tile_num != 0);
  if (dense_) {  // Dense fragment
    return tile_num * array_schema_->domain().cell_num_per_tile();
  } else {  // Sparse fragment
    return (tile_num - 1) * array_schema_->capacity() + last_tile_cell_num();
  }
}

uint64_t FragmentMetadata::cell_num(uint64_t tile_pos) const {
  if (dense_)
    return array_schema_->domain().cell_num_per_tile();

  uint64_t tile_num = this->tile_num();
  if (tile_pos != tile_num - 1)
    return array_schema_->capacity();

  return last_tile_cell_num();
}

std::vector<Datatype> FragmentMetadata::dim_types() const {
  std::vector<Datatype> ret;
  for (uint32_t d = 0; d < array_schema_->dim_num(); d++) {
    ret.emplace_back(array_schema_->dimension_ptr(d)->type());
  }

  return ret;
}

Status FragmentMetadata::add_max_buffer_sizes(
    const EncryptionKey& encryption_key,
    const void* subarray,
    std::unordered_map<std::string, std::pair<uint64_t, uint64_t>>*
        buffer_sizes) {
  // Dense case
  if (dense_)
    return add_max_buffer_sizes_dense(subarray, buffer_sizes);

  // Convert subarray to NDRange
  auto dim_num = array_schema_->dim_num();
  auto sub_ptr = (const unsigned char*)subarray;
  NDRange sub_nd(dim_num);
  uint64_t offset = 0;
  for (unsigned d = 0; d < dim_num; ++d) {
    auto r_size{2 * array_schema_->dimension_ptr(d)->coord_size()};
    sub_nd[d].set_range(&sub_ptr[offset], r_size);
    offset += r_size;
  }

  // Sparse case
  return add_max_buffer_sizes_sparse(encryption_key, sub_nd, buffer_sizes);
}

Status FragmentMetadata::add_max_buffer_sizes_dense(
    const void* subarray,
    std::unordered_map<std::string, std::pair<uint64_t, uint64_t>>*
        buffer_sizes) {
  // Note: applicable only to the dense case where all dimensions
  // have the same type
  auto type{array_schema_->dimension_ptr(0)->type()};
  switch (type) {
    case Datatype::INT32:
      return add_max_buffer_sizes_dense<int32_t>(
          static_cast<const int32_t*>(subarray), buffer_sizes);
    case Datatype::INT64:
      return add_max_buffer_sizes_dense<int64_t>(
          static_cast<const int64_t*>(subarray), buffer_sizes);
    case Datatype::FLOAT32:
      return add_max_buffer_sizes_dense<float>(
          static_cast<const float*>(subarray), buffer_sizes);
    case Datatype::FLOAT64:
      return add_max_buffer_sizes_dense<double>(
          static_cast<const double*>(subarray), buffer_sizes);
    case Datatype::INT8:
      return add_max_buffer_sizes_dense<int8_t>(
          static_cast<const int8_t*>(subarray), buffer_sizes);
    case Datatype::UINT8:
      return add_max_buffer_sizes_dense<uint8_t>(
          static_cast<const uint8_t*>(subarray), buffer_sizes);
    case Datatype::INT16:
      return add_max_buffer_sizes_dense<int16_t>(
          static_cast<const int16_t*>(subarray), buffer_sizes);
    case Datatype::UINT16:
      return add_max_buffer_sizes_dense<uint16_t>(
          static_cast<const uint16_t*>(subarray), buffer_sizes);
    case Datatype::UINT32:
      return add_max_buffer_sizes_dense<uint32_t>(
          static_cast<const uint32_t*>(subarray), buffer_sizes);
    case Datatype::UINT64:
      return add_max_buffer_sizes_dense<uint64_t>(
          static_cast<const uint64_t*>(subarray), buffer_sizes);
    case Datatype::DATETIME_YEAR:
    case Datatype::DATETIME_MONTH:
    case Datatype::DATETIME_WEEK:
    case Datatype::DATETIME_DAY:
    case Datatype::DATETIME_HR:
    case Datatype::DATETIME_MIN:
    case Datatype::DATETIME_SEC:
    case Datatype::DATETIME_MS:
    case Datatype::DATETIME_US:
    case Datatype::DATETIME_NS:
    case Datatype::DATETIME_PS:
    case Datatype::DATETIME_FS:
    case Datatype::DATETIME_AS:
    case Datatype::TIME_HR:
    case Datatype::TIME_MIN:
    case Datatype::TIME_SEC:
    case Datatype::TIME_MS:
    case Datatype::TIME_US:
    case Datatype::TIME_NS:
    case Datatype::TIME_PS:
    case Datatype::TIME_FS:
    case Datatype::TIME_AS:
      return add_max_buffer_sizes_dense<int64_t>(
          static_cast<const int64_t*>(subarray), buffer_sizes);
    default:
      return LOG_STATUS(Status_FragmentMetadataError(
          "Cannot compute add read buffer sizes for dense array; Unsupported "
          "domain type"));
  }

  return Status::Ok();
}

template <class T>
Status FragmentMetadata::add_max_buffer_sizes_dense(
    const T* subarray,
    std::unordered_map<std::string, std::pair<uint64_t, uint64_t>>*
        buffer_sizes) {
  // Calculate the ids of all tiles overlapping with subarray
  auto tids = compute_overlapping_tile_ids(subarray);

  // Compute buffer sizes
  for (auto& tid : tids) {
    for (auto& it : *buffer_sizes) {
      if (array_schema_->var_size(it.first)) {
        auto cell_num = this->cell_num(tid);
        it.second.first += cell_num * constants::cell_var_offset_size;
        auto&& [st, size] = tile_var_size(it.first, tid);
        RETURN_NOT_OK(st);
        it.second.second += *size;
      } else {
        it.second.first += cell_num(tid) * array_schema_->cell_size(it.first);
      }
    }
  }

  return Status::Ok();
}

Status FragmentMetadata::add_max_buffer_sizes_sparse(
    const EncryptionKey& encryption_key,
    const NDRange& subarray,
    std::unordered_map<std::string, std::pair<uint64_t, uint64_t>>*
        buffer_sizes) {
  RETURN_NOT_OK(load_rtree(encryption_key));

  // Get tile overlap
  std::vector<bool> is_default(subarray.size(), false);
  auto tile_overlap = rtree_.get_tile_overlap(subarray, is_default);

  // Handle tile ranges
  for (const auto& tr : tile_overlap.tile_ranges_) {
    for (uint64_t tid = tr.first; tid <= tr.second; ++tid) {
      for (auto& it : *buffer_sizes) {
        if (array_schema_->var_size(it.first)) {
          auto cell_num = this->cell_num(tid);
          it.second.first += cell_num * constants::cell_var_offset_size;
          auto&& [st, size] = tile_var_size(it.first, tid);
          RETURN_NOT_OK(st);
          it.second.second += *size;
        } else {
          it.second.first += cell_num(tid) * array_schema_->cell_size(it.first);
        }
      }
    }
  }

  // Handle individual tiles
  for (const auto& t : tile_overlap.tiles_) {
    auto tid = t.first;
    for (auto& it : *buffer_sizes) {
      if (array_schema_->var_size(it.first)) {
        auto cell_num = this->cell_num(tid);
        it.second.first += cell_num * constants::cell_var_offset_size;
        auto&& [st, size] = tile_var_size(it.first, tid);
        it.second.second += *size;
        RETURN_NOT_OK(st);
      } else {
        it.second.first += cell_num(tid) * array_schema_->cell_size(it.first);
      }
    }
  }

  return Status::Ok();
}

bool FragmentMetadata::dense() const {
  return dense_;
}

const NDRange& FragmentMetadata::domain() const {
  return domain_;
}

uint32_t FragmentMetadata::format_version() const {
  return version_;
}

Status FragmentMetadata::fragment_size(uint64_t* size) const {
  // Add file sizes
  *size = 0;
  for (const auto& file_size : file_sizes_)
    *size += file_size;
  for (const auto& file_var_size : file_var_sizes_)
    *size += file_var_size;
  for (const auto& file_validity_size : file_validity_sizes_)
    *size += file_validity_size;

  // The fragment metadata file size can be empty when we've loaded consolidated
  // metadata
  uint64_t meta_file_size = meta_file_size_;
  if (meta_file_size == 0) {
    auto meta_uri = fragment_uri_.join_path(
        std::string(constants::fragment_metadata_filename));
    RETURN_NOT_OK(
        storage_manager_->vfs()->file_size(meta_uri, &meta_file_size));
  }
  // Validate that the meta_file_size is not zero, either preloaded or fetched
  // above
  assert(meta_file_size != 0);

  // Add fragment metadata file size
  *size += meta_file_size;

  return Status::Ok();
}

const URI& FragmentMetadata::fragment_uri() const {
  return fragment_uri_;
}

bool FragmentMetadata::has_consolidated_footer() const {
  return has_consolidated_footer_;
}

Status FragmentMetadata::get_tile_overlap(
    const NDRange& range,
    std::vector<bool>& is_default,
    TileOverlap* tile_overlap) {
  assert(version_ <= 2 || loaded_metadata_.rtree_);
  *tile_overlap = rtree_.get_tile_overlap(range, is_default);
  return Status::Ok();
}

void FragmentMetadata::compute_tile_bitmap(
    const Range& range, unsigned d, std::vector<uint8_t>* tile_bitmap) {
  assert(version_ <= 2 || loaded_metadata_.rtree_);
  rtree_.compute_tile_bitmap(range, d, tile_bitmap);
}

Status FragmentMetadata::init(const NDRange& non_empty_domain) {
  // For easy reference
  auto num = num_dims_and_attrs();
  auto& domain{array_schema_->domain()};

  // Sanity check
  assert(!non_empty_domain.empty());
  assert(non_empty_domain_.empty());
  assert(domain_.empty());

  // Set non-empty domain for dense arrays (for sparse it will be calculated
  // via the MBRs)
  if (dense_) {
    non_empty_domain_ = non_empty_domain;

    // The following is needed in case the fragment is a result of
    // dense consolidation, as the consolidator may have expanded
    // the fragment domain beyond the array domain to include
    // integral space tiles
    domain.crop_ndrange(&non_empty_domain_);

    // Set expanded domain
    domain_ = non_empty_domain_;
    domain.expand_to_tiles(&domain_);
  }

  // Set last tile cell number
  last_tile_cell_num_ = 0;

  // Initialize tile offsets
  tile_offsets_.resize(num);
  tile_offsets_mtx_.resize(num);
  file_sizes_.resize(num);
  for (unsigned int i = 0; i < num; ++i)
    file_sizes_[i] = 0;

  // Initialize variable tile offsets
  tile_var_offsets_.resize(num);
  tile_var_offsets_mtx_.resize(num);
  file_var_sizes_.resize(num);
  for (unsigned int i = 0; i < num; ++i)
    file_var_sizes_[i] = 0;

  // Initialize variable tile sizes
  tile_var_sizes_.resize(num);

  // Initialize validity tile offsets
  tile_validity_offsets_.resize(num);
  file_validity_sizes_.resize(num);
  for (unsigned int i = 0; i < num; ++i)
    file_validity_sizes_[i] = 0;

  // Initialize tile min/max/sum/null count
  tile_min_buffer_.resize(num);
  tile_min_var_buffer_.resize(num);
  tile_max_buffer_.resize(num);
  tile_max_var_buffer_.resize(num);
  tile_sums_.resize(num);
  tile_null_counts_.resize(num);

  // Initialize fragment min/max/sum/null count
  fragment_mins_.resize(num);
  fragment_maxs_.resize(num);
  fragment_sums_.resize(num);
  fragment_null_counts_.resize(num);

  return Status::Ok();
}

uint64_t FragmentMetadata::last_tile_cell_num() const {
  return last_tile_cell_num_;
}

Status FragmentMetadata::load(
    const EncryptionKey& encryption_key,
    Buffer* f_buff,
    uint64_t offset,
    std::unordered_map<std::string, shared_ptr<ArraySchema>> array_schemas) {
  auto meta_uri = fragment_uri_.join_path(
      std::string(constants::fragment_metadata_filename));
  // Load the metadata file size when we are not reading from consolidated
  // buffer
  if (f_buff == nullptr)
    RETURN_NOT_OK(
        storage_manager_->vfs()->file_size(meta_uri, &meta_file_size_));

  // Get fragment name version
  uint32_t f_version;
  auto name = fragment_uri_.remove_trailing_slash().last_path_part();
  RETURN_NOT_OK(utils::parse::get_fragment_name_version(name, &f_version));

  // Note: The fragment name version is different from the fragment format
  // version.
  //  - Version 1 corresponds to format versions 1 and 2
  //    * __uuid_<t1>{_t2}
  //  - Version 2 corresponds to version 3 and 4
  //    * __t1_t2_uuid
  //  - Version 3 corresponds to version 5 or higher
  //    * __t1_t2_uuid_version
  if (f_version == 1)
    return load_v1_v2(encryption_key, array_schemas);
  return load_v3_or_higher(encryption_key, f_buff, offset, array_schemas);
}

void FragmentMetadata::store(const EncryptionKey& encryption_key) {
  auto timer_se =
      storage_manager_->stats()->start_timer("write_store_frag_meta");

  if (version_ < 7) {
    auto fragment_metadata_uri =
        fragment_uri_.join_path(constants::fragment_metadata_filename);
    throw std::logic_error(
        "FragmentMetadata::store(), unexpected version_ " +
        std::to_string(version_) + " storing " +
        fragment_metadata_uri.to_string());
  }
  try {
    if (version_ <= 10) {
      throw_if_not_ok(store_v7_v10(encryption_key));
    } else if (version_ == 11) {
      throw_if_not_ok(store_v11(encryption_key));
    } else if (version_ <= 14) {
      throw_if_not_ok(store_v12_v14(encryption_key));
    } else {
      throw_if_not_ok(store_v15_or_higher(encryption_key));
    }
    return;
  } catch (...) {
    clean_up();
    auto fragment_metadata_uri =
        fragment_uri_.join_path(constants::fragment_metadata_filename);
    std::throw_with_nested(std::runtime_error(
        "FragmentMetadata::store() failed on " +
        fragment_metadata_uri.to_string()));
  }
}

Status FragmentMetadata::store_v7_v10(const EncryptionKey& encryption_key) {
  auto fragment_metadata_uri =
      fragment_uri_.join_path(constants::fragment_metadata_filename);
  auto num = num_dims_and_attrs();
  uint64_t offset = 0, nbytes;

  // Store R-Tree
  gt_offsets_.rtree_ = offset;
  RETURN_NOT_OK_ELSE(store_rtree(encryption_key, &nbytes), clean_up());
  offset += nbytes;

  // Store tile offsets
  gt_offsets_.tile_offsets_.resize(num);
  for (unsigned int i = 0; i < num; ++i) {
    gt_offsets_.tile_offsets_[i] = offset;
    RETURN_NOT_OK_ELSE(
        store_tile_offsets(i, encryption_key, &nbytes), clean_up());
    offset += nbytes;
  }

  // Store tile var offsets
  gt_offsets_.tile_var_offsets_.resize(num);
  for (unsigned int i = 0; i < num; ++i) {
    gt_offsets_.tile_var_offsets_[i] = offset;
    RETURN_NOT_OK_ELSE(
        store_tile_var_offsets(i, encryption_key, &nbytes), clean_up());
    offset += nbytes;
  }

  // Store tile var sizes
  gt_offsets_.tile_var_sizes_.resize(num);
  for (unsigned int i = 0; i < num; ++i) {
    gt_offsets_.tile_var_sizes_[i] = offset;
    RETURN_NOT_OK_ELSE(
        store_tile_var_sizes(i, encryption_key, &nbytes), clean_up());
    offset += nbytes;
  }

  // Store validity tile offsets
  gt_offsets_.tile_validity_offsets_.resize(num);
  for (unsigned int i = 0; i < num; ++i) {
    gt_offsets_.tile_validity_offsets_[i] = offset;
    RETURN_NOT_OK_ELSE(
        store_tile_validity_offsets(i, encryption_key, &nbytes), clean_up());
    offset += nbytes;
  }

  // Store footer
  RETURN_NOT_OK_ELSE(store_footer(encryption_key), clean_up());

  // Close file
  return storage_manager_->close_file(fragment_metadata_uri);
}

Status FragmentMetadata::store_v11(const EncryptionKey& encryption_key) {
  auto fragment_metadata_uri =
      fragment_uri_.join_path(constants::fragment_metadata_filename);
  auto num = num_dims_and_attrs();
  uint64_t offset = 0, nbytes;

  // Store R-Tree
  gt_offsets_.rtree_ = offset;
  RETURN_NOT_OK_ELSE(store_rtree(encryption_key, &nbytes), clean_up());
  offset += nbytes;

  // Store tile offsets
  gt_offsets_.tile_offsets_.resize(num);
  for (unsigned int i = 0; i < num; ++i) {
    gt_offsets_.tile_offsets_[i] = offset;
    RETURN_NOT_OK_ELSE(
        store_tile_offsets(i, encryption_key, &nbytes), clean_up());
    offset += nbytes;
  }

  // Store tile var offsets
  gt_offsets_.tile_var_offsets_.resize(num);
  for (unsigned int i = 0; i < num; ++i) {
    gt_offsets_.tile_var_offsets_[i] = offset;
    RETURN_NOT_OK_ELSE(
        store_tile_var_offsets(i, encryption_key, &nbytes), clean_up());
    offset += nbytes;
  }

  // Store tile var sizes
  gt_offsets_.tile_var_sizes_.resize(num);
  for (unsigned int i = 0; i < num; ++i) {
    gt_offsets_.tile_var_sizes_[i] = offset;
    RETURN_NOT_OK_ELSE(
        store_tile_var_sizes(i, encryption_key, &nbytes), clean_up());
    offset += nbytes;
  }

  // Store validity tile offsets
  gt_offsets_.tile_validity_offsets_.resize(num);
  for (unsigned int i = 0; i < num; ++i) {
    gt_offsets_.tile_validity_offsets_[i] = offset;
    RETURN_NOT_OK_ELSE(
        store_tile_validity_offsets(i, encryption_key, &nbytes), clean_up());
    offset += nbytes;
  }

  // Store mins
  gt_offsets_.tile_min_offsets_.resize(num);
  for (unsigned int i = 0; i < num; ++i) {
    gt_offsets_.tile_min_offsets_[i] = offset;
    store_tile_mins(i, encryption_key, &nbytes);
    offset += nbytes;
  }

  // Store maxs
  gt_offsets_.tile_max_offsets_.resize(num);
  for (unsigned int i = 0; i < num; ++i) {
    gt_offsets_.tile_max_offsets_[i] = offset;
    store_tile_maxs(i, encryption_key, &nbytes);
    offset += nbytes;
  }

  // Store sums
  gt_offsets_.tile_sum_offsets_.resize(num);
  for (unsigned int i = 0; i < num; ++i) {
    gt_offsets_.tile_sum_offsets_[i] = offset;
    store_tile_sums(i, encryption_key, &nbytes);
    offset += nbytes;
  }

  // Store null counts
  gt_offsets_.tile_null_count_offsets_.resize(num);
  for (unsigned int i = 0; i < num; ++i) {
    gt_offsets_.tile_null_count_offsets_[i] = offset;
    store_tile_null_counts(i, encryption_key, &nbytes);
    offset += nbytes;
  }

  // Store footer
  RETURN_NOT_OK_ELSE(store_footer(encryption_key), clean_up());

  // Close file
  return storage_manager_->close_file(fragment_metadata_uri);
}

Status FragmentMetadata::store_v12_v14(const EncryptionKey& encryption_key) {
  auto fragment_metadata_uri =
      fragment_uri_.join_path(constants::fragment_metadata_filename);
  auto num = num_dims_and_attrs();
  uint64_t offset = 0, nbytes;

  // Store R-Tree
  gt_offsets_.rtree_ = offset;
  throw_if_not_ok(store_rtree(encryption_key, &nbytes));
  offset += nbytes;

  // Store tile offsets
  gt_offsets_.tile_offsets_.resize(num);
  for (unsigned int i = 0; i < num; ++i) {
    gt_offsets_.tile_offsets_[i] = offset;
    throw_if_not_ok(
        store_tile_offsets(i, encryption_key, &nbytes));
    offset += nbytes;
  }

  // Store tile var offsets
  gt_offsets_.tile_var_offsets_.resize(num);
  for (unsigned int i = 0; i < num; ++i) {
    gt_offsets_.tile_var_offsets_[i] = offset;
    throw_if_not_ok(
        store_tile_var_offsets(i, encryption_key, &nbytes));
    offset += nbytes;
  }

  // Store tile var sizes
  gt_offsets_.tile_var_sizes_.resize(num);
  for (unsigned int i = 0; i < num; ++i) {
    gt_offsets_.tile_var_sizes_[i] = offset;
    throw_if_not_ok(
        store_tile_var_sizes(i, encryption_key, &nbytes));
    offset += nbytes;
  }

  // Store validity tile offsets
  gt_offsets_.tile_validity_offsets_.resize(num);
  for (unsigned int i = 0; i < num; ++i) {
    gt_offsets_.tile_validity_offsets_[i] = offset;
    throw_if_not_ok(
        store_tile_validity_offsets(i, encryption_key, &nbytes));
    offset += nbytes;
  }

  // Store mins
  gt_offsets_.tile_min_offsets_.resize(num);
  for (unsigned int i = 0; i < num; ++i) {
    gt_offsets_.tile_min_offsets_[i] = offset;
<<<<<<< HEAD
    store_tile_mins(i, encryption_key, &nbytes);
=======
    throw_if_not_ok(store_tile_mins(i, encryption_key, &nbytes));
>>>>>>> 6743d2fd
    offset += nbytes;
  }

  // Store maxs
  gt_offsets_.tile_max_offsets_.resize(num);
  for (unsigned int i = 0; i < num; ++i) {
    gt_offsets_.tile_max_offsets_[i] = offset;
<<<<<<< HEAD
    store_tile_maxs(i, encryption_key, &nbytes);
=======
    throw_if_not_ok(store_tile_maxs(i, encryption_key, &nbytes));
>>>>>>> 6743d2fd
    offset += nbytes;
  }

  // Store sums
  gt_offsets_.tile_sum_offsets_.resize(num);
  for (unsigned int i = 0; i < num; ++i) {
    gt_offsets_.tile_sum_offsets_[i] = offset;
<<<<<<< HEAD
    store_tile_sums(i, encryption_key, &nbytes);
=======
    throw_if_not_ok(store_tile_sums(i, encryption_key, &nbytes));
>>>>>>> 6743d2fd
    offset += nbytes;
  }

  // Store null counts
  gt_offsets_.tile_null_count_offsets_.resize(num);
  for (unsigned int i = 0; i < num; ++i) {
    gt_offsets_.tile_null_count_offsets_[i] = offset;
<<<<<<< HEAD
    store_tile_null_counts(i, encryption_key, &nbytes);
=======
    throw_if_not_ok(
        store_tile_null_counts(i, encryption_key, &nbytes));
>>>>>>> 6743d2fd
    offset += nbytes;
  }

  // Store fragment min, max, sum and null count
  gt_offsets_.fragment_min_max_sum_null_count_offset_ = offset;
  store_fragment_min_max_sum_null_count(num, encryption_key, &nbytes);
  offset += nbytes;

  // Store footer
  throw_if_not_ok(store_footer(encryption_key));

  // Close file
  return storage_manager_->close_file(fragment_metadata_uri);
}

Status FragmentMetadata::store_v15_or_higher(
    const EncryptionKey& encryption_key) {
  auto fragment_metadata_uri =
      fragment_uri_.join_path(constants::fragment_metadata_filename);
  auto num = num_dims_and_attrs();
  uint64_t offset = 0, nbytes;

  // Store R-Tree
  gt_offsets_.rtree_ = offset;
  throw_if_not_ok(store_rtree(encryption_key, &nbytes));
  offset += nbytes;

  // Store tile offsets
  gt_offsets_.tile_offsets_.resize(num);
  for (unsigned int i = 0; i < num; ++i) {
    gt_offsets_.tile_offsets_[i] = offset;
    throw_if_not_ok(store_tile_offsets(i, encryption_key, &nbytes));
    offset += nbytes;
  }

  // Store tile var offsets
  gt_offsets_.tile_var_offsets_.resize(num);
  for (unsigned int i = 0; i < num; ++i) {
    gt_offsets_.tile_var_offsets_[i] = offset;
    throw_if_not_ok(store_tile_var_offsets(i, encryption_key, &nbytes));
    offset += nbytes;
  }

  // Store tile var sizes
  gt_offsets_.tile_var_sizes_.resize(num);
  for (unsigned int i = 0; i < num; ++i) {
    gt_offsets_.tile_var_sizes_[i] = offset;
    throw_if_not_ok(store_tile_var_sizes(i, encryption_key, &nbytes));
    offset += nbytes;
  }

  // Store validity tile offsets
  gt_offsets_.tile_validity_offsets_.resize(num);
  for (unsigned int i = 0; i < num; ++i) {
    gt_offsets_.tile_validity_offsets_[i] = offset;
    throw_if_not_ok(store_tile_validity_offsets(i, encryption_key, &nbytes));
    offset += nbytes;
  }

  // Store mins
  gt_offsets_.tile_min_offsets_.resize(num);
  for (unsigned int i = 0; i < num; ++i) {
    gt_offsets_.tile_min_offsets_[i] = offset;
    store_tile_mins(i, encryption_key, &nbytes);
    offset += nbytes;
  }

  // Store maxs
  gt_offsets_.tile_max_offsets_.resize(num);
  for (unsigned int i = 0; i < num; ++i) {
    gt_offsets_.tile_max_offsets_[i] = offset;
    store_tile_maxs(i, encryption_key, &nbytes);
    offset += nbytes;
  }

  // Store sums
  gt_offsets_.tile_sum_offsets_.resize(num);
  for (unsigned int i = 0; i < num; ++i) {
    gt_offsets_.tile_sum_offsets_[i] = offset;
    store_tile_sums(i, encryption_key, &nbytes);
    offset += nbytes;
  }

  // Store null counts
  gt_offsets_.tile_null_count_offsets_.resize(num);
  for (unsigned int i = 0; i < num; ++i) {
    gt_offsets_.tile_null_count_offsets_[i] = offset;
    store_tile_null_counts(i, encryption_key, &nbytes);
    offset += nbytes;
  }

  // Store fragment min, max, sum and null count
  gt_offsets_.fragment_min_max_sum_null_count_offset_ = offset;
  store_fragment_min_max_sum_null_count(num, encryption_key, &nbytes);
  offset += nbytes;

  // Store processed condition
  gt_offsets_.processed_conditions_offsets_ = offset;
  store_processed_conditions(encryption_key, &nbytes);
  offset += nbytes;

  // Store footer
  throw_if_not_ok(store_footer(encryption_key));

  // Close file
  return storage_manager_->close_file(fragment_metadata_uri);
}

const NDRange& FragmentMetadata::non_empty_domain() {
  return non_empty_domain_;
}

Status FragmentMetadata::set_num_tiles(uint64_t num_tiles) {
  for (auto& it : idx_map_) {
    auto i = it.second;
    assert(num_tiles >= tile_offsets_[i].size());

    // Get the fixed cell size
    const auto is_dim = array_schema_->is_dim(it.first);
    const auto var_size = array_schema_->var_size(it.first);
    const auto cell_size = var_size ? constants::cell_var_offset_size :
                                      array_schema_->cell_size(it.first);

    tile_offsets_[i].resize(num_tiles, 0);
    tile_var_offsets_[i].resize(num_tiles, 0);
    tile_var_sizes_[i].resize(num_tiles, 0);
    tile_validity_offsets_[i].resize(num_tiles, 0);

    // No metadata for dense coords
    if (!array_schema_->dense() || !is_dim) {
      const auto type = array_schema_->type(it.first);
      const auto cell_val_num = array_schema_->cell_val_num(it.first);

      if (TileMetadataGenerator::has_min_max_metadata(
              type, is_dim, var_size, cell_val_num)) {
        tile_min_buffer_[i].resize(num_tiles * cell_size, 0);
        tile_max_buffer_[i].resize(num_tiles * cell_size, 0);
      }

      if (TileMetadataGenerator::has_sum_metadata(
              type, var_size, cell_val_num)) {
        if (!var_size)
          tile_sums_[i].resize(num_tiles * sizeof(uint64_t), 0);
      }

      if (array_schema_->is_nullable(it.first))
        tile_null_counts_[i].resize(num_tiles, 0);
    }
  }

  if (!dense_) {
    rtree_.set_leaf_num(num_tiles);
    sparse_tile_num_ = num_tiles;
  }

  return Status::Ok();
}

void FragmentMetadata::set_last_tile_cell_num(uint64_t cell_num) {
  last_tile_cell_num_ = cell_num;
}

uint64_t FragmentMetadata::tile_index_base() const {
  return tile_index_base_;
}

uint64_t FragmentMetadata::tile_num() const {
  if (dense_)
    return array_schema_->domain().tile_num(domain_);

  return sparse_tile_num_;
}

tuple<Status, optional<std::string>> FragmentMetadata::encode_name(
    const std::string& name) const {
  if (version_ <= 7)
    return {Status::Ok(), name};

  if (version_ == 8) {
    static const std::unordered_map<char, std::string> percent_encoding{
        // RFC 3986
        {'!', "%21"},
        {'#', "%23"},
        {'$', "%24"},
        {'%', "%25"},
        {'&', "%26"},
        {'\'', "%27"},
        {'(', "%28"},
        {')', "%29"},
        {'*', "%2A"},
        {'+', "%2B"},
        {',', "%2C"},
        {'/', "%2F"},
        {':', "%3A"},
        {';', "%3B"},
        {'=', "%3D"},
        {'?', "%3F"},
        {'@', "%40"},
        {'[', "%5B"},
        {']', "%5D"},
        // Extra encodings to cover illegal characters on Windows
        {'\"', "%22"},
        {'<', "%20"},
        {'>', "%2D"},
        {'\\', "%30"},
        {'|', "%3C"}};

    std::stringstream percent_encoded_name;
    for (const char c : name) {
      if (percent_encoding.count(c) == 0)
        percent_encoded_name << c;
      else
        percent_encoded_name << percent_encoding.at(c);
    }

    return {Status::Ok(), percent_encoded_name.str()};
  }

  assert(version_ > 8);
  const auto iter = idx_map_.find(name);
  if (iter == idx_map_.end())
    return {Status_FragmentMetadataError("Name " + name + " not in idx_map_"),
            std::nullopt};

  const unsigned idx = iter->second;

  auto attributes = array_schema_->attributes();
  for (unsigned i = 0; i < attributes.size(); ++i) {
    const std::string attr_name = attributes[i]->name();
    if (attr_name == name) {
      return {Status::Ok(), "a" + std::to_string(idx)};
    }
  }

  for (unsigned i = 0; i < array_schema_->dim_num(); ++i) {
    const auto& dim_name{array_schema_->dimension_ptr(i)->name()};
    if (dim_name == name) {
      const unsigned dim_idx = idx - array_schema_->attribute_num() - 1;
      return {Status::Ok(), "d" + std::to_string(dim_idx)};
    }
  }

  if (name == constants::coords) {
    return {Status::Ok(), name};
  }

  if (name == constants::timestamps) {
    return {Status::Ok(), "t"};
  }

  if (name == constants::delete_timestamps) {
    return {Status::Ok(), "dt"};
  }

  if (name == constants::delete_condition_index) {
    return {Status::Ok(), "dci"};
  }

  auto err = "Unable to locate dimension/attribute " + name;
  return {Status_FragmentMetadataError(err), std::nullopt};
}

tuple<Status, optional<URI>> FragmentMetadata::uri(
    const std::string& name) const {
  auto&& [st, encoded_name] = encode_name(name);
  if (!st.ok())
    return {st, std::nullopt};

  return {st, fragment_uri_.join_path(*encoded_name + constants::file_suffix)};
}

tuple<Status, optional<URI>> FragmentMetadata::var_uri(
    const std::string& name) const {
  auto&& [st, encoded_name] = encode_name(name);
  if (!st.ok())
    return {st, std::nullopt};

  return {
      st,
      fragment_uri_.join_path(*encoded_name + "_var" + constants::file_suffix)};
}

tuple<Status, optional<URI>> FragmentMetadata::validity_uri(
    const std::string& name) const {
  auto&& [st, encoded_name] = encode_name(name);
  if (!st.ok())
    return {st, std::nullopt};

  return {st,
          fragment_uri_.join_path(
              *encoded_name + "_validity" + constants::file_suffix)};
}

const std::string& FragmentMetadata::array_schema_name() {
  return array_schema_name_;
}

Status FragmentMetadata::load_tile_offsets(
    const EncryptionKey& encryption_key, std::vector<std::string>&& names) {
  // Sort 'names' in ascending order of their index. The
  // motivation is to load the offsets in order of their
  // layout for sequential reads to the file.
  std::sort(
      names.begin(),
      names.end(),
      [&](const std::string& lhs, const std::string& rhs) {
        assert(idx_map_.count(lhs) > 0);
        assert(idx_map_.count(rhs) > 0);
        return idx_map_[lhs] < idx_map_[rhs];
      });

  // The fixed offsets are located before the
  // var offsets. Load all of the fixed offsets
  // first.
  for (const auto& name : names) {
    RETURN_NOT_OK(load_tile_offsets(encryption_key, idx_map_[name]));
  }

  // Load all of the var offsets.
  for (const auto& name : names) {
    if (array_schema_->var_size(name))
      RETURN_NOT_OK(load_tile_var_offsets(encryption_key, idx_map_[name]));
  }

  // Load all of the var offsets.
  for (const auto& name : names) {
    if (array_schema_->is_nullable(name))
      RETURN_NOT_OK(load_tile_validity_offsets(encryption_key, idx_map_[name]));
  }

  return Status::Ok();
}

Status FragmentMetadata::load_tile_min_values(
    const EncryptionKey& encryption_key, std::vector<std::string>&& names) {
  // Sort 'names' in ascending order of their index. The
  // motivation is to load the offsets in order of their
  // layout for sequential reads to the file.
  std::sort(
      names.begin(),
      names.end(),
      [&](const std::string& lhs, const std::string& rhs) {
        assert(idx_map_.count(lhs) > 0);
        assert(idx_map_.count(rhs) > 0);
        return idx_map_[lhs] < idx_map_[rhs];
      });

  // Load all the min values.
  for (const auto& name : names) {
    RETURN_NOT_OK(load_tile_min_values(encryption_key, idx_map_[name]));
  }

  return Status::Ok();
}

Status FragmentMetadata::load_tile_max_values(
    const EncryptionKey& encryption_key, std::vector<std::string>&& names) {
  // Sort 'names' in ascending order of their index. The
  // motivation is to load the offsets in order of their
  // layout for sequential reads to the file.
  std::sort(
      names.begin(),
      names.end(),
      [&](const std::string& lhs, const std::string& rhs) {
        assert(idx_map_.count(lhs) > 0);
        assert(idx_map_.count(rhs) > 0);
        return idx_map_[lhs] < idx_map_[rhs];
      });

  // Load all the max values.
  for (const auto& name : names) {
    RETURN_NOT_OK(load_tile_max_values(encryption_key, idx_map_[name]));
  }

  return Status::Ok();
}

Status FragmentMetadata::load_tile_sum_values(
    const EncryptionKey& encryption_key, std::vector<std::string>&& names) {
  // Sort 'names' in ascending order of their index. The
  // motivation is to load the offsets in order of their
  // layout for sequential reads to the file.
  std::sort(
      names.begin(),
      names.end(),
      [&](const std::string& lhs, const std::string& rhs) {
        assert(idx_map_.count(lhs) > 0);
        assert(idx_map_.count(rhs) > 0);
        return idx_map_[lhs] < idx_map_[rhs];
      });

  // Load all the sum values.
  for (const auto& name : names) {
    RETURN_NOT_OK(load_tile_sum_values(encryption_key, idx_map_[name]));
  }

  return Status::Ok();
}

Status FragmentMetadata::load_tile_null_count_values(
    const EncryptionKey& encryption_key, std::vector<std::string>&& names) {
  // Sort 'names' in ascending order of their index. The
  // motivation is to load the offsets in order of their
  // layout for sequential reads to the file.
  std::sort(
      names.begin(),
      names.end(),
      [&](const std::string& lhs, const std::string& rhs) {
        assert(idx_map_.count(lhs) > 0);
        assert(idx_map_.count(rhs) > 0);
        return idx_map_[lhs] < idx_map_[rhs];
      });

  // Load all the null count values.
  for (const auto& name : names) {
    RETURN_NOT_OK(load_tile_null_count_values(encryption_key, idx_map_[name]));
  }

  return Status::Ok();
}

Status FragmentMetadata::load_fragment_min_max_sum_null_count(
    const EncryptionKey& encryption_key) {
  if (loaded_metadata_.fragment_min_max_sum_null_count_)
    return Status::Ok();

  if (version_ <= 11)
    return Status::Ok();

  std::lock_guard<std::mutex> lock(mtx_);

  auto&& [st, tile_opt] = read_generic_tile_from_file(
      encryption_key, gt_offsets_.fragment_min_max_sum_null_count_offset_);
  RETURN_NOT_OK(st);
  auto& tile = *tile_opt;

  storage_manager_->stats()->add_counter(
      "read_fragment_min_max_sum_null_count_size", tile.size());

  Deserializer deserializer(tile.data(), tile.size());
  load_fragment_min_max_sum_null_count(deserializer);

  loaded_metadata_.fragment_min_max_sum_null_count_ = true;

  return Status::Ok();
}

Status FragmentMetadata::load_processed_conditions(
    const EncryptionKey& encryption_key) {
  if (loaded_metadata_.processed_conditions_) {
    return Status::Ok();
  }

  if (version_ <= 15) {
    return Status::Ok();
  }

  std::lock_guard<std::mutex> lock(mtx_);

  auto&& [st, tile_opt] = read_generic_tile_from_file(
      encryption_key, gt_offsets_.processed_conditions_offsets_);
  RETURN_NOT_OK(st);
  auto& tile = *tile_opt;

  storage_manager_->stats()->add_counter(
      "read_processed_conditions_size", tile.size());

  Deserializer deserializer(tile.data(), tile.size());
  load_processed_conditions(deserializer);

  loaded_metadata_.processed_conditions_ = true;

  return Status::Ok();
}

Status FragmentMetadata::file_offset(
    const std::string& name, uint64_t tile_idx, uint64_t* offset) {
  auto it = idx_map_.find(name);
  assert(it != idx_map_.end());
  auto idx = it->second;
  if (!loaded_metadata_.tile_offsets_[idx]) {
    return LOG_STATUS(Status_FragmentMetadataError(
        "Trying to access metadata that's not loaded"));
  }

  *offset = tile_offsets_[idx][tile_idx];
  return Status::Ok();
}

Status FragmentMetadata::file_var_offset(
    const std::string& name, uint64_t tile_idx, uint64_t* offset) {
  auto it = idx_map_.find(name);
  assert(it != idx_map_.end());
  auto idx = it->second;
  if (!loaded_metadata_.tile_var_offsets_[idx]) {
    return LOG_STATUS(Status_FragmentMetadataError(
        "Trying to access metadata that's not loaded"));
  }

  *offset = tile_var_offsets_[idx][tile_idx];
  return Status::Ok();
}

Status FragmentMetadata::file_validity_offset(
    const std::string& name, uint64_t tile_idx, uint64_t* offset) {
  auto it = idx_map_.find(name);
  assert(it != idx_map_.end());
  auto idx = it->second;
  if (!loaded_metadata_.tile_validity_offsets_[idx]) {
    return LOG_STATUS(Status_FragmentMetadataError(
        "Trying to access metadata that's not loaded"));
  }

  *offset = tile_validity_offsets_[idx][tile_idx];
  return Status::Ok();
}

const NDRange& FragmentMetadata::mbr(uint64_t tile_idx) const {
  return rtree_.leaf(tile_idx);
}

const std::vector<NDRange>& FragmentMetadata::mbrs() const {
  return rtree_.leaves();
}

tuple<Status, optional<uint64_t>> FragmentMetadata::persisted_tile_size(
    const std::string& name, uint64_t tile_idx) {
  auto it = idx_map_.find(name);
  assert(it != idx_map_.end());
  auto idx = it->second;
  if (!loaded_metadata_.tile_offsets_[idx]) {
    return {LOG_STATUS(Status_FragmentMetadataError(
                "Trying to access metadata that's not loaded")),
            nullopt};
  }

  auto tile_num = this->tile_num();

  auto tile_size =
      (tile_idx != tile_num - 1) ?
          tile_offsets_[idx][tile_idx + 1] - tile_offsets_[idx][tile_idx] :
          file_sizes_[idx] - tile_offsets_[idx][tile_idx];

  return {Status::Ok(), tile_size};
}

tuple<Status, optional<uint64_t>> FragmentMetadata::persisted_tile_var_size(
    const std::string& name, uint64_t tile_idx) {
  auto it = idx_map_.find(name);
  assert(it != idx_map_.end());
  auto idx = it->second;

  if (!loaded_metadata_.tile_var_offsets_[idx]) {
    return {LOG_STATUS(Status_FragmentMetadataError(
                "Trying to access metadata that's not loaded")),
            nullopt};
  }

  auto tile_num = this->tile_num();

  auto tile_size = (tile_idx != tile_num - 1) ?
                       tile_var_offsets_[idx][tile_idx + 1] -
                           tile_var_offsets_[idx][tile_idx] :
                       file_var_sizes_[idx] - tile_var_offsets_[idx][tile_idx];

  return {Status::Ok(), tile_size};
}

tuple<Status, optional<uint64_t>>
FragmentMetadata::persisted_tile_validity_size(
    const std::string& name, uint64_t tile_idx) {
  auto it = idx_map_.find(name);
  assert(it != idx_map_.end());
  auto idx = it->second;
  if (!loaded_metadata_.tile_validity_offsets_[idx]) {
    return {LOG_STATUS(Status_FragmentMetadataError(
                "Trying to access metadata that's not loaded")),
            nullopt};
  }

  auto tile_num = this->tile_num();

  auto tile_size =
      (tile_idx != tile_num - 1) ?
          tile_validity_offsets_[idx][tile_idx + 1] -
              tile_validity_offsets_[idx][tile_idx] :
          file_validity_sizes_[idx] - tile_validity_offsets_[idx][tile_idx];

  return {Status::Ok(), tile_size};
}

uint64_t FragmentMetadata::tile_size(
    const std::string& name, uint64_t tile_idx) const {
  auto var_size = array_schema_->var_size(name);
  auto cell_num = this->cell_num(tile_idx);
  return (var_size) ? cell_num * constants::cell_var_offset_size :
                      cell_num * array_schema_->cell_size(name);
}

tuple<Status, optional<uint64_t>> FragmentMetadata::tile_var_size(
    const std::string& name, uint64_t tile_idx) {
  auto it = idx_map_.find(name);
  assert(it != idx_map_.end());
  auto idx = it->second;
  if (!loaded_metadata_.tile_var_sizes_[idx]) {
    return {LOG_STATUS(Status_FragmentMetadataError(
                "Trying to access metadata that's not loaded")),
            nullopt};
  }

  auto tile_size = tile_var_sizes_[idx][tile_idx];
  return {Status::Ok(), tile_size};
}

tuple<Status, optional<void*>, optional<uint64_t>>
FragmentMetadata::get_tile_min(const std::string& name, uint64_t tile_idx) {
  auto it = idx_map_.find(name);
  assert(it != idx_map_.end());
  auto idx = it->second;
  if (!loaded_metadata_.tile_min_[idx]) {
    return {LOG_STATUS(Status_FragmentMetadataError(
                "Trying to access metadata that's not loaded")),
            nullopt,
            nullopt};
  }

  const auto type = array_schema_->type(name);
  const auto is_dim = array_schema_->is_dim(name);
  const auto var_size = array_schema_->var_size(name);
  const auto cell_val_num = array_schema_->cell_val_num(name);
  if (!TileMetadataGenerator::has_min_max_metadata(
          type, is_dim, var_size, cell_val_num)) {
    return {Status_FragmentMetadataError(
                "Trying to access metadata that's not present"),
            nullopt,
            nullopt};
  }

  if (var_size) {
    auto tile_num = this->tile_num();
    auto offsets = (uint64_t*)tile_min_buffer_[idx].data();
    auto min_offset = offsets[tile_idx];
    auto size = tile_idx == tile_num - 1 ?
                    tile_min_var_buffer_[idx].size() - min_offset :
                    offsets[tile_idx + 1] - min_offset;
    void* min = &tile_min_var_buffer_[idx][min_offset];
    return {Status::Ok(), min, size};
  } else {
    auto size = array_schema_->cell_size(name);
    void* min = &tile_min_buffer_[idx][tile_idx * size];
    return {Status::Ok(), min, size};
  }
}

tuple<Status, optional<void*>, optional<uint64_t>>
FragmentMetadata::get_tile_max(const std::string& name, uint64_t tile_idx) {
  auto it = idx_map_.find(name);
  assert(it != idx_map_.end());
  auto idx = it->second;
  if (!loaded_metadata_.tile_max_[idx]) {
    return {LOG_STATUS(Status_FragmentMetadataError(
                "Trying to access metadata that's not loaded")),
            nullopt,
            nullopt};
  }

  const auto type = array_schema_->type(name);
  const auto is_dim = array_schema_->is_dim(name);
  const auto var_size = array_schema_->var_size(name);
  const auto cell_val_num = array_schema_->cell_val_num(name);
  if (!TileMetadataGenerator::has_min_max_metadata(
          type, is_dim, var_size, cell_val_num)) {
    return {Status_FragmentMetadataError(
                "Trying to access metadata that's not present"),
            nullopt,
            nullopt};
  }

  if (var_size) {
    auto tile_num = this->tile_num();
    auto offsets = (uint64_t*)tile_max_buffer_[idx].data();
    auto max_offset = offsets[tile_idx];
    auto size = tile_idx == tile_num - 1 ?
                    tile_max_var_buffer_[idx].size() - max_offset :
                    offsets[tile_idx + 1] - max_offset;
    void* max = &tile_max_var_buffer_[idx][max_offset];
    return {Status::Ok(), max, size};
  } else {
    auto size = array_schema_->cell_size(name);
    void* max = &tile_max_buffer_[idx][tile_idx * size];
    return {Status::Ok(), max, size};
  }
}

tuple<Status, optional<void*>> FragmentMetadata::get_tile_sum(
    const std::string& name, uint64_t tile_idx) {
  auto it = idx_map_.find(name);
  assert(it != idx_map_.end());
  auto idx = it->second;
  if (!loaded_metadata_.tile_sum_[idx]) {
    return {LOG_STATUS(Status_FragmentMetadataError(
                "Trying to access metadata that's not loaded")),
            nullopt};
  }

  auto type = array_schema_->type(name);
  auto var_size = array_schema_->var_size(name);
  auto cell_val_num = array_schema_->cell_val_num(name);
  if (!TileMetadataGenerator::has_sum_metadata(type, var_size, cell_val_num)) {
    return {Status_FragmentMetadataError(
                "Trying to access metadata that's not present"),
            nullopt};
  }

  void* sum = &tile_sums_[idx][tile_idx * sizeof(uint64_t)];
  return {Status::Ok(), sum};
}

tuple<Status, optional<uint64_t>> FragmentMetadata::get_tile_null_count(
    const std::string& name, uint64_t tile_idx) {
  auto it = idx_map_.find(name);
  assert(it != idx_map_.end());
  auto idx = it->second;
  if (!loaded_metadata_.tile_null_count_[idx]) {
    return {LOG_STATUS(Status_FragmentMetadataError(
                "Trying to access metadata that's not loaded")),
            nullopt};
  }

  if (!array_schema_->is_nullable(name)) {
    return {Status_FragmentMetadataError(
                "Trying to access metadata that's not present"),
            nullopt};
  }

  uint64_t null_count = tile_null_counts_[idx][tile_idx];
  return {Status::Ok(), null_count};
}

tuple<Status, optional<std::vector<uint8_t>>> FragmentMetadata::get_min(
    const std::string& name) {
  auto it = idx_map_.find(name);
  assert(it != idx_map_.end());
  auto idx = it->second;
  if (!loaded_metadata_.fragment_min_max_sum_null_count_) {
    return {LOG_STATUS(Status_FragmentMetadataError(
                "Trying to access metadata that's not loaded")),
            nullopt};
  }

  const auto type = array_schema_->type(name);
  const auto is_dim = array_schema_->is_dim(name);
  const auto var_size = array_schema_->var_size(name);
  const auto cell_val_num = array_schema_->cell_val_num(name);
  if (!TileMetadataGenerator::has_min_max_metadata(
          type, is_dim, var_size, cell_val_num)) {
    return {Status_FragmentMetadataError(
                "Trying to access metadata that's not present"),
            nullopt};
  }

  return {Status::Ok(), fragment_mins_[idx]};
}

tuple<Status, optional<std::vector<uint8_t>>> FragmentMetadata::get_max(
    const std::string& name) {
  auto it = idx_map_.find(name);
  assert(it != idx_map_.end());
  auto idx = it->second;
  if (!loaded_metadata_.fragment_min_max_sum_null_count_) {
    return {LOG_STATUS(Status_FragmentMetadataError(
                "Trying to access metadata that's not loaded")),
            nullopt};
  }

  const auto type = array_schema_->type(name);
  const auto is_dim = array_schema_->is_dim(name);
  const auto var_size = array_schema_->var_size(name);
  const auto cell_val_num = array_schema_->cell_val_num(name);
  if (!TileMetadataGenerator::has_min_max_metadata(
          type, is_dim, var_size, cell_val_num)) {
    return {Status_FragmentMetadataError(
                "Trying to access metadata that's not present"),
            nullopt};
  }

  return {Status::Ok(), fragment_maxs_[idx]};
}

tuple<Status, optional<void*>> FragmentMetadata::get_sum(
    const std::string& name) {
  auto it = idx_map_.find(name);
  assert(it != idx_map_.end());
  auto idx = it->second;
  if (!loaded_metadata_.fragment_min_max_sum_null_count_) {
    return {LOG_STATUS(Status_FragmentMetadataError(
                "Trying to access metadata that's not loaded")),
            nullopt};
  }

  const auto type = array_schema_->type(name);
  const auto var_size = array_schema_->var_size(name);
  const auto cell_val_num = array_schema_->cell_val_num(name);
  if (!TileMetadataGenerator::has_sum_metadata(type, var_size, cell_val_num)) {
    return {Status_FragmentMetadataError(
                "Trying to access metadata that's not present"),
            nullopt};
  }

  return {Status::Ok(), &fragment_sums_[idx]};
}

tuple<Status, optional<uint64_t>> FragmentMetadata::get_null_count(
    const std::string& name) {
  auto it = idx_map_.find(name);
  assert(it != idx_map_.end());
  auto idx = it->second;
  if (!loaded_metadata_.fragment_min_max_sum_null_count_) {
    return {LOG_STATUS(Status_FragmentMetadataError(
                "Trying to access metadata that's not loaded")),
            nullopt};
  }

  if (!array_schema_->is_nullable(name)) {
    return {Status_FragmentMetadataError(
                "Trying to access metadata that's not present"),
            nullopt};
  }

  return {Status::Ok(), fragment_null_counts_[idx]};
}

void FragmentMetadata::set_processed_conditions(
    std::vector<std::string>& processed_conditions) {
  processed_conditions_ = processed_conditions;
  processed_conditions_set_ = std::unordered_set<std::string>(
      processed_conditions.begin(), processed_conditions.end());
}

std::vector<std::string>& FragmentMetadata::get_processed_conditions() {
  if (!loaded_metadata_.processed_conditions_) {
    throw std::logic_error("Trying to access metadata that's not present");
  }

  return processed_conditions_;
}

std::unordered_set<std::string>&
FragmentMetadata::get_processed_conditions_set() {
  if (!loaded_metadata_.processed_conditions_) {
    throw std::logic_error("Trying to access metadata that's not present");
  }

  return processed_conditions_set_;
}

uint64_t FragmentMetadata::first_timestamp() const {
  return timestamp_range_.first;
}

const std::pair<uint64_t, uint64_t>& FragmentMetadata::timestamp_range() const {
  return timestamp_range_;
}

bool FragmentMetadata::operator<(const FragmentMetadata& metadata) const {
  return (timestamp_range_.first < metadata.timestamp_range_.first) ||
         (timestamp_range_.first == metadata.timestamp_range_.first &&
          fragment_uri_ < metadata.fragment_uri_);
}

Status FragmentMetadata::write_footer(Buffer* buff) const {
  RETURN_NOT_OK(write_version(buff));
  if (version_ >= 10) {
    RETURN_NOT_OK(write_array_schema_name(buff));
  }
  RETURN_NOT_OK(write_dense(buff));
  RETURN_NOT_OK(write_non_empty_domain(buff));
  RETURN_NOT_OK(write_sparse_tile_num(buff));
  RETURN_NOT_OK(write_last_tile_cell_num(buff));

  if (version_ >= 14) {
    RETURN_NOT_OK(write_has_timestamps(buff));
  }

  if (version_ >= 15) {
    RETURN_NOT_OK(write_has_delete_meta(buff));
  }

  RETURN_NOT_OK(write_file_sizes(buff));
  RETURN_NOT_OK(write_file_var_sizes(buff));
  RETURN_NOT_OK(write_file_validity_sizes(buff));
  RETURN_NOT_OK(write_generic_tile_offsets(buff));
  return Status::Ok();
}

Status FragmentMetadata::load_rtree(const EncryptionKey& encryption_key) {
  if (version_ <= 2)
    return Status::Ok();

  std::lock_guard<std::mutex> lock(mtx_);

  if (loaded_metadata_.rtree_)
    return Status::Ok();

  auto&& [st, tile_opt] =
      read_generic_tile_from_file(encryption_key, gt_offsets_.rtree_);
  RETURN_NOT_OK(st);
  auto& tile = *tile_opt;

  storage_manager_->stats()->add_counter("read_rtree_size", tile.size());

  // Use the serialized buffer size to approximate memory usage of the rtree.
  if (memory_tracker_ != nullptr &&
      !memory_tracker_->take_memory(tile.size())) {
    return LOG_STATUS(Status_FragmentMetadataError(
        "Cannot load R-tree; Insufficient memory budget; Needed " +
        std::to_string(tile.size()) + " but only had " +
        std::to_string(memory_tracker_->get_memory_available()) +
        " from budget " +
        std::to_string(memory_tracker_->get_memory_budget())));
  }

  Deserializer deserializer(tile.data(), tile.size());
  rtree_.deserialize(deserializer, &array_schema_->domain(), version_);

  loaded_metadata_.rtree_ = true;

  return Status::Ok();
}

void FragmentMetadata::free_rtree() {
  auto freed = rtree_.free_memory();
  if (memory_tracker_ != nullptr)
    memory_tracker_->release_memory(freed);
  loaded_metadata_.rtree_ = false;
}

Status FragmentMetadata::load_tile_var_sizes(
    const EncryptionKey& encryption_key, const std::string& name) {
  if (version_ <= 2)
    return Status::Ok();

  auto it = idx_map_.find(name);
  assert(it != idx_map_.end());
  auto idx = it->second;
  return (load_tile_var_sizes(encryption_key, idx));
}

/* ****************************** */
/*        PRIVATE METHODS         */
/* ****************************** */

Status FragmentMetadata::get_footer_size(
    uint32_t version, uint64_t* size) const {
  if (version < 3) {
    *size = footer_size_v3_v4();
  } else if (version < 4) {
    *size = footer_size_v5_v6();
  } else if (version < 11) {
    *size = footer_size_v7_v10();
  } else {
    *size = footer_size_v11_or_higher();
  }

  return Status::Ok();
}

uint64_t FragmentMetadata::footer_size() const {
  return footer_size_;
}

Status FragmentMetadata::get_footer_offset_and_size(
    uint64_t* offset, uint64_t* size) const {
  uint32_t f_version;
  auto name = fragment_uri_.remove_trailing_slash().last_path_part();
  RETURN_NOT_OK(utils::parse::get_fragment_name_version(name, &f_version));
  if (array_schema_->domain().all_dims_fixed() && f_version < 5) {
    RETURN_NOT_OK(get_footer_size(f_version, size));
    *offset = meta_file_size_ - *size;
  } else {
    URI fragment_metadata_uri = fragment_uri_.join_path(
        std::string(constants::fragment_metadata_filename));
    uint64_t size_offset = meta_file_size_ - sizeof(uint64_t);
    Buffer buff;
    RETURN_NOT_OK(storage_manager_->read(
        fragment_metadata_uri, size_offset, &buff, sizeof(uint64_t)));
    buff.reset_offset();
    RETURN_NOT_OK(buff.read(size, sizeof(uint64_t)));
    *offset = meta_file_size_ - *size - sizeof(uint64_t);
    storage_manager_->stats()->add_counter(
        "read_frag_meta_size", sizeof(uint64_t));
  }

  return Status::Ok();
}

uint64_t FragmentMetadata::footer_size_v3_v4() const {
  auto attribute_num = array_schema_->attribute_num();
  auto dim_num = array_schema_->dim_num();
  // v3 and v4 support only arrays where all dimensions have the same type
  auto domain_size{2 * dim_num * array_schema_->dimension_ptr(0)->coord_size()};

  // Get footer size
  uint64_t size = 0;
  size += sizeof(uint32_t);                        // version
  size += sizeof(char);                            // dense
  size += sizeof(char);                            // null non-empty domain
  size += domain_size;                             // non-empty domain
  size += sizeof(uint64_t);                        // sparse tile num
  size += sizeof(uint64_t);                        // last tile cell num
  size += (attribute_num + 1) * sizeof(uint64_t);  // file sizes
  size += attribute_num * sizeof(uint64_t);        // file var sizes
  size += sizeof(uint64_t);                        // R-Tree offset
  size += (attribute_num + 1) * sizeof(uint64_t);  // tile offsets
  size += attribute_num * sizeof(uint64_t);        // tile var offsets
  size += attribute_num * sizeof(uint64_t);        // tile var sizes

  return size;
}

uint64_t FragmentMetadata::footer_size_v5_v6() const {
  auto dim_num = array_schema_->dim_num();
  auto num = num_dims_and_attrs();
  size_t domain_size = 0;

  if (non_empty_domain_.empty()) {
    // For var-sized dimensions, this function would be called only upon
    // writing the footer to storage, in which case the non-empty domain
    // would not be empty. For reading the footer from storage, the footer
    // size is explicitly stored to and retrieved from storage, so this
    // function is not called then.
    assert(array_schema_->domain().all_dims_fixed());
    for (unsigned d = 0; d < dim_num; ++d)
      domain_size += 2 * array_schema_->domain().dimension_ptr(d)->coord_size();
  } else {
    for (unsigned d = 0; d < dim_num; ++d) {
      domain_size += non_empty_domain_[d].size();
      if (array_schema_->dimension_ptr(d)->var_size()) {
        domain_size += 2 * sizeof(uint64_t);  // Two more sizes get serialized}
      }
    }
  }

  // Get footer size
  uint64_t size = 0;
  size += sizeof(uint32_t);        // version
  size += sizeof(char);            // dense
  size += sizeof(char);            // null non-empty domain
  size += domain_size;             // non-empty domain
  size += sizeof(uint64_t);        // sparse tile num
  size += sizeof(uint64_t);        // last tile cell num
  size += num * sizeof(uint64_t);  // file sizes
  size += num * sizeof(uint64_t);  // file var sizes
  size += sizeof(uint64_t);        // R-Tree offset
  size += num * sizeof(uint64_t);  // tile offsets
  size += num * sizeof(uint64_t);  // tile var offsets
  size += num * sizeof(uint64_t);  // tile var sizes

  return size;
}

uint64_t FragmentMetadata::footer_size_v7_v10() const {
  auto dim_num = array_schema_->dim_num();
  auto num = num_dims_and_attrs();
  uint64_t domain_size = 0;

  if (non_empty_domain_.empty()) {
    // For var-sized dimensions, this function would be called only upon
    // writing the footer to storage, in which case the non-empty domain
    // would not be empty. For reading the footer from storage, the footer
    // size is explicitly stored to and retrieved from storage, so this
    // function is not called then.
    assert(array_schema_->domain().all_dims_fixed());
    for (unsigned d = 0; d < dim_num; ++d)
      domain_size += 2 * array_schema_->domain().dimension_ptr(d)->coord_size();
  } else {
    for (unsigned d = 0; d < dim_num; ++d) {
      domain_size += non_empty_domain_[d].size();
      if (array_schema_->dimension_ptr(d)->var_size()) {
        domain_size += 2 * sizeof(uint64_t);  // Two more sizes get serialized}
      }
    }
  }

  // Get footer size
  uint64_t size = 0;
  size += sizeof(uint32_t);        // version
  size += sizeof(char);            // dense
  size += sizeof(char);            // null non-empty domain
  size += domain_size;             // non-empty domain
  size += sizeof(uint64_t);        // sparse tile num
  size += sizeof(uint64_t);        // last tile cell num
  size += num * sizeof(uint64_t);  // file sizes
  size += num * sizeof(uint64_t);  // file var sizes
  size += num * sizeof(uint64_t);  // file validity sizes
  size += sizeof(uint64_t);        // R-Tree offset
  size += num * sizeof(uint64_t);  // tile offsets
  size += num * sizeof(uint64_t);  // tile var offsets
  size += num * sizeof(uint64_t);  // tile var sizes
  size += num * sizeof(uint64_t);  // tile validity sizes

  return size;
}

uint64_t FragmentMetadata::footer_size_v11_or_higher() const {
  auto dim_num = array_schema_->dim_num();
  auto num = num_dims_and_attrs();
  uint64_t domain_size = 0;

  if (non_empty_domain_.empty()) {
    // For var-sized dimensions, this function would be called only upon
    // writing the footer to storage, in which case the non-empty domain
    // would not be empty. For reading the footer from storage, the footer
    // size is explicitly stored to and retrieved from storage, so this
    // function is not called then.
    assert(array_schema_->domain().all_dims_fixed());
    for (unsigned d = 0; d < dim_num; ++d)
      domain_size += 2 * array_schema_->domain().dimension_ptr(d)->coord_size();
  } else {
    for (unsigned d = 0; d < dim_num; ++d) {
      domain_size += non_empty_domain_[d].size();
      if (array_schema_->dimension_ptr(d)->var_size()) {
        domain_size += 2 * sizeof(uint64_t);  // Two more sizes get serialized
      }
    }
  }

  // Get footer size
  uint64_t size = 0;
  size += sizeof(uint32_t);        // version
  size += sizeof(char);            // dense
  size += sizeof(char);            // null non-empty domain
  size += domain_size;             // non-empty domain
  size += sizeof(uint64_t);        // sparse tile num
  size += sizeof(uint64_t);        // last tile cell num
  size += num * sizeof(uint64_t);  // file sizes
  size += num * sizeof(uint64_t);  // file var sizes
  size += num * sizeof(uint64_t);  // file validity sizes
  size += sizeof(uint64_t);        // R-Tree offset
  size += num * sizeof(uint64_t);  // tile offsets
  size += num * sizeof(uint64_t);  // tile var offsets
  size += num * sizeof(uint64_t);  // tile var sizes
  size += num * sizeof(uint64_t);  // tile validity sizes
  size += num * sizeof(uint64_t);  // tile mins sizes
  size += num * sizeof(uint64_t);  // tile maxs sizes
  size += num * sizeof(uint64_t);  // tile sums sizes
  size += num * sizeof(uint64_t);  // tile null count sizes

  return size;
}

template <class T>
std::vector<uint64_t> FragmentMetadata::compute_overlapping_tile_ids(
    const T* subarray) const {
  assert(dense_);
  std::vector<uint64_t> tids;
  auto dim_num = array_schema_->dim_num();

  // Temporary domain vector
  auto coord_size{array_schema_->domain().dimension_ptr(0)->coord_size()};
  auto temp_size = 2 * dim_num * coord_size;
  std::vector<uint8_t> temp(temp_size);
  uint8_t offset = 0;
  for (unsigned d = 0; d < dim_num; ++d) {
    std::memcpy(&temp[offset], domain_[d].data(), domain_[d].size());
    offset += domain_[d].size();
  }
  auto metadata_domain = (const T*)&temp[0];

  // Check if there is any overlap
  if (!utils::geometry::overlap(subarray, metadata_domain, dim_num))
    return tids;

  // Initialize subarray tile domain
  auto subarray_tile_domain = tdb_new_array(T, 2 * dim_num);
  get_subarray_tile_domain(subarray, subarray_tile_domain);

  // Initialize tile coordinates
  auto tile_coords = tdb_new_array(T, dim_num);
  for (unsigned int i = 0; i < dim_num; ++i)
    tile_coords[i] = subarray_tile_domain[2 * i];

  // Walk through all tiles in subarray tile domain
  auto& domain{array_schema_->domain()};
  uint64_t tile_pos;
  do {
    tile_pos = domain.get_tile_pos(metadata_domain, tile_coords);
    tids.emplace_back(tile_pos);
    domain.get_next_tile_coords(subarray_tile_domain, tile_coords);
  } while (utils::geometry::coords_in_rect(
      tile_coords, subarray_tile_domain, dim_num));

  // Clean up
  tdb_delete_array(subarray_tile_domain);
  tdb_delete_array(tile_coords);

  return tids;
}

template <class T>
std::vector<std::pair<uint64_t, double>>
FragmentMetadata::compute_overlapping_tile_ids_cov(const T* subarray) const {
  assert(dense_);
  std::vector<std::pair<uint64_t, double>> tids;
  auto dim_num = array_schema_->dim_num();

  // Temporary domain vector
  auto coord_size{array_schema_->domain().dimension_ptr(0)->coord_size()};
  auto temp_size = 2 * dim_num * coord_size;
  std::vector<uint8_t> temp(temp_size);
  uint8_t offset = 0;
  for (unsigned d = 0; d < dim_num; ++d) {
    std::memcpy(&temp[offset], domain_[d].data(), domain_[d].size());
    offset += domain_[d].size();
  }
  auto metadata_domain = (const T*)&temp[0];

  // Check if there is any overlap
  if (!utils::geometry::overlap(subarray, metadata_domain, dim_num))
    return tids;

  // Initialize subarray tile domain
  auto subarray_tile_domain = tdb_new_array(T, 2 * dim_num);
  get_subarray_tile_domain(subarray, subarray_tile_domain);

  auto tile_subarray = tdb_new_array(T, 2 * dim_num);
  auto tile_overlap = tdb_new_array(T, 2 * dim_num);
  bool overlap;
  double cov;

  // Initialize tile coordinates
  auto tile_coords = tdb_new_array(T, dim_num);
  for (unsigned int i = 0; i < dim_num; ++i)
    tile_coords[i] = subarray_tile_domain[2 * i];

  // Walk through all tiles in subarray tile domain
  auto& domain{array_schema_->domain()};
  uint64_t tile_pos;
  do {
    domain.get_tile_subarray(metadata_domain, tile_coords, tile_subarray);
    utils::geometry::overlap(
        subarray, tile_subarray, dim_num, tile_overlap, &overlap);
    assert(overlap);
    cov = utils::geometry::coverage(tile_overlap, tile_subarray, dim_num);
    tile_pos = domain.get_tile_pos(metadata_domain, tile_coords);
    tids.emplace_back(tile_pos, cov);
    domain.get_next_tile_coords(subarray_tile_domain, tile_coords);
  } while (utils::geometry::coords_in_rect(
      tile_coords, subarray_tile_domain, dim_num));

  // Clean up
  tdb_delete_array(subarray_tile_domain);
  tdb_delete_array(tile_coords);
  tdb_delete_array(tile_subarray);
  tdb_delete_array(tile_overlap);

  return tids;
}

template <class T>
void FragmentMetadata::get_subarray_tile_domain(
    const T* subarray, T* subarray_tile_domain) const {
  // For easy reference
  auto dim_num = array_schema_->dim_num();

  // Calculate subarray in tile domain
  for (unsigned d = 0; d < dim_num; ++d) {
    auto domain = (const T*)domain_[d].data();
    auto tile_extent = *(const T*)array_schema_->domain().tile_extent(d).data();
    auto overlap = std::max(subarray[2 * d], domain[0]);
    subarray_tile_domain[2 * d] =
        Dimension::tile_idx(overlap, domain[0], tile_extent);

    overlap = std::min(subarray[2 * d + 1], domain[1]);
    subarray_tile_domain[2 * d + 1] =
        Dimension::tile_idx(overlap, domain[0], tile_extent);
  }
}

Status FragmentMetadata::expand_non_empty_domain(const NDRange& mbr) {
  std::lock_guard<std::mutex> lock(mtx_);

  // Case the non-empty domain is not initialized yet
  if (non_empty_domain_.empty()) {
    non_empty_domain_ = mbr;
    return Status::Ok();
  }

  // Expand existing non-empty domain
  array_schema_->domain().expand_ndrange(mbr, &non_empty_domain_);

  return Status::Ok();
}

Status FragmentMetadata::load_tile_offsets(
    const EncryptionKey& encryption_key, unsigned idx) {
  if (version_ <= 2)
    return Status::Ok();

  // If the tile offset is already loaded, exit early to avoid the lock
  if (loaded_metadata_.tile_offsets_[idx])
    return Status::Ok();

  std::lock_guard<std::mutex> lock(tile_offsets_mtx_[idx]);

  if (loaded_metadata_.tile_offsets_[idx])
    return Status::Ok();

  auto&& [st, tile_opt] = read_generic_tile_from_file(
      encryption_key, gt_offsets_.tile_offsets_[idx]);
  RETURN_NOT_OK(st);
  auto& tile = *tile_opt;

  storage_manager_->stats()->add_counter("read_tile_offsets_size", tile.size());

  ConstBuffer cbuff(tile.data(), tile.size());
  RETURN_NOT_OK(load_tile_offsets(idx, &cbuff));

  loaded_metadata_.tile_offsets_[idx] = true;

  return Status::Ok();
}

Status FragmentMetadata::load_tile_var_offsets(
    const EncryptionKey& encryption_key, unsigned idx) {
  if (version_ <= 2)
    return Status::Ok();

  // If the tile var offset is already loaded, exit early to avoid the lock
  if (loaded_metadata_.tile_var_offsets_[idx])
    return Status::Ok();

  std::lock_guard<std::mutex> lock(tile_var_offsets_mtx_[idx]);

  if (loaded_metadata_.tile_var_offsets_[idx])
    return Status::Ok();

  auto&& [st, tile_opt] = read_generic_tile_from_file(
      encryption_key, gt_offsets_.tile_var_offsets_[idx]);
  RETURN_NOT_OK(st);
  auto& tile = *tile_opt;

  storage_manager_->stats()->add_counter(
      "read_tile_var_offsets_size", tile.size());

  ConstBuffer cbuff(tile.data(), tile.size());
  RETURN_NOT_OK(load_tile_var_offsets(idx, &cbuff));

  loaded_metadata_.tile_var_offsets_[idx] = true;

  return Status::Ok();
}

Status FragmentMetadata::load_tile_var_sizes(
    const EncryptionKey& encryption_key, unsigned idx) {
  if (version_ <= 2)
    return Status::Ok();

  std::lock_guard<std::mutex> lock(mtx_);

  if (loaded_metadata_.tile_var_sizes_[idx])
    return Status::Ok();

  auto&& [st, tile_opt] = read_generic_tile_from_file(
      encryption_key, gt_offsets_.tile_var_sizes_[idx]);
  RETURN_NOT_OK(st);
  auto& tile = *tile_opt;

  storage_manager_->stats()->add_counter(
      "read_tile_var_sizes_size", tile.size());

  ConstBuffer cbuff(tile.data(), tile.size());
  RETURN_NOT_OK(load_tile_var_sizes(idx, &cbuff));

  loaded_metadata_.tile_var_sizes_[idx] = true;

  return Status::Ok();
}

Status FragmentMetadata::load_tile_validity_offsets(
    const EncryptionKey& encryption_key, unsigned idx) {
  if (version_ <= 6)
    return Status::Ok();

  std::lock_guard<std::mutex> lock(mtx_);

  if (loaded_metadata_.tile_validity_offsets_[idx])
    return Status::Ok();

  auto&& [st, tile_opt] = read_generic_tile_from_file(
      encryption_key, gt_offsets_.tile_validity_offsets_[idx]);
  RETURN_NOT_OK(st);
  auto& tile = *tile_opt;

  storage_manager_->stats()->add_counter(
      "read_tile_validity_offsets_size", tile.size());

  ConstBuffer cbuff(tile.data(), tile.size());
  RETURN_NOT_OK(load_tile_validity_offsets(idx, &cbuff));

  loaded_metadata_.tile_validity_offsets_[idx] = true;

  return Status::Ok();
}

Status FragmentMetadata::load_tile_min_values(
    const EncryptionKey& encryption_key, unsigned idx) {
  if (version_ <= 10)
    return Status::Ok();

  std::lock_guard<std::mutex> lock(mtx_);

  if (loaded_metadata_.tile_min_[idx])
    return Status::Ok();

  auto&& [st, tile_opt] = read_generic_tile_from_file(
      encryption_key, gt_offsets_.tile_min_offsets_[idx]);
  RETURN_NOT_OK(st);
  auto& tile = *tile_opt;

  storage_manager_->stats()->add_counter("read_tile_min_size", tile.size());

  Deserializer deserializer(tile.data(), tile.size());
  load_tile_min_values(idx, deserializer);

  loaded_metadata_.tile_min_[idx] = true;

  return Status::Ok();
}

Status FragmentMetadata::load_tile_max_values(
    const EncryptionKey& encryption_key, unsigned idx) {
  if (version_ <= 10)
    return Status::Ok();

  std::lock_guard<std::mutex> lock(mtx_);

  if (loaded_metadata_.tile_max_[idx])
    return Status::Ok();

  auto&& [st, tile_opt] = read_generic_tile_from_file(
      encryption_key, gt_offsets_.tile_max_offsets_[idx]);
  RETURN_NOT_OK(st);
  auto& tile = *tile_opt;

  storage_manager_->stats()->add_counter("read_tile_max_size", tile.size());

  Deserializer deserializer(tile.data(), tile.size());
  load_tile_max_values(idx, deserializer);

  loaded_metadata_.tile_max_[idx] = true;

  return Status::Ok();
}

Status FragmentMetadata::load_tile_sum_values(
    const EncryptionKey& encryption_key, unsigned idx) {
  if (version_ <= 10)
    return Status::Ok();

  std::lock_guard<std::mutex> lock(mtx_);

  if (loaded_metadata_.tile_sum_[idx])
    return Status::Ok();

  auto&& [st, tile_opt] = read_generic_tile_from_file(
      encryption_key, gt_offsets_.tile_sum_offsets_[idx]);
  RETURN_NOT_OK(st);
  auto& tile = *tile_opt;

  storage_manager_->stats()->add_counter("read_tile_sum_size", tile.size());

  Deserializer deserializer(tile.data(), tile.size());
  load_tile_sum_values(idx, deserializer);

  loaded_metadata_.tile_sum_[idx] = true;

  return Status::Ok();
}

Status FragmentMetadata::load_tile_null_count_values(
    const EncryptionKey& encryption_key, unsigned idx) {
  if (version_ <= 10)
    return Status::Ok();

  std::lock_guard<std::mutex> lock(mtx_);

  if (loaded_metadata_.tile_null_count_[idx])
    return Status::Ok();

  auto&& [st, tile_opt] = read_generic_tile_from_file(
      encryption_key, gt_offsets_.tile_null_count_offsets_[idx]);
  RETURN_NOT_OK(st);
  auto& tile = *tile_opt;

  storage_manager_->stats()->add_counter(
      "read_tile_null_count_size", tile.size());

  Deserializer deserializer(tile.data(), tile.size());
  load_tile_null_count_values(idx, deserializer);

  loaded_metadata_.tile_null_count_[idx] = true;

  return Status::Ok();
}

// ===== FORMAT =====
//  bounding_coords_num (uint64_t)
//  bounding_coords_#1 (void*) bounding_coords_#2 (void*) ...
Status FragmentMetadata::load_bounding_coords(ConstBuffer* buff) {
  // Get number of bounding coordinates
  uint64_t bounding_coords_num = 0;
  RETURN_NOT_OK(buff->read(&bounding_coords_num, sizeof(uint64_t)));

  // Get bounding coordinates
  // Note: This version supports only dimensions domains with the same type
  auto coord_size{array_schema_->domain().dimension_ptr(0)->coord_size()};
  auto dim_num = array_schema_->domain().dim_num();
  uint64_t bounding_coords_size = 2 * dim_num * coord_size;
  bounding_coords_.resize(bounding_coords_num);
  for (uint64_t i = 0; i < bounding_coords_num; ++i) {
    bounding_coords_[i].resize(bounding_coords_size);
    RETURN_NOT_OK(buff->read(&bounding_coords_[i][0], bounding_coords_size));
  }

  return Status::Ok();
}

Status FragmentMetadata::load_file_sizes(ConstBuffer* buff) {
  if (version_ < 5)
    return load_file_sizes_v1_v4(buff);
  else
    return load_file_sizes_v5_or_higher(buff);
}

// ===== FORMAT =====
// file_sizes#0 (uint64_t)
// ...
// file_sizes#attribute_num (uint64_t)
Status FragmentMetadata::load_file_sizes_v1_v4(ConstBuffer* buff) {
  auto attribute_num = array_schema_->attribute_num();
  file_sizes_.resize(attribute_num + 1);
  Status st =
      buff->read(&file_sizes_[0], (attribute_num + 1) * sizeof(uint64_t));

  if (!st.ok()) {
    return LOG_STATUS(Status_FragmentMetadataError(
        "Cannot load fragment metadata; Reading tile offsets failed"));
  }

  return Status::Ok();
}

// ===== FORMAT =====
// file_sizes#0 (uint64_t)
// ...
// file_sizes#{attribute_num+dim_num} (uint64_t)
Status FragmentMetadata::load_file_sizes_v5_or_higher(ConstBuffer* buff) {
  auto num = num_dims_and_attrs();
  file_sizes_.resize(num);
  Status st = buff->read(&file_sizes_[0], num * sizeof(uint64_t));

  if (!st.ok()) {
    return LOG_STATUS(Status_FragmentMetadataError(
        "Cannot load fragment metadata; Reading tile offsets failed"));
  }

  return Status::Ok();
}

Status FragmentMetadata::load_file_var_sizes(ConstBuffer* buff) {
  if (version_ < 5)
    return load_file_var_sizes_v1_v4(buff);
  else
    return load_file_var_sizes_v5_or_higher(buff);
}

// ===== FORMAT =====
// file_var_sizes#0 (uint64_t)
// ...
// file_var_sizes#attribute_num (uint64_t)
Status FragmentMetadata::load_file_var_sizes_v1_v4(ConstBuffer* buff) {
  auto attribute_num = array_schema_->attribute_num();
  file_var_sizes_.resize(attribute_num);
  Status st = buff->read(&file_var_sizes_[0], attribute_num * sizeof(uint64_t));

  if (!st.ok()) {
    return LOG_STATUS(Status_FragmentMetadataError(
        "Cannot load fragment metadata; Reading tile offsets failed"));
  }

  return Status::Ok();
}

// ===== FORMAT =====
// file_var_sizes#0 (uint64_t)
// ...
// file_var_sizes#{attribute_num+dim_num} (uint64_t)
Status FragmentMetadata::load_file_var_sizes_v5_or_higher(ConstBuffer* buff) {
  auto num = num_dims_and_attrs();
  file_var_sizes_.resize(num);
  Status st = buff->read(&file_var_sizes_[0], num * sizeof(uint64_t));

  if (!st.ok()) {
    return LOG_STATUS(Status_FragmentMetadataError(
        "Cannot load fragment metadata; Reading tile offsets failed"));
  }

  return Status::Ok();
}

Status FragmentMetadata::load_file_validity_sizes(ConstBuffer* buff) {
  if (version_ <= 6)
    return Status::Ok();

  auto num = num_dims_and_attrs();
  file_validity_sizes_.resize(num);
  Status st = buff->read(&file_validity_sizes_[0], num * sizeof(uint64_t));

  if (!st.ok()) {
    return LOG_STATUS(Status_FragmentMetadataError(
        "Cannot load fragment metadata; Reading tile offsets failed"));
  }

  return Status::Ok();
}

// ===== FORMAT =====
// last_tile_cell_num (uint64_t)
Status FragmentMetadata::load_last_tile_cell_num(ConstBuffer* buff) {
  // Get last tile cell number
  Status st = buff->read(&last_tile_cell_num_, sizeof(uint64_t));
  if (!st.ok()) {
    return LOG_STATUS(Status_FragmentMetadataError(
        "Cannot load fragment metadata; Reading last tile cell number "
        "failed"));
  }
  return Status::Ok();
}

// ===== FORMAT =====
// has_timestamps (char)
Status FragmentMetadata::load_has_timestamps(ConstBuffer* buff) {
  // Get includes timestamps
  Status st = buff->read(&has_timestamps_, sizeof(char));
  if (!st.ok()) {
    return LOG_STATUS(Status_FragmentMetadataError(
        "Cannot load fragment metadata; Reading include timestamps failed"));
  }

  // Rebuild index map
  if (has_timestamps_) {
    build_idx_map();
  }
  return Status::Ok();
}

// ===== FORMAT =====
// has_delete_meta (char)
Status FragmentMetadata::load_has_delete_meta(ConstBuffer* buff) {
  // Get includes timestamps
  Status st = buff->read(&has_delete_meta_, sizeof(char));
  if (!st.ok()) {
    return LOG_STATUS(Status_FragmentMetadataError(
        "Cannot load fragment metadata; Reading include delete meta failed"));
  }

  // Rebuild index map
  if (has_delete_meta_) {
    build_idx_map();
  }
  return Status::Ok();
}

// ===== FORMAT =====
// mbr_num (uint64_t)
// mbr_#1 (void*)
// mbr_#2 (void*)
// ...
Status FragmentMetadata::load_mbrs(ConstBuffer* buff) {
  // Get number of MBRs
  uint64_t mbr_num = 0;
  RETURN_NOT_OK(buff->read(&mbr_num, sizeof(uint64_t)));

  // Set leaf level
  rtree_.set_leaf_num(mbr_num);
  auto& domain{array_schema_->domain()};
  auto dim_num = domain.dim_num();
  for (uint64_t m = 0; m < mbr_num; ++m) {
    NDRange mbr(dim_num);
    for (unsigned d = 0; d < dim_num; ++d) {
      auto r_size{2 * domain.dimension_ptr(d)->coord_size()};
      mbr[d].set_range(buff->cur_data(), r_size);
      buff->advance_offset(r_size);
    }
    rtree_.set_leaf(m, mbr);
  }

  // Build R-tree bottom-up
  if (mbr_num > 0) {
    rtree_.build_tree();
  }

  sparse_tile_num_ = mbr_num;

  return Status::Ok();
}

Status FragmentMetadata::load_non_empty_domain(ConstBuffer* buff) {
  if (version_ <= 2)
    return load_non_empty_domain_v1_v2(buff);
  else if (version_ == 3 || version_ == 4)
    return load_non_empty_domain_v3_v4(buff);
  return load_non_empty_domain_v5_or_higher(buff);
}

// ===== FORMAT =====
// non_empty_domain_size (uint64_t)
// non_empty_domain (void*)
Status FragmentMetadata::load_non_empty_domain_v1_v2(ConstBuffer* buff) {
  // Get domain size
  uint64_t domain_size = 0;
  RETURN_NOT_OK(buff->read(&domain_size, sizeof(uint64_t)));

  // Get non-empty domain
  if (domain_size != 0) {
    auto dim_num = array_schema_->dim_num();
    std::vector<uint8_t> temp(domain_size);
    RETURN_NOT_OK(buff->read(&temp[0], domain_size));
    non_empty_domain_.resize(dim_num);
    uint64_t offset = 0;
    for (unsigned d = 0; d < dim_num; ++d) {
      auto coord_size{array_schema_->dimension_ptr(d)->coord_size()};
      Range r(&temp[offset], 2 * coord_size);
      non_empty_domain_[d] = std::move(r);
      offset += 2 * coord_size;
    }
  }

  // Get expanded domain
  if (!non_empty_domain_.empty()) {
    domain_ = non_empty_domain_;
    array_schema_->domain().expand_to_tiles(&domain_);
  }

  return Status::Ok();
}

// ===== FORMAT =====
// null non_empty_domain (char)
// non_empty_domain (domain_size)
Status FragmentMetadata::load_non_empty_domain_v3_v4(ConstBuffer* buff) {
  // Get null non-empty domain
  bool null_non_empty_domain = false;
  RETURN_NOT_OK(buff->read(&null_non_empty_domain, sizeof(char)));

  // Get non-empty domain
  if (!null_non_empty_domain) {
    auto dim_num = array_schema_->dim_num();
    // Note: These versions supports only dimensions domains with the same type
    auto coord_size_0{array_schema_->domain().dimension_ptr(0)->coord_size()};
    auto domain_size = 2 * dim_num * coord_size_0;
    std::vector<uint8_t> temp(domain_size);
    RETURN_NOT_OK(buff->read(&temp[0], domain_size));
    non_empty_domain_.resize(dim_num);
    uint64_t offset = 0;
    for (unsigned d = 0; d < dim_num; ++d) {
      auto coord_size{array_schema_->dimension_ptr(d)->coord_size()};
      Range r(&temp[offset], 2 * coord_size);
      non_empty_domain_[d] = std::move(r);
      offset += 2 * coord_size;
    }
  }

  // Get expanded domain
  if (!non_empty_domain_.empty()) {
    domain_ = non_empty_domain_;
    array_schema_->domain().expand_to_tiles(&domain_);
  }

  return Status::Ok();
}

// ===== FORMAT =====
// null_non_empty_domain
// fix-sized: range(void*)
// var-sized: range_size(uint64_t) | start_range_size(uint64_t) | range(void*)
Status FragmentMetadata::load_non_empty_domain_v5_or_higher(ConstBuffer* buff) {
  // Get null non-empty domain
  char null_non_empty_domain = 0;
  RETURN_NOT_OK(buff->read(&null_non_empty_domain, sizeof(char)));

  auto& domain{array_schema_->domain()};
  if (null_non_empty_domain == 0) {
    auto dim_num = array_schema_->dim_num();
    non_empty_domain_.resize(dim_num);
    for (unsigned d = 0; d < dim_num; ++d) {
      auto dim{domain.dimension_ptr(d)};
      if (!dim->var_size()) {  // Fixed-sized
        auto r_size = 2 * dim->coord_size();
        non_empty_domain_[d].set_range(buff->cur_data(), r_size);
        buff->advance_offset(r_size);
      } else {  // Var-sized
        uint64_t r_size, start_size;
        RETURN_NOT_OK(buff->read(&r_size, sizeof(uint64_t)));
        RETURN_NOT_OK(buff->read(&start_size, sizeof(uint64_t)));
        non_empty_domain_[d].set_range(buff->cur_data(), r_size, start_size);
        buff->advance_offset(r_size);
      }
    }
  }

  // Get expanded domain
  if (!non_empty_domain_.empty()) {
    domain_ = non_empty_domain_;
    array_schema_->domain().expand_to_tiles(&domain_);
  }

  return Status::Ok();
}

// Applicable only to versions 1 and 2
Status FragmentMetadata::load_tile_offsets(ConstBuffer* buff) {
  Status st;
  uint64_t tile_offsets_num = 0;
  unsigned int attribute_num = array_schema_->attribute_num();

  // Allocate tile offsets
  tile_offsets_.resize(attribute_num + 1);
  tile_offsets_mtx_.resize(attribute_num + 1);

  // For all attributes, get the tile offsets
  for (unsigned int i = 0; i < attribute_num + 1; ++i) {
    // Get number of tile offsets
    st = buff->read(&tile_offsets_num, sizeof(uint64_t));
    if (!st.ok()) {
      return LOG_STATUS(Status_FragmentMetadataError(
          "Cannot load fragment metadata; Reading number of tile offsets "
          "failed"));
    }

    if (tile_offsets_num == 0)
      continue;

    auto size = tile_offsets_num * sizeof(uint64_t);
    if (memory_tracker_ != nullptr && !memory_tracker_->take_memory(size)) {
      return LOG_STATUS(Status_FragmentMetadataError(
          "Cannot load tile offsets; Insufficient memory budget; Needed " +
          std::to_string(size) + " but only had " +
          std::to_string(memory_tracker_->get_memory_available()) +
          " from budget " +
          std::to_string(memory_tracker_->get_memory_budget())));
    }

    // Get tile offsets
    tile_offsets_[i].resize(tile_offsets_num);
    st = buff->read(&tile_offsets_[i][0], size);
    if (!st.ok()) {
      return LOG_STATUS(Status_FragmentMetadataError(
          "Cannot load fragment metadata; Reading tile offsets failed"));
    }
  }

  loaded_metadata_.tile_offsets_.resize(
      array_schema_->attribute_num() + 1, true);

  return Status::Ok();
}

Status FragmentMetadata::load_tile_offsets(unsigned idx, ConstBuffer* buff) {
  Status st;
  uint64_t tile_offsets_num = 0;

  // Get number of tile offsets
  st = buff->read(&tile_offsets_num, sizeof(uint64_t));
  if (!st.ok()) {
    return LOG_STATUS(Status_FragmentMetadataError(
        "Cannot load fragment metadata; Reading number of tile offsets "
        "failed"));
  }

  // Get tile offsets
  if (tile_offsets_num != 0) {
    auto size = tile_offsets_num * sizeof(uint64_t);
    if (memory_tracker_ != nullptr && !memory_tracker_->take_memory(size)) {
      return LOG_STATUS(Status_FragmentMetadataError(
          "Cannot load tile offsets; Insufficient memory budget; Needed " +
          std::to_string(size) + " but only had " +
          std::to_string(memory_tracker_->get_memory_available()) +
          " from budget " +
          std::to_string(memory_tracker_->get_memory_budget())));
    }

    tile_offsets_[idx].resize(tile_offsets_num);
    st = buff->read(&tile_offsets_[idx][0], size);
    if (!st.ok()) {
      return LOG_STATUS(Status_FragmentMetadataError(
          "Cannot load fragment metadata; Reading tile offsets failed"));
    }
  }

  return Status::Ok();
}

// ===== FORMAT =====
// tile_var_offsets_attr#0_num (uint64_t)
// tile_var_offsets_attr#0_#1 (uint64_t) tile_var_offsets_attr#0_#2 (uint64_t)
// ...
// ...
// tile_var_offsets_attr#<attribute_num-1>_num(uint64_t)
// tile_var_offsets_attr#<attribute_num-1>_#1 (uint64_t)
//     tile_ver_offsets_attr#<attribute_num-1>_#2 (uint64_t) ...
Status FragmentMetadata::load_tile_var_offsets(ConstBuffer* buff) {
  Status st;
  unsigned int attribute_num = array_schema_->attribute_num();
  uint64_t tile_var_offsets_num = 0;

  // Allocate tile offsets
  tile_var_offsets_.resize(attribute_num);
  tile_var_offsets_mtx_.resize(attribute_num);

  // For all attributes, get the variable tile offsets
  for (unsigned int i = 0; i < attribute_num; ++i) {
    // Get number of tile offsets
    st = buff->read(&tile_var_offsets_num, sizeof(uint64_t));
    if (!st.ok()) {
      LOG_STATUS(st);
      return LOG_STATUS(Status_FragmentMetadataError(
          "Cannot load fragment metadata; Reading number of variable tile "
          "offsets failed"));
    }

    if (tile_var_offsets_num == 0)
      continue;

    auto size = tile_var_offsets_num * sizeof(uint64_t);
    if (memory_tracker_ != nullptr && !memory_tracker_->take_memory(size)) {
      return LOG_STATUS(Status_FragmentMetadataError(
          "Cannot load tile var offsets; Insufficient memory budget; Needed " +
          std::to_string(size) + " but only had " +
          std::to_string(memory_tracker_->get_memory_available()) +
          " from budget " +
          std::to_string(memory_tracker_->get_memory_budget())));
    }

    // Get variable tile offsets
    tile_var_offsets_[i].resize(tile_var_offsets_num);
    st = buff->read(&tile_var_offsets_[i][0], size);
    if (!st.ok()) {
      LOG_STATUS(st);
      return LOG_STATUS(Status_FragmentMetadataError(
          "Cannot load fragment metadata; Reading variable tile offsets "
          "failed"));
    }
  }

  loaded_metadata_.tile_var_offsets_.resize(
      array_schema_->attribute_num(), true);

  return Status::Ok();
}

Status FragmentMetadata::load_tile_var_offsets(
    unsigned idx, ConstBuffer* buff) {
  Status st;
  uint64_t tile_var_offsets_num = 0;

  // Get number of tile offsets
  st = buff->read(&tile_var_offsets_num, sizeof(uint64_t));
  if (!st.ok()) {
    LOG_STATUS(st);
    return LOG_STATUS(Status_FragmentMetadataError(
        "Cannot load fragment metadata; Reading number of variable tile "
        "offsets failed"));
  }

  // Get variable tile offsets
  if (tile_var_offsets_num != 0) {
    auto size = tile_var_offsets_num * sizeof(uint64_t);
    if (memory_tracker_ != nullptr && !memory_tracker_->take_memory(size)) {
      return LOG_STATUS(Status_FragmentMetadataError(
          "Cannot load tile var offsets; Insufficient memory budget; Needed " +
          std::to_string(size) + " but only had " +
          std::to_string(memory_tracker_->get_memory_available()) +
          " from budget " +
          std::to_string(memory_tracker_->get_memory_budget())));
    }

    tile_var_offsets_[idx].resize(tile_var_offsets_num);
    st = buff->read(&tile_var_offsets_[idx][0], size);
    if (!st.ok()) {
      LOG_STATUS(st);
      return LOG_STATUS(Status_FragmentMetadataError(
          "Cannot load fragment metadata; Reading variable tile offsets "
          "failed"));
    }
  }

  return Status::Ok();
}

// ===== FORMAT =====
// tile_var_sizes_attr#0_num (uint64_t)
// tile_var_sizes_attr#0_#1 (uint64_t) tile_sizes_attr#0_#2 (uint64_t) ...
// ...
// tile_var_sizes_attr#<attribute_num-1>_num(uint64_t)
// tile_var_sizes__attr#<attribute_num-1>_#1 (uint64_t)
//     tile_var_sizes_attr#<attribute_num-1>_#2 (uint64_t) ...
Status FragmentMetadata::load_tile_var_sizes(ConstBuffer* buff) {
  Status st;
  unsigned int attribute_num = array_schema_->attribute_num();
  uint64_t tile_var_sizes_num = 0;

  // Allocate tile sizes
  tile_var_sizes_.resize(attribute_num);

  // For all attributes, get the variable tile sizes
  for (unsigned int i = 0; i < attribute_num; ++i) {
    // Get number of tile sizes
    st = buff->read(&tile_var_sizes_num, sizeof(uint64_t));
    if (!st.ok()) {
      return LOG_STATUS(Status_FragmentMetadataError(
          "Cannot load fragment metadata; Reading number of variable tile "
          "sizes failed"));
    }

    if (tile_var_sizes_num == 0)
      continue;

    auto size = tile_var_sizes_num * sizeof(uint64_t);
    if (memory_tracker_ != nullptr && !memory_tracker_->take_memory(size)) {
      return LOG_STATUS(Status_FragmentMetadataError(
          "Cannot load tile var sizes; Insufficient memory budget; Needed " +
          std::to_string(size) + " but only had " +
          std::to_string(memory_tracker_->get_memory_available()) +
          " from budget " +
          std::to_string(memory_tracker_->get_memory_budget())));
    }

    // Get variable tile sizes
    tile_var_sizes_[i].resize(tile_var_sizes_num);
    st = buff->read(&tile_var_sizes_[i][0], size);
    if (!st.ok()) {
      return LOG_STATUS(Status_FragmentMetadataError(
          "Cannot load fragment metadata; Reading variable tile sizes "
          "failed"));
    }
  }

  loaded_metadata_.tile_var_sizes_.resize(array_schema_->attribute_num(), true);

  return Status::Ok();
}

Status FragmentMetadata::load_tile_var_sizes(unsigned idx, ConstBuffer* buff) {
  Status st;
  uint64_t tile_var_sizes_num = 0;

  // Get number of tile sizes
  st = buff->read(&tile_var_sizes_num, sizeof(uint64_t));
  if (!st.ok()) {
    return LOG_STATUS(Status_FragmentMetadataError(
        "Cannot load fragment metadata; Reading number of variable tile "
        "sizes failed"));
  }

  // Get variable tile sizes
  if (tile_var_sizes_num != 0) {
    auto size = tile_var_sizes_num * sizeof(uint64_t);
    if (memory_tracker_ != nullptr && !memory_tracker_->take_memory(size)) {
      return LOG_STATUS(Status_FragmentMetadataError(
          "Cannot load tile var sizes; Insufficient memory budget; Needed " +
          std::to_string(size) + " but only had " +
          std::to_string(memory_tracker_->get_memory_available()) +
          " from budget " +
          std::to_string(memory_tracker_->get_memory_budget())));
    }

    tile_var_sizes_[idx].resize(tile_var_sizes_num);
    st = buff->read(&tile_var_sizes_[idx][0], size);
    if (!st.ok()) {
      return LOG_STATUS(Status_FragmentMetadataError(
          "Cannot load fragment metadata; Reading variable tile sizes "
          "failed"));
    }
  }

  return Status::Ok();
}

Status FragmentMetadata::load_tile_validity_offsets(
    unsigned idx, ConstBuffer* buff) {
  Status st;
  uint64_t tile_validity_offsets_num = 0;

  // Get number of tile offsets
  st = buff->read(&tile_validity_offsets_num, sizeof(uint64_t));
  if (!st.ok()) {
    return LOG_STATUS(
        Status_FragmentMetadataError("Cannot load fragment metadata; Reading "
                                     "number of validity tile offsets "
                                     "failed"));
  }

  // Get tile offsets
  if (tile_validity_offsets_num != 0) {
    auto size = tile_validity_offsets_num * sizeof(uint64_t);
    if (memory_tracker_ != nullptr && !memory_tracker_->take_memory(size)) {
      return LOG_STATUS(Status_FragmentMetadataError(
          "Cannot load tile validity offsets; Insufficient memory budget; "
          "Needed " +
          std::to_string(size) + " but only had " +
          std::to_string(memory_tracker_->get_memory_available()) +
          " from budget " +
          std::to_string(memory_tracker_->get_memory_budget())));
    }

    tile_validity_offsets_[idx].resize(tile_validity_offsets_num);
    st = buff->read(&tile_validity_offsets_[idx][0], size);

    if (!st.ok()) {
      return LOG_STATUS(Status_FragmentMetadataError(
          "Cannot load fragment metadata; Reading validity tile offsets "
          "failed"));
    }
  }

  return Status::Ok();
}

// ===== FORMAT =====
// tile_min_values#0_size_buffer (uint64_t)
// tile_min_values#0_size_buffer_var (uint64_t)
// tile_min_values#0_buffer
// tile_min_values#0_buffer_var
// ...
// tile_min_values#<attribute_num-1>_size_buffer (uint64_t)
// tile_min_values#<attribute_num-1>_size_buffer_var (uint64_t)
// tile_min_values#<attribute_num-1>_buffer
// tile_min_values#<attribute_num-1>_buffer_var
void FragmentMetadata::load_tile_min_values(
      unsigned idx, Deserializer &deserializer) {
    Status st;
  uint64_t buffer_size = 0;
  uint64_t var_buffer_size = 0;

  // Get buffer size
  buffer_size = deserializer.read<uint64_t>();

  // Get var buffer size
  var_buffer_size = deserializer.read<uint64_t>();

  // Get tile mins
  if (buffer_size != 0) {
    auto size = buffer_size + var_buffer_size;
    if (memory_tracker_ != nullptr && !memory_tracker_->take_memory(size)) {
      throw StatusException(Status_FragmentMetadataError(
          "Cannot load min values; Insufficient memory budget; Needed " +
          std::to_string(size) + " but only had " +
          std::to_string(memory_tracker_->get_memory_available()) +
          " from budget " +
          std::to_string(memory_tracker_->get_memory_budget())));
    }

    tile_min_buffer_[idx].resize(buffer_size);
    deserializer.read(&tile_min_buffer_[idx][0], buffer_size);

    if (var_buffer_size) {
      tile_min_var_buffer_[idx].resize(var_buffer_size);
      deserializer.read(&tile_min_var_buffer_[idx][0], var_buffer_size);
    }
  }
}

// ===== FORMAT =====
// tile_max_values#0_size_buffer (uint64_t)
// tile_max_values#0_size_buffer_var (uint64_t)
// tile_max_values#0_buffer
// tile_max_values#0_buffer_var
// ...
// tile_max_values#<attribute_num-1>_size_buffer (uint64_t)
// tile_max_values#<attribute_num-1>_size_buffer_var (uint64_t)
// tile_max_values#<attribute_num-1>_buffer
// tile_max_values#<attribute_num-1>_buffer_var
void FragmentMetadata::load_tile_max_values(unsigned idx, Deserializer &deserializer) {
  Status st;
  uint64_t buffer_size = 0;
  uint64_t var_buffer_size = 0;

  // Get buffer size
  buffer_size = deserializer.read<uint64_t>();

  // Get var buffer size
  var_buffer_size = deserializer.read<uint64_t>();

  // Get tile maxs
  if (buffer_size != 0) {
    auto size = buffer_size + var_buffer_size;
    if (memory_tracker_ != nullptr && !memory_tracker_->take_memory(size)) {
      throw StatusException(Status_FragmentMetadataError(
          "Cannot load max values; Insufficient memory budget; Needed " +
          std::to_string(size) + " but only had " +
          std::to_string(memory_tracker_->get_memory_available()) +
          " from budget " +
          std::to_string(memory_tracker_->get_memory_budget())));
    }

    tile_max_buffer_[idx].resize(buffer_size);
    deserializer.read(&tile_max_buffer_[idx][0], buffer_size);

    if (var_buffer_size) {
      tile_max_var_buffer_[idx].resize(var_buffer_size);
      deserializer.read(&tile_max_var_buffer_[idx][0], var_buffer_size);
    }
  }
}

// ===== FORMAT =====
// tile_sum_values_attr#0_num (uint64_t)
// tile_sum_value_attr#0_#1 (uint64_t) tile_sum_value_attr#0_#2 (uint64_t) ...
// ...
// tile_sum_values_attr#<attribute_num-1>_num (uint64_t)
// tile_sum_value_attr#<attribute_num-1>_#1 (uint64_t)
//     tile_sum_value_attr#<attribute_num-1>_#2 (uint64_t) ...
void FragmentMetadata::load_tile_sum_values(unsigned idx, Deserializer &deserializer) {
  uint64_t tile_sum_num = 0;

  // Get number of tile sums
  tile_sum_num = deserializer.read<uint64_t>();

  // Get tile sums
  if (tile_sum_num != 0) {
    auto size = tile_sum_num * sizeof(uint64_t);
    if (memory_tracker_ != nullptr && !memory_tracker_->take_memory(size)) {
      throw StatusException(Status_FragmentMetadataError(
          "Cannot load sum values; Insufficient memory budget; Needed " +
          std::to_string(size) + " but only had " +
          std::to_string(memory_tracker_->get_memory_available()) +
          " from budget " +
          std::to_string(memory_tracker_->get_memory_budget())));
    }

    tile_sums_[idx].resize(size);
    deserializer.read(tile_sums_[idx].data(), size);
  }
}

// ===== FORMAT =====
// tile_nc_values_attr#0_num (uint64_t)
// tile_nc_value_attr#0_#1 (uint64_t) tile_nc_value_attr#0_#2 (uint64_t) ...
// ...
// tile_nc_values_attr#<attribute_num-1>_num (uint64_t)
// tile_nc_value_attr#<attribute_num-1>_#1 (uint64_t)
//     tile_nc_value_attr#<attribute_num-1>_#2 (uint64_t) ...
void FragmentMetadata::load_tile_null_count_values(
    unsigned idx, Deserializer &deserializer) {
  uint64_t tile_null_count_num = 0;

  // Get number of tile null counts
  tile_null_count_num = deserializer.read<uint64_t>();

  // Get tile null count
  if (tile_null_count_num != 0) {
    auto size = tile_null_count_num * sizeof(uint64_t);
    if (memory_tracker_ != nullptr && !memory_tracker_->take_memory(size)) {
      throw StatusException(Status_FragmentMetadataError(
          "Cannot load null count values; Insufficient memory budget; "
          "Needed " +
          std::to_string(size) + " but only had " +
          std::to_string(memory_tracker_->get_memory_available()) +
          " from budget " +
          std::to_string(memory_tracker_->get_memory_budget())));
    }

    tile_null_counts_[idx].resize(tile_null_count_num);
    deserializer.read(&tile_null_counts_[idx][0], size);
  }
}

// ===== FORMAT =====
// fragment_min_size_attr#0 (uint64_t)
// fragment_min_attr#0 (min_size)
// fragment_max_size_attr#0 (uint64_t)
// fragment_max_attr#0 (max_size)
// fragment_sum_attr#0 (uint64_t)
// fragment_null_count_attr#0 (uint64_t)
// ...
// fragment_min_size_attr#<attribute_num-1> (uint64_t)
// fragment_min_attr#<attribute_num-1> (min_size)
// fragment_max_size_attr#<attribute_num-1> (uint64_t)
// fragment_max_attr#<attribute_num-1> (max_size)
// fragment_sum_attr#<attribute_num-1> (uint64_t)
// fragment_null_count_attr#<attribute_num-1> (uint64_t)
void FragmentMetadata::load_fragment_min_max_sum_null_count(
    Deserializer& deserializer) {
  auto num = num_dims_and_attrs();

  for (unsigned int i = 0; i < num; ++i) {
    // Get min.
    uint64_t min_size;
    min_size = deserializer.read<uint64_t>();

    fragment_mins_[i].resize(min_size);
    deserializer.read(fragment_mins_[i].data(), min_size);

    // Get max.
    uint64_t max_size;
    max_size = deserializer.read<uint64_t>();

    fragment_maxs_[i].resize(max_size);
    deserializer.read(fragment_maxs_[i].data(), max_size);

    // Get sum.
    fragment_sums_[i] = deserializer.read<uint64_t>();

    // Get null count.
    fragment_null_counts_[i] = deserializer.read<uint64_t>();
  }
}

// ===== FORMAT =====
// condition_num (uint64_t)
// processed_condition_size#0 (uint64_t)
// processed_condition#0
// ...
// processed_condition_size#<condition_num-1> (uint64_t)
// processed_condition#<condition_num-1>
void FragmentMetadata::load_processed_conditions(Deserializer& deserializer) {
  // Get num conditions.
  uint64_t num;
  num = deserializer.read<uint64_t>();

  processed_conditions_.reserve(num);
  for (uint64_t i = 0; i < num; i++) {
    uint64_t size;
    size = deserializer.read<uint64_t>();

    std::string condition;
    condition.resize(size);
    deserializer.read(condition.data(), size);

    processed_conditions_.emplace_back(condition);
  }

  processed_conditions_set_ = std::unordered_set<std::string>(
      processed_conditions_.begin(), processed_conditions_.end());
}

Status FragmentMetadata::load_version(ConstBuffer* buff) {
  RETURN_NOT_OK(buff->read(&version_, sizeof(uint32_t)));
  return Status::Ok();
}

Status FragmentMetadata::load_dense(ConstBuffer* buff) {
  RETURN_NOT_OK(buff->read(&dense_, sizeof(char)));
  return Status::Ok();
}

Status FragmentMetadata::load_sparse_tile_num(ConstBuffer* buff) {
  RETURN_NOT_OK(buff->read(&sparse_tile_num_, sizeof(uint64_t)));
  return Status::Ok();
}

Status FragmentMetadata::load_generic_tile_offsets(ConstBuffer* buff) {
  if (version_ == 3 || version_ == 4) {
    return load_generic_tile_offsets_v3_v4(buff);
  } else if (version_ >= 5 && version_ < 7) {
    return load_generic_tile_offsets_v5_v6(buff);
  } else if (version_ >= 7 && version_ < 11) {
    return load_generic_tile_offsets_v7_v10(buff);
  } else if (version_ == 11) {
    return load_generic_tile_offsets_v11(buff);
  } else if (version_ >= 12 && version_ < 16) {
    return load_generic_tile_offsets_v12_v15(buff);
  } else {
    return load_generic_tile_offsets_v16_or_higher(buff);
  }

  assert(false);
  return Status::Ok();
}

Status FragmentMetadata::load_generic_tile_offsets_v3_v4(ConstBuffer* buff) {
  // Load R-Tree offset
  RETURN_NOT_OK(buff->read(&gt_offsets_.rtree_, sizeof(uint64_t)));

  // Load offsets for tile offsets
  unsigned int attribute_num = array_schema_->attribute_num();
  gt_offsets_.tile_offsets_.resize(attribute_num + 1);
  for (unsigned i = 0; i < attribute_num + 1; ++i) {
    RETURN_NOT_OK(buff->read(&gt_offsets_.tile_offsets_[i], sizeof(uint64_t)));
  }

  // Load offsets for tile var offsets
  gt_offsets_.tile_var_offsets_.resize(attribute_num);
  for (unsigned i = 0; i < attribute_num; ++i) {
    RETURN_NOT_OK(
        buff->read(&gt_offsets_.tile_var_offsets_[i], sizeof(uint64_t)));
  }

  // Load offsets for tile var sizes
  gt_offsets_.tile_var_sizes_.resize(attribute_num);
  for (unsigned i = 0; i < attribute_num; ++i) {
    RETURN_NOT_OK(
        buff->read(&gt_offsets_.tile_var_sizes_[i], sizeof(uint64_t)));
  }

  return Status::Ok();
}

Status FragmentMetadata::load_generic_tile_offsets_v5_v6(ConstBuffer* buff) {
  // Load R-Tree offset
  RETURN_NOT_OK(buff->read(&gt_offsets_.rtree_, sizeof(uint64_t)));

  // Load offsets for tile offsets
  auto num = num_dims_and_attrs();
  gt_offsets_.tile_offsets_.resize(num);
  for (unsigned i = 0; i < num; ++i) {
    RETURN_NOT_OK(buff->read(&gt_offsets_.tile_offsets_[i], sizeof(uint64_t)));
  }

  // Load offsets for tile var offsets
  gt_offsets_.tile_var_offsets_.resize(num);
  for (unsigned i = 0; i < num; ++i) {
    RETURN_NOT_OK(
        buff->read(&gt_offsets_.tile_var_offsets_[i], sizeof(uint64_t)));
  }

  // Load offsets for tile var sizes
  gt_offsets_.tile_var_sizes_.resize(num);
  for (unsigned i = 0; i < num; ++i) {
    RETURN_NOT_OK(
        buff->read(&gt_offsets_.tile_var_sizes_[i], sizeof(uint64_t)));
  }

  return Status::Ok();
}

Status FragmentMetadata::load_generic_tile_offsets_v7_v10(ConstBuffer* buff) {
  // Load R-Tree offset
  RETURN_NOT_OK(buff->read(&gt_offsets_.rtree_, sizeof(uint64_t)));

  // Load offsets for tile offsets
  auto num = num_dims_and_attrs();
  gt_offsets_.tile_offsets_.resize(num);
  for (unsigned i = 0; i < num; ++i) {
    RETURN_NOT_OK(buff->read(&gt_offsets_.tile_offsets_[i], sizeof(uint64_t)));
  }

  // Load offsets for tile var offsets
  gt_offsets_.tile_var_offsets_.resize(num);
  for (unsigned i = 0; i < num; ++i) {
    RETURN_NOT_OK(
        buff->read(&gt_offsets_.tile_var_offsets_[i], sizeof(uint64_t)));
  }

  // Load offsets for tile var sizes
  gt_offsets_.tile_var_sizes_.resize(num);
  for (unsigned i = 0; i < num; ++i) {
    RETURN_NOT_OK(
        buff->read(&gt_offsets_.tile_var_sizes_[i], sizeof(uint64_t)));
  }

  // Load offsets for tile validity offsets
  gt_offsets_.tile_validity_offsets_.resize(num);
  for (unsigned i = 0; i < num; ++i) {
    RETURN_NOT_OK(
        buff->read(&gt_offsets_.tile_validity_offsets_[i], sizeof(uint64_t)));
  }

  return Status::Ok();
}

Status FragmentMetadata::load_generic_tile_offsets_v11(ConstBuffer* buff) {
  // Load R-Tree offset
  RETURN_NOT_OK(buff->read(&gt_offsets_.rtree_, sizeof(uint64_t)));

  // Load offsets for tile offsets
  auto num = num_dims_and_attrs();
  gt_offsets_.tile_offsets_.resize(num);
  for (unsigned i = 0; i < num; ++i) {
    RETURN_NOT_OK(buff->read(&gt_offsets_.tile_offsets_[i], sizeof(uint64_t)));
  }

  // Load offsets for tile var offsets
  gt_offsets_.tile_var_offsets_.resize(num);
  for (unsigned i = 0; i < num; ++i) {
    RETURN_NOT_OK(
        buff->read(&gt_offsets_.tile_var_offsets_[i], sizeof(uint64_t)));
  }

  // Load offsets for tile var sizes
  gt_offsets_.tile_var_sizes_.resize(num);
  for (unsigned i = 0; i < num; ++i) {
    RETURN_NOT_OK(
        buff->read(&gt_offsets_.tile_var_sizes_[i], sizeof(uint64_t)));
  }

  // Load offsets for tile validity offsets
  gt_offsets_.tile_validity_offsets_.resize(num);
  for (unsigned i = 0; i < num; ++i) {
    RETURN_NOT_OK(
        buff->read(&gt_offsets_.tile_validity_offsets_[i], sizeof(uint64_t)));
  }

  // Load offsets for tile min offsets
  gt_offsets_.tile_min_offsets_.resize(num);
  for (unsigned i = 0; i < num; ++i) {
    RETURN_NOT_OK(
        buff->read(&gt_offsets_.tile_min_offsets_[i], sizeof(uint64_t)));
  }

  // Load offsets for tile max offsets
  gt_offsets_.tile_max_offsets_.resize(num);
  for (unsigned i = 0; i < num; ++i) {
    RETURN_NOT_OK(
        buff->read(&gt_offsets_.tile_max_offsets_[i], sizeof(uint64_t)));
  }

  // Load offsets for tile sum offsets
  gt_offsets_.tile_sum_offsets_.resize(num);
  for (unsigned i = 0; i < num; ++i) {
    RETURN_NOT_OK(
        buff->read(&gt_offsets_.tile_sum_offsets_[i], sizeof(uint64_t)));
  }

  // Load offsets for tile null count offsets
  gt_offsets_.tile_null_count_offsets_.resize(num);
  for (unsigned i = 0; i < num; ++i) {
    RETURN_NOT_OK(
        buff->read(&gt_offsets_.tile_null_count_offsets_[i], sizeof(uint64_t)));
  }

  return Status::Ok();
}

Status FragmentMetadata::load_generic_tile_offsets_v12_v15(ConstBuffer* buff) {
  // Load R-Tree offset
  RETURN_NOT_OK(buff->read(&gt_offsets_.rtree_, sizeof(uint64_t)));

  // Load offsets for tile offsets
  auto num = num_dims_and_attrs();
  gt_offsets_.tile_offsets_.resize(num);
  for (unsigned i = 0; i < num; ++i) {
    RETURN_NOT_OK(buff->read(&gt_offsets_.tile_offsets_[i], sizeof(uint64_t)));
  }

  // Load offsets for tile var offsets
  gt_offsets_.tile_var_offsets_.resize(num);
  for (unsigned i = 0; i < num; ++i) {
    RETURN_NOT_OK(
        buff->read(&gt_offsets_.tile_var_offsets_[i], sizeof(uint64_t)));
  }

  // Load offsets for tile var sizes
  gt_offsets_.tile_var_sizes_.resize(num);
  for (unsigned i = 0; i < num; ++i) {
    RETURN_NOT_OK(
        buff->read(&gt_offsets_.tile_var_sizes_[i], sizeof(uint64_t)));
  }

  // Load offsets for tile validity offsets
  gt_offsets_.tile_validity_offsets_.resize(num);
  for (unsigned i = 0; i < num; ++i) {
    RETURN_NOT_OK(
        buff->read(&gt_offsets_.tile_validity_offsets_[i], sizeof(uint64_t)));
  }

  // Load offsets for tile min offsets
  gt_offsets_.tile_min_offsets_.resize(num);
  for (unsigned i = 0; i < num; ++i) {
    RETURN_NOT_OK(
        buff->read(&gt_offsets_.tile_min_offsets_[i], sizeof(uint64_t)));
  }

  // Load offsets for tile max offsets
  gt_offsets_.tile_max_offsets_.resize(num);
  for (unsigned i = 0; i < num; ++i) {
    RETURN_NOT_OK(
        buff->read(&gt_offsets_.tile_max_offsets_[i], sizeof(uint64_t)));
  }

  // Load offsets for tile sum offsets
  gt_offsets_.tile_sum_offsets_.resize(num);
  for (unsigned i = 0; i < num; ++i) {
    RETURN_NOT_OK(
        buff->read(&gt_offsets_.tile_sum_offsets_[i], sizeof(uint64_t)));
  }

  // Load offsets for tile null count offsets
  gt_offsets_.tile_null_count_offsets_.resize(num);
  for (unsigned i = 0; i < num; ++i) {
    RETURN_NOT_OK(
        buff->read(&gt_offsets_.tile_null_count_offsets_[i], sizeof(uint64_t)));
  }

  RETURN_NOT_OK(buff->read(
      &gt_offsets_.fragment_min_max_sum_null_count_offset_, sizeof(uint64_t)));

  return Status::Ok();
}

Status FragmentMetadata::load_generic_tile_offsets_v16_or_higher(
    ConstBuffer* buff) {
  // Load R-Tree offset
  RETURN_NOT_OK(buff->read(&gt_offsets_.rtree_, sizeof(uint64_t)));

  // Load offsets for tile offsets
  auto num = num_dims_and_attrs();
  gt_offsets_.tile_offsets_.resize(num);
  for (unsigned i = 0; i < num; ++i) {
    RETURN_NOT_OK(buff->read(&gt_offsets_.tile_offsets_[i], sizeof(uint64_t)));
  }

  // Load offsets for tile var offsets
  gt_offsets_.tile_var_offsets_.resize(num);
  for (unsigned i = 0; i < num; ++i) {
    RETURN_NOT_OK(
        buff->read(&gt_offsets_.tile_var_offsets_[i], sizeof(uint64_t)));
  }

  // Load offsets for tile var sizes
  gt_offsets_.tile_var_sizes_.resize(num);
  for (unsigned i = 0; i < num; ++i) {
    RETURN_NOT_OK(
        buff->read(&gt_offsets_.tile_var_sizes_[i], sizeof(uint64_t)));
  }

  // Load offsets for tile validity offsets
  gt_offsets_.tile_validity_offsets_.resize(num);
  for (unsigned i = 0; i < num; ++i) {
    RETURN_NOT_OK(
        buff->read(&gt_offsets_.tile_validity_offsets_[i], sizeof(uint64_t)));
  }

  // Load offsets for tile min offsets
  gt_offsets_.tile_min_offsets_.resize(num);
  for (unsigned i = 0; i < num; ++i) {
    RETURN_NOT_OK(
        buff->read(&gt_offsets_.tile_min_offsets_[i], sizeof(uint64_t)));
  }

  // Load offsets for tile max offsets
  gt_offsets_.tile_max_offsets_.resize(num);
  for (unsigned i = 0; i < num; ++i) {
    RETURN_NOT_OK(
        buff->read(&gt_offsets_.tile_max_offsets_[i], sizeof(uint64_t)));
  }

  // Load offsets for tile sum offsets
  gt_offsets_.tile_sum_offsets_.resize(num);
  for (unsigned i = 0; i < num; ++i) {
    RETURN_NOT_OK(
        buff->read(&gt_offsets_.tile_sum_offsets_[i], sizeof(uint64_t)));
  }

  // Load offsets for tile null count offsets
  gt_offsets_.tile_null_count_offsets_.resize(num);
  for (unsigned i = 0; i < num; ++i) {
    RETURN_NOT_OK(
        buff->read(&gt_offsets_.tile_null_count_offsets_[i], sizeof(uint64_t)));
  }

  RETURN_NOT_OK(buff->read(
      &gt_offsets_.fragment_min_max_sum_null_count_offset_, sizeof(uint64_t)));

  RETURN_NOT_OK(
      buff->read(&gt_offsets_.processed_conditions_offsets_, sizeof(uint64_t)));

  return Status::Ok();
}

Status FragmentMetadata::load_array_schema_name(ConstBuffer* buff) {
  uint64_t size = 0;
  RETURN_NOT_OK(buff->read(&size, sizeof(uint64_t)));
  if (size == 0) {
    return LOG_STATUS(Status_FragmentMetadataError(
        "Cannot load array schema name; Size of schema name is zero"));
  }
  array_schema_name_.resize(size);

  RETURN_NOT_OK(buff->read(&array_schema_name_[0], size));

  return Status::Ok();
}

Status FragmentMetadata::load_v1_v2(
    const EncryptionKey& encryption_key,
    const std::unordered_map<std::string, shared_ptr<ArraySchema>>&
        array_schemas) {
  URI fragment_metadata_uri = fragment_uri_.join_path(
      std::string(constants::fragment_metadata_filename));
  // Read metadata
  GenericTileIO tile_io(storage_manager_, fragment_metadata_uri);
  auto&& [st, tile_opt] =
      tile_io.read_generic(0, encryption_key, storage_manager_->config());
  RETURN_NOT_OK(st);
  auto& tile = *tile_opt;

  storage_manager_->stats()->add_counter("read_frag_meta_size", tile.size());

  // Pre-v10 format fragments we need to set the schema and schema name to
  // the "old" schema. This way "old" fragments are still loaded fine
  array_schema_name_ = tiledb::sm::constants::array_schema_filename;
  auto schema = array_schemas.find(array_schema_name_);
  if (schema != array_schemas.end()) {
    set_array_schema(schema->second);
  } else {
    return Status_FragmentMetadataError(
        "Could not find schema" + array_schema_name_ +
        " in map of schemas loaded.\n" +
        "Consider reloading the array to check for new array schemas.");
  }

  // Deserialize
  ConstBuffer cbuff(tile.data(), tile.size());
  RETURN_NOT_OK(load_version(&cbuff));
  RETURN_NOT_OK(load_non_empty_domain(&cbuff));
  RETURN_NOT_OK(load_mbrs(&cbuff));
  RETURN_NOT_OK(load_bounding_coords(&cbuff));
  RETURN_NOT_OK(load_tile_offsets(&cbuff));
  RETURN_NOT_OK(load_tile_var_offsets(&cbuff));
  RETURN_NOT_OK(load_tile_var_sizes(&cbuff));
  RETURN_NOT_OK(load_last_tile_cell_num(&cbuff));
  RETURN_NOT_OK(load_file_sizes(&cbuff));
  RETURN_NOT_OK(load_file_var_sizes(&cbuff));
  RETURN_NOT_OK(load_file_validity_sizes(&cbuff));

  return Status::Ok();
}

Status FragmentMetadata::load_v3_or_higher(
    const EncryptionKey& encryption_key,
    Buffer* f_buff,
    uint64_t offset,
    std::unordered_map<std::string, shared_ptr<ArraySchema>> array_schemas) {
  RETURN_NOT_OK(load_footer(encryption_key, f_buff, offset, array_schemas));
  return Status::Ok();
}

Status FragmentMetadata::load_footer(
    const EncryptionKey& encryption_key,
    Buffer* f_buff,
    uint64_t offset,
    std::unordered_map<std::string, shared_ptr<ArraySchema>> array_schemas) {
  (void)encryption_key;  // Not used for now, perhaps in the future
  std::lock_guard<std::mutex> lock(mtx_);

  if (loaded_metadata_.footer_)
    return Status::Ok();

  Buffer buff;
  shared_ptr<ConstBuffer> cbuff = nullptr;
  if (f_buff == nullptr) {
    has_consolidated_footer_ = false;
    RETURN_NOT_OK(read_file_footer(&buff, &footer_offset_, &footer_size_));
    cbuff = make_shared<ConstBuffer>(HERE(), &buff);
  } else {
    footer_size_ = 0;
    footer_offset_ = offset;
    has_consolidated_footer_ = true;
    cbuff = make_shared<ConstBuffer>(HERE(), f_buff);
    cbuff->set_offset(offset);
  }

  RETURN_NOT_OK(load_version(cbuff.get()));
  if (version_ >= 10) {
    RETURN_NOT_OK(load_array_schema_name(cbuff.get()));
    auto schema = array_schemas.find(array_schema_name_);
    if (schema != array_schemas.end()) {
      set_array_schema(schema->second);
    } else {
      return Status_FragmentMetadataError(
          "Could not find schema" + array_schema_name_ +
          " in map of schemas loaded.\n" +
          "Consider reloading the array to check for new array schemas.");
    }
  } else {
    // Pre-v10 format fragments we need to set the schema and schema name to
    // the "old" schema. This way "old" fragments are still loaded fine
    array_schema_name_ = tiledb::sm::constants::array_schema_filename;
    auto schema = array_schemas.find(array_schema_name_);
    if (schema != array_schemas.end()) {
      set_array_schema(schema->second);
    } else {
      return Status_FragmentMetadataError(
          "Could not find schema" + array_schema_name_ +
          " in map of schemas loaded.\n" +
          "Consider reloading the array to check for new array schemas.");
    }
  }
  RETURN_NOT_OK(load_dense(cbuff.get()));
  RETURN_NOT_OK(load_non_empty_domain(cbuff.get()));
  RETURN_NOT_OK(load_sparse_tile_num(cbuff.get()));
  RETURN_NOT_OK(load_last_tile_cell_num(cbuff.get()));

  if (version_ >= 14) {
    RETURN_NOT_OK(load_has_timestamps(cbuff.get()));
  }

  if (version_ >= 15) {
    RETURN_NOT_OK(load_has_delete_meta(cbuff.get()));
  }

  RETURN_NOT_OK(load_file_sizes(cbuff.get()));
  RETURN_NOT_OK(load_file_var_sizes(cbuff.get()));
  RETURN_NOT_OK(load_file_validity_sizes(cbuff.get()));

  unsigned num = array_schema_->attribute_num() + 1 + has_timestamps_ +
                 has_delete_meta_ * 2;
  num += (version_ >= 5) ? array_schema_->dim_num() : 0;

  tile_offsets_.resize(num);
  tile_offsets_mtx_.resize(num);
  tile_var_offsets_.resize(num);
  tile_var_offsets_mtx_.resize(num);
  tile_var_sizes_.resize(num);
  tile_validity_offsets_.resize(num);
  tile_min_buffer_.resize(num);
  tile_min_var_buffer_.resize(num);
  tile_max_buffer_.resize(num);
  tile_max_var_buffer_.resize(num);
  tile_sums_.resize(num);
  tile_null_counts_.resize(num);

  fragment_mins_.resize(num);
  fragment_maxs_.resize(num);
  fragment_sums_.resize(num);
  fragment_null_counts_.resize(num);

  loaded_metadata_.tile_offsets_.resize(num, false);
  loaded_metadata_.tile_var_offsets_.resize(num, false);
  loaded_metadata_.tile_var_sizes_.resize(num, false);
  loaded_metadata_.tile_validity_offsets_.resize(num, false);
  loaded_metadata_.tile_min_.resize(num, false);
  loaded_metadata_.tile_max_.resize(num, false);
  loaded_metadata_.tile_sum_.resize(num, false);
  loaded_metadata_.tile_null_count_.resize(num, false);

  RETURN_NOT_OK(load_generic_tile_offsets(cbuff.get()));

  loaded_metadata_.footer_ = true;

  // If the footer_size is not set lets calculate from how much of the buffer we
  // read
  if (footer_size_ == 0)
    footer_size_ = cbuff->offset() - offset;

  return Status::Ok();
}

// ===== FORMAT =====
// file_sizes#0 (uint64_t)
// ...
// file_sizes#{attribute_num+dim_num} (uint64_t)
Status FragmentMetadata::write_file_sizes(Buffer* buff) const {
  auto num = num_dims_and_attrs();
  Status st = buff->write(&file_sizes_[0], num * sizeof(uint64_t));
  if (!st.ok()) {
    return LOG_STATUS(Status_FragmentMetadataError(
        "Cannot serialize fragment metadata; Writing file sizes failed"));
  }

  return Status::Ok();
}

// ===== FORMAT =====
// file_var_sizes#0 (uint64_t)
// ...
// file_var_sizes#{attribute_num+dim_num} (uint64_t)
Status FragmentMetadata::write_file_var_sizes(Buffer* buff) const {
  auto num = num_dims_and_attrs();
  Status st = buff->write(&file_var_sizes_[0], num * sizeof(uint64_t));
  if (!st.ok()) {
    return LOG_STATUS(Status_FragmentMetadataError(
        "Cannot serialize fragment metadata; Writing file sizes failed"));
  }

  return Status::Ok();
}

// ===== FORMAT =====
// file_validity_sizes#0 (uint64_t)
// ...
// file_validity_sizes#{attribute_num+dim_num} (uint64_t)
Status FragmentMetadata::write_file_validity_sizes(Buffer* buff) const {
  if (version_ <= 6)
    return Status::Ok();

  auto num = num_dims_and_attrs();
  Status st = buff->write(&file_validity_sizes_[0], num * sizeof(uint64_t));
  if (!st.ok()) {
    return LOG_STATUS(Status_FragmentMetadataError(
        "Cannot serialize fragment metadata; Writing file sizes failed"));
  }

  return Status::Ok();
}

// ===== FORMAT =====
// rtree_offset(uint64_t)
// tile_offsets_offset_0(uint64_t)
// ...
// tile_offsets_offset_{attr_num+dim_num}(uint64_t)
// tile_var_offsets_0(uint64_t)
// ...
// tile_var_offsets_{attr_num+dim_num}(uint64_t)
// tile_var_sizes_0(uint64_t)
// ...
// tile_var_sizes_{attr_num+dim_num}(uint64_t)
Status FragmentMetadata::write_generic_tile_offsets(Buffer* buff) const {
  auto num = num_dims_and_attrs();

  // Write R-Tree offset
  auto st = buff->write(&gt_offsets_.rtree_, sizeof(uint64_t));
  if (!st.ok()) {
    return LOG_STATUS(Status_FragmentMetadataError(
        "Cannot serialize fragment metadata; Writing R-Tree offset failed"));
  }

  // Write tile offsets
  for (unsigned i = 0; i < num; ++i) {
    st = buff->write(&gt_offsets_.tile_offsets_[i], sizeof(uint64_t));
    if (!st.ok()) {
      return LOG_STATUS(Status_FragmentMetadataError(
          "Cannot serialize fragment metadata; Writing tile offsets failed"));
    }
  }

  // Write tile var offsets
  for (unsigned i = 0; i < num; ++i) {
    st = buff->write(&gt_offsets_.tile_var_offsets_[i], sizeof(uint64_t));
    if (!st.ok()) {
      return LOG_STATUS(
          Status_FragmentMetadataError("Cannot serialize fragment metadata; "
                                       "Writing tile var offsets failed"));
    }
  }

  // Write tile var sizes
  for (unsigned i = 0; i < num; ++i) {
    st = buff->write(&gt_offsets_.tile_var_sizes_[i], sizeof(uint64_t));
    if (!st.ok()) {
      return LOG_STATUS(Status_FragmentMetadataError(
          "Cannot serialize fragment metadata; Writing tile var sizes failed"));
    }
  }

  // Write tile validity offsets
  if (version_ >= 7) {
    for (unsigned i = 0; i < num; ++i) {
      st =
          buff->write(&gt_offsets_.tile_validity_offsets_[i], sizeof(uint64_t));
      if (!st.ok()) {
        return LOG_STATUS(Status_FragmentMetadataError(
            "Cannot serialize fragment metadata; Writing tile offsets failed"));
      }
    }
  }

  // Write tile min offsets
  if (version_ >= 11) {
    for (unsigned i = 0; i < num; ++i) {
      st = buff->write(&gt_offsets_.tile_min_offsets_[i], sizeof(uint64_t));
      if (!st.ok()) {
        return LOG_STATUS(Status_FragmentMetadataError(
            "Cannot serialize fragment metadata; Writing tile mins failed"));
      }
    }
  }

  // Write tile max offsets
  if (version_ >= 11) {
    for (unsigned i = 0; i < num; ++i) {
      st = buff->write(&gt_offsets_.tile_max_offsets_[i], sizeof(uint64_t));
      if (!st.ok()) {
        return LOG_STATUS(Status_FragmentMetadataError(
            "Cannot serialize fragment metadata; Writing tile maxs failed"));
      }
    }
  }

  // Write tile sum offsets
  if (version_ >= 11) {
    for (unsigned i = 0; i < num; ++i) {
      st = buff->write(&gt_offsets_.tile_sum_offsets_[i], sizeof(uint64_t));
      if (!st.ok()) {
        return LOG_STATUS(Status_FragmentMetadataError(
            "Cannot serialize fragment metadata; Writing tile sums failed"));
      }
    }
  }

  // Write tile null count offsets
  if (version_ >= 11) {
    for (unsigned i = 0; i < num; ++i) {
      st = buff->write(
          &gt_offsets_.tile_null_count_offsets_[i], sizeof(uint64_t));
      if (!st.ok()) {
        return LOG_STATUS(Status_FragmentMetadataError(
            "Cannot serialize fragment metadata; Writing tile null counts "
            "failed"));
      }
    }
  }

  if (version_ >= 11) {
    st = buff->write(
        &gt_offsets_.fragment_min_max_sum_null_count_offset_, sizeof(uint64_t));
    if (!st.ok()) {
      return LOG_STATUS(Status_FragmentMetadataError(
          "Cannot serialize fragment metadata; Writing fragment min max sum "
          "null counts failed"));
    }
  }

  if (version_ >= 16) {
    st = buff->write(
        &gt_offsets_.processed_conditions_offsets_, sizeof(uint64_t));
    if (!st.ok()) {
      return LOG_STATUS(Status_FragmentMetadataError(
          "Cannot serialize fragment metadata; Writing processed conditions"
          "failed"));
    }
  }

  return Status::Ok();
}

Status FragmentMetadata::write_array_schema_name(Buffer* buff) const {
  uint64_t size = array_schema_name_.size();
  if (size == 0) {
    return LOG_STATUS(Status_FragmentMetadataError(
        "Cannot write array schema name; Size of schema name is zero"));
  }
  RETURN_NOT_OK(buff->write(&size, sizeof(uint64_t)));
  return buff->write(array_schema_name_.c_str(), size);
}

// ===== FORMAT =====
// last_tile_cell_num(uint64_t)
Status FragmentMetadata::write_last_tile_cell_num(Buffer* buff) const {
  uint64_t cell_num_per_tile = dense_ ?
                                   array_schema_->domain().cell_num_per_tile() :
                                   array_schema_->capacity();

  // Handle the case of zero
  uint64_t last_tile_cell_num =
      (last_tile_cell_num_ == 0) ? cell_num_per_tile : last_tile_cell_num_;

  Status st = buff->write(&last_tile_cell_num, sizeof(uint64_t));
  if (!st.ok()) {
    return LOG_STATUS(
        Status_FragmentMetadataError("Cannot serialize fragment metadata; "
                                     "Writing last tile cell number failed"));
  }
  return Status::Ok();
}

Status FragmentMetadata::store_rtree(
    const EncryptionKey& encryption_key, uint64_t* nbytes) {
  auto rtree_tile = write_rtree();
  RETURN_NOT_OK(write_generic_tile_to_file(encryption_key, rtree_tile, nbytes));
  storage_manager_->stats()->add_counter("write_rtree_size", *nbytes);

  return Status::Ok();
}

Tile FragmentMetadata::write_rtree() {
  rtree_.build_tree();
  SizeComputationSerializer size_computation_serializer;
  rtree_.serialize(size_computation_serializer);

  Tile tile{Tile::from_generic(size_computation_serializer.size())};

  Serializer serializer(tile.data(), tile.size());
  rtree_.serialize(serializer);

  return tile;
}

// ===== FORMAT =====
// null_non_empty_domain(char)
// fix-sized: range(void*)
// var-sized: range_size(uint64_t) | start_range_size(uint64_t) | range(void*)
// ...
Status FragmentMetadata::write_non_empty_domain(Buffer* buff) const {
  // Write null_non_empty_domain
  auto null_non_empty_domain = (char)non_empty_domain_.empty();
  RETURN_NOT_OK(buff->write(&null_non_empty_domain, sizeof(char)));

  // Write domain size
  auto& domain = array_schema_->domain();
  auto dim_num = domain.dim_num();
  if (non_empty_domain_.empty()) {
    // Applicable only to homogeneous domains with fixed-sized types
    assert(domain.all_dims_fixed());
    assert(domain.all_dims_same_type());
    auto domain_size{2 * dim_num * domain.dimension_ptr(0)->coord_size()};

    // Write domain (dummy values)
    std::vector<uint8_t> d(domain_size, 0);
    RETURN_NOT_OK(buff->write(&d[0], domain_size));
  } else {
    // Write non-empty domain
    for (unsigned d = 0; d < dim_num; ++d) {
      auto dim{domain.dimension_ptr(d)};
      const auto& r = non_empty_domain_[d];
      if (!dim->var_size()) {  // Fixed-sized
        RETURN_NOT_OK(buff->write(r.data(), r.size()));
      } else {  // Var-sized
        auto r_size = r.size();
        auto r_start_size = r.start_size();
        RETURN_NOT_OK(buff->write(&r_size, sizeof(uint64_t)));
        RETURN_NOT_OK(buff->write(&r_start_size, sizeof(uint64_t)));
        RETURN_NOT_OK(buff->write(r.data(), r_size));
      }
    }
  }

  return Status::Ok();
}

tuple<Status, optional<Tile>> FragmentMetadata::read_generic_tile_from_file(
    const EncryptionKey& encryption_key, uint64_t offset) const {
  URI fragment_metadata_uri = fragment_uri_.join_path(
      std::string(constants::fragment_metadata_filename));

  // Read metadata
  GenericTileIO tile_io(storage_manager_, fragment_metadata_uri);
  auto&& [st, tile_opt] =
      tile_io.read_generic(offset, encryption_key, storage_manager_->config());
  RETURN_NOT_OK_TUPLE(st, nullopt);

  return {Status::Ok(), std::move(*tile_opt)};
}

Status FragmentMetadata::read_file_footer(
    Buffer* buff, uint64_t* footer_offset, uint64_t* footer_size) const {
  URI fragment_metadata_uri = fragment_uri_.join_path(
      std::string(constants::fragment_metadata_filename));

  // Get footer offset
  RETURN_NOT_OK(get_footer_offset_and_size(footer_offset, footer_size));

  storage_manager_->stats()->add_counter("read_frag_meta_size", *footer_size);

  if (memory_tracker_ != nullptr &&
      !memory_tracker_->take_memory(*footer_size)) {
    return LOG_STATUS(Status_FragmentMetadataError(
        "Cannot load file footer; Insufficient memory budget; Needed " +
        std::to_string(*footer_size) + " but only had " +
        std::to_string(memory_tracker_->get_memory_available()) +
        " from budget " +
        std::to_string(memory_tracker_->get_memory_budget())));
  }

  // Read footer
  return storage_manager_->read(
      fragment_metadata_uri, *footer_offset, buff, *footer_size);
}

Status FragmentMetadata::write_generic_tile_to_file(
    const EncryptionKey& encryption_key, Buffer& buff, uint64_t* nbytes) const {
  URI fragment_metadata_uri = fragment_uri_.join_path(
      std::string(constants::fragment_metadata_filename));

  Tile tile(
      constants::generic_tile_datatype,
      constants::generic_tile_cell_size,
      0,
      buff.data(),
      buff.size());

  GenericTileIO tile_io(storage_manager_, fragment_metadata_uri);
  RETURN_NOT_OK(tile_io.write_generic(&tile, encryption_key, nbytes));

  return Status::Ok();
}

Status FragmentMetadata::write_generic_tile_to_file(
    const EncryptionKey& encryption_key, Tile& tile, uint64_t* nbytes) const {
  URI fragment_metadata_uri = fragment_uri_.join_path(
      std::string(constants::fragment_metadata_filename));

  GenericTileIO tile_io(storage_manager_, fragment_metadata_uri);
  RETURN_NOT_OK(tile_io.write_generic(&tile, encryption_key, nbytes));

  return Status::Ok();
}

Status FragmentMetadata::write_footer_to_file(Buffer* buff) const {
  URI fragment_metadata_uri = fragment_uri_.join_path(
      std::string(constants::fragment_metadata_filename));

  auto size = buff->size();
  RETURN_NOT_OK(storage_manager_->write(
      fragment_metadata_uri, buff->data(), buff->size()));

  // Write the size in the end if there is at least one var-sized dimension
  if (!array_schema_->domain().all_dims_fixed() || version_ >= 10)
    return storage_manager_->write(fragment_metadata_uri, &size, sizeof(size));
  return Status::Ok();
}

Status FragmentMetadata::store_tile_offsets(
    unsigned idx, const EncryptionKey& encryption_key, uint64_t* nbytes) {
  Buffer buff;
  RETURN_NOT_OK(write_tile_offsets(idx, &buff));
  RETURN_NOT_OK(write_generic_tile_to_file(encryption_key, buff, nbytes));

  storage_manager_->stats()->add_counter("write_tile_offsets_size", *nbytes);

  return Status::Ok();
}

Status FragmentMetadata::write_tile_offsets(unsigned idx, Buffer* buff) {
  Status st;

  // Write number of tile offsets
  uint64_t tile_offsets_num = tile_offsets_[idx].size();
  st = buff->write(&tile_offsets_num, sizeof(uint64_t));
  if (!st.ok()) {
    return LOG_STATUS(Status_FragmentMetadataError(
        "Cannot serialize fragment metadata; Writing number of tile offsets "
        "failed"));
  }

  // Write tile offsets
  if (tile_offsets_num != 0) {
    st = buff->write(
        &tile_offsets_[idx][0], tile_offsets_num * sizeof(uint64_t));
    if (!st.ok()) {
      return LOG_STATUS(Status_FragmentMetadataError(
          "Cannot serialize fragment metadata; Writing tile offsets failed"));
    }
  }

  return Status::Ok();
}

Status FragmentMetadata::store_tile_var_offsets(
    unsigned idx, const EncryptionKey& encryption_key, uint64_t* nbytes) {
  Buffer buff;
  RETURN_NOT_OK(write_tile_var_offsets(idx, &buff));
  RETURN_NOT_OK(write_generic_tile_to_file(encryption_key, buff, nbytes));

  storage_manager_->stats()->add_counter(
      "write_tile_var_offsets_size", *nbytes);

  return Status::Ok();
}

Status FragmentMetadata::write_tile_var_offsets(unsigned idx, Buffer* buff) {
  Status st;

  // Write tile offsets for each attribute
  // Write number of offsets
  uint64_t tile_var_offsets_num = tile_var_offsets_[idx].size();
  st = buff->write(&tile_var_offsets_num, sizeof(uint64_t));
  if (!st.ok()) {
    return LOG_STATUS(Status_FragmentMetadataError(
        "Cannot serialize fragment metadata; Writing number of "
        "variable tile offsets failed"));
  }

  // Write tile offsets
  if (tile_var_offsets_num != 0) {
    st = buff->write(
        &tile_var_offsets_[idx][0], tile_var_offsets_num * sizeof(uint64_t));
    if (!st.ok()) {
      return LOG_STATUS(Status_FragmentMetadataError(
          "Cannot serialize fragment metadata; Writing "
          "variable tile offsets failed"));
    }
  }

  return Status::Ok();
}

Status FragmentMetadata::store_tile_var_sizes(
    unsigned idx, const EncryptionKey& encryption_key, uint64_t* nbytes) {
  Buffer buff;
  RETURN_NOT_OK(write_tile_var_sizes(idx, &buff));
  RETURN_NOT_OK(write_generic_tile_to_file(encryption_key, buff, nbytes));

  storage_manager_->stats()->add_counter("write_tile_var_sizes_size", *nbytes);

  return Status::Ok();
}

Status FragmentMetadata::write_tile_var_sizes(unsigned idx, Buffer* buff) {
  Status st;

  // Write number of sizes
  uint64_t tile_var_sizes_num = tile_var_sizes_[idx].size();
  st = buff->write(&tile_var_sizes_num, sizeof(uint64_t));
  if (!st.ok()) {
    return LOG_STATUS(Status_FragmentMetadataError(
        "Cannot serialize fragment metadata; Writing number of "
        "variable tile sizes failed"));
  }

  // Write tile sizes
  if (tile_var_sizes_num != 0) {
    st = buff->write(
        &tile_var_sizes_[idx][0], tile_var_sizes_num * sizeof(uint64_t));
    if (!st.ok()) {
      return LOG_STATUS(
          Status_FragmentMetadataError("Cannot serialize fragment metadata; "
                                       "Writing variable tile sizes failed"));
    }
  }
  return Status::Ok();
}

Status FragmentMetadata::store_tile_validity_offsets(
    unsigned idx, const EncryptionKey& encryption_key, uint64_t* nbytes) {
  Buffer buff;
  RETURN_NOT_OK(write_tile_validity_offsets(idx, &buff));
  RETURN_NOT_OK(write_generic_tile_to_file(encryption_key, buff, nbytes));

  storage_manager_->stats()->add_counter(
      "write_tile_validity_offsets_size", *nbytes);

  return Status::Ok();
}

Status FragmentMetadata::write_tile_validity_offsets(
    unsigned idx, Buffer* buff) {
  Status st;

  // Write number of tile offsets
  uint64_t tile_validity_offsets_num = tile_validity_offsets_[idx].size();
  st = buff->write(&tile_validity_offsets_num, sizeof(uint64_t));
  if (!st.ok()) {
    return LOG_STATUS(
        Status_FragmentMetadataError("Cannot serialize fragment metadata; "
                                     "Writing number of validity tile offsets "
                                     "failed"));
  }

  // Write tile offsets
  if (tile_validity_offsets_num != 0) {
    st = buff->write(
        &tile_validity_offsets_[idx][0],
        tile_validity_offsets_num * sizeof(uint64_t));
    if (!st.ok()) {
      return LOG_STATUS(Status_FragmentMetadataError(
          "Cannot serialize fragment metadata; Writing tile offsets failed"));
    }
  }

  return Status::Ok();
}

void FragmentMetadata::store_tile_mins(
    unsigned idx, const EncryptionKey& encryption_key, uint64_t* nbytes) {
  SizeComputationSerializer size_computation_serializer;
  write_tile_mins(idx, size_computation_serializer);

  Tile tile{Tile::from_generic(size_computation_serializer.size())};

  Serializer serializer(tile.data(), tile.size());
  write_tile_mins(idx, serializer);

  throw_if_not_ok(write_generic_tile_to_file(encryption_key, tile, nbytes));

  storage_manager_->stats()->add_counter("write_mins_size", *nbytes);
}

void FragmentMetadata::write_tile_mins(unsigned idx, Serializer &serializer) {
  Status st;

  // Write size of buffer
  uint64_t tile_mins_buffer_size = tile_min_buffer_[idx].size();
  serializer.write<uint64_t>(tile_mins_buffer_size);

  // Write size of buffer var
  uint64_t tile_mins_var_buffer_size = tile_min_var_buffer_[idx].size();
  serializer.write<uint64_t>(tile_mins_var_buffer_size);


  // Write tile buffer
  if (tile_mins_buffer_size != 0) {
    serializer.write(&tile_min_buffer_[idx][0], tile_mins_buffer_size);
  }

  // Write tile var buffer
  if (tile_mins_var_buffer_size != 0) {
    serializer.write(&tile_min_var_buffer_[idx][0], tile_mins_var_buffer_size);
  }
}

void FragmentMetadata::store_tile_maxs(
    unsigned idx, const EncryptionKey& encryption_key, uint64_t* nbytes) {
  SizeComputationSerializer size_computation_serializer;
  write_tile_maxs(idx, size_computation_serializer);

  Tile tile{Tile::from_generic(size_computation_serializer.size())};

  Serializer serializer(tile.data(), tile.size());
  write_tile_maxs(idx, serializer);

  throw_if_not_ok(write_generic_tile_to_file(encryption_key, tile, nbytes));

  storage_manager_->stats()->add_counter("write_maxs_size", *nbytes);
}

void FragmentMetadata::write_tile_maxs(unsigned idx, Serializer &serializer) {
  Status st;

  // Write size of buffer
  uint64_t tile_maxs_buffer_size = tile_max_buffer_[idx].size();
  serializer.write<uint64_t>(tile_maxs_buffer_size);

  // Write size of buffer var
  uint64_t tile_maxs_var_buffer_size = tile_max_var_buffer_[idx].size();
  serializer.write<uint64_t>(tile_maxs_var_buffer_size);

  // Write tile buffer
  if (tile_maxs_buffer_size != 0) {
    serializer.write(&tile_max_buffer_[idx][0], tile_maxs_buffer_size);
  }

  // Write tile var buffer
  if (tile_maxs_var_buffer_size != 0) {
    serializer.write(&tile_max_var_buffer_[idx][0], tile_maxs_var_buffer_size);
  }
}

void FragmentMetadata::store_tile_sums(
    unsigned idx, const EncryptionKey& encryption_key, uint64_t* nbytes) {

  SizeComputationSerializer size_computation_serializer;
  write_tile_sums(idx, size_computation_serializer);

  Tile tile{Tile::from_generic(size_computation_serializer.size())};

  Serializer serializer(tile.data(), tile.size());
  write_tile_sums(idx, serializer);

  throw_if_not_ok(write_generic_tile_to_file(encryption_key, tile, nbytes));

  storage_manager_->stats()->add_counter("write_sums_size", *nbytes);
}

void FragmentMetadata::write_tile_sums(unsigned idx, Serializer &serializer) {
  // Write number of tile sums
  uint64_t tile_sums_num = tile_sums_[idx].size() / sizeof(uint64_t);
  serializer.write<uint64_t>(tile_sums_num);

  // Write tile sums
  if (tile_sums_num != 0) {
    serializer.write(tile_sums_[idx].data(), tile_sums_num * sizeof(uint64_t));
  }
}

void FragmentMetadata::store_tile_null_counts(
    unsigned idx, const EncryptionKey& encryption_key, uint64_t* nbytes) {

  SizeComputationSerializer size_computation_serializer;
  write_tile_null_counts(idx, size_computation_serializer);

  Tile tile{Tile::from_generic(size_computation_serializer.size())};

  Serializer serializer(tile.data(), tile.size());
  write_tile_null_counts(idx, serializer);

  throw_if_not_ok(write_generic_tile_to_file(encryption_key, tile, nbytes));

  storage_manager_->stats()->add_counter("write_null_counts_size", *nbytes);
}

void FragmentMetadata::write_tile_null_counts(unsigned idx, Serializer &serializer) {
  // Write number of tile null counts
  uint64_t tile_null_counts_num = tile_null_counts_[idx].size();
  serializer.write<uint64_t>(tile_null_counts_num);

  // Write tile null counts
  if (tile_null_counts_num != 0) {
     serializer.write(
         &tile_null_counts_[idx][0], tile_null_counts_num * sizeof(uint64_t));
  }
}

void FragmentMetadata::store_fragment_min_max_sum_null_count(
    uint64_t num, const EncryptionKey& encryption_key, uint64_t* nbytes) {
  Status st;
  Buffer buff;

  auto serialize_data = [&](Serializer& serializer) {
    // Store all attributes.
    for (unsigned int i = 0; i < num; ++i) {
      // Store min.
      uint64_t min_size = fragment_mins_[i].size();
      serializer.write<uint64_t>(min_size);

      serializer.write(fragment_mins_[i].data(), min_size);

      // Store max.
      uint64_t max_size = fragment_maxs_[i].size();
      serializer.write<uint64_t>(max_size);

      serializer.write(fragment_maxs_[i].data(), max_size);

      // Store sum.
      serializer.write<uint64_t>(fragment_sums_[i]);

      // Store null count.
      serializer.write<uint64_t>(fragment_null_counts_[i]);
    }
  };

  SizeComputationSerializer size_computation_serializer;
  serialize_data(size_computation_serializer);

  Tile tile{Tile::from_generic(size_computation_serializer.size())};

  Serializer serializer(tile.data(), tile.size());
  serialize_data(serializer);

  throw_if_not_ok(write_generic_tile_to_file(encryption_key, tile, nbytes));

  storage_manager_->stats()->add_counter("write_null_counts_size", *nbytes);
}

void FragmentMetadata::store_processed_conditions(
    const EncryptionKey& encryption_key, uint64_t* nbytes) {
  auto serialize_processed_conditions = [this](Serializer& serializer) {
    // Store num conditions.
    uint64_t num = processed_conditions_.size();
    serializer.write<uint64_t>(num);

    for (auto& processed_condition : processed_conditions_) {
      uint64_t size = processed_condition.size();
      serializer.write<uint64_t>(size);

      serializer.write(processed_condition.data(), processed_condition.size());
    }
  };
  SizeComputationSerializer size_computation_serializer;
  serialize_processed_conditions(size_computation_serializer);

  Tile tile{Tile::from_generic(size_computation_serializer.size())};

  Serializer serializer(tile.data(), tile.size());
  serialize_processed_conditions(serializer);

  throw_if_not_ok(write_generic_tile_to_file(encryption_key, tile, nbytes));

  storage_manager_->stats()->add_counter(
      "write_processed_conditions_size", *nbytes);
}

template <class T>
void FragmentMetadata::compute_fragment_min_max_sum(const std::string& name) {
  // For easy reference.
  const auto& idx = idx_map_[name];
  const auto nullable = array_schema_->is_nullable(name);
  const auto is_dim = array_schema_->is_dim(name);
  const auto type = array_schema_->type(name);
  const auto cell_val_num = array_schema_->cell_val_num(name);

  // No metadata for dense coords
  if (!array_schema_->dense() || !is_dim) {
    const auto has_min_max = TileMetadataGenerator::has_min_max_metadata(
        type, is_dim, false, cell_val_num);
    const auto has_sum =
        TileMetadataGenerator::has_sum_metadata(type, false, cell_val_num);

    if (has_min_max) {
      // Initialize defaults.
      T min = metadata_generator_type_data<T>::min;
      T max = metadata_generator_type_data<T>::max;

      // Get data and tile num.
      auto min_values =
          static_cast<T*>(static_cast<void*>(tile_min_buffer_[idx].data()));
      auto max_values =
          static_cast<T*>(static_cast<void*>(tile_max_buffer_[idx].data()));
      auto& null_count_values = tile_null_counts_[idx];
      auto tile_num = this->tile_num();

      // Process tile by tile.
      for (uint64_t t = 0; t < tile_num; t++) {
        const bool is_null = nullable && null_count_values[t] == cell_num(t);
        if (!is_null) {
          min = min < min_values[t] ? min : min_values[t];
          max = max > max_values[t] ? max : max_values[t];
        }
      }

      // Copy min max values.
      fragment_mins_[idx].resize(sizeof(T));
      fragment_maxs_[idx].resize(sizeof(T));
      memcpy(fragment_mins_[idx].data(), &min, sizeof(T));
      memcpy(fragment_maxs_[idx].data(), &max, sizeof(T));
    }

    if (has_sum) {
      compute_fragment_sum<typename metadata_generator_type_data<T>::sum_type>(
          idx, nullable);
    }
  }
}

template <>
void FragmentMetadata::compute_fragment_min_max_sum<char>(
    const std::string& name) {
  // For easy reference.
  const auto idx = idx_map_[name];
  const auto nullable = array_schema_->is_nullable(name);
  const auto is_dim = array_schema_->is_dim(name);
  const auto type = array_schema_->type(name);
  const auto cell_val_num = array_schema_->cell_val_num(name);

  // Return if there's no min/max.
  const auto has_min_max = TileMetadataGenerator::has_min_max_metadata(
      type, is_dim, false, cell_val_num);
  if (!has_min_max)
    return;

  // Initialize to null.
  void* min = nullptr;
  void* max = nullptr;

  // Get data and tile num.
  auto min_values = tile_min_buffer_[idx].data();
  auto max_values = tile_max_buffer_[idx].data();
  auto& null_count_values = tile_null_counts_[idx];
  auto tile_num = this->tile_num();

  // Process tile by tile.
  for (uint64_t t = 0; t < tile_num; t++) {
    if (!nullable || null_count_values[t] != cell_num(t)) {
      min = (min == nullptr ||
             strncmp((const char*)min, (const char*)min_values, cell_val_num) >
                 0) ?
                min_values :
                min;
      min_values += cell_val_num;
      max = (max == nullptr ||
             strncmp((const char*)max, (const char*)max_values, cell_val_num) <
                 0) ?
                max_values :
                max;
      max_values += cell_val_num;
    }
  }

  // Copy values.
  if (min != nullptr) {
    fragment_mins_[idx].resize(cell_val_num);
    memcpy(fragment_mins_[idx].data(), min, cell_val_num);
  }

  if (max != nullptr) {
    fragment_maxs_[idx].resize(cell_val_num);
    memcpy(fragment_maxs_[idx].data(), max, cell_val_num);
  }
}

template <>
void FragmentMetadata::compute_fragment_sum<int64_t>(
    const uint64_t idx, const bool nullable) {
  // Zero sum.
  int64_t sum_data = 0;

  // Get data and tile num.
  auto values =
      static_cast<int64_t*>(static_cast<void*>(tile_sums_[idx].data()));
  auto& null_count_values = tile_null_counts_[idx];
  auto tile_num = this->tile_num();

  // Process tile by tile, swallowing overflow exception.
  for (uint64_t t = 0; t < tile_num; t++) {
    if (!nullable || null_count_values[t] != cell_num(t)) {
      if (sum_data > 0 && values[t] > 0 &&
          (sum_data > std::numeric_limits<int64_t>::max() - values[t])) {
        sum_data = std::numeric_limits<int64_t>::max();
        break;
      }

      if (sum_data < 0 && values[t] < 0 &&
          (sum_data < std::numeric_limits<int64_t>::min() - values[t])) {
        sum_data = std::numeric_limits<int64_t>::min();
        break;
      }

      sum_data += values[t];
    }
  }

  // Copy value.
  memcpy(&fragment_sums_[idx], &sum_data, sizeof(int64_t));
}

template <>
void FragmentMetadata::compute_fragment_sum<uint64_t>(
    const uint64_t idx, const bool nullable) {
  // Zero sum.
  uint64_t sum_data = 0;

  // Get data and tile num.
  auto values =
      static_cast<uint64_t*>(static_cast<void*>(tile_sums_[idx].data()));
  auto& null_count_values = tile_null_counts_[idx];
  auto tile_num = this->tile_num();

  // Process tile by tile, swallowing overflow exception.
  for (uint64_t t = 0; t < tile_num; t++) {
    if (!nullable || null_count_values[t] != cell_num(t)) {
      if (sum_data > std::numeric_limits<uint64_t>::max() - values[t]) {
        sum_data = std::numeric_limits<uint64_t>::max();
        break;
      }

      sum_data += values[t];
    }
  }

  // Copy value.
  memcpy(&fragment_sums_[idx], &sum_data, sizeof(uint64_t));
}

template <>
void FragmentMetadata::compute_fragment_sum<double>(
    const uint64_t idx, const bool nullable) {
  // Zero sum.
  double sum_data = 0;

  // Get data and tile num.
  auto values =
      static_cast<double*>(static_cast<void*>(tile_sums_[idx].data()));
  auto& null_count_values = tile_null_counts_[idx];
  auto tile_num = this->tile_num();

  // Process tile by tile, swallowing overflow exception.
  for (uint64_t t = 0; t < tile_num; t++) {
    if (!nullable || null_count_values[t] != cell_num(t)) {
      if ((sum_data < 0.0) == (values[t] < 0.0) &&
          std::abs(sum_data) >
              std::numeric_limits<double>::max() - std::abs(values[t])) {
        sum_data = sum_data < 0.0 ? std::numeric_limits<double>::lowest() :
                                    std::numeric_limits<double>::max();
        break;
      }

      sum_data += values[t];
    }
  }

  // Copy value.
  memcpy(&fragment_sums_[idx], &sum_data, sizeof(double));
}

void FragmentMetadata::min_max_var(const std::string& name) {
  // For easy reference.
  const auto nullable = array_schema_->is_nullable(name);
  const auto is_dim = array_schema_->is_dim(name);
  const auto type = array_schema_->type(name);
  const auto cell_val_num = array_schema_->cell_val_num(name);
  const auto idx = idx_map_[name];

  // Return if there's no min/max.
  const auto has_min_max = TileMetadataGenerator::has_min_max_metadata(
      type, is_dim, true, cell_val_num);
  if (!has_min_max)
    return;

  // Initialize to null.
  void* min = nullptr;
  void* max = nullptr;
  uint64_t min_size = 0;
  uint64_t max_size = 0;

  // Get data and tile num.
  auto min_offsets =
      static_cast<uint64_t*>(static_cast<void*>(tile_min_buffer_[idx].data()));
  auto max_offsets =
      static_cast<uint64_t*>(static_cast<void*>(tile_max_buffer_[idx].data()));
  auto min_values = tile_min_var_buffer_[idx].data();
  auto max_values = tile_max_var_buffer_[idx].data();
  auto& null_count_values = tile_null_counts_[idx];
  auto tile_num = this->tile_num();

  // Process tile by tile.
  for (uint64_t t = 0; t < tile_num; t++) {
    if (!nullable || null_count_values[t] != cell_num(t)) {
      auto min_value = min_values + min_offsets[t];
      auto min_value_size =
          t == tile_num - 1 ?
              tile_min_var_buffer_[idx].size() - min_offsets[t] :
              min_offsets[t + 1] - min_offsets[t];
      auto max_value = max_values + max_offsets[t];
      auto max_value_size =
          t == tile_num - 1 ?
              tile_max_var_buffer_[idx].size() - max_offsets[t] :
              max_offsets[t + 1] - max_offsets[t];
      if (min == nullptr && max == nullptr) {
        min = min_value;
        min_size = min_value_size;
        max = max_value;
        max_size = max_value_size;
      } else {
        // Process min.
        size_t min_cmp_size = std::min<size_t>(min_size, min_value_size);
        int cmp =
            strncmp(static_cast<const char*>(min), min_value, min_cmp_size);
        if (cmp != 0) {
          if (cmp > 0) {
            min = min_value;
            min_size = min_value_size;
          }
        } else {
          if (min_value_size < min_size) {
            min = min_value;
            min_size = min_value_size;
          }
        }

        // Process max.
        size_t max_cmp_size = std::min<size_t>(max_size, max_value_size);
        cmp = strncmp(static_cast<const char*>(max), max_value, max_cmp_size);
        if (cmp != 0) {
          if (cmp < 0) {
            max = max_value;
            max_size = max_value_size;
          }
        } else {
          if (max_value_size > max_size) {
            max = max_value;
            max_size = max_value_size;
          }
        }
      }
    }
  }

  // Copy values.
  if (min != nullptr) {
    fragment_mins_[idx].resize(min_size);
    memcpy(fragment_mins_[idx].data(), min, min_size);
  }

  if (max != nullptr) {
    fragment_maxs_[idx].resize(max_size);
    memcpy(fragment_maxs_[idx].data(), max, max_size);
  }
}

Status FragmentMetadata::write_version(Buffer* buff) const {
  RETURN_NOT_OK(buff->write(&version_, sizeof(uint32_t)));
  return Status::Ok();
}

Status FragmentMetadata::write_dense(Buffer* buff) const {
  RETURN_NOT_OK(buff->write(&dense_, sizeof(char)));
  return Status::Ok();
}

Status FragmentMetadata::write_sparse_tile_num(Buffer* buff) const {
  RETURN_NOT_OK(buff->write(&sparse_tile_num_, sizeof(uint64_t)));
  return Status::Ok();
}

Status FragmentMetadata::write_has_timestamps(Buffer* buff) const {
  RETURN_NOT_OK(buff->write(&has_timestamps_, sizeof(char)));
  return Status::Ok();
}

Status FragmentMetadata::write_has_delete_meta(Buffer* buff) const {
  RETURN_NOT_OK(buff->write(&has_delete_meta_, sizeof(char)));
  return Status::Ok();
}

Status FragmentMetadata::store_footer(const EncryptionKey& encryption_key) {
  (void)encryption_key;  // Not used for now, maybe in the future

  Buffer buff;
  RETURN_NOT_OK(write_footer(&buff));
  RETURN_NOT_OK(write_footer_to_file(&buff));

  storage_manager_->stats()->add_counter(
      "write_frag_meta_footer_size", buff.size());

  return Status::Ok();
}

void FragmentMetadata::clean_up() {
  auto fragment_metadata_uri =
      fragment_uri_.join_path(constants::fragment_metadata_filename);

  storage_manager_->close_file(fragment_metadata_uri);
  storage_manager_->vfs()->remove_file(fragment_metadata_uri);
}

const shared_ptr<const ArraySchema>& FragmentMetadata::array_schema() const {
  return array_schema_;
}

void FragmentMetadata::build_idx_map() {
  idx_map_.clear();

  auto attributes = array_schema_->attributes();
  for (unsigned i = 0; i < attributes.size(); ++i) {
    auto attr_name = attributes[i]->name();
    idx_map_[attr_name] = i;
  }
  idx_map_[constants::coords] = array_schema_->attribute_num();
  for (unsigned i = 0; i < array_schema_->dim_num(); ++i) {
    const auto& dim_name{array_schema_->dimension_ptr(i)->name()};
    idx_map_[dim_name] = array_schema_->attribute_num() + 1 + i;
  }

  auto idx = array_schema_->attribute_num() + 1 + array_schema_->dim_num();
  if (has_timestamps_) {
    idx_map_[constants::timestamps] = idx++;
  }
  if (has_delete_meta_) {
    idx_map_[constants::delete_timestamps] = idx++;
    idx_map_[constants::delete_condition_index] = idx++;
  }
}

// Explicit template instantiations
template std::vector<std::pair<uint64_t, double>>
FragmentMetadata::compute_overlapping_tile_ids_cov<int8_t>(
    const int8_t* subarray) const;
template std::vector<std::pair<uint64_t, double>>
FragmentMetadata::compute_overlapping_tile_ids_cov<uint8_t>(
    const uint8_t* subarray) const;
template std::vector<std::pair<uint64_t, double>>
FragmentMetadata::compute_overlapping_tile_ids_cov<int16_t>(
    const int16_t* subarray) const;
template std::vector<std::pair<uint64_t, double>>
FragmentMetadata::compute_overlapping_tile_ids_cov<uint16_t>(
    const uint16_t* subarray) const;
template std::vector<std::pair<uint64_t, double>>
FragmentMetadata::compute_overlapping_tile_ids_cov<int32_t>(
    const int32_t* subarray) const;
template std::vector<std::pair<uint64_t, double>>
FragmentMetadata::compute_overlapping_tile_ids_cov<uint32_t>(
    const uint32_t* subarray) const;
template std::vector<std::pair<uint64_t, double>>
FragmentMetadata::compute_overlapping_tile_ids_cov<int64_t>(
    const int64_t* subarray) const;
template std::vector<std::pair<uint64_t, double>>
FragmentMetadata::compute_overlapping_tile_ids_cov<uint64_t>(
    const uint64_t* subarray) const;
template std::vector<std::pair<uint64_t, double>>
FragmentMetadata::compute_overlapping_tile_ids_cov<float>(
    const float* subarray) const;
template std::vector<std::pair<uint64_t, double>>
FragmentMetadata::compute_overlapping_tile_ids_cov<double>(
    const double* subarray) const;

}  // namespace sm
}  // namespace tiledb<|MERGE_RESOLUTION|>--- conflicted
+++ resolved
@@ -1065,11 +1065,7 @@
   gt_offsets_.tile_min_offsets_.resize(num);
   for (unsigned int i = 0; i < num; ++i) {
     gt_offsets_.tile_min_offsets_[i] = offset;
-<<<<<<< HEAD
     store_tile_mins(i, encryption_key, &nbytes);
-=======
-    throw_if_not_ok(store_tile_mins(i, encryption_key, &nbytes));
->>>>>>> 6743d2fd
     offset += nbytes;
   }
 
@@ -1077,11 +1073,7 @@
   gt_offsets_.tile_max_offsets_.resize(num);
   for (unsigned int i = 0; i < num; ++i) {
     gt_offsets_.tile_max_offsets_[i] = offset;
-<<<<<<< HEAD
     store_tile_maxs(i, encryption_key, &nbytes);
-=======
-    throw_if_not_ok(store_tile_maxs(i, encryption_key, &nbytes));
->>>>>>> 6743d2fd
     offset += nbytes;
   }
 
@@ -1089,11 +1081,7 @@
   gt_offsets_.tile_sum_offsets_.resize(num);
   for (unsigned int i = 0; i < num; ++i) {
     gt_offsets_.tile_sum_offsets_[i] = offset;
-<<<<<<< HEAD
     store_tile_sums(i, encryption_key, &nbytes);
-=======
-    throw_if_not_ok(store_tile_sums(i, encryption_key, &nbytes));
->>>>>>> 6743d2fd
     offset += nbytes;
   }
 
@@ -1101,12 +1089,7 @@
   gt_offsets_.tile_null_count_offsets_.resize(num);
   for (unsigned int i = 0; i < num; ++i) {
     gt_offsets_.tile_null_count_offsets_[i] = offset;
-<<<<<<< HEAD
     store_tile_null_counts(i, encryption_key, &nbytes);
-=======
-    throw_if_not_ok(
-        store_tile_null_counts(i, encryption_key, &nbytes));
->>>>>>> 6743d2fd
     offset += nbytes;
   }
 
