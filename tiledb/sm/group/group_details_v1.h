--- conflicted
+++ resolved
@@ -59,16 +59,6 @@
   ~GroupDetailsV1() override = default;
 
   /**
-<<<<<<< HEAD
-=======
-   * Serializes the object members into a binary buffer.
-   *
-   * @param buff The buffer to serialize the data into.
-   */
-  void serialize(Serializer& serializer) override;
-
-  /**
->>>>>>> 2c04a109
    * Returns a Group object from the data in the input binary buffer.
    *
    * @param buff The buffer to deserialize from.
@@ -78,18 +68,8 @@
   static shared_ptr<GroupDetails> deserialize(
       Deserializer& deserializer, const URI& group_uri);
 
-<<<<<<< HEAD
   std::vector<std::shared_ptr<GroupMember>> members_to_serialize()
       const override;
-=======
- protected:
-  /**
-   * Apply any pending member additions or removals
-   *
-   * mutates members_ and clears members_to_modify_;
-   */
-  void apply_pending_changes() override;
->>>>>>> 2c04a109
 
  private:
   /* Format version for class. */
