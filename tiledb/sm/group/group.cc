--- conflicted
+++ resolved
@@ -249,16 +249,7 @@
         query_type_ == QueryType::WRITE ||
         query_type_ == QueryType::MODIFY_EXCLUSIVE) {
       try {
-<<<<<<< HEAD
-        RETURN_NOT_OK(storage_manager_->group_close_for_writes(this));
-=======
-        // If changes haven't been applied, apply them
-        if (!changes_applied_) {
-          group_details_->apply_pending_changes();
-          changes_applied_ = group_details_->changes_applied();
-        }
         throw_if_not_ok(storage_manager_->group_close_for_writes(this));
->>>>>>> 2c04a109
       } catch (StatusException& exc) {
         std::string msg = exc.what();
         msg += " : Was storage for the group moved or deleted before closing?";
@@ -523,14 +514,8 @@
   config_.inherit(config);
 }
 
-<<<<<<< HEAD
 void Group::clear() {
   group_details_->clear();
-=======
-Status Group::clear() {
-  group_details_->clear();
-  return Status::Ok();
->>>>>>> 2c04a109
 }
 
 void Group::add_member(const shared_ptr<GroupMember> group_member) {
