/**
 * @file   group_details_v2.cc
 *
 * @section LICENSE
 *
 * The MIT License
 *
 * @copyright Copyright (c) 2022 TileDB, Inc.
 *
 * Permission is hereby granted, free of charge, to any person obtaining a copy
 * of this software and associated documentation files (the "Software"), to deal
 * in the Software without restriction, including without limitation the rights
 * to use, copy, modify, merge, publish, distribute, sublicense, and/or sell
 * copies of the Software, and to permit persons to whom the Software is
 * furnished to do so, subject to the following conditions:
 *
 * The above copyright notice and this permission notice shall be included in
 * all copies or substantial portions of the Software.
 *
 * THE SOFTWARE IS PROVIDED "AS IS", WITHOUT WARRANTY OF ANY KIND, EXPRESS OR
 * IMPLIED, INCLUDING BUT NOT LIMITED TO THE WARRANTIES OF MERCHANTABILITY,
 * FITNESS FOR A PARTICULAR PURPOSE AND NONINFRINGEMENT. IN NO EVENT SHALL THE
 * AUTHORS OR COPYRIGHT HOLDERS BE LIABLE FOR ANY CLAIM, DAMAGES OR OTHER
 * LIABILITY, WHETHER IN AN ACTION OF CONTRACT, TORT OR OTHERWISE, ARISING FROM,
 * OUT OF OR IN CONNECTION WITH THE SOFTWARE OR THE USE OR OTHER DEALINGS IN
 * THE SOFTWARE.
 *
 * @section DESCRIPTION
 *
 * This file implements TileDB Group Details V2
 */

#include "tiledb/sm/group/group_details_v2.h"
#include "tiledb/common/common.h"
#include "tiledb/common/logger.h"

using namespace tiledb::common;

namespace tiledb {
namespace sm {
GroupDetailsV2::GroupDetailsV2(const URI& group_uri)
    : GroupDetails(group_uri, GroupDetailsV2::format_version_){};

shared_ptr<GroupDetails> GroupDetailsV2::deserialize(
    Deserializer& deserializer, const URI& group_uri) {
  shared_ptr<GroupDetailsV2> group =
      tdb::make_shared<GroupDetailsV2>(HERE(), group_uri);

  uint64_t member_count = 0;
  member_count = deserializer.read<uint64_t>();
  for (uint64_t i = 0; i < member_count; i++) {
    auto member = GroupMember::deserialize(deserializer);
    if (member->deleted()) {
      group->delete_member(member);
    } else {
      group->add_member(member);
    }
  }

  return group;
}

shared_ptr<GroupDetails> GroupDetailsV2::deserialize(
    const std::vector<shared_ptr<Deserializer>>& deserializers,
    const URI& group_uri) {
  shared_ptr<GroupDetailsV2> group =
      tdb::make_shared<GroupDetailsV2>(HERE(), group_uri);

  for (auto& deserializer : deserializers) {
    // Read and assert version
    format_version_t details_version = deserializer->read<format_version_t>();
    if (details_version != 2) {
      throw GroupDetailsException(
          "Invalid version " + std::to_string(details_version) +
          "; expected 2.");
    }

    // Read members
    uint64_t member_count = deserializer->read<uint64_t>();
    for (uint64_t i = 0; i < member_count; i++) {
      auto member = GroupMember::deserialize(*deserializer);
      if (member->deleted()) {
        group->delete_member(member);
      } else {
        group->add_member(member);
      }
    }
  }

  return group;
}

<<<<<<< HEAD
std::vector<std::shared_ptr<GroupMember>> GroupDetailsV2::members_to_serialize()
    const {
  std::lock_guard<std::mutex> lck(mtx_);

  std::vector<std::shared_ptr<GroupMember>> members;
  std::unordered_set<std::string> found_keys;
  found_keys.reserve(members_to_modify_.size());

  // Iterate members_to_modify_ in reverse. If a member with the same name or
  // URI has been modified multiple times, only the last modification will have
  // effect.
  for (auto it = members_to_modify_.rbegin(); it != members_to_modify_.rend();
       ++it) {
    if (found_keys.find((*it)->name_or_uri()) != found_keys.end()) {
      continue;
    }
    members.push_back(*it);
    found_keys.insert((*it)->name_or_uri());
  }

  return members;
=======
void GroupDetailsV2::apply_pending_changes() {
  std::lock_guard<std::mutex> lck(mtx_);

  // In groups V2, we use `members_` to write the list of additions/removals to
  // disk. Start with a fresh list.
  members_.clear();
  invalidate_lookups();

  // First add each member to unordered map, overriding if the user adds/removes
  // it multiple times
  for (auto& it : members_to_modify_) {
    members_[it->key()] = it;
  }

  changes_applied_ = !members_to_modify_.empty();
  members_to_modify_.clear();
>>>>>>> 2c04a109
}

}  // namespace sm
}  // namespace tiledb<|MERGE_RESOLUTION|>--- conflicted
+++ resolved
@@ -90,7 +90,6 @@
   return group;
 }
 
-<<<<<<< HEAD
 std::vector<std::shared_ptr<GroupMember>> GroupDetailsV2::members_to_serialize()
     const {
   std::lock_guard<std::mutex> lck(mtx_);
@@ -104,32 +103,14 @@
   // effect.
   for (auto it = members_to_modify_.rbegin(); it != members_to_modify_.rend();
        ++it) {
-    if (found_keys.find((*it)->name_or_uri()) != found_keys.end()) {
+    if (found_keys.find((*it)->key()) != found_keys.end()) {
       continue;
     }
     members.push_back(*it);
-    found_keys.insert((*it)->name_or_uri());
+    found_keys.insert((*it)->key());
   }
 
   return members;
-=======
-void GroupDetailsV2::apply_pending_changes() {
-  std::lock_guard<std::mutex> lck(mtx_);
-
-  // In groups V2, we use `members_` to write the list of additions/removals to
-  // disk. Start with a fresh list.
-  members_.clear();
-  invalidate_lookups();
-
-  // First add each member to unordered map, overriding if the user adds/removes
-  // it multiple times
-  for (auto& it : members_to_modify_) {
-    members_[it->key()] = it;
-  }
-
-  changes_applied_ = !members_to_modify_.empty();
-  members_to_modify_.clear();
->>>>>>> 2c04a109
 }
 
 }  // namespace sm
