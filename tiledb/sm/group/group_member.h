--- conflicted
+++ resolved
@@ -82,11 +82,6 @@
   /** Return the Name. */
   const std::optional<std::string> name() const;
 
-<<<<<<< HEAD
-  /** Return the name, or the URI if the former does not exist. */
-  const std::string name_or_uri() const {
-    return name_.has_value() ? *name_ : uri_.to_string();
-=======
   /**
    * Return the discriminating key of the member within a group. No
    * multiple members with the same key may exist in a group.
@@ -95,7 +90,6 @@
    */
   const std::string key() const {
     return name_ ? *name_ : uri_.to_string();
->>>>>>> 2c04a109
   }
 
   /** Return if object is relative. */
