/**
 * @file   dense_reader.cc
 *
 * @section LICENSE
 *
 * The MIT License
 *
 * @copyright Copyright (c) 2017-2021 TileDB, Inc.
 *
 * Permission is hereby granted, free of charge, to any person obtaining a copy
 * of this software and associated documentation files (the "Software"), to deal
 * in the Software without restriction, including without limitation the rights
 * to use, copy, modify, merge, publish, distribute, sublicense, and/or sell
 * copies of the Software, and to permit persons to whom the Software is
 * furnished to do so, subject to the following conditions:
 *
 * The above copyright notice and this permission notice shall be included in
 * all copies or substantial portions of the Software.
 *
 * THE SOFTWARE IS PROVIDED "AS IS", WITHOUT WARRANTY OF ANY KIND, EXPRESS OR
 * IMPLIED, INCLUDING BUT NOT LIMITED TO THE WARRANTIES OF MERCHANTABILITY,
 * FITNESS FOR A PARTICULAR PURPOSE AND NONINFRINGEMENT. IN NO EVENT SHALL THE
 * AUTHORS OR COPYRIGHT HOLDERS BE LIABLE FOR ANY CLAIM, DAMAGES OR OTHER
 * LIABILITY, WHETHER IN AN ACTION OF CONTRACT, TORT OR OTHERWISE, ARISING FROM,
 * OUT OF OR IN CONNECTION WITH THE SOFTWARE OR THE USE OR OTHER DEALINGS IN
 * THE SOFTWARE.
 *
 * @section DESCRIPTION
 *
 * This file implements class DenseReader.
 */

#include "tiledb/common/logger.h"

#include "tiledb/sm/array/array.h"
#include "tiledb/sm/array_schema/array_schema.h"
#include "tiledb/sm/array_schema/dimension.h"
#include "tiledb/sm/fragment/fragment_metadata.h"
#include "tiledb/sm/misc/parallel_functions.h"
#include "tiledb/sm/misc/utils.h"
#include "tiledb/sm/query/dense_reader.h"
#include "tiledb/sm/query/query_macros.h"
#include "tiledb/sm/query/result_tile.h"
#include "tiledb/sm/stats/global_stats.h"
#include "tiledb/sm/storage_manager/storage_manager.h"
#include "tiledb/sm/subarray/cell_slab_iter.h"
#include "tiledb/sm/subarray/subarray.h"

using namespace tiledb;
using namespace tiledb::common;
using namespace tiledb::sm::stats;

namespace tiledb {
namespace sm {

/* ****************************** */
/*          CONSTRUCTORS          */
/* ****************************** */

DenseReader::DenseReader(
    stats::Stats* stats,
    tdb_shared_ptr<Logger> logger,
    StorageManager* storage_manager,
    Array* array,
    Config& config,
    std::unordered_map<std::string, QueryBuffer>& buffers,
    Subarray& subarray,
    Layout layout,
    QueryCondition& condition)
    : ReaderBase(
          stats,
          logger->clone("DenseReader", ++logger_id_),
          storage_manager,
          array,
          config,
          buffers,
          subarray,
          layout,
          condition) {
  elements_mode_ = false;
}

/* ****************************** */
/*               API              */
/* ****************************** */

bool DenseReader::incomplete() const {
  return read_state_.overflowed_ || !read_state_.done();
}

QueryStatusDetailsReason DenseReader::status_incomplete_reason() const {
  return incomplete() ? QueryStatusDetailsReason::REASON_USER_BUFFER_SIZE :
                        QueryStatusDetailsReason::REASON_NONE;
}

Status DenseReader::init() {
  // Sanity checks.
  if (storage_manager_ == nullptr)
    return LOG_STATUS(Status_DenseReaderError(
        "Cannot initialize dense reader; Storage manager not set"));
  if (array_schema_ == nullptr)
    return LOG_STATUS(Status_DenseReaderError(
        "Cannot initialize dense reader; Array schema not set"));
  if (buffers_.empty())
    return LOG_STATUS(Status_DenseReaderError(
        "Cannot initialize dense reader; Buffers not set"));
  if (!subarray_.is_set())
    return LOG_STATUS(Status_ReaderError(
        "Cannot initialize reader; Dense reads must have a subarray set"));

  // Check subarray.
  RETURN_NOT_OK(check_subarray());

  // Initialize the read state.
  RETURN_NOT_OK(init_read_state());

  // Check the validity buffer sizes.
  RETURN_NOT_OK(check_validity_buffer_sizes());

  return Status::Ok();
}

Status DenseReader::initialize_memory_budget() {
  return Status::Ok();
}

const DenseReader::ReadState* DenseReader::read_state() const {
  return &read_state_;
}

DenseReader::ReadState* DenseReader::read_state() {
  return &read_state_;
}

Status DenseReader::complete_read_loop() {
  if (offsets_extra_element_) {
    RETURN_NOT_OK(add_extra_offset());
  }

  return Status::Ok();
}

Status DenseReader::dowork() {
  auto timer_se = stats_->start_timer("dowork");

  // Check that the query condition is valid.
  RETURN_NOT_OK(condition_.check(array_schema_));

  get_dim_attr_stats();

  // Get next partition.
  if (!read_state_.unsplittable_)
    RETURN_NOT_OK(read_state_.next());

  // Loop until you find results, or unsplittable, or done.
  do {
    stats_->add_counter("loop_num", 1);

    read_state_.overflowed_ = false;
    reset_buffer_sizes();

    // Perform read.
    if (offsets_bitsize_ == 64) {
      RETURN_NOT_OK(dense_read<uint64_t>());
    } else {
      RETURN_NOT_OK(dense_read<uint32_t>());
    }

    // In the case of overflow, we need to split the current partition
    // without advancing to the next partition.
    if (read_state_.overflowed_) {
      zero_out_buffer_sizes();
      RETURN_NOT_OK(read_state_.split_current());

      if (read_state_.unsplittable_) {
        return complete_read_loop();
      }
    } else {
      read_state_.unsplittable_ = false;
      return complete_read_loop();
    }
  } while (true);

  return Status::Ok();
}

void DenseReader::reset() {
}

template <class OffType>
Status DenseReader::dense_read() {
  auto type = array_schema_->domain()->dimension(0)->type();
  switch (type) {
    case Datatype::INT8:
      return dense_read<int8_t, OffType>();
    case Datatype::UINT8:
      return dense_read<uint8_t, OffType>();
    case Datatype::INT16:
      return dense_read<int16_t, OffType>();
    case Datatype::UINT16:
      return dense_read<uint16_t, OffType>();
    case Datatype::INT32:
      return dense_read<int, OffType>();
    case Datatype::UINT32:
      return dense_read<unsigned, OffType>();
    case Datatype::INT64:
      return dense_read<int64_t, OffType>();
    case Datatype::UINT64:
      return dense_read<uint64_t, OffType>();
    case Datatype::DATETIME_YEAR:
    case Datatype::DATETIME_MONTH:
    case Datatype::DATETIME_WEEK:
    case Datatype::DATETIME_DAY:
    case Datatype::DATETIME_HR:
    case Datatype::DATETIME_MIN:
    case Datatype::DATETIME_SEC:
    case Datatype::DATETIME_MS:
    case Datatype::DATETIME_US:
    case Datatype::DATETIME_NS:
    case Datatype::DATETIME_PS:
    case Datatype::DATETIME_FS:
    case Datatype::DATETIME_AS:
    case Datatype::TIME_HR:
    case Datatype::TIME_MIN:
    case Datatype::TIME_SEC:
    case Datatype::TIME_MS:
    case Datatype::TIME_US:
    case Datatype::TIME_NS:
    case Datatype::TIME_PS:
    case Datatype::TIME_FS:
    case Datatype::TIME_AS:
      return dense_read<int64_t, OffType>();
    default:
      return LOG_STATUS(Status_ReaderError(
          "Cannot read dense array; Unsupported domain type"));
  }

  return Status::Ok();
}

template <class DimType, class OffType>
Status DenseReader::dense_read() {
  // Sanity checks.
  assert(std::is_integral<DimType>::value);

  // For easy reference.
  auto& subarray = read_state_.partitioner_.current();
  RETURN_NOT_OK(subarray.compute_tile_coords<DimType>());

  // Compute result space tiles. The result space tiles hold all the
  // relevant result tiles of the dense fragments.
  std::map<const DimType*, ResultSpaceTile<DimType>> result_space_tiles;
  compute_result_space_tiles<DimType>(
      subarray, read_state_.partitioner_.subarray(), result_space_tiles);

  std::vector<ResultTile*> result_tiles;
  for (const auto& result_space_tile : result_space_tiles) {
    for (const auto& result_tile : result_space_tile.second.result_tiles()) {
      result_tiles.push_back(const_cast<ResultTile*>(&result_tile.second));
    }
  }

  // Compute subarrays for each tile.
  const auto& tile_coords = subarray.tile_coords();
  std::vector<Subarray> tile_subarrays(tile_coords.size());
  const auto& layout =
      layout_ == Layout::GLOBAL_ORDER ? array_schema_->cell_order() : layout_;
  auto status = parallel_for(
      storage_manager_->compute_tp(),
      0,
      tile_subarrays.size(),
      [&](uint64_t t) {
        tile_subarrays[t] =
            subarray.crop_to_tile((const DimType*)&tile_coords[t][0], layout);

        return Status::Ok();
      });
  RETURN_NOT_OK(status);

  // Compute tile offsets for global order and range offsets for row/col major.
  std::vector<uint64_t> tile_offsets;
  std::vector<uint64_t> range_offsets;

  if (layout_ == Layout::GLOBAL_ORDER) {
    tile_offsets.reserve(tile_coords.size());

    uint64_t tile_offset = 0;
    for (auto& tile_subarray : tile_subarrays) {
      tile_offsets.emplace_back(tile_offset);
      tile_offset += tile_subarray.cell_num();
    }
  } else {
    range_offsets.reserve(subarray.range_num());

    uint64_t range_offset = 0;
    for (uint64_t r = 0; r < subarray.range_num(); r++) {
      range_offsets.emplace_back(range_offset);
      range_offset += subarray.cell_num(r);
    }
  }

  // Compute attribute names to load and copy.
  std::vector<std::string> names;
  std::vector<std::string> fixed_names;
  std::vector<std::string> var_names;
  auto condition_names = condition_.field_names();
  for (auto& name : condition_names) {
    names.emplace_back(name);
  }

  for (const auto& it : buffers_) {
    const auto& name = it.first;

    if (name == constants::coords || array_schema_->is_dim(name)) {
      continue;
    }

    if (condition_names.count(name) == 0) {
      names.emplace_back(name);
    }

    if (array_schema_->var_size(name)) {
      var_names.emplace_back(name);
    } else {
      fixed_names.emplace_back(name);
    }
  }

  // Pre-load all attribute offsets into memory for attributes
  // in query condition to be read.
  RETURN_CANCEL_OR_ERROR(
      load_tile_offsets(read_state_.partitioner_.subarray(), names));

  // Read and unfilter tiles.
  RETURN_CANCEL_OR_ERROR(read_attribute_tiles(names, result_tiles));

  for (const auto& name : names) {
    RETURN_CANCEL_OR_ERROR(unfilter_tiles(name, result_tiles));
  }

  // Compute the result of the query condition.
  auto&& [st, qc_result] = apply_query_condition<DimType, OffType>(
      subarray,
      tile_subarrays,
      tile_offsets,
      range_offsets,
      result_space_tiles);
  RETURN_CANCEL_OR_ERROR(st);

  // Process each attributes one at a time.
  for (const auto& name : names) {
    if (name == constants::coords || array_schema_->is_dim(name)) {
      continue;
    }

    // Copy attribute data to users buffers.
    auto status = read_attributes<DimType, OffType>(
        fixed_names,
        var_names,
        subarray,
        tile_subarrays,
        tile_offsets,
        range_offsets,
        result_space_tiles,
        *qc_result);
    RETURN_CANCEL_OR_ERROR(status);

    if (read_state_.overflowed_)
      break;
  }

  // Fill coordinates if the user requested them.
  if (!read_state_.overflowed_ && has_coords()) {
    auto&& [st, overflowed] = fill_dense_coords<DimType>(subarray);
    RETURN_CANCEL_OR_ERROR(st);
    read_state_.overflowed_ = *overflowed;
  }

  return Status::Ok();
}

Status DenseReader::init_read_state() {
  auto timer_se = stats_->start_timer("init_state");

  // Check subarray.
  if (subarray_.layout() == Layout::GLOBAL_ORDER && subarray_.range_num() != 1)
    return LOG_STATUS(
        Status_ReaderError("Cannot initialize read "
                           "state; Multi-range "
                           "subarrays do not "
                           "support global order"));

  // Get config values.
  bool found = false;
  uint64_t memory_budget = 0;
  RETURN_NOT_OK(
      config_.get<uint64_t>("sm.memory_budget", &memory_budget, &found));
  assert(found);

  uint64_t memory_budget_var = 0;
  RETURN_NOT_OK(config_.get<uint64_t>(
      "sm.memory_budget_var", &memory_budget_var, &found));
  assert(found);

  offsets_format_mode_ = config_.get("sm.var_offsets.mode", &found);
  assert(found);
  if (offsets_format_mode_ != "bytes" && offsets_format_mode_ != "elements") {
    return LOG_STATUS(
        Status_ReaderError("Cannot initialize reader; Unsupported offsets "
                           "format in configuration"));
  }
  elements_mode_ = offsets_format_mode_ == "elements";

  RETURN_NOT_OK(config_.get<bool>(
      "sm.var_offsets.extra_element", &offsets_extra_element_, &found));
  assert(found);

  RETURN_NOT_OK(config_.get<uint32_t>(
      "sm.var_offsets.bitsize", &offsets_bitsize_, &found));
  if (offsets_bitsize_ != 32 && offsets_bitsize_ != 64) {
    return LOG_STATUS(
        Status_ReaderError("Cannot initialize reader; Unsupported offsets "
                           "bitsize in configuration"));
  }
  assert(found);

  // Consider the validity memory budget to be identical to `sm.memory_budget`
  // because the validity vector is currently a bytemap. When converted to a
  // bitmap, this can be budgeted as `sm.memory_budget` / 8.
  uint64_t memory_budget_validity = memory_budget;

  // Create read state.
  read_state_.partitioner_ = SubarrayPartitioner(
      &config_,
      subarray_,
      memory_budget,
      memory_budget_var,
      memory_budget_validity,
      storage_manager_->compute_tp(),
      stats_,
      logger_);
  read_state_.overflowed_ = false;
  read_state_.unsplittable_ = false;

  // Set result size budget.
  for (const auto& a : buffers_) {
    auto attr_name = a.first;
    auto buffer_size = a.second.buffer_size_;
    auto buffer_var_size = a.second.buffer_var_size_;
    auto buffer_validity_size = a.second.validity_vector_.buffer_size();
    if (!array_schema_->var_size(attr_name)) {
      if (!array_schema_->is_nullable(attr_name)) {
        RETURN_NOT_OK(read_state_.partitioner_.set_result_budget(
            attr_name.c_str(), *buffer_size));
      } else {
        RETURN_NOT_OK(read_state_.partitioner_.set_result_budget_nullable(
            attr_name.c_str(), *buffer_size, *buffer_validity_size));
      }
    } else {
      if (!array_schema_->is_nullable(attr_name)) {
        RETURN_NOT_OK(read_state_.partitioner_.set_result_budget(
            attr_name.c_str(), *buffer_size, *buffer_var_size));
      } else {
        RETURN_NOT_OK(read_state_.partitioner_.set_result_budget_nullable(
            attr_name.c_str(),
            *buffer_size,
            *buffer_var_size,
            *buffer_validity_size));
      }
    }
  }

  read_state_.unsplittable_ = false;
  read_state_.overflowed_ = false;
  read_state_.initialized_ = true;

  return Status::Ok();
}

/** Apply the query condition. */
template <class DimType, class OffType>
std::tuple<Status, std::optional<std::vector<uint8_t>>>
DenseReader::apply_query_condition(
    Subarray& subarray,
    std::vector<Subarray>& tile_subarrays,
    std::vector<uint64_t>& tile_offsets,
    const std::vector<uint64_t>& range_offsets,
    std::map<const DimType*, ResultSpaceTile<DimType>>& result_space_tiles) {
  std::vector<uint8_t> qc_result;
  if (!condition_.clauses().empty()) {
    // For easy reference.
    const auto& tile_coords = subarray.tile_coords();
    const auto cell_num = subarray.cell_num();
    const auto dim_num = array_schema_->dim_num();
    auto stride = array_schema_->domain()->stride<DimType>(layout_);
    const auto domain = array_schema_->domain();
    const auto cell_order = array_schema_->cell_order();
    const auto global_order = layout_ == Layout::GLOBAL_ORDER;

    if (stride == UINT64_MAX) {
      stride = 1;
    }

    // Initialize the result buffer.
    qc_result.resize(cell_num, 1);

    // Process all tiles in parallel.
    auto status = parallel_for(
        storage_manager_->compute_tp(), 0, tile_coords.size(), [&](uint64_t t) {
          // Find out result space tile and tile subarray.
          const DimType* tc = (DimType*)&tile_coords[t][0];
          auto it = result_space_tiles.find(tc);
          assert(it != result_space_tiles.end());

          const auto& frag_domains = it->second.frag_domains();
          uint64_t cell_offset = global_order ? tile_offsets[t] : 0;
          auto dest_ptr = qc_result.data() + cell_offset;

          // Iterate over all coordinates, retrieved in cell slab.
          CellSlabIter<DimType> iter(&tile_subarrays[t]);
          RETURN_NOT_OK(iter.begin());
          while (!iter.end()) {
            auto cell_slab = iter.cell_slab();

            // Compute destination pointer for row/col major orders.
            if (!global_order) {
              cell_offset = get_dest_cell_offset_row_col(
                  dim_num,
                  subarray,
                  tile_subarrays[t],
                  cell_slab.coords_.data(),
                  iter.range_coords(),
                  range_offsets);
              dest_ptr = qc_result.data() + cell_offset;
            }

            // Get the source cell offset.
            uint64_t src_cell = get_cell_pos_in_tile(
                cell_order,
                dim_num,
                domain,
                it->second,
                cell_slab.coords_.data());

            for (int32_t i = (int32_t)frag_domains.size() - 1; i >= 0; --i) {
              // If the cell slab overlaps this fragment domain range, apply
              // clause.
              auto&& [overlaps, start, end] = cell_slab_overlaps_range(
                  dim_num,
                  frag_domains[i].second,
                  cell_slab.coords_.data(),
                  cell_slab.length_);
              if (overlaps) {
                RETURN_NOT_OK(condition_.apply_dense(
                    fragment_metadata_[frag_domains[i].first]->array_schema(),
                    it->second.result_tile(frag_domains[i].first),
                    start,
                    end - start + 1,
                    src_cell,
                    stride,
                    dest_ptr));
              }
            }

            // Adjust the destination pointers for global order.
            if (global_order) {
              dest_ptr += cell_slab.length_;
            }

            ++iter;
          }

          return Status::Ok();
        });
    RETURN_NOT_OK_TUPLE(status, std::nullopt);
  }

  return {Status::Ok(), qc_result};
}

template <class OffType>
uint64_t DenseReader::fix_offsets_buffer(
    const std::string& name,
    const bool nullable,
    const uint64_t cell_num,
    std::vector<void*>& var_data) {
  // For easy reference.
  const auto& fill_value = array_schema_->attribute(name)->fill_value();
  const auto fill_value_size = (OffType)fill_value.size();
  auto offsets_buffer = (OffType*)buffers_[name].buffer_;

  // Switch offsets from sizes to real offsets.
  uint64_t offset = 0;
  for (uint64_t i = 0; i < cell_num; ++i) {
    auto tmp = offsets_buffer[i];

    // The maximum value is used as a sentinel to request the fill value.
    if (tmp == std::numeric_limits<OffType>::max()) {
      tmp = fill_value_size;

      // Set the pointer for the var data.
      var_data[i] = (void*)fill_value.data();
    }
    offsets_buffer[i] = offset;
    offset += tmp;
  }

  // Set the output offset buffer sizes.
  *buffers_[name].buffer_size_ = cell_num * sizeof(OffType);

  if (nullable)
    *buffers_[name].validity_vector_.buffer_size() = cell_num;

  // Return the buffer size.
  return offset;
}

template <class DimType, class OffType>
Status DenseReader::read_attributes(
    const std::vector<std::string>& fixed_names,
    const std::vector<std::string>& var_names,
    const Subarray& subarray,
    const std::vector<Subarray>& tile_subarrays,
    const std::vector<uint64_t>& tile_offsets,
    const std::vector<uint64_t>& range_offsets,
    std::map<const DimType*, ResultSpaceTile<DimType>>& result_space_tiles,
    const std::vector<uint8_t>& qc_result) {
  // For easy reference
  const auto& tile_coords = subarray.tile_coords();
  const auto cell_num = subarray.cell_num();
  const auto global_order = layout_ == Layout::GLOBAL_ORDER;

  if (!var_names.empty()) {
    // Make sure the user offset buffers are big enough.
    for (auto& name : var_names) {
      const auto required_size =
          (cell_num + offsets_extra_element_) * sizeof(OffType);
      if (required_size > *buffers_[name].buffer_size_) {
        read_state_.overflowed_ = true;
        return Status::Ok();
      }
    }

    // Vector to hold pointers to the var data.
    std::vector<std::vector<void*>> var_data(var_names.size());
    for (auto& var_data_buff : var_data) {
      var_data_buff.resize(cell_num);
    }

    // Make some vectors to prevent map lookups.
    std::vector<uint8_t*> dst_off_bufs;
    std::vector<uint8_t*> dst_var_bufs;
    std::vector<uint8_t*> dst_val_bufs;
    std::vector<const Attribute*> attributes;
    std::vector<uint64_t> data_type_sizes;
    dst_off_bufs.reserve(var_names.size());
    dst_var_bufs.reserve(var_names.size());
    dst_val_bufs.reserve(var_names.size());
    attributes.reserve(var_names.size());
    data_type_sizes.reserve(var_names.size());

    for (auto& name : var_names) {
      dst_off_bufs.push_back((uint8_t*)buffers_[name].buffer_);
      dst_var_bufs.push_back((uint8_t*)buffers_[name].buffer_var_);
      dst_val_bufs.push_back(buffers_[name].validity_vector_.buffer());
      attributes.push_back(array_schema_->attribute(name));
      data_type_sizes.push_back(datatype_size(array_schema_->type(name)));
    }

    // Process offsets in parallel.
    auto status = parallel_for(
        storage_manager_->compute_tp(), 0, tile_coords.size(), [&](uint64_t t) {
          // Find out result space tile and tile subarray.
          const DimType* tc = (DimType*)&tile_coords[t][0];
          auto it = result_space_tiles.find(tc);
          assert(it != result_space_tiles.end());

          // Copy the tile offsets.
          return copy_offset_tiles<DimType, OffType>(
              var_names,
              dst_off_bufs,
              dst_val_bufs,
              attributes,
              data_type_sizes,
              it->second,
              subarray,
              tile_subarrays[t],
              global_order ? tile_offsets[t] : 0,
              var_data,
              range_offsets,
              qc_result);
        });
    RETURN_NOT_OK(status);

    // We have the cell lengths in the users buffer, convert to offsets.
    std::vector<uint64_t> var_buffer_sizes(var_names.size());
    status = parallel_for(
        storage_manager_->compute_tp(), 0, var_names.size(), [&](uint64_t n) {
          const auto& name = var_names[n];
          const bool nullable = array_schema_->is_nullable(name);
          var_buffer_sizes[n] = fix_offsets_buffer<OffType>(
              name, nullable, cell_num, var_data[n]);

          // Make sure the user var buffer is big enough.
          uint64_t required_var_size = var_buffer_sizes[n];
          if (elements_mode_)
            required_var_size *= datatype_size(array_schema_->type(name));

          // Exit early in case of overflow.
          if (read_state_.overflowed_ ||
              required_var_size > *buffers_[name].buffer_var_size_) {
            read_state_.overflowed_ = true;
            return Status::Ok();
          }

          *buffers_[name].buffer_var_size_ = required_var_size;
          return Status::Ok();
        });
    RETURN_NOT_OK(status);

    if (read_state_.overflowed_) {
      return Status::Ok();
    }

    // Process var data in parallel.
    status = parallel_for(
        storage_manager_->compute_tp(), 0, tile_coords.size(), [&](uint64_t t) {
          return copy_var_tiles<DimType, OffType>(
              var_names,
              dst_var_bufs,
              dst_off_bufs,
              data_type_sizes,
              subarray,
              tile_subarrays[t],
              global_order ? tile_offsets[t] : 0,
              var_data,
              range_offsets,
              t == tile_coords.size() - 1,
              var_buffer_sizes);

          return Status::Ok();
        });
    RETURN_NOT_OK(status);
  }

  if (!fixed_names.empty()) {
    // Make sure the user fixed buffers are big enough.
    for (auto& name : fixed_names) {
      const auto required_size = cell_num * array_schema_->cell_size(name);
      if (required_size > *buffers_[name].buffer_size_) {
        read_state_.overflowed_ = true;
        return Status::Ok();
      }
    }

    // Make some vectors to prevent map lookups.
    std::vector<uint8_t*> dst_bufs;
    std::vector<uint8_t*> dst_val_bufs;
    std::vector<const Attribute*> attributes;
    std::vector<uint64_t> cell_sizes;
    dst_bufs.reserve(fixed_names.size());
    dst_val_bufs.reserve(fixed_names.size());
    attributes.reserve(fixed_names.size());
    cell_sizes.reserve(fixed_names.size());

    for (auto& name : fixed_names) {
      dst_bufs.push_back((uint8_t*)buffers_[name].buffer_);
      dst_val_bufs.push_back(buffers_[name].validity_vector_.buffer());
      attributes.push_back(array_schema_->attribute(name));
      cell_sizes.push_back(array_schema_->cell_size(name));
    }

    // Process values in parallel.
    auto status = parallel_for(
        storage_manager_->compute_tp(), 0, tile_coords.size(), [&](uint64_t t) {
          // Find out result space tile and tile subarray.
          const DimType* tc = (DimType*)&tile_coords[t][0];
          auto it = result_space_tiles.find(tc);
          assert(it != result_space_tiles.end());

          // Copy the tile fixed values.
          RETURN_NOT_OK(copy_fixed_tiles(
              fixed_names,
              dst_bufs,
              dst_val_bufs,
              attributes,
              cell_sizes,
              it->second,
              subarray,
              tile_subarrays[t],
              global_order ? tile_offsets[t] : 0,
              range_offsets,
              qc_result));

          return Status::Ok();
        });
    RETURN_NOT_OK(status);

    // Set the output size for the fixed buffer.
    for (auto& name : fixed_names) {
      const auto required_size = cell_num * array_schema_->cell_size(name);

      // Set the output size for the fixed buffer.
      *buffers_[name].buffer_size_ = required_size;

      if (array_schema_->is_nullable(name))
        *buffers_[name].validity_vector_.buffer_size() = cell_num;
    }
  }

  return Status::Ok();
}

template <class DimType>
uint64_t DenseReader::get_cell_pos_in_tile(
    const Layout& cell_order,
    const int32_t dim_num,
    const Domain* const domain,
    const ResultSpaceTile<DimType>& result_space_tile,
    const DimType* const coords) {
  uint64_t pos = 0;
  uint64_t mult = 1;

  const auto& start = result_space_tile.start_coords();
  if (cell_order == Layout::COL_MAJOR) {
    for (int32_t d = 0; d < dim_num; d++) {
      pos += mult * (coords[d] - start[d]);
      mult *= *(const DimType*)domain->tile_extent(d).data();
    }
  } else {
    for (auto d = dim_num - 1; d >= 0; d--) {
      pos += mult * (coords[d] - start[d]);
      mult *= *(const DimType*)domain->tile_extent(d).data();
    }
  }

  return pos;
}

template <class DimType>
std::tuple<bool, uint64_t, uint64_t> DenseReader::cell_slab_overlaps_range(
    const unsigned dim_num,
    const NDRange& ndrange,
    const DimType* coords,
    const uint64_t length) {
  const unsigned slab_dim = (layout_ == Layout::COL_MAJOR) ? 0 : dim_num - 1;
  const DimType slab_start = coords[slab_dim];
  const DimType slab_end = slab_start + length - 1;

  // Check if there is any overlap.
  for (unsigned d = 0; d < dim_num; ++d) {
    auto dom = (const DimType*)ndrange[d].data();
    if (d == slab_dim) {
      if (slab_end < dom[0] || slab_start > dom[1]) {
        return {false, 0, 0};
      }
    } else if (coords[d] < dom[0] || coords[d] > dom[1]) {
      return {false, 0, 0};
    }
  }

  // Compute the normalized start and end coordinates for the slab.
  auto dom = (const DimType*)ndrange[slab_dim].data();
  auto start = std::max(slab_start, dom[0]) - slab_start;
  auto end = std::min(slab_end, dom[1]) - slab_start;
  return {true, start, end};
}

template <class DimType>
uint64_t DenseReader::get_dest_cell_offset_row_col(
    const int32_t dim_num,
    const Subarray& subarray,
    const Subarray& tile_subarray,
    const DimType* const coords,
    const DimType* const range_coords,
    const std::vector<uint64_t>& range_offsets) {
  uint64_t ret = 0;
  uint64_t mult = 1;

  uint64_t r = 0;
  std::vector<uint64_t> converted_range_coords(dim_num);
  if (subarray.range_num() > 1) {
    tile_subarray.get_original_range_coords(
        range_coords, &converted_range_coords);
    r = subarray.range_idx(converted_range_coords);
  }

  if (subarray.layout() == Layout::COL_MAJOR) {
    for (int32_t d = 0; d < dim_num; d++) {
      auto subarray_dom =
          (DimType*)subarray
              .ranges_for_dim((uint32_t)d)[converted_range_coords[d]]
              .data();
      ret += mult * (coords[d] - subarray_dom[0]);
      mult *= subarray_dom[1] - subarray_dom[0] + 1;
    }
  } else {
    for (int32_t d = dim_num - 1; d >= 0; d--) {
      auto subarray_dom =
          (DimType*)subarray
              .ranges_for_dim((uint32_t)d)[converted_range_coords[d]]
              .data();
      ret += mult * (coords[d] - subarray_dom[0]);
      mult *= subarray_dom[1] - subarray_dom[0] + 1;
    }
  }

  return ret + range_offsets[r];
}

template <class DimType>
Status DenseReader::copy_fixed_tiles(
    const std::vector<std::string>& names,
    const std::vector<uint8_t*>& dst_bufs,
    const std::vector<uint8_t*>& dst_val_bufs,
    const std::vector<const Attribute*>& attributes,
    const std::vector<uint64_t>& cell_sizes,
    ResultSpaceTile<DimType>& result_space_tile,
    const Subarray& subarray,
    const Subarray& tile_subarray,
    const uint64_t global_cell_offset,
    const std::vector<uint64_t>& range_offsets,
    const std::vector<uint8_t>& qc_result) {
  // For easy reference
  const auto dim_num = array_schema_->dim_num();
  const auto domain = array_schema_->domain();
  const auto cell_order = array_schema_->cell_order();
  auto stride = array_schema_->domain()->stride<DimType>(layout_);
  const auto& frag_domains = result_space_tile.frag_domains();

  if (stride == UINT64_MAX) {
    stride = 1;
  }

  // Initialise for global order, will be adjusted later for row/col major.
  uint64_t cell_offset = global_cell_offset;

  // Iterate over all coordinates, retrieved in cell slab.
  CellSlabIter<DimType> iter(&tile_subarray);
  RETURN_CANCEL_OR_ERROR(iter.begin());
  while (!iter.end()) {
    auto cell_slab = iter.cell_slab();

    // Compute cell offset for row/col major orders.
    if (layout_ != Layout::GLOBAL_ORDER) {
      cell_offset = get_dest_cell_offset_row_col(
          dim_num,
          subarray,
          tile_subarray,
          cell_slab.coords_.data(),
          iter.range_coords(),
          range_offsets);
    }

    // Get the source cell offset.
    uint64_t src_cell = get_cell_pos_in_tile(
        cell_order,
        dim_num,
        domain,
        result_space_tile,
        cell_slab.coords_.data());

    // Iterate through all fragment domains and copy data.
    for (int32_t fd = (int32_t)frag_domains.size() - 1; fd >= 0; --fd) {
      // If the cell slab overlaps this fragment domain range, copy data.
      auto&& [overlaps, start, end] = cell_slab_overlaps_range(
          dim_num,
          frag_domains[fd].second,
          cell_slab.coords_.data(),
          cell_slab.length_);
      if (overlaps) {
        for (uint64_t n = 0; n < names.size(); n++) {
          // Calculate the destination pointers.
          const auto cell_size = cell_sizes[n];
          auto dest_ptr = dst_bufs[n] + cell_offset * cell_size;
          auto dest_validity_ptr = dst_val_bufs[n] + cell_offset;

          // Get the tile buffers.
          const auto tile_tuple =
              result_space_tile.result_tile(frag_domains[fd].first)
                  ->tile_tuple(names[n]);
          assert(tile_tuple != nullptr);
          const Tile* const tile = &std::get<0>(*tile_tuple);
          const Tile* const tile_nullable = &std::get<2>(*tile_tuple);

<<<<<<< HEAD
          auto src_offset = src_cell + start;
=======
          auto src_offset = (src_cell + start * stride);
>>>>>>> f944e64c

          // If the subarray and tile are in the same order, copy the whole
          // slab.
          if (stride == 1) {
            std::memcpy(
                dest_ptr + cell_size * start,
                (char*)tile->buffer()->data() + cell_size * src_offset,
                cell_size * (end - start + 1));

            if (attributes[n]->nullable()) {
              std::memcpy(
                  dest_validity_ptr + start,
                  (char*)tile_nullable->buffer()->data() + src_offset,
                  (end - start + 1));
            }
          } else {
            // Go cell by cell.
            const auto nullable = attributes[n]->nullable();
            auto src = (char*)tile->buffer()->data() + cell_size * src_offset;
            auto src_validity =
                nullable ? (char*)tile_nullable->buffer()->data() + src_offset :
                           nullptr;
            auto dest = dest_ptr + cell_size * start;
            auto dest_validity = dest_validity_ptr + start;
            for (uint64_t i = 0; i < end - start + 1; ++i) {
              std::memcpy(dest, src, cell_size);
              src += cell_size * stride;
              dest += cell_size;

              if (nullable) {
                memcpy(dest_validity, src_validity, 1);
                src_validity += stride;
                dest_validity++;
              }
            }
          }
        }

        end = end + 1;
      }

      // Fill the non written cells for the first fragment domain with the fill
      // value.
      for (uint64_t n = 0; n < names.size(); n++) {
        // Calculate the destination pointers.
        const auto cell_size = cell_sizes[n];
        auto dest_ptr = dst_bufs[n] + cell_offset * cell_size;
        auto dest_validity_ptr = dst_val_bufs[n] + cell_offset;
        const auto& fill_value = attributes[n]->fill_value();
        const auto& fill_value_nullable = attributes[n]->fill_value_validity();

        // Do the filling.
        if (fd == (int32_t)frag_domains.size() - 1) {
          auto buff = dest_ptr;
          for (uint64_t i = 0; i < start; ++i) {
            std::memcpy(buff, fill_value.data(), fill_value.size());
            buff += fill_value.size();
          }

          buff = dest_ptr + end * fill_value.size();
          for (uint64_t i = 0; i < cell_slab.length_ - end; ++i) {
            std::memcpy(buff, fill_value.data(), fill_value.size());
            buff += fill_value.size();
          }

          if (attributes[n]->nullable()) {
            std::memset(dest_validity_ptr, fill_value_nullable, start);
            std::memset(
                dest_validity_ptr + end,
                fill_value_nullable,
                cell_slab.length_ - end);
          }
        }
      }
    }

    // Check if we need to fill the whole slab or apply query condition.
    for (uint64_t n = 0; n < names.size(); n++) {
      // Calculate the destination pointers.
      const auto cell_size = cell_sizes[n];
      auto dest_ptr = dst_bufs[n] + cell_offset * cell_size;
      auto dest_validity_ptr = dst_val_bufs[n] + cell_offset;
      const auto& fill_value = attributes[n]->fill_value();
      const auto& fill_value_nullable = attributes[n]->fill_value_validity();

      // Need to fill the whole slab.
      if (frag_domains.size() == 0) {
        auto buff = dest_ptr;
        for (uint64_t i = 0; i < cell_slab.length_; ++i) {
          std::memcpy(buff, fill_value.data(), fill_value.size());
          buff += fill_value.size();
        }

        if (attributes[n]->nullable()) {
          std::memset(
              dest_validity_ptr, fill_value_nullable, cell_slab.length_);
        }
      }

      // Apply query condition results to this slab.
      if (!condition_.empty()) {
        for (uint64_t c = 0; c < cell_slab.length_; c++) {
          if (!(qc_result[c + cell_offset] & 0x1)) {
            memcpy(
                dest_ptr + c * cell_size, fill_value.data(), fill_value.size());

            if (attributes[n]->nullable()) {
              std::memset(dest_validity_ptr + c, fill_value_nullable, 1);
            }
          }
        }
      }
    }

    // Adjust the cell offset for global order.
    if (layout_ == Layout::GLOBAL_ORDER) {
      cell_offset += cell_slab.length_;
    }

    ++iter;
  }

  return Status::Ok();
}

template <class DimType, class OffType>
Status DenseReader::copy_offset_tiles(
    const std::vector<std::string>& names,
    const std::vector<uint8_t*>& dst_bufs,
    const std::vector<uint8_t*>& dst_val_bufs,
    const std::vector<const Attribute*>& attributes,
    const std::vector<uint64_t>& data_type_sizes,
    ResultSpaceTile<DimType>& result_space_tile,
    const Subarray& subarray,
    const Subarray& tile_subarray,
    const uint64_t global_cell_offset,
    std::vector<std::vector<void*>>& var_data,
    const std::vector<uint64_t>& range_offsets,
    const std::vector<uint8_t>& qc_result) {
  // For easy reference
  const auto domain = array_schema_->domain();
  const auto dim_num = array_schema_->dim_num();
  const auto cell_order = array_schema_->cell_order();
  const auto cell_num_per_tile = array_schema_->domain()->cell_num_per_tile();
  auto stride = array_schema_->domain()->stride<DimType>(layout_);
  const auto& frag_domains = result_space_tile.frag_domains();

  if (stride == UINT64_MAX) {
    stride = 1;
  }

  // Initialise for global order, will be adjusted later for row/col major.
  uint64_t cell_offset = global_cell_offset;

  // Iterate over all coordinates, retrieved in cell slabs
  CellSlabIter<DimType> iter(&tile_subarray);
  RETURN_CANCEL_OR_ERROR(iter.begin());
  while (!iter.end()) {
    auto cell_slab = iter.cell_slab();

    // Compute cell offset for row/col major orders.
    if (layout_ != Layout::GLOBAL_ORDER) {
      cell_offset = get_dest_cell_offset_row_col(
          dim_num,
          subarray,
          tile_subarray,
          cell_slab.coords_.data(),
          iter.range_coords(),
          range_offsets);
    }

    // Get the source cell offset.
    uint64_t src_cell = get_cell_pos_in_tile(
        cell_order,
        dim_num,
        domain,
        result_space_tile,
        cell_slab.coords_.data());

    // Iterate through all fragment domains and copy data.
    for (int32_t fd = (int32_t)frag_domains.size() - 1; fd >= 0; --fd) {
      // If the cell slab overlaps this fragment domain range, copy data.
      auto&& [overlaps, start, end] = cell_slab_overlaps_range(
          dim_num,
          frag_domains[fd].second,
          cell_slab.coords_.data(),
          cell_slab.length_);
      if (overlaps) {
        for (uint64_t n = 0; n < names.size(); n++) {
          // Calculate the destination pointers.
          auto dest_ptr = dst_bufs[n] + cell_offset * sizeof(OffType);
          auto var_data_buff = var_data[n].data() + cell_offset;
          auto dest_validity_ptr = dst_val_bufs[n] + cell_offset;

          // Get the tile buffers.
          const auto tile_tuple =
              result_space_tile.result_tile(frag_domains[fd].first)
                  ->tile_tuple(names[n]);
          assert(tile_tuple != nullptr);
          const Tile* const t_var = &std::get<1>(*tile_tuple);

          // Setup variables for the copy.
          auto src_buff = (uint64_t*)std::get<0>(*tile_tuple).buffer()->data() +
                          start * stride + src_cell;
          auto src_buff_validity =
              attributes[n]->nullable() ?
                  (uint8_t*)std::get<2>(*tile_tuple).buffer()->data() + start +
                      src_cell :
                  nullptr;
          auto div = elements_mode_ ? data_type_sizes[n] : 1;
          auto dest = (OffType*)dest_ptr + start;

          // Copy the data cell by cell, last copy was taken out to take
          // advantage of vectorization.
          uint64_t i = 0;
          for (; i < end - start; ++i) {
            auto i_src = i * stride;
            dest[i] = (src_buff[i_src + 1] - src_buff[i_src]) / div;
            var_data_buff[i + start] =
                (char*)t_var->buffer()->data() + src_buff[i_src];
          }

          if (attributes[n]->nullable()) {
            i = 0;
            for (; i < end - start; ++i) {
              dest_validity_ptr[start + i] = src_buff_validity[i * stride];
            }
          }

          // Copy the last value.
          if (start + src_cell + (end - start) * stride >=
              cell_num_per_tile - 1) {
            dest[i] = (t_var->buffer()->size() - src_buff[i * stride]) / div;
          } else {
            auto i_src = i * stride;
            dest[i] = (src_buff[i_src + 1] - src_buff[i_src]) / div;
          }
          var_data_buff[i + start] =
              (char*)t_var->buffer()->data() + src_buff[i * stride];

          if (attributes[n]->nullable())
            dest_validity_ptr[start + i] = src_buff_validity[i * stride];
        }

        end = end + 1;
      }

      // Fill the non written cells for the first fragment domain with max
      // value.
      for (uint64_t n = 0; n < names.size(); n++) {
        // Calculate the destination pointers.
        auto dest_ptr = dst_bufs[n] + cell_offset * sizeof(OffType);
        auto dest_validity_ptr = dst_val_bufs[n] + cell_offset;
        const auto& fill_value_nullable = attributes[n]->fill_value_validity();

        // Do the filling.
        if (fd == (int32_t)frag_domains.size() - 1) {
          memset(dest_ptr, 0xFF, start * sizeof(OffType));
          memset(
              dest_ptr + end * sizeof(OffType),
              0xFF,
              (cell_slab.length_ - end) * sizeof(OffType));

          if (attributes[n]->nullable()) {
            std::memset(dest_validity_ptr, fill_value_nullable, start);
            std::memset(
                dest_validity_ptr + end,
                fill_value_nullable,
                cell_slab.length_ - end);
          }
        }
      }
    }

    // Check if we need to fill the whole slab or apply query condition.
    for (uint64_t n = 0; n < names.size(); n++) {
      // Calculate the destination pointers.
      auto dest_ptr = dst_bufs[n] + cell_offset * sizeof(OffType);
      auto dest_validity_ptr = dst_val_bufs[n] + cell_offset;
      const auto& fill_value_nullable = attributes[n]->fill_value_validity();

      // Need to fill the whole slab.
      if (frag_domains.size() == 0) {
        memset(dest_ptr, 0xFF, cell_slab.length_ * sizeof(OffType));

        if (attributes[n]->nullable()) {
          std::memset(
              dest_validity_ptr, fill_value_nullable, cell_slab.length_);
        }
      }

      if (!condition_.empty()) {
        // Apply query condition results to this slab.
        for (uint64_t c = 0; c < cell_slab.length_; c++) {
          if (!(qc_result[c + cell_offset] & 0x1)) {
            memset(dest_ptr + c * sizeof(OffType), 0xFF, sizeof(OffType));
          }

          if (attributes[n]->nullable()) {
            std::memset(dest_validity_ptr + c, fill_value_nullable, 1);
          }
        }
      }
    }

    // Adjust the cell offset for global order.
    if (layout_ == Layout::GLOBAL_ORDER) {
      cell_offset += cell_slab.length_;
    }

    ++iter;
  }

  return Status::Ok();
}

template <class DimType, class OffType>
Status DenseReader::copy_var_tiles(
    const std::vector<std::string>& names,
    const std::vector<uint8_t*>& dst_bufs,
    const std::vector<uint8_t*>& offsets_bufs,
    const std::vector<uint64_t>& data_type_sizes,
    const Subarray& subarray,
    const Subarray& tile_subarray,
    const uint64_t global_cell_offset,
    std::vector<std::vector<void*>>& var_data,
    const std::vector<uint64_t>& range_offsets,
    bool last_tile,
    std::vector<uint64_t>& var_buffer_sizes) {
  // For easy reference
  auto dim_num = array_schema_->dim_num();

  // Initialise for global order, will be adjusted later for row/col major.
  uint64_t cell_offset = global_cell_offset;

  // Iterate over all coordinates, retrieved in cell slabs
  CellSlabIter<DimType> iter(&tile_subarray);
  RETURN_CANCEL_OR_ERROR(iter.begin());
  while (!iter.end()) {
    auto cell_slab = iter.cell_slab();
    ++iter;

    // Compute cell offset for row/col major orders.
    if (layout_ != Layout::GLOBAL_ORDER) {
      cell_offset = get_dest_cell_offset_row_col(
          dim_num,
          subarray,
          tile_subarray,
          cell_slab.coords_.data(),
          iter.range_coords(),
          range_offsets);
    }

    for (uint64_t n = 0; n < names.size(); n++) {
      // Setup variables for the copy.
      auto mult = elements_mode_ ? data_type_sizes[n] : 1;
      uint64_t size = 0;
      uint64_t offset = 0;
      uint64_t i = 0;

      // Copy the data cell by cell, last copy was taken out to take advantage
      // of vectorization.
      for (; i < cell_slab.length_ - 1; i++) {
        offset = ((OffType*)offsets_bufs[n])[cell_offset + i] * mult;
        size = ((OffType*)offsets_bufs[n])[cell_offset + i + 1] * mult - offset;
        std::memcpy(dst_bufs[n] + offset, var_data[n][cell_offset + i], size);
      }

      // Do the last copy.
      offset = ((OffType*)offsets_bufs[n])[cell_offset + i] * mult;
      if (last_tile && iter.end() && i == cell_slab.length_ - 1) {
        size = var_buffer_sizes[n] * mult - offset;
      } else {
        size = ((OffType*)offsets_bufs[n])[cell_offset + i + 1] * mult - offset;
      }
      std::memcpy(dst_bufs[n] + offset, var_data[n][cell_offset + i], size);
    }

    // Adjust cell offset for global order.
    if (layout_ == Layout::GLOBAL_ORDER)
      cell_offset += cell_slab.length_;
  }

  return Status::Ok();
}

Status DenseReader::add_extra_offset() {
  // Add extra offset element for all var size offset buffers.
  for (const auto& it : buffers_) {
    const auto& name = it.first;
    if (!array_schema_->var_size(name))
      continue;

    auto buffer = static_cast<unsigned char*>(it.second.buffer_);
    if (offsets_format_mode_ == "bytes") {
      memcpy(
          buffer + *it.second.buffer_size_,
          it.second.buffer_var_size_,
          offsets_bytesize());
    } else if (offsets_format_mode_ == "elements") {
      auto elements = *it.second.buffer_var_size_ /
                      datatype_size(array_schema_->type(name));
      memcpy(buffer + *it.second.buffer_size_, &elements, offsets_bytesize());
    } else {
      return LOG_STATUS(Status_ReaderError(
          "Cannot add extra offset to buffer; Unsupported offsets format"));
    }

    *it.second.buffer_size_ += offsets_bytesize();
  }

  return Status::Ok();
}

}  // namespace sm
}  // namespace tiledb<|MERGE_RESOLUTION|>--- conflicted
+++ resolved
@@ -983,11 +983,7 @@
           const Tile* const tile = &std::get<0>(*tile_tuple);
           const Tile* const tile_nullable = &std::get<2>(*tile_tuple);
 
-<<<<<<< HEAD
-          auto src_offset = src_cell + start;
-=======
-          auto src_offset = (src_cell + start * stride);
->>>>>>> f944e64c
+          auto src_offset = src_cell + start * stride;
 
           // If the subarray and tile are in the same order, copy the whole
           // slab.
