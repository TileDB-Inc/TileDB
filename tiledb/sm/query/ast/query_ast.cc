/**
 * @file query_ast.h
 *
 * @section LICENSE
 *
 * The MIT License
 *
 * @copyright Copyright (c) 2022 TileDB, Inc.
 *
 * Permission is hereby granted, free of charge, to any person obtaining a copy
 * of this software and associated documentation files (the "Software"), to deal
 * in the Software without restriction, including without limitation the rights
 * to use, copy, modify, merge, publish, distribute, sublicense, and/or sell
 * copies of the Software, and to permit persons to whom the Software is
 * furnished to do so, subject to the following conditions:
 *
 * The above copyright notice and this permission notice shall be included in
 * all copies or substantial portions of the Software.
 *
 * THE SOFTWARE IS PROVIDED "AS IS", WITHOUT WARRANTY OF ANY KIND, EXPRESS OR
 * IMPLIED, INCLUDING BUT NOT LIMITED TO THE WARRANTIES OF MERCHANTABILITY,
 * FITNESS FOR A PARTICULAR PURPOSE AND NONINFRINGEMENT. IN NO EVENT SHALL THE
 * AUTHORS OR COPYRIGHT HOLDERS BE LIABLE FOR ANY CLAIM, DAMAGES OR OTHER
 * LIABILITY, WHETHER IN AN ACTION OF CONTRACT, TORT OR OTHERWISE, ARISING FROM,
 * OUT OF OR IN CONNECTION WITH THE SOFTWARE OR THE USE OR OTHER DEALINGS IN
 * THE SOFTWARE.
 *
 * @section DESCRIPTION
 *
 * Implements the Query ASTNode classes.
 */

#include "query_ast.h"

using namespace tiledb::common;

namespace tiledb {
namespace sm {

bool ASTNodeVal::is_expr() const {
  return false;
}

tdb_unique_ptr<ASTNode> ASTNodeVal::clone() const {
  return tdb_unique_ptr<ASTNode>(tdb_new(
      ASTNodeVal,
      field_name_,
      condition_value_data_.data(),
      condition_value_data_.size(),
      op_));
}

void ASTNodeVal::get_field_names(
    std::unordered_set<std::string>& field_name_set) const {
  field_name_set.insert(field_name_);
}

<<<<<<< HEAD
bool ASTNodeVal::is_or_supported() const {
  return false;
=======
bool ASTNodeVal::is_backwards_compatible() const {
  return true;
>>>>>>> 695c8a4b
}

Status ASTNodeVal::check_node_validity(const ArraySchema& array_schema) const {
  const uint64_t condition_value_size = condition_value_data_.size();
  const auto attribute = array_schema.attribute(field_name_);
  // Check that the field_name represents an attribute in the array
  // schema corresponding to this QueryCondition object.
  if (!attribute) {
    return Status_QueryConditionError(
        "Value node field name is not an attribute " + field_name_);
  }

  // Ensure that null value can only be used with equality operators.
  if (condition_value_view_.content() == nullptr) {
    if (op_ != QueryConditionOp::EQ && op_ != QueryConditionOp::NE) {
      return Status_QueryConditionError(
          "Null value can only be used with equality operators");
    }

    // Ensure that an attribute that is marked as nullable
    // corresponds to a type that is nullable.
    if ((!attribute->nullable()) &&
        (attribute->type() != Datatype::STRING_ASCII &&
         attribute->type() != Datatype::CHAR)) {
      return Status_QueryConditionError(
          "Null value can only be used with nullable attributes");
    }
  }

  // Ensure that non-empty attributes are only var-sized for
  // ASCII strings.
  if (attribute->var_size() && attribute->type() != Datatype::STRING_ASCII &&
      attribute->type() != Datatype::CHAR &&
      condition_value_view_.content() != nullptr) {
    return Status_QueryConditionError(
        "Value node non-empty attribute may only be var-sized for ASCII "
        "strings: " +
        field_name_);
  }

  // Ensure that non string fixed size attributes store only one value per cell.
  if (attribute->cell_val_num() != 1 &&
      attribute->type() != Datatype::STRING_ASCII &&
      attribute->type() != Datatype::CHAR && (!attribute->var_size())) {
    return Status_QueryConditionError(
        "Value node attribute must have one value per cell for non-string "
        "fixed size attributes: " +
        field_name_);
  }

  // Ensure that the condition value size matches the attribute's
  // value size.
  if (attribute->cell_size() != constants::var_size &&
      attribute->cell_size() != condition_value_size &&
      !(attribute->nullable() && condition_value_view_.content() == nullptr) &&
      attribute->type() != Datatype::STRING_ASCII &&
      attribute->type() != Datatype::CHAR && (!attribute->var_size())) {
    return Status_QueryConditionError(
        "Value node condition value size mismatch: " +
        std::to_string(attribute->cell_size()) +
        " != " + std::to_string(condition_value_size));
  }

  // Ensure that the attribute type is valid.
  switch (attribute->type()) {
    case Datatype::ANY:
      return Status_QueryConditionError(
          "Value node attribute type may not be of type 'ANY': " + field_name_);
    case Datatype::STRING_UTF8:
    case Datatype::STRING_UTF16:
    case Datatype::STRING_UTF32:
    case Datatype::STRING_UCS2:
    case Datatype::STRING_UCS4:
      return Status_QueryConditionError(
          "Value node attribute type may not be a UTF/UCS string: " +
          field_name_);
    default:
      break;
  }
  return Status::Ok();
}

tdb_unique_ptr<ASTNode> ASTNodeVal::combine(
    const tdb_unique_ptr<ASTNode>& rhs,
    const QueryConditionCombinationOp& combination_op) {
  std::vector<tdb_unique_ptr<ASTNode>> ast_nodes;
  if (!rhs->is_expr()) {
    ast_nodes.push_back(clone());
    ast_nodes.push_back(rhs->clone());
  } else {  // rhs is an expression node.
    // lhs is a simple tree, rhs is a compound tree.
    ast_nodes.push_back(clone());
    if (rhs->get_combination_op() == combination_op) {
      for (const auto& elem : rhs->get_children()) {
        ast_nodes.push_back(elem->clone());
      }
    } else {
      ast_nodes.push_back(rhs->clone());
    }
  }
  return tdb_unique_ptr<ASTNode>(
      tdb_new(ASTNodeExpr, std::move(ast_nodes), combination_op));
}

const std::string& ASTNodeVal::get_field_name() const {
  return field_name_;
}
const UntypedDatumView& ASTNodeVal::get_condition_value_view() const {
  return condition_value_view_;
}
const QueryConditionOp& ASTNodeVal::get_op() const {
  return op_;
}

const std::vector<tdb_unique_ptr<ASTNode>>& ASTNodeVal::get_children() const {
  throw std::runtime_error(
      "ASTNodeVal::get_children: Cannot get children from an AST value node.");
}
const QueryConditionCombinationOp& ASTNodeVal::get_combination_op() const {
  throw std::runtime_error(
      "ASTNodeVal::get_combination_op: Cannot get combination op from an AST "
      "value node.");
}

bool ASTNodeExpr::is_expr() const {
  return true;
}

tdb_unique_ptr<ASTNode> ASTNodeExpr::clone() const {
  std::vector<tdb_unique_ptr<ASTNode>> nodes_copy;
  for (const auto& node : nodes_) {
    nodes_copy.push_back(node->clone());
  }
  return tdb_unique_ptr<ASTNode>(
      tdb_new(ASTNodeExpr, std::move(nodes_copy), combination_op_));
}

void ASTNodeExpr::get_field_names(
    std::unordered_set<std::string>& field_name_set) const {
  for (const auto& child : nodes_) {
    child->get_field_names(field_name_set);
  }
}

bool ASTNodeExpr::is_backwards_compatible() const {
  if (combination_op_ != QueryConditionCombinationOp::AND) {
    return true;
  }
  for (const auto& child : nodes_) {
    if (child->is_expr()) {
      return true;
    }
  }
  return false;
}

Status ASTNodeExpr::check_node_validity(const ArraySchema& array_schema) const {
  // If the node is a compound expression node, ensure there are at least
  // two children in the node and then run a check on each child node.
  if (nodes_.size() < 2) {
    return Status_QueryConditionError(
        "Non value AST node does not have at least 2 children.");
  }
  for (const auto& child : nodes_) {
    RETURN_NOT_OK(child->check_node_validity(array_schema));
  }

  return Status::Ok();
}

tdb_unique_ptr<ASTNode> ASTNodeExpr::combine(
    const tdb_unique_ptr<ASTNode>& rhs,
    const QueryConditionCombinationOp& combination_op) {
  std::vector<tdb_unique_ptr<ASTNode>> ast_nodes;
  if (combination_op == combination_op_) {
    for (const auto& child : nodes_) {
      ast_nodes.push_back(child->clone());
    }
  } else {
    ast_nodes.push_back(clone());
  }

  if (rhs->is_expr() && combination_op == rhs->get_combination_op()) {
    for (const auto& child : rhs->get_children()) {
      ast_nodes.push_back(child->clone());
    }
  } else {
    ast_nodes.push_back(rhs->clone());
  }

  return tdb_unique_ptr<ASTNode>(
      tdb_new(ASTNodeExpr, std::move(ast_nodes), combination_op));
}

const std::string& ASTNodeExpr::get_field_name() const {
  throw std::runtime_error(
      "ASTNodeExpr::get_field_name: Cannot get field name from an AST "
      "expression node.");
}
const UntypedDatumView& ASTNodeExpr::get_condition_value_view() const {
  throw std::runtime_error(
      "ASTNodeExpr::get_condition_value_view: Cannot get condition value view "
      "from an AST expression node.");
}
const QueryConditionOp& ASTNodeExpr::get_op() const {
  throw std::runtime_error(
      "ASTNodeExpr::get_op: Cannot get op from an AST expression node.");
}

const std::vector<tdb_unique_ptr<ASTNode>>& ASTNodeExpr::get_children() const {
  return nodes_;
}
const QueryConditionCombinationOp& ASTNodeExpr::get_combination_op() const {
  return combination_op_;
}

}  // namespace sm
}  // namespace tiledb<|MERGE_RESOLUTION|>--- conflicted
+++ resolved
@@ -55,13 +55,8 @@
   field_name_set.insert(field_name_);
 }
 
-<<<<<<< HEAD
-bool ASTNodeVal::is_or_supported() const {
-  return false;
-=======
 bool ASTNodeVal::is_backwards_compatible() const {
   return true;
->>>>>>> 695c8a4b
 }
 
 Status ASTNodeVal::check_node_validity(const ArraySchema& array_schema) const {
