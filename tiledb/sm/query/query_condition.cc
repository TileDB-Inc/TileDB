/**
 * @file query_condition.cc
 *
 * @section LICENSE
 *
 * The MIT License
 *
 * @copyright Copyright (c) 2021-2022 TileDB, Inc.
 *
 * Permission is hereby granted, free of charge, to any person obtaining a copy
 * of this software and associated documentation files (the "Software"), to deal
 * in the Software without restriction, including without limitation the rights
 * to use, copy, modify, merge, publish, distribute, sublicense, and/or sell
 * copies of the Software, and to permit persons to whom the Software is
 * furnished to do so, subject to the following conditions:
 *
 * The above copyright notice and this permission notice shall be included in
 * all copies or substantial portions of the Software.
 *
 * THE SOFTWARE IS PROVIDED "AS IS", WITHOUT WARRANTY OF ANY KIND, EXPRESS OR
 * IMPLIED, INCLUDING BUT NOT LIMITED TO THE WARRANTIES OF MERCHANTABILITY,
 * FITNESS FOR A PARTICULAR PURPOSE AND NONINFRINGEMENT. IN NO EVENT SHALL THE
 * AUTHORS OR COPYRIGHT HOLDERS BE LIABLE FOR ANY CLAIM, DAMAGES OR OTHER
 * LIABILITY, WHETHER IN AN ACTION OF CONTRACT, TORT OR OTHERWISE, ARISING FROM,
 * OUT OF OR IN CONNECTION WITH THE SOFTWARE OR THE USE OR OTHER DEALINGS IN
 * THE SOFTWARE.
 *
 * @section DESCRIPTION
 *
 * Implements the QueryCondition class.
 */

#include "tiledb/sm/query/query_condition.h"
#include "tiledb/common/logger.h"
#include "tiledb/sm/enums/datatype.h"
#include "tiledb/sm/enums/query_condition_combination_op.h"
#include "tiledb/sm/enums/query_condition_op.h"
#include "tiledb/sm/misc/utils.h"

#include <algorithm>
#include <functional>
#include <iostream>
#include <map>
#include <memory>
#include <mutex>
#include <numeric>

using namespace tiledb::common;

namespace tiledb {
namespace sm {

QueryCondition::QueryCondition() {
}

QueryCondition::QueryCondition(const QueryCondition& rhs)
    : tree_(rhs.tree_ == nullptr ? nullptr : rhs.tree_->clone()) {
}

QueryCondition::QueryCondition(QueryCondition&& rhs)
    : tree_(std::move(rhs.tree_)) {
}

QueryCondition::~QueryCondition() {
}

QueryCondition& QueryCondition::operator=(const QueryCondition& rhs) {
  if (this != &rhs) {
    tree_ = rhs.tree_ == nullptr ? nullptr : rhs.tree_->clone();
  }

  return *this;
}

QueryCondition& QueryCondition::operator=(QueryCondition&& rhs) {
  tree_ = std::move(rhs.tree_);
  return *this;
}

Status QueryCondition::init(
    std::string&& field_name,
    const void* const condition_value,
    const uint64_t condition_value_size,
    const QueryConditionOp& op) {
  if (tree_) {
    return Status_QueryConditionError("Cannot reinitialize query condition");
  }

  // AST Construction.
  tree_ = tdb_unique_ptr<ASTNode>(tdb_new(
      ASTNodeVal, field_name, condition_value, condition_value_size, op));

  return Status::Ok();
}

Status QueryCondition::check(const ArraySchema& array_schema) const {
  if (!tree_) {
    return Status::Ok();
  }

  RETURN_NOT_OK(tree_->check_node_validity(array_schema));
  return Status::Ok();
}

Status QueryCondition::combine(
    const QueryCondition& rhs,
    const QueryConditionCombinationOp combination_op,
    QueryCondition* const combined_cond) const {
  if (combination_op != QueryConditionCombinationOp::AND &&
      combination_op != QueryConditionCombinationOp::OR) {
    return Status_QueryConditionError(
        "Cannot combine query conditions; Only the 'AND' "
        "and 'OR' combination ops are supported");
  }

  combined_cond->field_names_.clear();
  combined_cond->clauses_.clear();
  combined_cond->combination_ops_.clear();
  combined_cond->tree_ = tree_->combine(rhs.tree_, combination_op);
  return Status::Ok();
}

bool QueryCondition::empty() const {
  return tree_ == nullptr;
}

std::unordered_set<std::string>& QueryCondition::field_names() const {
  if (field_names_.empty() && tree_ != nullptr) {
    tree_->get_field_names(field_names_);
  }

  return field_names_;
}

/** Full template specialization for `char*` and `QueryConditionOp::LT`. */
template <>
struct QueryCondition::BinaryCmpNullChecks<char*, QueryConditionOp::LT> {
  static inline bool cmp(
      const void* lhs, uint64_t lhs_size, const void* rhs, uint64_t rhs_size) {
    if (lhs == nullptr) {
      return false;
    }

    const size_t min_size = std::min<size_t>(lhs_size, rhs_size);
    const int cmp = strncmp(
        static_cast<const char*>(lhs), static_cast<const char*>(rhs), min_size);
    if (cmp != 0) {
      return cmp < 0;
    }

    return lhs_size < rhs_size;
  }
};

/** Full template specialization for `char*` and `QueryConditionOp::LE. */
template <>
struct QueryCondition::BinaryCmpNullChecks<char*, QueryConditionOp::LE> {
  static inline bool cmp(
      const void* lhs, uint64_t lhs_size, const void* rhs, uint64_t rhs_size) {
    if (lhs == nullptr) {
      return false;
    }

    const size_t min_size = std::min<size_t>(lhs_size, rhs_size);
    const int cmp = strncmp(
        static_cast<const char*>(lhs), static_cast<const char*>(rhs), min_size);
    if (cmp != 0) {
      return cmp < 0;
    }

    return lhs_size <= rhs_size;
  }
};

/** Full template specialization for `char*` and `QueryConditionOp::GT`. */
template <>
struct QueryCondition::BinaryCmpNullChecks<char*, QueryConditionOp::GT> {
  static inline bool cmp(
      const void* lhs, uint64_t lhs_size, const void* rhs, uint64_t rhs_size) {
    if (lhs == nullptr) {
      return false;
    }

    const size_t min_size = std::min<size_t>(lhs_size, rhs_size);
    const int cmp = strncmp(
        static_cast<const char*>(lhs), static_cast<const char*>(rhs), min_size);
    if (cmp != 0) {
      return cmp > 0;
    }

    return lhs_size > rhs_size;
  }
};

/** Full template specialization for `char*` and `QueryConditionOp::GE`. */
template <>
struct QueryCondition::BinaryCmpNullChecks<char*, QueryConditionOp::GE> {
  static inline bool cmp(
      const void* lhs, uint64_t lhs_size, const void* rhs, uint64_t rhs_size) {
    if (lhs == nullptr) {
      return false;
    }

    const size_t min_size = std::min<size_t>(lhs_size, rhs_size);
    const int cmp = strncmp(
        static_cast<const char*>(lhs), static_cast<const char*>(rhs), min_size);
    if (cmp != 0) {
      return cmp > 0;
    }

    return lhs_size >= rhs_size;
  }
};

/** Full template specialization for `char*` and `QueryConditionOp::EQ`. */
template <>
struct QueryCondition::BinaryCmpNullChecks<char*, QueryConditionOp::EQ> {
  static inline bool cmp(
      const void* lhs, uint64_t lhs_size, const void* rhs, uint64_t rhs_size) {
    if (lhs == rhs) {
      return true;
    }

    if (lhs == nullptr || rhs == nullptr) {
      return false;
    }

    if (lhs_size != rhs_size) {
      return false;
    }

    return strncmp(
               static_cast<const char*>(lhs),
               static_cast<const char*>(rhs),
               lhs_size) == 0;
  }
};

/** Full template specialization for `char*` and `QueryConditionOp::NE`. */
template <>
struct QueryCondition::BinaryCmpNullChecks<char*, QueryConditionOp::NE> {
  static inline bool cmp(
      const void* lhs, uint64_t lhs_size, const void* rhs, uint64_t rhs_size) {
    if (rhs == nullptr && lhs != nullptr) {
      return true;
    }

    if (lhs == nullptr || rhs == nullptr) {
      return false;
    }

    if (lhs_size != rhs_size) {
      return true;
    }

    return strncmp(
               static_cast<const char*>(lhs),
               static_cast<const char*>(rhs),
               lhs_size) != 0;
  }
};

/** Partial template specialization for `QueryConditionOp::LT`. */
template <typename T>
struct QueryCondition::BinaryCmpNullChecks<T, QueryConditionOp::LT> {
  static inline bool cmp(const void* lhs, uint64_t, const void* rhs, uint64_t) {
    return lhs != nullptr &&
           *static_cast<const T*>(lhs) < *static_cast<const T*>(rhs);
  }
};

/** Partial template specialization for `QueryConditionOp::LE`. */
template <typename T>
struct QueryCondition::BinaryCmpNullChecks<T, QueryConditionOp::LE> {
  static inline bool cmp(const void* lhs, uint64_t, const void* rhs, uint64_t) {
    return lhs != nullptr &&
           *static_cast<const T*>(lhs) <= *static_cast<const T*>(rhs);
  }
};

/** Partial template specialization for `QueryConditionOp::GT`. */
template <typename T>
struct QueryCondition::BinaryCmpNullChecks<T, QueryConditionOp::GT> {
  static inline bool cmp(const void* lhs, uint64_t, const void* rhs, uint64_t) {
    return lhs != nullptr &&
           *static_cast<const T*>(lhs) > *static_cast<const T*>(rhs);
  }
};

/** Partial template specialization for `QueryConditionOp::GE`. */
template <typename T>
struct QueryCondition::BinaryCmpNullChecks<T, QueryConditionOp::GE> {
  static inline bool cmp(const void* lhs, uint64_t, const void* rhs, uint64_t) {
    return lhs != nullptr &&
           *static_cast<const T*>(lhs) >= *static_cast<const T*>(rhs);
  }
};

/** Partial template specialization for `QueryConditionOp::EQ`. */
template <typename T>
struct QueryCondition::BinaryCmpNullChecks<T, QueryConditionOp::EQ> {
  static inline bool cmp(const void* lhs, uint64_t, const void* rhs, uint64_t) {
    if (lhs == rhs) {
      return true;
    }

    if (lhs == nullptr || rhs == nullptr) {
      return false;
    }

    return *static_cast<const T*>(lhs) == *static_cast<const T*>(rhs);
  }
};

/** Partial template specialization for `QueryConditionOp::NE`. */
template <typename T>
struct QueryCondition::BinaryCmpNullChecks<T, QueryConditionOp::NE> {
  static inline bool cmp(const void* lhs, uint64_t, const void* rhs, uint64_t) {
    if (rhs == nullptr && lhs != nullptr) {
      return true;
    }

    if (lhs == nullptr || rhs == nullptr) {
      return false;
    }

    return *static_cast<const T*>(lhs) != *static_cast<const T*>(rhs);
  }
};

template <typename T, QueryConditionOp Op, typename CombinationOp>
void QueryCondition::apply_ast_node(
    const tdb_unique_ptr<ASTNode>& node,
    const uint64_t stride,
    const bool var_size,
    const bool nullable,
    const ByteVecValue& fill_value,
    const std::vector<ResultCellSlab>& result_cell_slabs,
    CombinationOp combination_op,
    std::vector<uint8_t>& result_cell_bitmap) const {
  const std::string& field_name = node->get_field_name();
  const void* condition_value_content =
      node->get_condition_value_view().content();
  const size_t condition_value_size = node->get_condition_value_view().size();
  uint64_t starting_index = 0;
  for (const auto& rcs : result_cell_slabs) {
    ResultTile* const result_tile = rcs.tile_;
    const uint64_t start = rcs.start_;
    const uint64_t length = rcs.length_;

    // Handle an empty range.
    if (result_tile == nullptr && !nullable) {
      const bool cmp = BinaryCmpNullChecks<T, Op>::cmp(
          fill_value.data(),
          fill_value.size(),
          condition_value_content,
          condition_value_size);
      if (!cmp) {
        for (size_t c = starting_index; c < starting_index + length; ++c) {
          result_cell_bitmap[c] = 0;
        }
      }
    } else {
      const auto tile_tuple = result_tile->tile_tuple(field_name);
      uint8_t* buffer_validity = nullptr;

      if (nullable) {
        const auto& tile_validity = std::get<2>(*tile_tuple);
        buffer_validity = static_cast<uint8_t*>(tile_validity.data());
      }

      // Start the pending result cell slab at the start position
      // of the current result cell slab.
      uint64_t c = 0;

      if (var_size) {
        const auto& tile = std::get<1>(*tile_tuple);
        const char* buffer = static_cast<char*>(tile.data());
        const uint64_t buffer_size = tile.size();

        const auto& tile_offsets = std::get<0>(*tile_tuple);
        const uint64_t* buffer_offsets =
            static_cast<uint64_t*>(tile_offsets.data());
        const uint64_t buffer_offsets_el =
            tile_offsets.size() / constants::cell_var_offset_size;

        // Iterate through each cell in this slab.
        while (c < length) {
          const uint64_t buffer_offset = buffer_offsets[start + c * stride];
          const uint64_t next_cell_offset =
              (start + c * stride + 1 < buffer_offsets_el) ?
                  buffer_offsets[start + c * stride + 1] :
                  buffer_size;
          const uint64_t cell_size = next_cell_offset - buffer_offset;

          const bool null_cell =
              (nullable && buffer_validity[start + c * stride] == 0);

          // Get the cell value.
          const void* const cell_value =
              null_cell ? nullptr : buffer + buffer_offset;

          // Compare the cell value against the value in the value node.
          const bool cmp = BinaryCmpNullChecks<T, Op>::cmp(
              cell_value,
              cell_size,
              condition_value_content,
              condition_value_size);

          result_cell_bitmap[starting_index + c] = combination_op(
              result_cell_bitmap[starting_index + c], (uint8_t)cmp);
          ++c;
        }
      } else {
        const auto& tile = std::get<0>(*tile_tuple);
        const char* buffer = static_cast<char*>(tile.data());
        const uint64_t cell_size = tile.cell_size();
        uint64_t buffer_offset = start * cell_size;
        const uint64_t buffer_offset_inc = stride * cell_size;

        // Iterate through each cell in this slab.
        while (c < length) {
          const bool null_cell =
              nullable && buffer_validity[start + c * stride] == 0;

          // Get the cell value.
          const void* const cell_value =
              null_cell ? nullptr : buffer + buffer_offset;
          buffer_offset += buffer_offset_inc;

          // Compare the cell value against the value in the value node.
          const bool cmp = BinaryCmpNullChecks<T, Op>::cmp(
              cell_value,
              cell_size,
              condition_value_content,
              condition_value_size);
          result_cell_bitmap[starting_index + c] = combination_op(
              result_cell_bitmap[starting_index + c], (uint8_t)cmp);
          ++c;
        }
      }
    }
    starting_index += length;
  }
}

template <typename T, typename CombinationOp>
void QueryCondition::apply_ast_node(
    const tdb_unique_ptr<ASTNode>& node,
    const uint64_t stride,
    const bool var_size,
    const bool nullable,
    const ByteVecValue& fill_value,
    const std::vector<ResultCellSlab>& result_cell_slabs,
    CombinationOp combination_op,
    std::vector<uint8_t>& result_cell_bitmap) const {
  switch (node->get_op()) {
    case QueryConditionOp::LT:
      apply_ast_node<T, QueryConditionOp::LT, CombinationOp>(
          node,
          stride,
          var_size,
          nullable,
          fill_value,
          result_cell_slabs,
          combination_op,
          result_cell_bitmap);
      break;
    case QueryConditionOp::LE:
      apply_ast_node<T, QueryConditionOp::LE, CombinationOp>(
          node,
          stride,
          var_size,
          nullable,
          fill_value,
          result_cell_slabs,
          combination_op,
          result_cell_bitmap);
      break;
    case QueryConditionOp::GT:
      apply_ast_node<T, QueryConditionOp::GT, CombinationOp>(
          node,
          stride,
          var_size,
          nullable,
          fill_value,
          result_cell_slabs,
          combination_op,
          result_cell_bitmap);
      break;
    case QueryConditionOp::GE:
      apply_ast_node<T, QueryConditionOp::GE, CombinationOp>(
          node,
          stride,
          var_size,
          nullable,
          fill_value,
          result_cell_slabs,
          combination_op,
          result_cell_bitmap);
      break;
    case QueryConditionOp::EQ:
      apply_ast_node<T, QueryConditionOp::EQ, CombinationOp>(
          node,
          stride,
          var_size,
          nullable,
          fill_value,
          result_cell_slabs,
          combination_op,
          result_cell_bitmap);
      break;
    case QueryConditionOp::NE:
      apply_ast_node<T, QueryConditionOp::NE, CombinationOp>(
          node,
          stride,
          var_size,
          nullable,
          fill_value,
          result_cell_slabs,
          combination_op,
          result_cell_bitmap);
      break;
    default:
      throw std::runtime_error(
          "QueryCondition::apply_ast_node: Cannot perform query comparison; "
          "Unknown query condition operator.");
  }

  return;
}

template <typename CombinationOp>
void QueryCondition::apply_ast_node(
    const tdb_unique_ptr<ASTNode>& node,
    const ArraySchema& array_schema,
    const uint64_t stride,
    const std::vector<ResultCellSlab>& result_cell_slabs,
    CombinationOp combination_op,
    std::vector<uint8_t>& result_cell_bitmap) const {
  const auto attribute = array_schema.attribute(node->get_field_name());
  if (!attribute) {
    throw std::runtime_error(
        "QueryCondition::apply_ast_node: Unknown attribute " +
        node->get_field_name());
  }

  const ByteVecValue fill_value = attribute->fill_value();
  const bool var_size = attribute->var_size();
  const bool nullable = attribute->nullable();
  switch (attribute->type()) {
    case Datatype::INT8: {
      apply_ast_node<int8_t, CombinationOp>(
          node,
          stride,
          var_size,
          nullable,
          fill_value,
          result_cell_slabs,
          combination_op,
          result_cell_bitmap);
    } break;
    case Datatype::UINT8: {
      apply_ast_node<uint8_t, CombinationOp>(
          node,
          stride,
          var_size,
          nullable,
          fill_value,
          result_cell_slabs,
          combination_op,
          result_cell_bitmap);
    } break;
    case Datatype::INT16: {
      apply_ast_node<int16_t, CombinationOp>(
          node,
          stride,
          var_size,
          nullable,
          fill_value,
          result_cell_slabs,
          combination_op,
          result_cell_bitmap);
    } break;
    case Datatype::UINT16: {
      apply_ast_node<uint16_t, CombinationOp>(
          node,
          stride,
          var_size,
          nullable,
          fill_value,
          result_cell_slabs,
          combination_op,
          result_cell_bitmap);
    } break;
    case Datatype::INT32: {
      apply_ast_node<int32_t, CombinationOp>(
          node,
          stride,
          var_size,
          nullable,
          fill_value,
          result_cell_slabs,
          combination_op,
          result_cell_bitmap);
    } break;
    case Datatype::UINT32: {
      apply_ast_node<uint32_t, CombinationOp>(
          node,
          stride,
          var_size,
          nullable,
          fill_value,
          result_cell_slabs,
          combination_op,
          result_cell_bitmap);
    } break;
    case Datatype::INT64: {
      apply_ast_node<int64_t, CombinationOp>(
          node,
          stride,
          var_size,
          nullable,
          fill_value,
          result_cell_slabs,
          combination_op,
          result_cell_bitmap);
    } break;
    case Datatype::UINT64: {
      apply_ast_node<uint64_t, CombinationOp>(
          node,
          stride,
          var_size,
          nullable,
          fill_value,
          result_cell_slabs,
          combination_op,
          result_cell_bitmap);
    } break;
    case Datatype::FLOAT32: {
      apply_ast_node<float, CombinationOp>(
          node,
          stride,
          var_size,
          nullable,
          fill_value,
          result_cell_slabs,
          combination_op,
          result_cell_bitmap);
    } break;
    case Datatype::FLOAT64: {
      apply_ast_node<double, CombinationOp>(
          node,
          stride,
          var_size,
          nullable,
          fill_value,
          result_cell_slabs,
          combination_op,
          result_cell_bitmap);
    } break;
    case Datatype::STRING_ASCII: {
      apply_ast_node<char*, CombinationOp>(
          node,
          stride,
          var_size,
          nullable,
          fill_value,
          result_cell_slabs,
          combination_op,
          result_cell_bitmap);
    } break;
    case Datatype::CHAR: {
      if (var_size) {
        apply_ast_node<char*, CombinationOp>(
            node,
            stride,
            var_size,
            nullable,
            fill_value,
            result_cell_slabs,
            combination_op,
            result_cell_bitmap);
      } else {
        apply_ast_node<char, CombinationOp>(
            node,
            stride,
            var_size,
            nullable,
            fill_value,
            result_cell_slabs,
            combination_op,
            result_cell_bitmap);
      }
    } break;
    case Datatype::DATETIME_YEAR:
    case Datatype::DATETIME_MONTH:
    case Datatype::DATETIME_WEEK:
    case Datatype::DATETIME_DAY:
    case Datatype::DATETIME_HR:
    case Datatype::DATETIME_MIN:
    case Datatype::DATETIME_SEC:
    case Datatype::DATETIME_MS:
    case Datatype::DATETIME_US:
    case Datatype::DATETIME_NS:
    case Datatype::DATETIME_PS:
    case Datatype::DATETIME_FS:
    case Datatype::DATETIME_AS: {
      apply_ast_node<int64_t, CombinationOp>(
          node,
          stride,
          var_size,
          nullable,
          fill_value,
          result_cell_slabs,
          combination_op,
          result_cell_bitmap);
    } break;
    case Datatype::ANY:
    case Datatype::BLOB:
    case Datatype::STRING_UTF8:
    case Datatype::STRING_UTF16:
    case Datatype::STRING_UTF32:
    case Datatype::STRING_UCS2:
    case Datatype::STRING_UCS4:
    default:
      throw std::runtime_error(
          "QueryCondition::apply_ast_node: Cannot perform query comparison; "
          "Unsupported query "
          "conditional type on " +
          node->get_field_name());
  }

  return;
}

template <typename CombinationOp>
void QueryCondition::apply_tree(
    const tdb_unique_ptr<ASTNode>& node,
    const ArraySchema& array_schema,
    uint64_t stride,
    const std::vector<ResultCellSlab>& result_cell_slabs,
    CombinationOp combination_op,
    std::vector<uint8_t>& result_cell_bitmap) const {
  if (!node->is_expr()) {
    apply_ast_node(
        node,
        array_schema,
        stride,
        result_cell_slabs,
        combination_op,
        result_cell_bitmap);
  } else {
    const auto result_bitmap_size = result_cell_bitmap.size();
    switch (node->get_combination_op()) {
        /*
         * cl(q; a) means evaluate a clause (which may be compound) with query q
         * given existing bitmap a
         *
         * Identities:
         *
         * cl(q; a) = cl(q; 1) /\ a
         * cl1(q; a) /\ cl2(q; b) = cl1(q; cl2(q; a))
         *
         * cl1(q; a) \/ cl2(q; a) = (cl1(q; 1) /\ a) \/ (cl2(q; 1) /\ a)
         *                        = (cl1(q; 1) \/ cl2(q; 1)) /\ a
         */

        /*
         * cl1(q; a) /\ cl2(q; a) = cl1(q; cl2(q; a))
         */
      case QueryConditionCombinationOp::AND: {
        if constexpr (std::
                          is_same_v<CombinationOp, std::logical_and<uint8_t>>) {
          for (const auto& child : node->get_children()) {
            apply_tree(
                child,
                array_schema,
                stride,
                result_cell_slabs,
                std::logical_and<uint8_t>(),
                result_cell_bitmap);
          }

          // Handle the cl'(q, a) case
        } else if constexpr (std::is_same_v<
                                 CombinationOp,
                                 std::logical_or<uint8_t>>) {
          std::vector<uint8_t> combination_op_bitmap(result_bitmap_size, 1);

          for (const auto& child : node->get_children()) {
            apply_tree(
                child,
                array_schema,
                stride,
                result_cell_slabs,
                std::logical_and<uint8_t>(),
                combination_op_bitmap);
          }
          for (size_t c = 0; c < result_bitmap_size; ++c) {
            result_cell_bitmap[c] |= combination_op_bitmap[c];
          }
        }
      } break;

        /*
         * cl1(q; a) \/ cl2(q; a) = a /\ (cl1(q; 1) \/ cl2(q; 1))
         *                        = a /\ (cl1'(q; 0) \/ cl2'(q; 0))
         *                        = a /\ (cl1'(q; cl2'(q; 0)))
         */
      case QueryConditionCombinationOp::OR: {
        std::vector<uint8_t> combination_op_bitmap(result_bitmap_size, 0);

        for (const auto& child : node->get_children()) {
          apply_tree(
              child,
              array_schema,
              stride,
              result_cell_slabs,
              std::logical_or<uint8_t>(),
              combination_op_bitmap);
        }

        for (size_t c = 0; c < result_bitmap_size; ++c) {
          result_cell_bitmap[c] *= combination_op_bitmap[c];
        }
      } break;
      case QueryConditionCombinationOp::NOT: {
        throw std::runtime_error(
            "Query condition NOT operator is not currently supported.");
      } break;
      default: {
        throw std::logic_error(
            "Invalid combination operator when applying query condition.");
      }
    }
  }
}

Status QueryCondition::apply(
    const ArraySchema& array_schema,
    std::vector<ResultCellSlab>& result_cell_slabs,
    const uint64_t stride) const {
  if (!tree_) {
    return Status::Ok();
  }

  size_t total_lengths = 0;
  for (const auto& elem : result_cell_slabs) {
    total_lengths += elem.length_;
  }

  std::vector<uint8_t> result_cell_bitmap(total_lengths, 1);
  apply_tree(
      tree_,
      array_schema,
      stride,
      result_cell_slabs,
      std::logical_and<uint8_t>(),
      result_cell_bitmap);

  std::vector<ResultCellSlab> ret;
  uint64_t starting_index = 0;
  for (const auto& elem : result_cell_slabs) {
    uint64_t pending_start = elem.start_;
    uint64_t pending_length = 0;
    for (size_t c = 0; c < elem.length_; ++c) {
      if (result_cell_bitmap[starting_index + c]) {
        pending_length += 1;
      } else {
        if (pending_length > 0) {
          ret.emplace_back(elem.tile_, pending_start, pending_length);
        }
        pending_length = 0;
        pending_start = elem.start_ + c + 1;
      }
    }
    starting_index += elem.length_;
    if (pending_length > 0) {
      ret.emplace_back(elem.tile_, pending_start, pending_length);
    }
  }

  result_cell_slabs = std::move(ret);
  return Status::Ok();
}

template <typename T, QueryConditionOp Op, typename CombinationOp>
void QueryCondition::apply_ast_node_dense(
    const tdb_unique_ptr<ASTNode>& node,
    ResultTile* result_tile,
    const uint64_t start,
    const uint64_t src_cell,
    const uint64_t stride,
    const bool var_size,
    CombinationOp combination_op,
    span<uint8_t> result_buffer) const {
  const std::string& field_name = node->get_field_name();
  const void* condition_value_content =
      node->get_condition_value_view().content();
  const size_t condition_value_size = node->get_condition_value_view().size();

  // Get the nullable buffer.
  const auto tile_tuple = result_tile->tile_tuple(field_name);

  if (var_size) {
    // Get var data buffer and tile offsets buffer.
    const auto& tile = std::get<1>(*tile_tuple);
    const char* buffer = static_cast<char*>(tile.data());
    const uint64_t buffer_size = tile.size();

    const auto& tile_offsets = std::get<0>(*tile_tuple);
    const uint64_t* buffer_offsets =
        static_cast<uint64_t*>(tile_offsets.data()) + src_cell;
    const uint64_t buffer_offsets_el =
        tile_offsets.size() / constants::cell_var_offset_size;

    // Iterate through each cell in this slab.
    for (uint64_t c = 0; c < result_buffer.size(); ++c) {
      // Check the previous cell here, which breaks vectorization but as this
      // is string data requiring a strcmp which cannot be vectorized, this is
      // ok.
      if (result_buffer[c] != 0) {
        const uint64_t buffer_offset = buffer_offsets[start + c * stride];
        const uint64_t next_cell_offset =
            (start + c * stride + 1 < buffer_offsets_el) ?
                buffer_offsets[start + c * stride + 1] :
                buffer_size;
        const uint64_t cell_size = next_cell_offset - buffer_offset;

        // Get the cell value.
        const void* const cell_value = buffer + buffer_offset;

        // Compare the cell value against the value in the value node.
        const bool cmp = BinaryCmp<T, Op>::cmp(
            cell_value,
            cell_size,
            condition_value_content,
            condition_value_size);

        // Set the value.
        result_buffer[c] = combination_op(result_buffer[c], (uint8_t)cmp);
      }
    }
  } else {
    // Get the fixed size data buffers.
    const auto& tile = std::get<0>(*tile_tuple);
    const char* buffer = static_cast<char*>(tile.data());
    const uint64_t cell_size = tile.cell_size();
    uint64_t buffer_offset = (start + src_cell) * cell_size;
    const uint64_t buffer_offset_inc = stride * cell_size;

    // Iterate through each cell in this slab.
    for (uint64_t c = 0; c < result_buffer.size(); ++c) {
      // Get the cell value.
      const void* const cell_value = buffer + buffer_offset;
      buffer_offset += buffer_offset_inc;

      // Compare the cell value against the value in the value node.
      const bool cmp = BinaryCmp<T, Op>::cmp(
          cell_value, cell_size, condition_value_content, condition_value_size);

      // Set the value.
      result_buffer[c] = combination_op(result_buffer[c], (uint8_t)cmp);
    }
  }
}

template <typename T, typename CombinationOp>
void QueryCondition::apply_ast_node_dense(
    const tdb_unique_ptr<ASTNode>& node,
    ResultTile* result_tile,
    const uint64_t start,
    const uint64_t src_cell,
    const uint64_t stride,
    const bool var_size,
    CombinationOp combination_op,
    span<uint8_t> result_buffer) const {
  switch (node->get_op()) {
    case QueryConditionOp::LT:
      apply_ast_node_dense<T, QueryConditionOp::LT, CombinationOp>(
          node,
          result_tile,
          start,
          src_cell,
          stride,
          var_size,
          combination_op,
          result_buffer);
      break;
    case QueryConditionOp::LE:
      apply_ast_node_dense<T, QueryConditionOp::LE, CombinationOp>(
          node,
          result_tile,
          start,
          src_cell,
          stride,
          var_size,
          combination_op,
          result_buffer);
      break;
    case QueryConditionOp::GT:
      apply_ast_node_dense<T, QueryConditionOp::GT, CombinationOp>(
          node,
          result_tile,
          start,
          src_cell,
          stride,
          var_size,
          combination_op,
          result_buffer);
      break;
    case QueryConditionOp::GE:
      apply_ast_node_dense<T, QueryConditionOp::GE, CombinationOp>(
          node,
          result_tile,
          start,
          src_cell,
          stride,
          var_size,
          combination_op,
          result_buffer);
      break;
    case QueryConditionOp::EQ:
      apply_ast_node_dense<T, QueryConditionOp::EQ, CombinationOp>(
          node,
          result_tile,
          start,
          src_cell,
          stride,
          var_size,
          combination_op,
          result_buffer);
      break;
    case QueryConditionOp::NE:
      apply_ast_node_dense<T, QueryConditionOp::NE, CombinationOp>(
          node,
          result_tile,
          start,
          src_cell,
          stride,
          var_size,
          combination_op,
          result_buffer);
      break;
    default:
      throw std::runtime_error(
          "Cannot perform query comparison; Unknown query condition operator");
  }
}

template <typename CombinationOp>
void QueryCondition::apply_ast_node_dense(
    const tdb_unique_ptr<ASTNode>& node,
    const ArraySchema& array_schema,
    ResultTile* result_tile,
    const uint64_t start,
    const uint64_t src_cell,
    const uint64_t stride,
    CombinationOp combination_op,
    span<uint8_t> result_buffer) const {
  const auto attribute = array_schema.attribute(node->get_field_name());
  if (!attribute) {
    throw std::runtime_error("Unknown attribute " + node->get_field_name());
  }

  const bool var_size = attribute->var_size();
  const bool nullable = attribute->nullable();

  // Process the validity buffer now.
  if (nullable) {
    const auto tile_tuple = result_tile->tile_tuple(node->get_field_name());
    const auto& tile_validity = std::get<2>(*tile_tuple);
    const auto buffer_validity =
        static_cast<uint8_t*>(tile_validity.data()) + src_cell;

    // Null values can only be specified for equality operators.
    if (node->get_condition_value_view().content() == nullptr) {
      if (node->get_op() == QueryConditionOp::NE) {
        for (uint64_t c = 0; c < result_buffer.size(); ++c) {
          result_buffer[c] *= buffer_validity[start + c * stride] != 0;
        }
      } else {
        for (uint64_t c = 0; c < result_buffer.size(); ++c) {
          result_buffer[c] *= buffer_validity[start + c * stride] == 0;
        }
      }
      return;
    } else {
      // Turn off bitmap values for null cells.
      for (uint64_t c = 0; c < result_buffer.size(); ++c) {
        result_buffer[c] *= buffer_validity[start + c * stride] != 0;
      }
    }
  }

  switch (attribute->type()) {
    case Datatype::INT8:
      return apply_ast_node_dense<int8_t, CombinationOp>(
          node,
          result_tile,
          start,
          src_cell,
          stride,
          var_size,
          combination_op,
          result_buffer);
    case Datatype::BOOL:
    case Datatype::UINT8:
      return apply_ast_node_dense<uint8_t, CombinationOp>(
          node,
          result_tile,
          start,
          src_cell,
          stride,
          var_size,
          combination_op,
          result_buffer);
    case Datatype::INT16:
      return apply_ast_node_dense<int16_t, CombinationOp>(
          node,
          result_tile,
          start,
          src_cell,
          stride,
          var_size,
          combination_op,
          result_buffer);
    case Datatype::UINT16:
      return apply_ast_node_dense<uint16_t, CombinationOp>(
          node,
          result_tile,
          start,
          src_cell,
          stride,
          var_size,
          combination_op,
          result_buffer);
    case Datatype::INT32:
      return apply_ast_node_dense<int32_t, CombinationOp>(
          node,
          result_tile,
          start,
          src_cell,
          stride,
          var_size,
          combination_op,
          result_buffer);
    case Datatype::UINT32:
      return apply_ast_node_dense<uint32_t, CombinationOp>(
          node,
          result_tile,
          start,
          src_cell,
          stride,
          var_size,
          combination_op,
          result_buffer);
    case Datatype::INT64:
      return apply_ast_node_dense<int64_t, CombinationOp>(
          node,
          result_tile,
          start,
          src_cell,
          stride,
          var_size,
          combination_op,
          result_buffer);
    case Datatype::UINT64:
      return apply_ast_node_dense<uint64_t, CombinationOp>(
          node,
          result_tile,
          start,
          src_cell,
          stride,
          var_size,
          combination_op,
          result_buffer);
    case Datatype::FLOAT32:
      return apply_ast_node_dense<float, CombinationOp>(
          node,
          result_tile,
          start,
          src_cell,
          stride,
          var_size,
          combination_op,
          result_buffer);
    case Datatype::FLOAT64:
      return apply_ast_node_dense<double, CombinationOp>(
          node,
          result_tile,
          start,
          src_cell,
          stride,
          var_size,
          combination_op,
          result_buffer);
    case Datatype::STRING_ASCII:
      return apply_ast_node_dense<char*, CombinationOp>(
          node,
          result_tile,
          start,
          src_cell,
          stride,
          var_size,
          combination_op,
          result_buffer);
    case Datatype::CHAR:
      if (var_size) {
        return apply_ast_node_dense<char*, CombinationOp>(
            node,
            result_tile,
            start,
            src_cell,
            stride,
            var_size,
            combination_op,
            result_buffer);
      }
      return apply_ast_node_dense<char, CombinationOp>(
          node,
          result_tile,
          start,
          src_cell,
          stride,
          var_size,
          combination_op,
          result_buffer);
    case Datatype::DATETIME_YEAR:
    case Datatype::DATETIME_MONTH:
    case Datatype::DATETIME_WEEK:
    case Datatype::DATETIME_DAY:
    case Datatype::DATETIME_HR:
    case Datatype::DATETIME_MIN:
    case Datatype::DATETIME_SEC:
    case Datatype::DATETIME_MS:
    case Datatype::DATETIME_US:
    case Datatype::DATETIME_NS:
    case Datatype::DATETIME_PS:
    case Datatype::DATETIME_FS:
    case Datatype::DATETIME_AS:
      return apply_ast_node_dense<int64_t, CombinationOp>(
          node,
          result_tile,
          start,
          src_cell,
          stride,
          var_size,
          combination_op,
          result_buffer);
    case Datatype::ANY:
    case Datatype::BLOB:
    case Datatype::STRING_UTF8:
    case Datatype::STRING_UTF16:
    case Datatype::STRING_UTF32:
    case Datatype::STRING_UCS2:
    case Datatype::STRING_UCS4:
    default:
      throw std::runtime_error(
          "Cannot perform query comparison; Unsupported query conditional type "
          "on " +
          node->get_field_name());
  }
}

template <typename CombinationOp>
void QueryCondition::apply_tree_dense(
    const tdb_unique_ptr<ASTNode>& node,
    const ArraySchema& array_schema,
    ResultTile* result_tile,
    const uint64_t start,
    const uint64_t src_cell,
    const uint64_t stride,
    CombinationOp combination_op,
    span<uint8_t> result_buffer) const {
  if (!node->is_expr()) {
    apply_ast_node_dense(
        node,
        array_schema,
        result_tile,
        start,
        src_cell,
        stride,
        combination_op,
        result_buffer);
  } else {
    const auto result_buffer_size = result_buffer.size();
    switch (node->get_combination_op()) {
        /*
         * cl(q; a) means evaluate a clause (which may be compound) with query q
         * given existing bitmap a
         *
         * Identities:
         *
         * cl(q; a) = cl(q; 1) /\ a
         * cl1(q; a) /\ cl2(q; b) = cl1(q; cl2(q; a))
         *
         * cl1(q; a) \/ cl2(q; a) = (cl1(q; 1) /\ a) \/ (cl2(q; 1) /\ a)
         *                        = (cl1(q; 1) \/ cl2(q; 1)) /\ a
         */

        /*
         * cl1(q; a) /\ cl2(q; a) = cl1(q; cl2(q; a))
         */
      case QueryConditionCombinationOp::AND: {
        if constexpr (std::
                          is_same_v<CombinationOp, std::logical_and<uint8_t>>) {
          for (const auto& child : node->get_children()) {
            apply_tree_dense(
                child,
                array_schema,
                result_tile,
                start,
                src_cell,
                stride,
                std::logical_and<uint8_t>(),
                result_buffer);
          }

          // Handle the cl'(q, a) case
        } else if constexpr (std::is_same_v<
                                 CombinationOp,
                                 std::logical_or<uint8_t>>) {
          std::vector<uint8_t> combination_op_bitmap(result_buffer_size, 1);
          span<uint8_t> combination_op_span(
              combination_op_bitmap.data(), result_buffer_size);

          for (const auto& child : node->get_children()) {
            apply_tree_dense(
                child,
                array_schema,
                result_tile,
                start,
                src_cell,
                stride,
                std::logical_and<uint8_t>(),
                combination_op_span);
          }
          for (size_t c = 0; c < result_buffer_size; ++c) {
            result_buffer[c] |= combination_op_bitmap[c];
          }
        }
      } break;
        /*
         * cl1(q; a) \/ cl2(q; a) = a /\ (cl1(q; 1) \/ cl2(q; 1))
         *                        = a /\ (cl1'(q; 0) \/ cl2'(q; 0))
         *                        = a /\ (cl1'(q; cl2'(q; 0)))
         */
      case QueryConditionCombinationOp::OR: {
        std::vector<uint8_t> combination_op_bitmap(result_buffer_size, 0);
        span<uint8_t> combination_op_span(
            combination_op_bitmap.data(), result_buffer_size);
        for (const auto& child : node->get_children()) {
          apply_tree_dense(
              child,
              array_schema,
              result_tile,
              start,
              src_cell,
              stride,
              std::logical_or<uint8_t>(),
              combination_op_span);
        }

        for (size_t c = 0; c < result_buffer_size; ++c) {
          result_buffer[c] *= combination_op_bitmap[c];
        }
      } break;
      case QueryConditionCombinationOp::NOT: {
        throw std::runtime_error(
            "Query condition NOT operator is not currently supported.");
      } break;
      default: {
        throw std::logic_error(
            "Invalid combination operator when applying query condition.");
      }
    }
  }
}

Status QueryCondition::apply_dense(
    const ArraySchema& array_schema,
    ResultTile* result_tile,
    const uint64_t start,
    const uint64_t length,
    const uint64_t src_cell,
    const uint64_t stride,
    uint8_t* result_buffer) {
  // Iterate through the tree.
  if (result_buffer == nullptr) {
    return Status_QueryConditionError("The result buffer is null.");
  }

  span<uint8_t> result_span(result_buffer + start, length);
  apply_tree_dense(
      tree_,
      array_schema,
      result_tile,
      start,
      src_cell,
      stride,
      std::logical_and<uint8_t>(),
      result_span);
  return Status::Ok();
}

/** Full template specialization for `char*` and `QueryConditionOp::LT`. */
template <>
struct QueryCondition::BinaryCmp<char*, QueryConditionOp::LT> {
  static inline bool cmp(
      const void* lhs, uint64_t lhs_size, const void* rhs, uint64_t rhs_size) {
    const size_t min_size = std::min<size_t>(lhs_size, rhs_size);
    const int cmp = strncmp(
        static_cast<const char*>(lhs), static_cast<const char*>(rhs), min_size);
    if (cmp != 0) {
      return cmp < 0;
    }

    return lhs_size < rhs_size;
  }
};

/** Partial template specialization for `char*` and `QueryConditionOp::LE. */
template <>
struct QueryCondition::BinaryCmp<char*, QueryConditionOp::LE> {
  static inline bool cmp(
      const void* lhs, uint64_t lhs_size, const void* rhs, uint64_t rhs_size) {
    const size_t min_size = std::min<size_t>(lhs_size, rhs_size);
    const int cmp = strncmp(
        static_cast<const char*>(lhs), static_cast<const char*>(rhs), min_size);
    if (cmp != 0) {
      return cmp < 0;
    }

    return lhs_size <= rhs_size;
  }
};

/** Partial template specialization for `char*` and `QueryConditionOp::GT`. */
template <>
struct QueryCondition::BinaryCmp<char*, QueryConditionOp::GT> {
  static inline bool cmp(
      const void* lhs, uint64_t lhs_size, const void* rhs, uint64_t rhs_size) {
    const size_t min_size = std::min<size_t>(lhs_size, rhs_size);
    const int cmp = strncmp(
        static_cast<const char*>(lhs), static_cast<const char*>(rhs), min_size);
    if (cmp != 0) {
      return cmp > 0;
    }

    return lhs_size > rhs_size;
  }
};

/** Partial template specialization for `char*` and `QueryConditionOp::GE`. */
template <>
struct QueryCondition::BinaryCmp<char*, QueryConditionOp::GE> {
  static inline bool cmp(
      const void* lhs, uint64_t lhs_size, const void* rhs, uint64_t rhs_size) {
    const size_t min_size = std::min<size_t>(lhs_size, rhs_size);
    const int cmp = strncmp(
        static_cast<const char*>(lhs), static_cast<const char*>(rhs), min_size);
    if (cmp != 0) {
      return cmp > 0;
    }

    return lhs_size >= rhs_size;
  }
};

/** Partial template specialization for `char*` and `QueryConditionOp::EQ`. */
template <>
struct QueryCondition::BinaryCmp<char*, QueryConditionOp::EQ> {
  static inline bool cmp(
      const void* lhs, uint64_t lhs_size, const void* rhs, uint64_t rhs_size) {
    if (lhs_size != rhs_size) {
      return false;
    }

    return strncmp(
               static_cast<const char*>(lhs),
               static_cast<const char*>(rhs),
               lhs_size) == 0;
  }
};

/** Partial template specialization for `char*` and `QueryConditionOp::NE`. */
template <>
struct QueryCondition::BinaryCmp<char*, QueryConditionOp::NE> {
  static inline bool cmp(
      const void* lhs, uint64_t lhs_size, const void* rhs, uint64_t rhs_size) {
    if (lhs_size != rhs_size) {
      return true;
    }

    return strncmp(
               static_cast<const char*>(lhs),
               static_cast<const char*>(rhs),
               lhs_size) != 0;
  }
};

/** Partial template specialization for `QueryConditionOp::LT`. */
template <typename T>
struct QueryCondition::BinaryCmp<T, QueryConditionOp::LT> {
  static inline bool cmp(const void* lhs, uint64_t, const void* rhs, uint64_t) {
    return *static_cast<const T*>(lhs) < *static_cast<const T*>(rhs);
  }
};

/** Partial template specialization for `QueryConditionOp::LE`. */
template <typename T>
struct QueryCondition::BinaryCmp<T, QueryConditionOp::LE> {
  static inline bool cmp(const void* lhs, uint64_t, const void* rhs, uint64_t) {
    return *static_cast<const T*>(lhs) <= *static_cast<const T*>(rhs);
  }
};

/** Partial template specialization for `QueryConditionOp::GT`. */
template <typename T>
struct QueryCondition::BinaryCmp<T, QueryConditionOp::GT> {
  static inline bool cmp(const void* lhs, uint64_t, const void* rhs, uint64_t) {
    return *static_cast<const T*>(lhs) > *static_cast<const T*>(rhs);
  }
};

/** Partial template specialization for `QueryConditionOp::GE`. */
template <typename T>
struct QueryCondition::BinaryCmp<T, QueryConditionOp::GE> {
  static inline bool cmp(const void* lhs, uint64_t, const void* rhs, uint64_t) {
    return *static_cast<const T*>(lhs) >= *static_cast<const T*>(rhs);
  }
};

/** Partial template specialization for `QueryConditionOp::EQ`. */
template <typename T>
struct QueryCondition::BinaryCmp<T, QueryConditionOp::EQ> {
  static inline bool cmp(const void* lhs, uint64_t, const void* rhs, uint64_t) {
    return *static_cast<const T*>(lhs) == *static_cast<const T*>(rhs);
  }
};

/** Partial template specialization for `QueryConditionOp::NE`. */
template <typename T>
struct QueryCondition::BinaryCmp<T, QueryConditionOp::NE> {
  static inline bool cmp(const void* lhs, uint64_t, const void* rhs, uint64_t) {
    return *static_cast<const T*>(lhs) != *static_cast<const T*>(rhs);
  }
};

template <
    typename T,
    QueryConditionOp Op,
    typename BitmapType,
    typename CombinationOp>
void QueryCondition::apply_ast_node_sparse(
    const tdb_unique_ptr<ASTNode>& node,
    ResultTile& result_tile,
    const bool var_size,
    CombinationOp combination_op,
    std::vector<BitmapType>& result_bitmap) const {
  const auto tile_tuple = result_tile.tile_tuple(node->get_field_name());
  const void* condition_value_content =
      node->get_condition_value_view().content();
  const size_t condition_value_size = node->get_condition_value_view().size();

  if (var_size) {
    // Get var data buffer and tile offsets buffer.
    const auto& tile = std::get<1>(*tile_tuple);
    const char* buffer = static_cast<char*>(tile.data());
    const uint64_t buffer_size = tile.size();

    const auto& tile_offsets = std::get<0>(*tile_tuple);
    const uint64_t* buffer_offsets =
        static_cast<uint64_t*>(tile_offsets.data());
    const uint64_t buffer_offsets_el =
        tile_offsets.size() / constants::cell_var_offset_size;

    // Iterate through each cell.
    for (uint64_t c = 0; c < buffer_offsets_el; ++c) {
      // Check the previous cell here, which breaks vectorization but as this
      // is string data requiring a strcmp which cannot be vectorized, this is
      // ok.
      if (result_bitmap[c] != 0) {
        const uint64_t buffer_offset = buffer_offsets[c];
        const uint64_t next_cell_offset =
            (c + 1 < buffer_offsets_el) ? buffer_offsets[c + 1] : buffer_size;
        const uint64_t cell_size = next_cell_offset - buffer_offset;

        // Get the cell value.
        const void* const cell_value = buffer + buffer_offset;

        // Compare the cell value against the value in the value node.
        const bool cmp = BinaryCmp<T, Op>::cmp(
            cell_value,
            cell_size,
            condition_value_content,
            condition_value_size);

        // Set the value.
        result_bitmap[c] = combination_op(result_bitmap[c], cmp);
      }
    }
  } else {
    // Get the fixed size data buffers.
    const auto& tile = std::get<0>(*tile_tuple);
    const char* buffer = static_cast<char*>(tile.data());
    const uint64_t cell_size = tile.cell_size();
    const uint64_t buffer_el = tile.size() / cell_size;

    // Iterate through each cell without checking the bitmap to enable
    // vectorization.
    for (uint64_t c = 0; c < buffer_el; ++c) {
      // Get the cell value.
      const void* const cell_value = buffer + c * cell_size;

      // Compare the cell value against the value in the value node.
      const bool cmp = BinaryCmp<T, Op>::cmp(
          cell_value, cell_size, condition_value_content, condition_value_size);

      // Set the value.
      result_bitmap[c] = combination_op(result_bitmap[c], cmp);
    }
  }
}

template <typename T, typename BitmapType, typename CombinationOp>
void QueryCondition::apply_ast_node_sparse(
    const tdb_unique_ptr<ASTNode>& node,
    ResultTile& result_tile,
    const bool var_size,
    CombinationOp combination_op,
    std::vector<BitmapType>& result_bitmap) const {
  switch (node->get_op()) {
    case QueryConditionOp::LT:
      apply_ast_node_sparse<T, QueryConditionOp::LT, BitmapType>(
          node, result_tile, var_size, combination_op, result_bitmap);
      break;
    case QueryConditionOp::LE:
      apply_ast_node_sparse<T, QueryConditionOp::LE, BitmapType>(
          node, result_tile, var_size, combination_op, result_bitmap);
      break;
    case QueryConditionOp::GT:
      apply_ast_node_sparse<T, QueryConditionOp::GT, BitmapType>(
          node, result_tile, var_size, combination_op, result_bitmap);
      break;
    case QueryConditionOp::GE:
      apply_ast_node_sparse<T, QueryConditionOp::GE, BitmapType>(
          node, result_tile, var_size, combination_op, result_bitmap);
      break;
    case QueryConditionOp::EQ:
      apply_ast_node_sparse<T, QueryConditionOp::EQ, BitmapType>(
          node, result_tile, var_size, combination_op, result_bitmap);
      break;
    case QueryConditionOp::NE:
      apply_ast_node_sparse<T, QueryConditionOp::NE, BitmapType>(
          node, result_tile, var_size, combination_op, result_bitmap);
      break;
    default:
      throw std::runtime_error(
          "Cannot perform query comparison; Unknown query condition operator.");
  }
}

template <typename BitmapType, typename CombinationOp>
void QueryCondition::apply_ast_node_sparse(
    const tdb_unique_ptr<ASTNode>& node,
    const ArraySchema& array_schema,
    ResultTile& result_tile,
    CombinationOp combination_op,
    std::vector<BitmapType>& result_bitmap) const {
<<<<<<< HEAD
  const auto attribute = array_schema.attribute(node->get_field_name());
  if (!attribute) {
    throw std::runtime_error("Unknown attribute " + node->get_field_name());
  }
=======
  bool var_size = false, nullable = false;
  // initialize to timestamps type
  Datatype type = Datatype::UINT64;
  if (clause.field_name_ != constants::timestamps) {
    const auto attribute = array_schema.attribute(clause.field_name_);
    if (!attribute) {
      return Status_QueryConditionError(
          "Unknown attribute " + clause.field_name_);
    }
>>>>>>> 6c5090fc

    var_size = attribute->var_size();
    nullable = attribute->nullable();
    type = attribute->type();
  }

  // Process the validity buffer now.
  if (nullable) {
    const auto tile_tuple = result_tile.tile_tuple(node->get_field_name());
    const auto& tile_validity = std::get<2>(*tile_tuple);
    const auto buffer_validity = static_cast<uint8_t*>(tile_validity.data());

    // Null values can only be specified for equality operators.
    const auto cell_num = result_tile.cell_num();
    if (node->get_condition_value_view().content() == nullptr) {
      if (node->get_op() == QueryConditionOp::NE) {
        for (uint64_t c = 0; c < cell_num; c++) {
          result_bitmap[c] *= buffer_validity[c] != 0;
        }
      } else {
        for (uint64_t c = 0; c < cell_num; c++) {
          result_bitmap[c] *= buffer_validity[c] == 0;
        }
      }
      return;
    } else {
      // Turn off bitmap values for null cells.
      for (uint64_t c = 0; c < cell_num; c++) {
        result_bitmap[c] *= buffer_validity[c] != 0;
      }
    }
  }

  switch (type) {
    case Datatype::INT8:
      return apply_ast_node_sparse<int8_t, BitmapType>(
          node, result_tile, var_size, combination_op, result_bitmap);
    case Datatype::UINT8:
      return apply_ast_node_sparse<uint8_t, BitmapType>(
          node, result_tile, var_size, combination_op, result_bitmap);
    case Datatype::INT16:
      return apply_ast_node_sparse<int16_t, BitmapType>(
          node, result_tile, var_size, combination_op, result_bitmap);
    case Datatype::UINT16:
      return apply_ast_node_sparse<uint16_t, BitmapType>(
          node, result_tile, var_size, combination_op, result_bitmap);
    case Datatype::INT32:
      return apply_ast_node_sparse<int32_t, BitmapType>(
          node, result_tile, var_size, combination_op, result_bitmap);
    case Datatype::UINT32:
      return apply_ast_node_sparse<uint32_t, BitmapType>(
          node, result_tile, var_size, combination_op, result_bitmap);
    case Datatype::INT64:
      return apply_ast_node_sparse<int64_t, BitmapType>(
          node, result_tile, var_size, combination_op, result_bitmap);
    case Datatype::UINT64:
      return apply_ast_node_sparse<uint64_t, BitmapType>(
          node, result_tile, var_size, combination_op, result_bitmap);
    case Datatype::FLOAT32:
      return apply_ast_node_sparse<float, BitmapType>(
          node, result_tile, var_size, combination_op, result_bitmap);
    case Datatype::FLOAT64:
      return apply_ast_node_sparse<double, BitmapType>(
          node, result_tile, var_size, combination_op, result_bitmap);
    case Datatype::STRING_ASCII:
      return apply_ast_node_sparse<char*, BitmapType>(
          node, result_tile, var_size, combination_op, result_bitmap);
    case Datatype::CHAR:
      if (var_size) {
        return apply_ast_node_sparse<char*, BitmapType>(
            node, result_tile, var_size, combination_op, result_bitmap);
      }
      return apply_ast_node_sparse<char, BitmapType>(
          node, result_tile, var_size, combination_op, result_bitmap);
    case Datatype::DATETIME_YEAR:
    case Datatype::DATETIME_MONTH:
    case Datatype::DATETIME_WEEK:
    case Datatype::DATETIME_DAY:
    case Datatype::DATETIME_HR:
    case Datatype::DATETIME_MIN:
    case Datatype::DATETIME_SEC:
    case Datatype::DATETIME_MS:
    case Datatype::DATETIME_US:
    case Datatype::DATETIME_NS:
    case Datatype::DATETIME_PS:
    case Datatype::DATETIME_FS:
    case Datatype::DATETIME_AS:
      return apply_ast_node_sparse<int64_t, BitmapType>(
          node, result_tile, var_size, combination_op, result_bitmap);
    case Datatype::ANY:
    case Datatype::BLOB:
    case Datatype::STRING_UTF8:
    case Datatype::STRING_UTF16:
    case Datatype::STRING_UTF32:
    case Datatype::STRING_UCS2:
    case Datatype::STRING_UCS4:
    default:
      throw std::runtime_error(
          "Cannot perform query comparison; Unsupported query conditional type "
          "on " +
          node->get_field_name());
  }
}

template <typename BitmapType, typename CombinationOp>
void QueryCondition::apply_tree_sparse(
    const tdb_unique_ptr<ASTNode>& node,
    const ArraySchema& array_schema,
    ResultTile& result_tile,
    CombinationOp combination_op,
    std::vector<BitmapType>& result_bitmap) const {
  if (!node->is_expr()) {
    apply_ast_node_sparse<BitmapType>(
        node, array_schema, result_tile, combination_op, result_bitmap);
  } else {
    const auto result_bitmap_size = result_bitmap.size();
    switch (node->get_combination_op()) {
        /*
         * cl(q; a) means evaluate a clause (which may be compound) with query q
         * given existing bitmap a
         *
         * Identities:
         *
         * cl(q; a) = cl(q; 1) /\ a
         * cl1(q; a) /\ cl2(q; b) = cl1(q; cl2(q; a))
         *
         * cl1(q; a) \/ cl2(q; a) = (cl1(q; 1) /\ a) \/ (cl2(q; 1) /\ a)
         *                        = (cl1(q; 1) \/ cl2(q; 1)) /\ a
         */

        /*
         * cl1(q; a) /\ cl2(q; a) = cl1(q; cl2(q; a))
         */
      case QueryConditionCombinationOp::AND: {
        if constexpr (std::is_same_v<
                          CombinationOp,
                          std::logical_and<BitmapType>>) {
          for (const auto& child : node->get_children()) {
            apply_tree_sparse<BitmapType>(
                child,
                array_schema,
                result_tile,
                std::logical_and<BitmapType>(),
                result_bitmap);
          }

          // Handle the cl'(q, a) case
        } else if constexpr (std::is_same_v<
                                 CombinationOp,
                                 std::logical_or<BitmapType>>) {
          std::vector<BitmapType> combination_op_bitmap(result_bitmap_size, 1);

          for (const auto& child : node->get_children()) {
            apply_tree_sparse<BitmapType>(
                child,
                array_schema,
                result_tile,
                std::logical_and<BitmapType>(),
                combination_op_bitmap);
          }
          for (size_t c = 0; c < result_bitmap_size; ++c) {
            result_bitmap[c] |= combination_op_bitmap[c];
          }
        }
      } break;

        /*
         * cl1(q; a) \/ cl2(q; a) = a /\ (cl1(q; 1) \/ cl2(q; 1))
         *                        = a /\ (cl1'(q; 0) \/ cl2'(q; 0))
         *                        = a /\ (cl1'(q; cl2'(q; 0)))
         */
      case QueryConditionCombinationOp::OR: {
        std::vector<BitmapType> combination_op_bitmap(result_bitmap_size, 0);

        for (const auto& child : node->get_children()) {
          apply_tree_sparse<BitmapType>(
              child,
              array_schema,
              result_tile,
              std::logical_or<BitmapType>(),
              combination_op_bitmap);
        }

        for (size_t c = 0; c < result_bitmap_size; ++c) {
          result_bitmap[c] *= combination_op_bitmap[c];
        }
      } break;
      case QueryConditionCombinationOp::NOT: {
        throw std::runtime_error(
            "Query condition NOT operator is not currently supported.");
      } break;
      default: {
        throw std::logic_error(
            "Invalid combination operator when applying query condition.");
      }
    }
  }
}

template <typename BitmapType>
Status QueryCondition::apply_sparse(
    const ArraySchema& array_schema,
    ResultTile& result_tile,
    std::vector<BitmapType>& result_bitmap,
    uint64_t* cell_count) {
<<<<<<< HEAD
  apply_tree_sparse<BitmapType>(
      tree_,
      array_schema,
      result_tile,
      std::logical_and<BitmapType>(),
      result_bitmap);
  *cell_count = std::accumulate(result_bitmap.begin(), result_bitmap.end(), 0);
=======
  // Iterate through each clause.
  // This assumes all clauses are combined with a logical "AND".
  for (const auto& clause : clauses_) {
    RETURN_NOT_OK(
        apply_clause_sparse(clause, array_schema, result_tile, result_bitmap));
  }

  if (cell_count != nullptr) {
    *cell_count =
        std::accumulate(result_bitmap.begin(), result_bitmap.end(), 0);
  }
>>>>>>> 6c5090fc

  return Status::Ok();
}

tdb_unique_ptr<ASTNode>& QueryCondition::ast() {
  return tree_;
}

void QueryCondition::set_clauses(std::vector<Clause>&& clauses) {
  // This is because AND nodes are the only structure supported currently within
  // serialization.
  /// TODO: remove this function after implementing serialization PR.
  std::vector<Clause> temp_clauses = std::move(clauses);
  if (temp_clauses.size() == 0) {
    tree_ = nullptr;
  } else if (temp_clauses.size() == 1) {
    tree_ = tdb_unique_ptr<ASTNode>(tdb_new(
        ASTNodeVal,
        temp_clauses[0].field_name_,
        temp_clauses[0].condition_value_data_.data(),
        temp_clauses[0].condition_value_data_.size(),
        temp_clauses[0].op_));
  } else {
    std::vector<tdb_unique_ptr<ASTNode>> nodes;
    for (const auto& clause : temp_clauses) {
      nodes.emplace_back(tdb_unique_ptr<ASTNode>(tdb_new(
          ASTNodeVal,
          clause.field_name_,
          clause.condition_value_data_.data(),
          clause.condition_value_data_.size(),
          clause.op_)));
    }

    tree_ = tdb_unique_ptr<ASTNode>(tdb_new(
        ASTNodeExpr, std::move(nodes), QueryConditionCombinationOp::AND));
  }
}

void QueryCondition::set_combination_ops(
    std::vector<QueryConditionCombinationOp>&& combination_ops) {
  /// TODO: remove this function after implementing serialization PR.
  auto temp_combination_ops = std::move(combination_ops);
  (void)temp_combination_ops;
}

static void ast_get_clauses(
    std::vector<QueryCondition::Clause>& clauses_vector,
    const tdb_unique_ptr<ASTNode>& node) {
  /// TODO: remove this function after implementing serialization PR.
  if (!node) {
    return;
  }

  if (!node->is_expr()) {
    QueryCondition::Clause c(
        node->get_field_name(),
        node->get_condition_value_view().content(),
        node->get_condition_value_view().size(),
        node->get_op());
    clauses_vector.emplace_back(c);
  } else {
    for (const auto& child : node->get_children()) {
      ast_get_clauses(clauses_vector, child);
    }
  }
}

std::vector<QueryCondition::Clause> QueryCondition::clauses() const {
  /// TODO: remove this function after implementing serialization PR.
  if (tree_ && !tree_->is_or_supported()) {
    throw std::runtime_error(
        "From QueryCondition::clauses(): OR serialization not supported.");
  }

  if (clauses_.empty() && tree_) {
    ast_get_clauses(clauses_, tree_);
  }
  return clauses_;
}

std::vector<QueryConditionCombinationOp> QueryCondition::combination_ops()
    const {
  if (tree_ && !tree_->is_or_supported()) {
    throw std::runtime_error(
        "From QueryCondition::combination_ops(): OR serialization not "
        "supported.");
  }

  if (combination_ops_.empty() && tree_) {
    if (clauses_.empty()) {
      ast_get_clauses(clauses_, tree_);
    }
    for (size_t i = 0; i < clauses_.size() - 1; ++i) {
      combination_ops_.emplace_back(QueryConditionCombinationOp::AND);
    }
  }

  return combination_ops_;
}

// Explicit template instantiations.
template Status QueryCondition::apply_sparse<uint8_t>(
    const ArraySchema& array_schema,
    ResultTile&,
    std::vector<uint8_t>&,
    uint64_t*);
template Status QueryCondition::apply_sparse<uint64_t>(
    const ArraySchema& array_schema,
    ResultTile&,
    std::vector<uint64_t>&,
    uint64_t*);
}  // namespace sm
}  // namespace tiledb<|MERGE_RESOLUTION|>--- conflicted
+++ resolved
@@ -1670,22 +1670,16 @@
     ResultTile& result_tile,
     CombinationOp combination_op,
     std::vector<BitmapType>& result_bitmap) const {
-<<<<<<< HEAD
-  const auto attribute = array_schema.attribute(node->get_field_name());
-  if (!attribute) {
-    throw std::runtime_error("Unknown attribute " + node->get_field_name());
-  }
-=======
   bool var_size = false, nullable = false;
-  // initialize to timestamps type
+  
+  // Initialize to timestamps type.
   Datatype type = Datatype::UINT64;
-  if (clause.field_name_ != constants::timestamps) {
-    const auto attribute = array_schema.attribute(clause.field_name_);
+  std::string node_field_name = node->get_field_name();
+  if (node_field_name != constants::timestamps) {
+    const auto attribute = array_schema.attribute(node_field_name);
     if (!attribute) {
-      return Status_QueryConditionError(
-          "Unknown attribute " + clause.field_name_);
-    }
->>>>>>> 6c5090fc
+      throw std::runtime_error("Unknown attribute " + node_field_name));
+    }
 
     var_size = attribute->var_size();
     nullable = attribute->nullable();
@@ -1891,7 +1885,6 @@
     ResultTile& result_tile,
     std::vector<BitmapType>& result_bitmap,
     uint64_t* cell_count) {
-<<<<<<< HEAD
   apply_tree_sparse<BitmapType>(
       tree_,
       array_schema,
@@ -1899,19 +1892,6 @@
       std::logical_and<BitmapType>(),
       result_bitmap);
   *cell_count = std::accumulate(result_bitmap.begin(), result_bitmap.end(), 0);
-=======
-  // Iterate through each clause.
-  // This assumes all clauses are combined with a logical "AND".
-  for (const auto& clause : clauses_) {
-    RETURN_NOT_OK(
-        apply_clause_sparse(clause, array_schema, result_tile, result_bitmap));
-  }
-
-  if (cell_count != nullptr) {
-    *cell_count =
-        std::accumulate(result_bitmap.begin(), result_bitmap.end(), 0);
-  }
->>>>>>> 6c5090fc
 
   return Status::Ok();
 }
