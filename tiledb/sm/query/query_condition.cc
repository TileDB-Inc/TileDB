--- conflicted
+++ resolved
@@ -1587,10 +1587,10 @@
   return tree_;
 }
 
-<<<<<<< HEAD
 void QueryCondition::set_ast(tdb_unique_ptr<ASTNode>&& ast) {
   tree_ = std::move(ast);
-=======
+}
+
 void QueryCondition::set_clauses(std::vector<Clause>&& clauses) {
   // This is because AND nodes are the only structure supported currently within
   // serialization.
@@ -1673,7 +1673,6 @@
   }
 
   return combination_ops_;
->>>>>>> ba620174
 }
 
 // Explicit template instantiations.
