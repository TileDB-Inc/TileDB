--- conflicted
+++ resolved
@@ -100,7 +100,7 @@
 
   RETURN_NOT_OK(tree_->check_node_validity(array_schema));
   return Status::Ok();
-}
+}scalbn
 
 Status QueryCondition::combine(
     const QueryCondition& rhs,
@@ -114,13 +114,7 @@
   }
 
   combined_cond->field_names_.clear();
-<<<<<<< HEAD
   combined_cond->tree_ = this->tree_->combine(rhs.tree_, combination_op);
-=======
-  combined_cond->clauses_.clear();
-  combined_cond->combination_ops_.clear();
-  combined_cond->tree_ = tree_->combine(rhs.tree_, combination_op);
->>>>>>> 01f2fb40
   return Status::Ok();
 }
 
@@ -1860,101 +1854,8 @@
   return tree_;
 }
 
-<<<<<<< HEAD
 void QueryCondition::set_ast(tdb_unique_ptr<ASTNode>&& ast) {
   tree_ = std::move(ast);
-=======
-void QueryCondition::set_clauses(std::vector<Clause>&& clauses) {
-  // This is because AND nodes are the only structure supported currently within
-  // serialization.
-  /// TODO: remove this function after implementing serialization PR.
-  std::vector<Clause> temp_clauses = std::move(clauses);
-  if (temp_clauses.size() == 0) {
-    tree_ = nullptr;
-  } else if (temp_clauses.size() == 1) {
-    tree_ = tdb_unique_ptr<ASTNode>(tdb_new(
-        ASTNodeVal,
-        temp_clauses[0].field_name_,
-        temp_clauses[0].condition_value_data_.data(),
-        temp_clauses[0].condition_value_data_.size(),
-        temp_clauses[0].op_));
-  } else {
-    std::vector<tdb_unique_ptr<ASTNode>> nodes;
-    for (const auto& clause : temp_clauses) {
-      nodes.emplace_back(tdb_unique_ptr<ASTNode>(tdb_new(
-          ASTNodeVal,
-          clause.field_name_,
-          clause.condition_value_data_.data(),
-          clause.condition_value_data_.size(),
-          clause.op_)));
-    }
-
-    tree_ = tdb_unique_ptr<ASTNode>(tdb_new(
-        ASTNodeExpr, std::move(nodes), QueryConditionCombinationOp::AND));
-  }
-}
-
-void QueryCondition::set_combination_ops(
-    std::vector<QueryConditionCombinationOp>&& combination_ops) {
-  /// TODO: remove this function after implementing serialization PR.
-  auto temp_combination_ops = std::move(combination_ops);
-  (void)temp_combination_ops;
-}
-
-static void ast_get_clauses(
-    std::vector<QueryCondition::Clause>& clauses_vector,
-    const tdb_unique_ptr<ASTNode>& node) {
-  /// TODO: remove this function after implementing serialization PR.
-  if (!node) {
-    return;
-  }
-
-  if (!node->is_expr()) {
-    QueryCondition::Clause c(
-        node->get_field_name(),
-        node->get_condition_value_view().content(),
-        node->get_condition_value_view().size(),
-        node->get_op());
-    clauses_vector.emplace_back(c);
-  } else {
-    for (const auto& child : node->get_children()) {
-      ast_get_clauses(clauses_vector, child);
-    }
-  }
-}
-
-std::vector<QueryCondition::Clause> QueryCondition::clauses() const {
-  /// TODO: remove this function after implementing serialization PR.
-  if (tree_ && !tree_->is_or_supported()) {
-    throw std::runtime_error(
-        "From QueryCondition::clauses(): OR serialization not supported.");
-  }
-
-  if (clauses_.empty() && tree_) {
-    ast_get_clauses(clauses_, tree_);
-  }
-  return clauses_;
-}
-
-std::vector<QueryConditionCombinationOp> QueryCondition::combination_ops()
-    const {
-  if (tree_ && !tree_->is_or_supported()) {
-    throw std::runtime_error(
-        "From QueryCondition::combination_ops(): OR serialization not "
-        "supported.");
-  }
-
-  if (combination_ops_.empty() && tree_) {
-    if (clauses_.empty()) {
-      ast_get_clauses(clauses_, tree_);
-    }
-    for (size_t i = 0; i < clauses_.size() - 1; ++i) {
-      combination_ops_.emplace_back(QueryConditionCombinationOp::AND);
-    }
-  }
-
-  return combination_ops_;
->>>>>>> 01f2fb40
 }
 
 // Explicit template instantiations.
