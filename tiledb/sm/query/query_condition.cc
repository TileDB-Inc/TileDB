/**
 * @file query_condition.cc
 *
 * @section LICENSE
 *
 * The MIT License
 *
 * @copyright Copyright (c) 2021-2022 TileDB, Inc.
 *
 * Permission is hereby granted, free of charge, to any person obtaining a copy
 * of this software and associated documentation files (the "Software"), to deal
 * in the Software without restriction, including without limitation the rights
 * to use, copy, modify, merge, publish, distribute, sublicense, and/or sell
 * copies of the Software, and to permit persons to whom the Software is
 * furnished to do so, subject to the following conditions:
 *
 * The above copyright notice and this permission notice shall be included in
 * all copies or substantial portions of the Software.
 *
 * THE SOFTWARE IS PROVIDED "AS IS", WITHOUT WARRANTY OF ANY KIND, EXPRESS OR
 * IMPLIED, INCLUDING BUT NOT LIMITED TO THE WARRANTIES OF MERCHANTABILITY,
 * FITNESS FOR A PARTICULAR PURPOSE AND NONINFRINGEMENT. IN NO EVENT SHALL THE
 * AUTHORS OR COPYRIGHT HOLDERS BE LIABLE FOR ANY CLAIM, DAMAGES OR OTHER
 * LIABILITY, WHETHER IN AN ACTION OF CONTRACT, TORT OR OTHERWISE, ARISING FROM,
 * OUT OF OR IN CONNECTION WITH THE SOFTWARE OR THE USE OR OTHER DEALINGS IN
 * THE SOFTWARE.
 *
 * @section DESCRIPTION
 *
 * Implements the QueryCondition class.
 */

#include "tiledb/sm/query/query_condition.h"
#include "tiledb/sm/enums/datatype.h"
#include "tiledb/sm/enums/query_condition_combination_op.h"
#include "tiledb/sm/enums/query_condition_op.h"
#include "tiledb/sm/fragment/fragment_metadata.h"
#include "tiledb/sm/misc/utils.h"
#include "tiledb/sm/query/readers/result_cell_slab.h"
#include "tiledb/storage_format/uri/parse_uri.h"

#include <algorithm>
#include <cstring>
#include <memory>
#include <mutex>
#include <type_traits>

using namespace tiledb::common;

namespace tiledb::sm {

QueryCondition::QueryCondition(const std::string& condition_marker)
    : condition_marker_(condition_marker)
    , condition_index_(0) {
}

QueryCondition::QueryCondition(
    tdb_unique_ptr<tiledb::sm::ASTNode>&& tree) noexcept
    : tree_(std::move(tree)) {
}

QueryCondition::QueryCondition(
    const uint64_t condition_index,
    const std::string& condition_marker,
    tdb_unique_ptr<tiledb::sm::ASTNode>&& tree)
    : condition_marker_(condition_marker)
    , condition_index_(condition_index)
    , tree_(std::move(tree)) {
}

QueryCondition::QueryCondition(const QueryCondition& rhs)
    : condition_marker_(rhs.condition_marker_)
    , condition_index_(rhs.condition_index_)
    , tree_(rhs.tree_ == nullptr ? nullptr : rhs.tree_->clone()) {
}

<<<<<<< HEAD
giQueryCondition::QueryCondition(QueryCondition&& rhs) noexcept
=======
QueryCondition::QueryCondition(QueryCondition&& rhs) noexcept
>>>>>>> cbb49838
    : condition_marker_(std::move(rhs.condition_marker_))
    , condition_index_(rhs.condition_index_)
    , tree_(std::move(rhs.tree_)) {
}

QueryCondition& QueryCondition::operator=(const QueryCondition& rhs) {
  if (this != &rhs) {
    condition_marker_ = rhs.condition_marker_;
    condition_index_ = rhs.condition_index_;
    tree_ = rhs.tree_ == nullptr ? nullptr : rhs.tree_->clone();
  }
  return *this;
}

QueryCondition& QueryCondition::operator=(QueryCondition&& rhs) noexcept {
  condition_marker_ = std::move(rhs.condition_marker_);
  condition_index_ = std::move(rhs.condition_index_);
  tree_ = std::move(rhs.tree_);
  return *this;
}

Status QueryCondition::init(
    std::string&& field_name,
    const void* const condition_value,
    const uint64_t condition_value_size,
    const QueryConditionOp& op) {
  if (tree_) {
    return Status_QueryConditionError("Cannot reinitialize query condition");
  }

  // AST Construction.
  tree_ = tdb_unique_ptr<ASTNode>(tdb_new(
      ASTNodeVal, field_name, condition_value, condition_value_size, op));

  return Status::Ok();
}

Status QueryCondition::check(const ArraySchema& array_schema) const {
  if (!tree_) {
    return Status::Ok();
  }

  RETURN_NOT_OK(tree_->check_node_validity(array_schema));
  return Status::Ok();
}

Status QueryCondition::combine(
    const QueryCondition& rhs,
    const QueryConditionCombinationOp combination_op,
    QueryCondition* const combined_cond) const {
  if (combination_op != QueryConditionCombinationOp::AND &&
      combination_op != QueryConditionCombinationOp::OR) {
    return Status_QueryConditionError(
        "Cannot combine query conditions; Only the 'AND' "
        "and 'OR' combination ops are supported");
  }

  combined_cond->field_names_.clear();
  combined_cond->tree_ = this->tree_->combine(rhs.tree_, combination_op);
  return Status::Ok();
}

bool QueryCondition::empty() const {
  return tree_ == nullptr;
}

std::unordered_set<std::string>& QueryCondition::field_names() const {
  if (field_names_.empty() && tree_ != nullptr) {
    tree_->get_field_names(field_names_);
  }

  return field_names_;
}

uint64_t QueryCondition::condition_timestamp() const {
  if (condition_marker_.empty()) {
    return 0;
  }

  std::pair<uint64_t, uint64_t> timestamps;
  if (!utils::parse::get_timestamp_range(URI(condition_marker_), &timestamps)
           .ok()) {
    throw std::logic_error("Error parsing condition marker.");
  }

  return timestamps.first;
}

template <typename T>
struct is_string_like {
  inline constexpr static bool value = false;
};
template <>
struct is_string_like<char*> {
  inline constexpr static bool value = true;
<<<<<<< HEAD
};
template <>
struct is_string_like<uint8_t*> {
  inline constexpr static bool value = true;
};
template <typename T>
inline constexpr bool is_string_like_v = is_string_like<T>::value;

template <typename T>
struct string_like_cmp;
template <>
struct string_like_cmp<char*> {
  constexpr static auto value = strncmp;
};
template <>
struct string_like_cmp<uint8_t*> {
  constexpr static auto value = memcmp;
};
template <typename T>
inline constexpr auto string_like_cmp_v =  string_like_cmp<T>::value;

/** Generic binary comparison functor.  No null checking. */
template <typename T, typename Cmp, typename E>
struct QueryCondition::BinaryCmp {
  static inline bool cmp(const void* lhs, uint64_t, const void* rhs, uint64_t) {
    return Cmp{}(*static_cast<const T*>(lhs), *static_cast<const T*>(rhs));
  }
};

/** Generic comparison functor, null checking */
template <typename T, typename Cmp, typename E>
struct QueryCondition::BinaryCmpNullChecks {
  static inline bool cmp(const void* lhs, uint64_t, const void* rhs, uint64_t) {
    return lhs != nullptr &&
           Cmp{}(*static_cast<const T*>(lhs), *static_cast<const T*>(rhs));
  }
};

/** Generic comparison functor, null checking, equal and not_equal */
template <typename T, typename Cmp>
struct QueryCondition::BinaryCmpNullChecks<
    T,
    Cmp,
    typename std::enable_if_t<(
        (std::is_same_v<Cmp, std::equal_to<T>> ||
         std::is_same_v<Cmp, std::not_equal_to<T>>)&&(!is_string_like_v<T>))>> {
  static inline bool cmp(const void* lhs, uint64_t, const void* rhs, uint64_t) {
    if constexpr (std::is_same_v<Cmp, std::equal_to<T>>) {
      if (lhs == rhs) {
        return true;
      }
    } else if constexpr (std::is_same_v<Cmp, std::not_equal_to<T>>) {
      if (rhs == nullptr && lhs != nullptr) {
        return true;
      }
    } else {
      throw std::runtime_error("Unsupported comparison operator");
    }
    if (lhs == nullptr || rhs == nullptr) {
      return false;
    }
    return Cmp{}(*static_cast<const T*>(lhs), *static_cast<const T*>(rhs));
  }
};

/** Special case for char* and uint8_t* -- it will be so nice when we can use
 * concepts.... */
template <typename T, template <class> typename Cmp>
struct QueryCondition::BinaryCmp<
    T,
    Cmp<T>,
    std::enable_if_t<(
        is_string_like_v<T> &&
        !(std::is_same_v<Cmp<T>, std::equal_to<T>> ||
          std::is_same_v<Cmp<T>, std::not_equal_to<T>>))>> {
  static inline bool cmp(
      const void* lhs, uint64_t lhs_size, const void* rhs, uint64_t rhs_size) {
    const size_t min_size = std::min<size_t>(lhs_size, rhs_size);

    const int cmp = string_like_cmp_v<T>(
        static_cast<const char*>(lhs), static_cast<const char*>(rhs), min_size);

    if (cmp != 0) {
      return Cmp<decltype(cmp)>{}(cmp, 0);
    }

    return Cmp<uint64_t>{}(lhs_size, rhs_size);
  }
};

/** Special case for char* and uint8_t*, equal and not equal */
template <typename T, template <class> typename Cmp>
struct QueryCondition::BinaryCmp<
    T,
    Cmp<T>,
    typename std::enable_if_t<
        is_string_like_v<T> &&
        (std::is_same_v<Cmp<T>, std::equal_to<T>> ||
         std::is_same_v<Cmp<T>, std::not_equal_to<T>>)>> {
  static inline bool cmp(
      const void* lhs, uint64_t lhs_size, const void* rhs, uint64_t rhs_size) {
    using Op = Cmp<T>;
    if constexpr (std::is_same_v<Op, std::equal_to<T>>) {
      if (lhs_size != rhs_size) {
        return false;
      }
    } else if constexpr (std::is_same_v<Op, std::not_equal_to<T>>) {
      if (lhs_size != rhs_size) {
        return true;
      }
    } else {
      throw std::logic_error(
          "Invalid comparison operator for string comparison.");
    }
    return Cmp<int>{}(
        string_like_cmp_v<T>(
            static_cast<const char*>(lhs),
            static_cast<const char*>(rhs),
            lhs_size),
        0);
  }
};

/** Specialization for char* and uint8_t* */
template <typename T, template <class> typename Cmp>
struct QueryCondition::BinaryCmpNullChecks<
    T,
    Cmp<T>,
    typename std::enable_if_t<(
        is_string_like_v<T> &&
        (!(std::is_same_v<Cmp<T>, std::equal_to<T>> ||
           std::is_same_v<Cmp<T>, std::not_equal_to<T>>)))>> {
  static inline bool cmp(
      const void* lhs, uint64_t lhs_size, const void* rhs, uint64_t rhs_size) {
    if (lhs == nullptr) {
      return false;
    }
    const size_t min_size = std::min<size_t>(lhs_size, rhs_size);
    const int cmp = string_like_cmp_v<T>(
        static_cast<const char*>(lhs), static_cast<const char*>(rhs), min_size);
    if (cmp != 0) {
      return Cmp<decltype(cmp)>{}(cmp, 0);
    }

    return Cmp<T>{}(
        reinterpret_cast<T const>(lhs_size),
        reinterpret_cast<T const>(rhs_size));
  }
};

/** Specialization for char* and uint8_t*, equal and not equal */
template <typename T, template <class> typename Cmp>
struct QueryCondition::BinaryCmpNullChecks<
    T,
    Cmp<T>,
    typename std::enable_if_t<(
        is_string_like_v<T> &&
        (std::is_same_v<Cmp<T>, std::equal_to<T>> ||
         std::is_same_v<Cmp<T>, std::not_equal_to<T>>))>> {
  static inline bool cmp(
      const void* lhs, uint64_t lhs_size, const void* rhs, uint64_t rhs_size) {
    const size_t min_size =
        std::min<size_t>(lhs_size, rhs_size);  // @todo min_size or lhs_size?

    if constexpr (std::is_same_v<Cmp<T>, std::equal_to<T>>) {
      if (lhs == rhs) {
        return true;
      }
      if (lhs == nullptr || rhs == nullptr) {
        return false;
      }
      if (lhs_size != rhs_size) {
        return false;
      }
    } else if constexpr (std::is_same_v<Cmp<T>, std::not_equal_to<T>>) {
      if (rhs == nullptr && lhs != nullptr) {
        return true;
      }
      if (lhs == nullptr || rhs == nullptr) {
        return false;
      }
      if (lhs_size != rhs_size) {
        return true;
      }
    } else {
      throw std::logic_error("Invalid template specialization");
    }

    return Cmp<int>{}(
        string_like_cmp_v<T>(
            static_cast<const char*>(lhs),
            static_cast<const char*>(rhs),
            min_size),
        0);
  }
};

<<<<<<< HEAD
<<<<<<< HEAD
<<<<<<< HEAD
<<<<<<< HEAD

<<<<<<< HEAD
    const size_t min_size = std::min<size_t>(lhs_size, rhs_size);
    const int cmp = strncmp(
        static_cast<const char*>(lhs), static_cast<const char*>(rhs), min_size);
    if (cmp != 0) {
      return cmp < 0;
    }

    return lhs_size <= rhs_size;
  }
=======
};
template <>
struct is_string_like<uint8_t*> {
  inline constexpr static bool value = true;
>>>>>>> cbb49838
};
template <typename T>
inline constexpr bool is_string_like_v = is_string_like<T>::value;

template <typename T>
struct string_like_cmp;
template <>
struct string_like_cmp<char*> {
  constexpr static auto value = strncmp;
};
template <>
struct string_like_cmp<uint8_t*> {
  constexpr static auto value = memcmp;
};
template <typename T>
inline constexpr auto string_like_cmp_v =  string_like_cmp<T>::value;

/** Generic binary comparison functor.  No null checking. */
template <typename T, typename Cmp, typename E>
struct QueryCondition::BinaryCmp {
  static inline bool cmp(const void* lhs, uint64_t, const void* rhs, uint64_t) {
    return Cmp{}(*static_cast<const T*>(lhs), *static_cast<const T*>(rhs));
  }
};

/** Generic comparison functor, null checking */
template <typename T, typename Cmp, typename E>
struct QueryCondition::BinaryCmpNullChecks {
  static inline bool cmp(const void* lhs, uint64_t, const void* rhs, uint64_t) {
    return lhs != nullptr &&
           Cmp{}(*static_cast<const T*>(lhs), *static_cast<const T*>(rhs));
  }
};

/** Generic comparison functor, null checking, equal and not_equal */
template <typename T, typename Cmp>
struct QueryCondition::BinaryCmpNullChecks<
    T,
    Cmp,
    typename std::enable_if_t<(
        (std::is_same_v<Cmp, std::equal_to<T>> ||
         std::is_same_v<Cmp, std::not_equal_to<T>>)&&(!is_string_like_v<T>))>> {
  static inline bool cmp(const void* lhs, uint64_t, const void* rhs, uint64_t) {
    if constexpr (std::is_same_v<Cmp, std::equal_to<T>>) {
      if (lhs == rhs) {
        return true;
      }
    } else if constexpr (std::is_same_v<Cmp, std::not_equal_to<T>>) {
      if (rhs == nullptr && lhs != nullptr) {
        return true;
      }
    } else {
      throw std::runtime_error("Unsupported comparison operator");
    }
    if (lhs == nullptr || rhs == nullptr) {
      return false;
    }
    return Cmp{}(*static_cast<const T*>(lhs), *static_cast<const T*>(rhs));
  }
};

/** Special case for char* and uint8_t* -- it will be so nice when we can use
 * concepts.... */
template <typename T, template <class> typename Cmp>
struct QueryCondition::BinaryCmp<
    T,
    Cmp<T>,
    std::enable_if_t<(
        is_string_like_v<T> &&
        !(std::is_same_v<Cmp<T>, std::equal_to<T>> ||
          std::is_same_v<Cmp<T>, std::not_equal_to<T>>))>> {
  static inline bool cmp(
      const void* lhs, uint64_t lhs_size, const void* rhs, uint64_t rhs_size) {
    const size_t min_size = std::min<size_t>(lhs_size, rhs_size);

    const int cmp = string_like_cmp_v<T>(
        static_cast<const char*>(lhs), static_cast<const char*>(rhs), min_size);

    if (cmp != 0) {
      return Cmp<decltype(cmp)>{}(cmp, 0);
    }

    return Cmp<uint64_t>{}(lhs_size, rhs_size);
  }
};

/** Special case for char* and uint8_t*, equal and not equal */
template <typename T, template <class> typename Cmp>
struct QueryCondition::BinaryCmp<
    T,
    Cmp<T>,
    typename std::enable_if_t<
        is_string_like_v<T> &&
        (std::is_same_v<Cmp<T>, std::equal_to<T>> ||
         std::is_same_v<Cmp<T>, std::not_equal_to<T>>)>> {
  static inline bool cmp(
      const void* lhs, uint64_t lhs_size, const void* rhs, uint64_t rhs_size) {
    using Op = Cmp<T>;
    if constexpr (std::is_same_v<Op, std::equal_to<T>>) {
      if (lhs_size != rhs_size) {
        return false;
      }
    } else if constexpr (std::is_same_v<Op, std::not_equal_to<T>>) {
      if (lhs_size != rhs_size) {
        return true;
      }
    } else {
      throw std::logic_error(
          "Invalid comparison operator for string comparison.");
    }
    return Cmp<int>{}(
        string_like_cmp_v<T>(
            static_cast<const char*>(lhs),
            static_cast<const char*>(rhs),
            lhs_size),
        0);
  }
};

/** Specialization for char* and uint8_t* */
template <typename T, template <class> typename Cmp>
struct QueryCondition::BinaryCmpNullChecks<
    T,
    Cmp<T>,
    typename std::enable_if_t<(
        is_string_like_v<T> &&
        (!(std::is_same_v<Cmp<T>, std::equal_to<T>> ||
           std::is_same_v<Cmp<T>, std::not_equal_to<T>>)))>> {
  static inline bool cmp(
      const void* lhs, uint64_t lhs_size, const void* rhs, uint64_t rhs_size) {
    if (lhs == nullptr) {
      return false;
    }
    const size_t min_size = std::min<size_t>(lhs_size, rhs_size);
    const int cmp = string_like_cmp_v<T>(
        static_cast<const char*>(lhs), static_cast<const char*>(rhs), min_size);
    if (cmp != 0) {
      return Cmp<decltype(cmp)>{}(cmp, 0);
    }

    return Cmp<T>{}(
        reinterpret_cast<T const>(lhs_size),
        reinterpret_cast<T const>(rhs_size));
  }
};

/** Specialization for char* and uint8_t*, equal and not equal */
template <typename T, template <class> typename Cmp>
struct QueryCondition::BinaryCmpNullChecks<
    T,
    Cmp<T>,
    typename std::enable_if_t<(
        is_string_like_v<T> &&
        (std::is_same_v<Cmp<T>, std::equal_to<T>> ||
         std::is_same_v<Cmp<T>, std::not_equal_to<T>>))>> {
  static inline bool cmp(
      const void* lhs, uint64_t lhs_size, const void* rhs, uint64_t rhs_size) {
    const size_t min_size =
        std::min<size_t>(lhs_size, rhs_size);  // @todo min_size or lhs_size?

    if constexpr (std::is_same_v<Cmp<T>, std::equal_to<T>>) {
      if (lhs == rhs) {
        return true;
      }
      if (lhs == nullptr || rhs == nullptr) {
        return false;
      }
      if (lhs_size != rhs_size) {
        return false;
      }
    } else if constexpr (std::is_same_v<Cmp<T>, std::not_equal_to<T>>) {
      if (rhs == nullptr && lhs != nullptr) {
        return true;
      }
      if (lhs == nullptr || rhs == nullptr) {
        return false;
      }
      if (lhs_size != rhs_size) {
        return true;
      }
    } else {
      throw std::logic_error("Invalid template specialization");
    }

<<<<<<< HEAD
    return memcmp(
               static_cast<const uint8_t*>(lhs),
               static_cast<const uint8_t*>(rhs),
               lhs_size) != 0;
  }
};

/** Partial template specialization for `QueryConditionOp::LT`. */
template <typename T>
struct QueryCondition::BinaryCmpNullChecks<T, QueryConditionOp::LT> {
=======
=======
>>>>>>> 786c83ff4 (Finished removing QueryConditionOp -- some tests fail [skip ci])
template <typename T, QueryConditionOp Op>
struct QueryCondition::BinaryCmpNullChecks {
>>>>>>> 8af1547db (More genericizing some functions -- need to look at code generation [skip ci])
  static inline bool cmp(const void* lhs, uint64_t, const void* rhs, uint64_t) {
    if constexpr (Op == QueryConditionOp::LT) {
      return lhs != nullptr &&
             *static_cast<const T*>(lhs) < *static_cast<const T*>(rhs);
    } else if constexpr (Op == QueryConditionOp::LE) {
      return lhs != nullptr &&
             *static_cast<const T*>(lhs) <= *static_cast<const T*>(rhs);
    } else if constexpr (Op == QueryConditionOp::GT) {
      return lhs != nullptr &&
             *static_cast<const T*>(lhs) > *static_cast<const T*>(rhs);
    } else if constexpr (Op == QueryConditionOp::GE) {
      return lhs != nullptr &&
             *static_cast<const T*>(lhs) >= *static_cast<const T*>(rhs);
    } else if constexpr (Op == QueryConditionOp::EQ) {
      if (lhs == rhs) {
        return true;
      }
      if (lhs == nullptr || rhs == nullptr) {
        return false;
      }
      return *static_cast<const T*>(lhs) == *static_cast<const T*>(rhs);
    } else if constexpr (Op == QueryConditionOp::NE) {
      if (rhs == nullptr && lhs != nullptr) {
        return true;
      }
      if (lhs == nullptr || rhs == nullptr) {
        return false;
      }
      return *static_cast<const T*>(lhs) != *static_cast<const T*>(rhs);
    }
  }
};
#endif


=======
>>>>>>> c011e4cc7 (Finished removing QueryConditionOp -- some tests continue to fail [skip ci])
/** Generic */
template <typename T, typename Cmp, typename E>
struct QueryCondition::BinaryCmpNullChecks {
  static inline bool cmp(const void* lhs, uint64_t, const void* rhs, uint64_t) {
    return lhs != nullptr &&
           Cmp{}(*static_cast<const T*>(lhs), *static_cast<const T*>(rhs));
  }
};

=======
>>>>>>> 9bd2b2aa7 (Slight reorganization [skip ci])
template <typename T, typename Cmp>
struct QueryCondition::BinaryCmpNullChecks<
    T,
    Cmp,
    typename std::enable_if_t<(
        (std::is_same_v<Cmp, std::equal_to<T>> ||
         std::is_same_v<
             Cmp,
             std::not_equal_to<T>>)&&(!std::is_same_v<T, char*>))>> {
  static inline bool cmp(const void* lhs, uint64_t, const void* rhs, uint64_t) {
    if constexpr (std::is_same_v<Cmp, std::equal_to<T>>) {
      if (lhs == rhs) {
        return true;
      }

      if (lhs == nullptr || rhs == nullptr) {
        return false;
      }
    } else if constexpr (std::is_same_v<Cmp, std::not_equal_to<T>>) {
      if (rhs == nullptr && lhs != nullptr) {
        return true;
      }

      if (lhs == nullptr || rhs == nullptr) {
        return false;
      }
    } else {
      throw std::runtime_error("Unsupported comparison operator");
    }
    return Cmp{}(*static_cast<const T*>(lhs), *static_cast<const T*>(rhs));
  }
};

=======
>>>>>>> a33f338d7 (Add support for uint8_t* [skip ci])
template <typename T, typename O, typename G>
void dispatch_on_op(O op, const G& g) {
  switch (op) {
    case QueryConditionOp::LT:
      g(std::less<T>{});
      break;
    case QueryConditionOp::LE:
      g(std::less_equal<T>{});
      break;
    case QueryConditionOp::GT:
      g(std::greater<T>{});
      break;
    case QueryConditionOp::GE:
      g(std::greater_equal<T>{});
      break;
    case QueryConditionOp::EQ:
      g(std::equal_to<T>{});
      break;
    case QueryConditionOp::NE:
      g(std::not_equal_to<T>{});
      break;
    default:
      throw std::runtime_error(
          "QueryCondition::apply_ast_node: Cannot perform query comparison; "
          "Unknown query condition operator.");
  }
=======
    return Cmp<int>{}(
        string_like_cmp_v<T>(
            static_cast<const char*>(lhs),
            static_cast<const char*>(rhs),
            min_size),
        0);
  }
};

template <typename T, typename O, typename G>
void dispatch_on_op(O op, const G& g) {
  switch (op) {
    case QueryConditionOp::LT:
      g(std::less<T>{});
      break;
    case QueryConditionOp::LE:
      g(std::less_equal<T>{});
      break;
    case QueryConditionOp::GT:
      g(std::greater<T>{});
      break;
    case QueryConditionOp::GE:
      g(std::greater_equal<T>{});
      break;
    case QueryConditionOp::EQ:
      g(std::equal_to<T>{});
      break;
    case QueryConditionOp::NE:
      g(std::not_equal_to<T>{});
      break;
    default:
      throw std::runtime_error(
          "QueryCondition::apply_ast_node: Cannot perform query comparison; "
          "Unknown query condition operator.");
  }
>>>>>>> cbb49838
}

template <typename T, typename V, typename G>
void dispatch_on_type(T type, V var_size, const G& g) {
  switch (type) {
    case Datatype::INT8:
      g(int8_t{});
      break;
    case Datatype::UINT8:
      g(uint8_t{});
      break;
    case Datatype::INT16:
      g(int16_t{});
      break;
    case Datatype::UINT16:
      g(uint16_t{});
      break;
    case Datatype::INT32:
      g(int32_t{});
      break;
    case Datatype::UINT32:
      g(uint32_t{});
      break;
    case Datatype::INT64:
      g(int64_t{});
      break;
    case Datatype::UINT64:
      g(uint64_t{});
      break;
    case Datatype::FLOAT32:
      g(float{});
      break;
    case Datatype::FLOAT64:
      g(double{});
      break;
    case Datatype::STRING_ASCII:
      g((char*){});
      break;
    case Datatype::CHAR: {
      if (var_size) {
        g((char*){});
      } else {
        g(char{});
      }
    } break;
    case Datatype::DATETIME_YEAR:
    case Datatype::DATETIME_MONTH:
    case Datatype::DATETIME_WEEK:
    case Datatype::DATETIME_DAY:
    case Datatype::DATETIME_HR:
    case Datatype::DATETIME_MIN:
    case Datatype::DATETIME_SEC:
    case Datatype::DATETIME_MS:
    case Datatype::DATETIME_US:
    case Datatype::DATETIME_NS:
    case Datatype::DATETIME_PS:
    case Datatype::DATETIME_FS:
    case Datatype::DATETIME_AS:
      g(int64_t{});
      break;
    case Datatype::ANY:
    case Datatype::BLOB:
    case Datatype::STRING_UTF8:
      g((uint8_t*){});
      break;
    case Datatype::STRING_UTF16:
    case Datatype::STRING_UTF32:
    case Datatype::STRING_UCS2:
    case Datatype::STRING_UCS4:
    default:
      throw std::runtime_error(
          "QueryCondition::dispatch_on_type: Unknown query condition type.");
  }
}

template <typename T, typename Op, typename CombinationOp>
void QueryCondition::apply_ast_node(
    const tdb_unique_ptr<ASTNode>& node,
    const std::vector<shared_ptr<FragmentMetadata>>& fragment_metadata,
    const uint64_t stride,
    const bool var_size,
    const bool nullable,
    const ByteVecValue& fill_value,
    const std::vector<ResultCellSlab>& result_cell_slabs,
    typename std::common_type<CombinationOp>::type combination_op,
    std::vector<uint8_t>& result_cell_bitmap) const {
  const std::string& field_name = node->get_field_name();
  const void* condition_value_content =
      node->get_condition_value_view().content();
  const size_t condition_value_size = node->get_condition_value_view().size();
  uint64_t starting_index = 0;
  for (const auto& rcs : result_cell_slabs) {
    ResultTile* const result_tile = rcs.tile_;
    const uint64_t start = rcs.start_;
    const uint64_t length = rcs.length_;

    // Handle an empty range.
    if (result_tile == nullptr && !nullable) {
      const bool cmp = BinaryCmpNullChecks<T, Op>::cmp(
          fill_value.data(),
          fill_value.size(),
          condition_value_content,
          condition_value_size);
      if (!cmp) {
        for (size_t c = starting_index; c < starting_index + length; ++c) {
          result_cell_bitmap[c] = 0;
        }
      }
    } else {
      const auto f = result_tile->frag_idx();

      // For delete timestamps conditions, if there's no delete metadata or
      // delete condition was already processed, GT condition is always true.
      if (field_name == constants::delete_timestamps &&
          (!fragment_metadata[f]->has_delete_meta() ||
           fragment_metadata[f]->get_processed_conditions_set().count(
               condition_marker_) != 0)) {
        // assert(Op == QueryConditionOp::GT);
        assert((std::is_same_v<Op, std::greater<T>>));
        for (size_t c = starting_index; c < starting_index + length; ++c) {
          result_cell_bitmap[c] = 1;
        }
        starting_index += length;
        continue;
      } else if (!fragment_metadata[f]->array_schema()->is_field(field_name)) {
        // Requested field does not exist in this result cell - added by
        // evolution.
        for (size_t c = starting_index; c < starting_index + length; ++c) {
          result_cell_bitmap[c] = 0;
        }
        starting_index += length;
        continue;
      }

      const auto tile_tuple = result_tile->tile_tuple(field_name);
      uint8_t* buffer_validity = nullptr;

      if (nullable) {
        const auto& tile_validity = tile_tuple->validity_tile();
        buffer_validity = static_cast<uint8_t*>(tile_validity.data());
      }

      // Start the pending result cell slab at the start position
      // of the current result cell slab.
      uint64_t c = 0;

      if (var_size) {
        const auto& tile = tile_tuple->var_tile();
        const char* buffer = static_cast<char*>(tile.data());
        const uint64_t buffer_size = tile.size();

        const auto& tile_offsets = tile_tuple->fixed_tile();
        const uint64_t* buffer_offsets =
            static_cast<uint64_t*>(tile_offsets.data());
        const uint64_t buffer_offsets_el =
            tile_offsets.size() / constants::cell_var_offset_size;

        // Iterate through each cell in this slab.
        while (c < length) {
          const uint64_t buffer_offset = buffer_offsets[start + c * stride];
          const uint64_t next_cell_offset =
              (start + c * stride + 1 < buffer_offsets_el) ?
                  buffer_offsets[start + c * stride + 1] :
                  buffer_size;
          const uint64_t cell_size = next_cell_offset - buffer_offset;

          const bool null_cell =
              (nullable && buffer_validity[start + c * stride] == 0);

          // Get the cell value.
          const void* const cell_value =
              null_cell ? nullptr : buffer + buffer_offset;

          // Compare the cell value against the value in the value node.
          const bool cmp = BinaryCmpNullChecks<T, Op>::cmp(
              cell_value,
              cell_size,
              condition_value_content,
              condition_value_size);

          result_cell_bitmap[starting_index + c] = combination_op(
              result_cell_bitmap[starting_index + c], (uint8_t)cmp);
          ++c;
        }
      } else {
        // For fragments without timestamps, use the fragment first timestamp
        // as a comparison value.
        if (field_name == constants::timestamps && tile_tuple == nullptr) {
          auto timestamp =
              fragment_metadata[result_tile->frag_idx()]->first_timestamp();
          const bool cmp = BinaryCmpNullChecks<T, Op>::cmp(
              &timestamp,
              constants::timestamp_size,
              condition_value_content,
              condition_value_size);
          while (c < length) {
            result_cell_bitmap[starting_index + c] = combination_op(
                result_cell_bitmap[starting_index + c], (uint8_t)cmp);
            c++;
          }
        } else {
          const auto& tile = tile_tuple->fixed_tile();
          const char* buffer = static_cast<char*>(tile.data());
          const uint64_t cell_size = tile.cell_size();
          uint64_t buffer_offset = start * cell_size;
          const uint64_t buffer_offset_inc = stride * cell_size;

          // Iterate through each cell in this slab.
          while (c < length) {
            const bool null_cell =
                nullable && buffer_validity[start + c * stride] == 0;

            // Get the cell value.
            const void* const cell_value =
                null_cell ? nullptr : buffer + buffer_offset;
            buffer_offset += buffer_offset_inc;

            // Compare the cell value against the value in the value node.
            const bool cmp = BinaryCmpNullChecks<T, Op>::cmp(
                cell_value,
                cell_size,
                condition_value_content,
                condition_value_size);

            result_cell_bitmap[starting_index + c] = combination_op(
                result_cell_bitmap[starting_index + c], (uint8_t)cmp);
            ++c;
          }
        }
      }
    }
    starting_index += length;
  }
}

<<<<<<< HEAD
<<<<<<< HEAD
template <typename T, typename CombinationOp>
void QueryCondition::apply_ast_node(
    const tdb_unique_ptr<ASTNode>& node,
    const std::vector<shared_ptr<FragmentMetadata>>& fragment_metadata,
    const uint64_t stride,
    const bool var_size,
    const bool nullable,
    const ByteVecValue& fill_value,
    const std::vector<ResultCellSlab>& result_cell_slabs,
    CombinationOp combination_op,
    std::vector<uint8_t>& result_cell_bitmap) const {
<<<<<<< HEAD
<<<<<<< HEAD
  switch (node->get_op()) {
    case QueryConditionOp::LT:
      apply_ast_node<T, QueryConditionOp::LT, CombinationOp>(
          node,
          fragment_metadata,
          stride,
          var_size,
          nullable,
          fill_value,
          result_cell_slabs,
          combination_op,
          result_cell_bitmap);
      break;
    case QueryConditionOp::LE:
      apply_ast_node<T, QueryConditionOp::LE, CombinationOp>(
          node,
          fragment_metadata,
          stride,
          var_size,
          nullable,
          fill_value,
          result_cell_slabs,
          combination_op,
          result_cell_bitmap);
      break;
    case QueryConditionOp::GT:
      apply_ast_node<T, QueryConditionOp::GT, CombinationOp>(
          node,
          fragment_metadata,
          stride,
          var_size,
          nullable,
          fill_value,
          result_cell_slabs,
          combination_op,
          result_cell_bitmap);
      break;
    case QueryConditionOp::GE:
      apply_ast_node<T, QueryConditionOp::GE, CombinationOp>(
          node,
          fragment_metadata,
          stride,
          var_size,
          nullable,
          fill_value,
          result_cell_slabs,
          combination_op,
          result_cell_bitmap);
      break;
    case QueryConditionOp::EQ:
      apply_ast_node<T, QueryConditionOp::EQ, CombinationOp>(
          node,
          fragment_metadata,
          stride,
          var_size,
          nullable,
          fill_value,
          result_cell_slabs,
          combination_op,
          result_cell_bitmap);
      break;
    case QueryConditionOp::NE:
      apply_ast_node<T, QueryConditionOp::NE, CombinationOp>(
          node,
          fragment_metadata,
          stride,
          var_size,
          nullable,
          fill_value,
          result_cell_slabs,
          combination_op,
          result_cell_bitmap);
=======
  auto g = [&, *this](auto Condition) {
    return apply_ast_node<T, decltype(Condition)::value>(
=======
  auto g = [&, *this](auto ConditionOp) {
    return apply_ast_node<T, decltype(ConditionOp), CombinationOp>(
>>>>>>> 786c83ff4 (Finished removing QueryConditionOp -- some tests fail [skip ci])
        node,
        fragment_metadata,
        stride,
        var_size,
        nullable,
        fill_value,
        result_cell_slabs,
        combination_op,
        result_cell_bitmap);
  };

<<<<<<< HEAD
<<<<<<< HEAD
  switch (node->get_op()) {
    case QueryConditionOp::LT:
      g(std::less<T>{});
      break;
    case QueryConditionOp::LE:
      g(std::less_equal<T>{});
      break;
    case QueryConditionOp::GT:
      g(std::greater<T>{});
      break;
    case QueryConditionOp::GE:
      g(std::greater_equal<T>{});
      break;
    case QueryConditionOp::EQ:
      g(std::equal_to<T>{});
      break;
    case QueryConditionOp::NE:
<<<<<<< HEAD
      g(qc_op_t<QueryConditionOp::NE>{});
>>>>>>> 7edf86f3b (Replace lambda templates with C++17 equivalents [skip ci])
=======
      g(std::not_equal_to<T>{});
>>>>>>> 786c83ff4 (Finished removing QueryConditionOp -- some tests fail [skip ci])
      break;
    default:
      throw std::runtime_error(
          "QueryCondition::apply_ast_node: Cannot perform query comparison; "
          "Unknown query condition operator.");
  }
=======
  op_switcher<T>(node->get_op(), g);
>>>>>>> 625dd1c9b (Compressed some more [skip ci])
=======
  dispatch_on_op<T>(node->get_op(), g);
>>>>>>> 9bd2b2aa7 (Slight reorganization [skip ci])
}

=======
>>>>>>> 71435ec0a (Roll trivial functions into callers [skip ci])
template <typename CombinationOp>
void QueryCondition::apply_ast_node(
    const tdb_unique_ptr<ASTNode>& node,
=======
template <typename CombinationOp>
void QueryCondition::apply_ast_node(
    const tdb_unique_ptr<ASTNode>& node,
>>>>>>> cbb49838
    const ArraySchema& array_schema,
    const std::vector<shared_ptr<FragmentMetadata>>& fragment_metadata,
    const uint64_t stride,
    const std::vector<ResultCellSlab>& result_cell_slabs,
    CombinationOp combination_op,
    std::vector<uint8_t>& result_cell_bitmap) const {
  std::string node_field_name = node->get_field_name();

  const auto nullable = array_schema.is_nullable(node_field_name);
  const auto var_size = array_schema.var_size(node_field_name);
  const auto type = array_schema.type(node_field_name);

  ByteVecValue fill_value;
  if (node_field_name != constants::timestamps &&
      node_field_name != constants::delete_timestamps) {
    if (!array_schema.is_dim(node_field_name)) {
      const auto attribute = array_schema.attribute(node_field_name);
      if (!attribute) {
        throw std::runtime_error("Unknown attribute " + node_field_name);
      }
      fill_value = attribute->fill_value();
    }
  }

<<<<<<< HEAD
<<<<<<< HEAD
  switch (type) {
    case Datatype::INT8: {
      apply_ast_node<int8_t, CombinationOp>(
          node,
          fragment_metadata,
          stride,
          var_size,
          nullable,
          fill_value,
          result_cell_slabs,
          combination_op,
          result_cell_bitmap);
    } break;
    case Datatype::UINT8: {
      apply_ast_node<uint8_t, CombinationOp>(
          node,
          fragment_metadata,
          stride,
          var_size,
          nullable,
          fill_value,
          result_cell_slabs,
          combination_op,
          result_cell_bitmap);
    } break;
    case Datatype::INT16: {
      apply_ast_node<int16_t, CombinationOp>(
          node,
          fragment_metadata,
          stride,
          var_size,
          nullable,
          fill_value,
          result_cell_slabs,
          combination_op,
          result_cell_bitmap);
    } break;
    case Datatype::UINT16: {
      apply_ast_node<uint16_t, CombinationOp>(
          node,
          fragment_metadata,
          stride,
          var_size,
          nullable,
          fill_value,
          result_cell_slabs,
          combination_op,
          result_cell_bitmap);
    } break;
    case Datatype::INT32: {
      apply_ast_node<int32_t, CombinationOp>(
          node,
          fragment_metadata,
          stride,
          var_size,
          nullable,
          fill_value,
          result_cell_slabs,
          combination_op,
          result_cell_bitmap);
    } break;
    case Datatype::UINT32: {
      apply_ast_node<uint32_t, CombinationOp>(
          node,
          fragment_metadata,
          stride,
          var_size,
          nullable,
          fill_value,
          result_cell_slabs,
          combination_op,
          result_cell_bitmap);
    } break;
    case Datatype::INT64: {
      apply_ast_node<int64_t, CombinationOp>(
=======
  auto g = [&, *this](auto T) {
    auto h = [&, *this](auto ConditionOp) {
      return apply_ast_node<decltype(T), decltype(ConditionOp), CombinationOp>(
>>>>>>> cbb49838
          node,
          fragment_metadata,
          stride,
          var_size,
          nullable,
          fill_value,
          result_cell_slabs,
          combination_op,
          result_cell_bitmap);
<<<<<<< HEAD
    } break;
    case Datatype::UINT64: {
      apply_ast_node<uint64_t, CombinationOp>(
          node,
          fragment_metadata,
          stride,
          var_size,
          nullable,
          fill_value,
          result_cell_slabs,
          combination_op,
          result_cell_bitmap);
    } break;
    case Datatype::FLOAT32: {
      apply_ast_node<float, CombinationOp>(
          node,
          fragment_metadata,
          stride,
          var_size,
          nullable,
          fill_value,
          result_cell_slabs,
          combination_op,
          result_cell_bitmap);
    } break;
    case Datatype::FLOAT64: {
      apply_ast_node<double, CombinationOp>(
          node,
          fragment_metadata,
          stride,
          var_size,
          nullable,
          fill_value,
          result_cell_slabs,
          combination_op,
          result_cell_bitmap);
    } break;
    case Datatype::STRING_ASCII: {
      apply_ast_node<char*, CombinationOp>(
          node,
          fragment_metadata,
          stride,
          var_size,
          nullable,
          fill_value,
          result_cell_slabs,
          combination_op,
          result_cell_bitmap);
    } break;
    case Datatype::CHAR: {
      if (var_size) {
        apply_ast_node<char*, CombinationOp>(
            node,
            fragment_metadata,
            stride,
            var_size,
            nullable,
            fill_value,
            result_cell_slabs,
            combination_op,
            result_cell_bitmap);
      } else {
        apply_ast_node<char, CombinationOp>(
            node,
            fragment_metadata,
            stride,
            var_size,
            nullable,
            fill_value,
            result_cell_slabs,
            combination_op,
            result_cell_bitmap);
=======
  auto g = [&, *this](auto T) {
    auto h = [&, *this](auto ConditionOp) {
      return apply_ast_node<decltype(T), decltype(ConditionOp), CombinationOp>(
          node,
          fragment_metadata,
          stride,
          var_size,
          nullable,
          fill_value,
          result_cell_slabs,
          combination_op,
          result_cell_bitmap);
    };
    dispatch_on_op<decltype(T)>(node->get_op(), h);
  };
<<<<<<< HEAD

<<<<<<< HEAD
<<<<<<< HEAD
  switch (type) {
    case Datatype::INT8:
      g(int8_t{});
      break;
    case Datatype::UINT8:
      g(uint8_t{});
      break;
    case Datatype::INT16:
      g(int16_t{});
      break;
    case Datatype::UINT16:
      g(uint16_t{});
      break;
    case Datatype::INT32:
      g(int32_t{});
      break;
    case Datatype::UINT32:
      g(uint32_t{});
      break;
    case Datatype::INT64:
      g(int64_t{});
      break;
    case Datatype::UINT64:
      g(uint64_t{});
      break;
    case Datatype::FLOAT32:
      g(float{});
      break;
    case Datatype::FLOAT64:
      g(double{});
      break;
    case Datatype::STRING_ASCII:
      g((char*){});
      break;
    case Datatype::CHAR: {
      if (var_size) {
        g((char*){});
      } else {
        g(char{});
>>>>>>> 7edf86f3b (Replace lambda templates with C++17 equivalents [skip ci])
      }
    } break;
    case Datatype::DATETIME_YEAR:
    case Datatype::DATETIME_MONTH:
    case Datatype::DATETIME_WEEK:
    case Datatype::DATETIME_DAY:
    case Datatype::DATETIME_HR:
    case Datatype::DATETIME_MIN:
    case Datatype::DATETIME_SEC:
    case Datatype::DATETIME_MS:
    case Datatype::DATETIME_US:
    case Datatype::DATETIME_NS:
    case Datatype::DATETIME_PS:
    case Datatype::DATETIME_FS:
    case Datatype::DATETIME_AS:
<<<<<<< HEAD
    case Datatype::TIME_HR:
    case Datatype::TIME_MIN:
    case Datatype::TIME_SEC:
    case Datatype::TIME_MS:
    case Datatype::TIME_US:
    case Datatype::TIME_NS:
    case Datatype::TIME_PS:
    case Datatype::TIME_FS:
    case Datatype::TIME_AS: {
      apply_ast_node<int64_t, CombinationOp>(
          node,
          fragment_metadata,
          stride,
          var_size,
          nullable,
          fill_value,
          result_cell_slabs,
          combination_op,
          result_cell_bitmap);
    } break;
    case Datatype::STRING_UTF8: {
      apply_ast_node<uint8_t*, CombinationOp>(
          node,
          fragment_metadata,
          stride,
          var_size,
          nullable,
          fill_value,
          result_cell_slabs,
          combination_op,
          result_cell_bitmap);
    } break;
=======
      g(int64_t{});
      break;
>>>>>>> 7edf86f3b (Replace lambda templates with C++17 equivalents [skip ci])
    case Datatype::ANY:
    case Datatype::BLOB:
    case Datatype::STRING_UTF16:
    case Datatype::STRING_UTF32:
    case Datatype::STRING_UCS2:
    case Datatype::STRING_UCS4:
    default:
      throw std::runtime_error(
          "QueryCondition::apply_ast_node: Cannot perform query comparison; "
          "Unsupported query "
          "conditional type on " +
          node->get_field_name());
  }

  return;
=======
  type_switcher(type, var_size, g);
>>>>>>> 625dd1c9b (Compressed some more [skip ci])
=======
=======
>>>>>>> 71435ec0a (Roll trivial functions into callers [skip ci])
  dispatch_on_type(type, var_size, g);
>>>>>>> 9bd2b2aa7 (Slight reorganization [skip ci])
=======
    };
    dispatch_on_op<decltype(T)>(node->get_op(), h);
  };
  dispatch_on_type(type, var_size, g);
>>>>>>> cbb49838
}

template <typename CombinationOp>
void QueryCondition::apply_tree(
    const tdb_unique_ptr<ASTNode>& node,
    const ArraySchema& array_schema,
    const std::vector<shared_ptr<FragmentMetadata>>& fragment_metadata,
    uint64_t stride,
    const std::vector<ResultCellSlab>& result_cell_slabs,
    CombinationOp combination_op,
    std::vector<uint8_t>& result_cell_bitmap) const {
  if (!node->is_expr()) {
    apply_ast_node(
        node,
        array_schema,
        fragment_metadata,
        stride,
        result_cell_slabs,
        combination_op,
        result_cell_bitmap);
  } else {
    const auto result_bitmap_size = result_cell_bitmap.size();
    switch (node->get_combination_op()) {

        /*
         * cl(q; a) means evaluate a clause (which may be compound) with query q
         * given existing bitmap a
         *
         * Identities:
         *
         * cl(q; a) = cl(q; 1) ∧ a
         * cl1(q; a) ∧ cl2(q; b) = cl1(q; cl2(q; a))
         *
         * cl1(q; a) ∨ cl2(q; a) = (cl1(q; 1) ∧ a) ∨ (cl2(q; 1) ∧ a)
         *                        = (cl1(q; 1) ∨ cl2(q; 1)) ∧ a
         */

        /*
         * cl1(q; a) ∧ cl2(q; a) = cl1(q; cl2(q; a))
         */
      case QueryConditionCombinationOp::AND: {
        if constexpr (std::
                          is_same_v<CombinationOp, std::logical_and<uint8_t>>) {
          for (const auto& child : node->get_children()) {
            apply_tree(
                child,
                array_schema,
                fragment_metadata,
                stride,
                result_cell_slabs,
                std::logical_and<uint8_t>(),
                result_cell_bitmap);
          }

          // Handle the cl'(q, a) case
        } else if constexpr (std::is_same_v<
                                 CombinationOp,
                                 std::logical_or<uint8_t>>) {
          std::vector<uint8_t> combination_op_bitmap(result_bitmap_size, 1);

          for (const auto& child : node->get_children()) {
            apply_tree(
                child,
                array_schema,
                fragment_metadata,
                stride,
                result_cell_slabs,
                std::logical_and<uint8_t>(),
                combination_op_bitmap);
          }
          for (size_t c = 0; c < result_bitmap_size; ++c) {
            result_cell_bitmap[c] |= combination_op_bitmap[c];
          }
        }
      } break;

        /*
         * cl1(q; a) ∨ cl2(q; a) = a ∧ (cl1(q; 1) ∨ cl2(q; 1))
         *                        = a ∧ (cl1'(q; 0) ∨ cl2'(q; 0))
         *                        = a ∧ (cl1'(q; cl2'(q; 0)))
         */
      case QueryConditionCombinationOp::OR: {
        std::vector<uint8_t> combination_op_bitmap(result_bitmap_size, 0);

        for (const auto& child : node->get_children()) {
          apply_tree(
              child,
              array_schema,
              fragment_metadata,
              stride,
              result_cell_slabs,
              std::logical_or<uint8_t>(),
              combination_op_bitmap);
        }

        for (size_t c = 0; c < result_bitmap_size; ++c) {
          result_cell_bitmap[c] *= combination_op_bitmap[c];
        }
      } break;
      case QueryConditionCombinationOp::NOT: {
        throw std::runtime_error(
            "Query condition NOT operator is not currently supported.");
      } break;
      default: {
        throw std::logic_error(
            "Invalid combination operator when applying query condition.");
      }
    }
  }
}

Status QueryCondition::apply(
    const ArraySchema& array_schema,
    const std::vector<shared_ptr<FragmentMetadata>>& fragment_metadata,
    std::vector<ResultCellSlab>& result_cell_slabs,
    const uint64_t stride) const {
  if (!tree_) {
    return Status::Ok();
  }

  size_t total_lengths = 0;
  for (const auto& elem : result_cell_slabs) {
    total_lengths += elem.length_;
  }

  std::vector<uint8_t> result_cell_bitmap(total_lengths, 1);
  apply_tree(
      tree_,
      array_schema,
      fragment_metadata,
      stride,
      result_cell_slabs,
      std::logical_and<uint8_t>(),
      result_cell_bitmap);

  std::vector<ResultCellSlab> ret;
  uint64_t starting_index = 0;
  for (const auto& elem : result_cell_slabs) {
    uint64_t pending_start = elem.start_;
    uint64_t pending_length = 0;
    for (size_t c = 0; c < elem.length_; ++c) {
      if (result_cell_bitmap[starting_index + c]) {
        pending_length += 1;
      } else {
        if (pending_length > 0) {
          ret.emplace_back(elem.tile_, pending_start, pending_length);
        }
        pending_length = 0;
        pending_start = elem.start_ + c + 1;
      }
    }
    starting_index += elem.length_;
    if (pending_length > 0) {
      ret.emplace_back(elem.tile_, pending_start, pending_length);
    }
  }

  result_cell_slabs = std::move(ret);
  return Status::Ok();
}

template <typename T, typename Op, typename CombinationOp>
void QueryCondition::apply_ast_node_dense(
    const tdb_unique_ptr<ASTNode>& node,
    ResultTile* result_tile,
    const uint64_t start,
    const uint64_t src_cell,
    const uint64_t stride,
    const bool var_size,
    const bool nullable,
    typename std::common_type_t<CombinationOp> combination_op,
    span<uint8_t> result_buffer) const {
  const std::string& field_name = node->get_field_name();
  const void* condition_value_content =
      node->get_condition_value_view().content();
  const size_t condition_value_size = node->get_condition_value_view().size();

  // Get the nullable buffer.
  const auto tile_tuple = result_tile->tile_tuple(field_name);
  uint8_t* buffer_validity = nullptr;
  if (nullable) {
    const auto& tile_validity = tile_tuple->validity_tile();
    buffer_validity = static_cast<uint8_t*>(tile_validity.data()) + src_cell;
  }

  if (var_size) {
    // Get var data buffer and tile offsets buffer.
    const auto& tile = tile_tuple->var_tile();
    const char* buffer = static_cast<char*>(tile.data());
    const uint64_t buffer_size = tile.size();

    const auto& tile_offsets = tile_tuple->fixed_tile();
    const uint64_t* buffer_offsets =
        static_cast<uint64_t*>(tile_offsets.data()) + src_cell;
    const uint64_t buffer_offsets_el =
        tile_offsets.size() / constants::cell_var_offset_size;

    // Iterate through each cell in this slab.
    for (uint64_t c = 0; c < result_buffer.size(); ++c) {
      // Check the previous cell here, which breaks vectorization but as this
      // is string data requiring a strcmp which cannot be vectorized, this is
      // ok.
      const uint64_t buffer_offset = buffer_offsets[start + c * stride];
      const uint64_t next_cell_offset =
          (start + c * stride + 1 < buffer_offsets_el) ?
              buffer_offsets[start + c * stride + 1] :
              buffer_size;
      const uint64_t cell_size = next_cell_offset - buffer_offset;

      // Get the cell value.
      const void* const cell_value = buffer + buffer_offset;

      // Compare the cell value against the value in the value node.
      const bool cmp = BinaryCmp<T, Op>::cmp(
          cell_value, cell_size, condition_value_content, condition_value_size);

      // Set the value.
      bool buffer_validity_val = buffer_validity == nullptr ||
                                 buffer_validity[start + c * stride] != 0;
      result_buffer[c] =
          combination_op(result_buffer[c], (uint8_t)cmp && buffer_validity_val);
    }
  } else {
    // Get the fixed size data buffers.
    const auto& tile = tile_tuple->fixed_tile();
    const char* buffer = static_cast<char*>(tile.data());
    const uint64_t cell_size = tile.cell_size();
    uint64_t buffer_offset = (start + src_cell) * cell_size;
    const uint64_t buffer_offset_inc = stride * cell_size;

    // Iterate through each cell in this slab.
    for (uint64_t c = 0; c < result_buffer.size(); ++c) {
      // Get the cell value.
      const void* const cell_value = buffer + buffer_offset;
      buffer_offset += buffer_offset_inc;

      // Compare the cell value against the value in the value node.
      const bool cmp = BinaryCmp<T, Op>::cmp(
          cell_value, cell_size, condition_value_content, condition_value_size);

      // Set the value.
      bool buffer_validity_val = buffer_validity == nullptr ||
                                 buffer_validity[start + c * stride] != 0;
      result_buffer[c] =
          combination_op(result_buffer[c], (uint8_t)cmp && buffer_validity_val);
    }
  }
}

<<<<<<< HEAD
<<<<<<< HEAD
template <typename T, typename CombinationOp>
void QueryCondition::apply_ast_node_dense(
    const tdb_unique_ptr<ASTNode>& node,
    ResultTile* result_tile,
    const uint64_t start,
    const uint64_t src_cell,
    const uint64_t stride,
    const bool var_size,
    const bool nullable,
    CombinationOp combination_op,
    span<uint8_t> result_buffer) const {
<<<<<<< HEAD
  switch (node->get_op()) {
    case QueryConditionOp::LT:
      apply_ast_node_dense<T, QueryConditionOp::LT, CombinationOp>(
          node,
          result_tile,
          start,
          src_cell,
          stride,
          var_size,
          nullable,
          combination_op,
          result_buffer);
      break;
    case QueryConditionOp::LE:
      apply_ast_node_dense<T, QueryConditionOp::LE, CombinationOp>(
          node,
          result_tile,
          start,
          src_cell,
          stride,
          var_size,
          nullable,
          combination_op,
          result_buffer);
      break;
    case QueryConditionOp::GT:
      apply_ast_node_dense<T, QueryConditionOp::GT, CombinationOp>(
          node,
          result_tile,
          start,
          src_cell,
          stride,
          var_size,
          nullable,
          combination_op,
          result_buffer);
      break;
    case QueryConditionOp::GE:
      apply_ast_node_dense<T, QueryConditionOp::GE, CombinationOp>(
          node,
          result_tile,
          start,
          src_cell,
          stride,
          var_size,
          nullable,
          combination_op,
          result_buffer);
      break;
    case QueryConditionOp::EQ:
      apply_ast_node_dense<T, QueryConditionOp::EQ, CombinationOp>(
          node,
          result_tile,
          start,
          src_cell,
          stride,
          var_size,
          nullable,
          combination_op,
          result_buffer);
      break;
    case QueryConditionOp::NE:
      apply_ast_node_dense<T, QueryConditionOp::NE, CombinationOp>(
          node,
          result_tile,
          start,
          src_cell,
          stride,
          var_size,
          nullable,
          combination_op,
          result_buffer);
=======
  auto g = [&, *this](auto Condition) {
    return apply_ast_node_dense<T, decltype(Condition), CombinationOp>(
        node,
        result_tile,
        start,
        src_cell,
        stride,
        var_size,
        nullable,
        combination_op,
        result_buffer);
  };

<<<<<<< HEAD
<<<<<<< HEAD
  switch (node->get_op()) {
    case QueryConditionOp::LT:
      g(std::less<T>{});
      break;
    case QueryConditionOp::LE:
      g(std::less_equal<T>{});
      break;
    case QueryConditionOp::GT:
      g(std::greater<T>{});
      break;
    case QueryConditionOp::GE:
      g(std::greater_equal<T>{});
      break;
    case QueryConditionOp::EQ:
      g(std::equal_to<T>{});
      break;
    case QueryConditionOp::NE:
<<<<<<< HEAD
      g(qc_op_t<QueryConditionOp::NE>{});
>>>>>>> 7edf86f3b (Replace lambda templates with C++17 equivalents [skip ci])
=======
      g(std::not_equal_to<T>{});
>>>>>>> 786c83ff4 (Finished removing QueryConditionOp -- some tests fail [skip ci])
      break;
    default:
      throw std::runtime_error(
          "Cannot perform query comparison; Unknown query condition operator");
  }
=======
  op_switcher<T>(node->get_op(), g);
>>>>>>> 625dd1c9b (Compressed some more [skip ci])
=======
  dispatch_on_op<T>(node->get_op(), g);
>>>>>>> 9bd2b2aa7 (Slight reorganization [skip ci])
}

=======
>>>>>>> 71435ec0a (Roll trivial functions into callers [skip ci])
=======
>>>>>>> cbb49838
template <typename CombinationOp>
void QueryCondition::apply_ast_node_dense(
    const tdb_unique_ptr<ASTNode>& node,
    const ArraySchema& array_schema,
    ResultTile* result_tile,
    const uint64_t start,
    const uint64_t src_cell,
    const uint64_t stride,
    CombinationOp combination_op,
    span<uint8_t> result_buffer) const {
  const auto attribute = array_schema.attribute(node->get_field_name());
  if (!attribute) {
    throw std::runtime_error("Unknown attribute " + node->get_field_name());
  }

  const bool var_size = attribute->var_size();
  const bool nullable = attribute->nullable();

  // Process the validity buffer now.
  if (nullable && node->get_condition_value_view().content() == nullptr) {
    const auto tile_tuple = result_tile->tile_tuple(node->get_field_name());
    const auto& tile_validity = tile_tuple->validity_tile();
    const auto buffer_validity =
        static_cast<uint8_t*>(tile_validity.data()) + src_cell;

    // Null values can only be specified for equality operators.
    if (node->get_op() == QueryConditionOp::NE) {
      for (uint64_t c = 0; c < result_buffer.size(); ++c) {
        result_buffer[c] = combination_op(
            buffer_validity[start + c * stride] != 0, result_buffer[c]);
      }
    } else {
      for (uint64_t c = 0; c < result_buffer.size(); ++c) {
        result_buffer[c] = combination_op(
            buffer_validity[start + c * stride] == 0, result_buffer[c]);
      }
    }
    return;
  }

<<<<<<< HEAD
<<<<<<< HEAD
  switch (attribute->type()) {
    case Datatype::INT8: {
      apply_ast_node_dense<int8_t, CombinationOp>(
          node,
          result_tile,
          start,
          src_cell,
          stride,
          var_size,
          nullable,
          combination_op,
          result_buffer);
    } break;
    case Datatype::BOOL:
    case Datatype::UINT8: {
      apply_ast_node_dense<uint8_t, CombinationOp>(
          node,
          result_tile,
          start,
          src_cell,
          stride,
          var_size,
          nullable,
          combination_op,
          result_buffer);
    } break;
    case Datatype::INT16: {
      apply_ast_node_dense<int16_t, CombinationOp>(
          node,
          result_tile,
          start,
          src_cell,
          stride,
          var_size,
          nullable,
          combination_op,
          result_buffer);
    } break;
    case Datatype::UINT16: {
      apply_ast_node_dense<uint16_t, CombinationOp>(
          node,
          result_tile,
          start,
          src_cell,
          stride,
          var_size,
          nullable,
          combination_op,
          result_buffer);
    } break;
    case Datatype::INT32: {
      apply_ast_node_dense<int32_t, CombinationOp>(
          node,
          result_tile,
          start,
          src_cell,
          stride,
          var_size,
          nullable,
          combination_op,
          result_buffer);
    } break;
    case Datatype::UINT32: {
      apply_ast_node_dense<uint32_t, CombinationOp>(
          node,
          result_tile,
          start,
          src_cell,
          stride,
          var_size,
          nullable,
          combination_op,
          result_buffer);
    } break;
    case Datatype::INT64: {
      apply_ast_node_dense<int64_t, CombinationOp>(
          node,
          result_tile,
          start,
          src_cell,
          stride,
          var_size,
          nullable,
          combination_op,
          result_buffer);
    } break;
    case Datatype::UINT64: {
      apply_ast_node_dense<uint64_t, CombinationOp>(
          node,
          result_tile,
          start,
          src_cell,
          stride,
          var_size,
          nullable,
          combination_op,
          result_buffer);
    } break;
    case Datatype::FLOAT32: {
      apply_ast_node_dense<float, CombinationOp>(
          node,
          result_tile,
          start,
          src_cell,
          stride,
          var_size,
          nullable,
          combination_op,
          result_buffer);
    } break;
    case Datatype::FLOAT64: {
      apply_ast_node_dense<double, CombinationOp>(
          node,
          result_tile,
          start,
          src_cell,
          stride,
          var_size,
          nullable,
          combination_op,
          result_buffer);
    } break;
    case Datatype::STRING_ASCII: {
      apply_ast_node_dense<char*, CombinationOp>(
          node,
          result_tile,
          start,
          src_cell,
          stride,
          var_size,
          nullable,
          combination_op,
          result_buffer);
    } break;
    case Datatype::CHAR: {
      if (var_size) {
        apply_ast_node_dense<char*, CombinationOp>(
            node,
            result_tile,
            start,
            src_cell,
            stride,
            var_size,
            nullable,
            combination_op,
            result_buffer);
      } else {
        apply_ast_node_dense<char, CombinationOp>(
            node,
            result_tile,
            start,
            src_cell,
            stride,
            var_size,
            nullable,
            combination_op,
            result_buffer);
=======
  auto g = [&, *this](auto T) {
    auto h = [&, *this](auto Condition) {
      return apply_ast_node_dense<decltype(T), decltype(Condition), CombinationOp>(
          node,
          result_tile,
          start,
          src_cell,
          stride,
          var_size,
          nullable,
          combination_op,
          result_buffer);
    };
    dispatch_on_op<decltype(T)>(node->get_op(), h);

  };
<<<<<<< HEAD

<<<<<<< HEAD
  switch (attribute->type()) {
    case Datatype::INT8:
      g(int8_t{});
      break;
    case Datatype::BOOL:
    case Datatype::UINT8:
      g(uint8_t{});
      break;
    case Datatype::INT16:
      g(int16_t{});
      break;
    case Datatype::UINT16:
      g(uint16_t{});
      break;
    case Datatype::INT32:
      g(int32_t{});
      break;
    case Datatype::UINT32:
      g(uint32_t{});
      break;
    case Datatype::INT64:
      g(int64_t{});
      break;
    case Datatype::UINT64:
      g(uint64_t{});
      break;
    case Datatype::FLOAT32:
      g(float{});
      break;
    case Datatype::FLOAT64:
      g(double{});
      break;
    case Datatype::STRING_ASCII:
      g((char*){});
      break;
    case Datatype::CHAR: {
      if (var_size) {
        g((char*){});
      } else {
        g(char{});
>>>>>>> 7edf86f3b (Replace lambda templates with C++17 equivalents [skip ci])
      }
    } break;
    case Datatype::DATETIME_YEAR:
    case Datatype::DATETIME_MONTH:
    case Datatype::DATETIME_WEEK:
    case Datatype::DATETIME_DAY:
    case Datatype::DATETIME_HR:
    case Datatype::DATETIME_MIN:
    case Datatype::DATETIME_SEC:
    case Datatype::DATETIME_MS:
    case Datatype::DATETIME_US:
    case Datatype::DATETIME_NS:
    case Datatype::DATETIME_PS:
    case Datatype::DATETIME_FS:
    case Datatype::DATETIME_AS:
<<<<<<< HEAD
    case Datatype::TIME_HR:
    case Datatype::TIME_MIN:
    case Datatype::TIME_SEC:
    case Datatype::TIME_MS:
    case Datatype::TIME_US:
    case Datatype::TIME_NS:
    case Datatype::TIME_PS:
    case Datatype::TIME_FS:
    case Datatype::TIME_AS: {
      apply_ast_node_dense<int64_t, CombinationOp>(
          node,
          result_tile,
          start,
          src_cell,
          stride,
          var_size,
          nullable,
          combination_op,
          result_buffer);
    } break;
    case Datatype::STRING_UTF8: {
      apply_ast_node_dense<uint8_t*, CombinationOp>(
=======
  auto g = [&, *this](auto T) {
    auto h = [&, *this](auto Condition) {
      return apply_ast_node_dense<decltype(T), decltype(Condition), CombinationOp>(
>>>>>>> cbb49838
          node,
          result_tile,
          start,
          src_cell,
          stride,
          var_size,
          nullable,
          combination_op,
          result_buffer);
<<<<<<< HEAD
    } break;
=======
      g(int64_t{});
      break;
>>>>>>> 7edf86f3b (Replace lambda templates with C++17 equivalents [skip ci])
    case Datatype::ANY:
    case Datatype::BLOB:
    case Datatype::STRING_UTF16:
    case Datatype::STRING_UTF32:
    case Datatype::STRING_UCS2:
    case Datatype::STRING_UCS4:
    default:
      throw std::runtime_error(
          "Cannot perform query comparison; Unsupported query conditional type "
          "on " +
          node->get_field_name());
  }
=======

  type_switcher(attribute->type(), var_size, g);
>>>>>>> 625dd1c9b (Compressed some more [skip ci])
=======
  dispatch_on_type(attribute->type(), var_size, g);
<<<<<<< HEAD
>>>>>>> 9bd2b2aa7 (Slight reorganization [skip ci])
=======

>>>>>>> 71435ec0a (Roll trivial functions into callers [skip ci])
=======
    };
    dispatch_on_op<decltype(T)>(node->get_op(), h);

  };
  dispatch_on_type(attribute->type(), var_size, g);

>>>>>>> cbb49838
}

template <typename CombinationOp>
void QueryCondition::apply_tree_dense(
    const tdb_unique_ptr<ASTNode>& node,
    const ArraySchema& array_schema,
    ResultTile* result_tile,
    const uint64_t start,
    const uint64_t src_cell,
    const uint64_t stride,
    CombinationOp combination_op,
    span<uint8_t> result_buffer) const {
  if (!node->is_expr()) {
    apply_ast_node_dense(
        node,
        array_schema,
        result_tile,
        start,
        src_cell,
        stride,
        combination_op,
        result_buffer);
  } else {
    const auto result_buffer_size = result_buffer.size();
    switch (node->get_combination_op()) {
        /*
         * cl(q; a) means evaluate a clause (which may be compound) with query q
         * given existing bitmap a
         *
         * Identities:
         *
         * cl(q; a) = cl(q; 1) ∧ a
         * cl1(q; a) ∧ cl2(q; b) = cl1(q; cl2(q; a))
         *
         * cl1(q; a) ∨ cl2(q; a) = (cl1(q; 1) ∧ a) ∨ (cl2(q; 1) ∧ a)
         *                        = (cl1(q; 1) ∨ cl2(q; 1)) ∧ a
         */

        /*
         * cl1(q; a) ∧ cl2(q; a) = cl1(q; cl2(q; a))
         */
      case QueryConditionCombinationOp::AND: {
        if constexpr (std::
                          is_same_v<CombinationOp, std::logical_and<uint8_t>>) {
          for (const auto& child : node->get_children()) {
            apply_tree_dense(
                child,
                array_schema,
                result_tile,
                start,
                src_cell,
                stride,
                std::logical_and<uint8_t>(),
                result_buffer);
          }

          // Handle the cl'(q, a) case
        } else if constexpr (std::is_same_v<
                                 CombinationOp,
                                 std::logical_or<uint8_t>>) {
          std::vector<uint8_t> combination_op_bitmap(result_buffer_size, 1);
          span<uint8_t> combination_op_span(
              combination_op_bitmap.data(), result_buffer_size);

          for (const auto& child : node->get_children()) {
            apply_tree_dense(
                child,
                array_schema,
                result_tile,
                start,
                src_cell,
                stride,
                std::logical_and<uint8_t>(),
                combination_op_span);
          }
          for (size_t c = 0; c < result_buffer_size; ++c) {
            result_buffer[c] |= combination_op_bitmap[c];
          }
        }
      } break;
        /*
         * cl1(q; a) ∨ cl2(q; a) = a ∧ (cl1(q; 1) ∨ cl2(q; 1))
         *                        = a ∧ (cl1'(q; 0) ∨ cl2'(q; 0))
         *                        = a ∧ (cl1'(q; cl2'(q; 0)))
         */
      case QueryConditionCombinationOp::OR: {
        std::vector<uint8_t> combination_op_bitmap(result_buffer_size, 0);
        span<uint8_t> combination_op_span(
            combination_op_bitmap.data(), result_buffer_size);
        for (const auto& child : node->get_children()) {
          apply_tree_dense(
              child,
              array_schema,
              result_tile,
              start,
              src_cell,
              stride,
              std::logical_or<uint8_t>(),
              combination_op_span);
        }

        for (size_t c = 0; c < result_buffer_size; ++c) {
          result_buffer[c] *= combination_op_bitmap[c];
        }
      } break;
      case QueryConditionCombinationOp::NOT: {
        throw std::runtime_error(
            "Query condition NOT operator is not currently supported.");
      } break;
      default: {
        throw std::logic_error(
            "Invalid combination operator when applying query condition.");
      }
    }
  }
}

Status QueryCondition::apply_dense(
    const ArraySchema& array_schema,
    ResultTile* result_tile,
    const uint64_t start,
    const uint64_t length,
    const uint64_t src_cell,
    const uint64_t stride,
    uint8_t* result_buffer) {
  // Iterate through the tree.
  if (result_buffer == nullptr) {
    return Status_QueryConditionError("The result buffer is null.");
  }

  span<uint8_t> result_span(result_buffer + start, length);
  apply_tree_dense(
      tree_,
      array_schema,
      result_tile,
      start,
      src_cell,
      stride,
      std::logical_and<uint8_t>(),
      result_span);
  return Status::Ok();
}

<<<<<<< HEAD
<<<<<<< HEAD
template <template <class> typename Cmp, typename E>
struct QueryCondition::BinaryCmp<char*, Cmp<char*>, E> {
  static inline bool cmp(
      const void* lhs, uint64_t lhs_size, const void* rhs, uint64_t rhs_size) {
    const size_t min_size = std::min<size_t>(lhs_size, rhs_size);
    const int cmp = strncmp(
        static_cast<const char*>(lhs), static_cast<const char*>(rhs), min_size);
    if (cmp != 0) {
      return Cmp<decltype(cmp)>{}(cmp, 0);
    }

    return Cmp<uint64_t>{}(lhs_size, rhs_size);
  }
};

<<<<<<< HEAD
<<<<<<< HEAD
<<<<<<< HEAD
/** Full template specialization for `char*` and `QueryConditionOp::LE. */
template <>
struct QueryCondition::BinaryCmp<char*, QueryConditionOp::LE> {
  static inline bool cmp(
      const void* lhs, uint64_t lhs_size, const void* rhs, uint64_t rhs_size) {
    const size_t min_size = std::min<size_t>(lhs_size, rhs_size);
    const int cmp = strncmp(
        static_cast<const char*>(lhs), static_cast<const char*>(rhs), min_size);
    if (cmp != 0) {
      return cmp < 0;
=======
template <typename T, QueryConditionOp Op>
struct QueryCondition::BinaryCmp {
  static inline bool cmp(const void* lhs, uint64_t, const void* rhs, uint64_t) {
    if constexpr (Op == QueryConditionOp::LT) {
      return *static_cast<const T*>(lhs) < *static_cast<const T*>(rhs);
    } else if constexpr (Op == QueryConditionOp::LE) {
      return *static_cast<const T*>(lhs) <= *static_cast<const T*>(rhs);
    } else if constexpr (Op == QueryConditionOp::GT) {
      return *static_cast<const T*>(lhs) > *static_cast<const T*>(rhs);
    } else if constexpr (Op == QueryConditionOp::GE) {
      return *static_cast<const T*>(lhs) >= *static_cast<const T*>(rhs);
    } else if constexpr (Op == QueryConditionOp::EQ) {
      return *static_cast<const T*>(lhs) == *static_cast<const T*>(rhs);
    } else if constexpr (Op == QueryConditionOp::NE) {
      return *static_cast<const T*>(lhs) != *static_cast<const T*>(rhs);
    } else {
      throw std::logic_error("Invalid comparison operator.");
>>>>>>> 432e9e2ff (Genericizing some functions [skip ci])
=======
template <typename Cmp>
=======
template <template <class> typename Cmp>
>>>>>>> 68dd441ba (Final genericization to C++17 -- all unit tests pass [skip ci])
struct QueryCondition::BinaryCmp<
    char*,
    Cmp<char*>,
    typename std::enable_if_t<(
        std::same_as<Cmp<char*>, std::equal_to<char*>> ||
        std::same_as<Cmp<char*>, std::not_equal_to<char*>>)>> {
  static inline bool cmp(
      const void* lhs, uint64_t lhs_size, const void* rhs, uint64_t rhs_size) {
    using Op = Cmp<char*>;

    if constexpr (std::same_as<Op, std::equal_to<char*>>) {
      if (lhs_size != rhs_size) {
        return false;
      }
    } else if constexpr (std::same_as<Op, std::not_equal_to<char*>>) {
      if (lhs_size != rhs_size) {
        return true;
      }
    } else {
      throw std::logic_error(
          "Invalid comparison operator for string comparison.");
>>>>>>> c011e4cc7 (Finished removing QueryConditionOp -- some tests continue to fail [skip ci])
    }
    return Cmp<int>{}(
        strncmp(
            static_cast<const char*>(lhs),
            static_cast<const char*>(rhs),
            lhs_size),
        0);
  }
};

<<<<<<< HEAD
/** Full template specialization for `char*` and `QueryConditionOp::GT`. */
template <>
struct QueryCondition::BinaryCmp<char*, QueryConditionOp::GT> {
  static inline bool cmp(
      const void* lhs, uint64_t lhs_size, const void* rhs, uint64_t rhs_size) {
    const size_t min_size = std::min<size_t>(lhs_size, rhs_size);
    const int cmp = strncmp(
        static_cast<const char*>(lhs), static_cast<const char*>(rhs), min_size);
    if (cmp != 0) {
      return cmp > 0;
    }

    return lhs_size > rhs_size;
  }
};

/** Full template specialization for `char*` and `QueryConditionOp::GE`. */
template <>
struct QueryCondition::BinaryCmp<char*, QueryConditionOp::GE> {
  static inline bool cmp(
      const void* lhs, uint64_t lhs_size, const void* rhs, uint64_t rhs_size) {
    const size_t min_size = std::min<size_t>(lhs_size, rhs_size);
    const int cmp = strncmp(
        static_cast<const char*>(lhs), static_cast<const char*>(rhs), min_size);
    if (cmp != 0) {
      return cmp > 0;
    }

    return lhs_size >= rhs_size;
  }
};

/** Full template specialization for `char*` and `QueryConditionOp::EQ`. */
template <>
struct QueryCondition::BinaryCmp<char*, QueryConditionOp::EQ> {
  static inline bool cmp(
      const void* lhs, uint64_t lhs_size, const void* rhs, uint64_t rhs_size) {
    if (lhs_size != rhs_size) {
      return false;
    }

    return strncmp(
               static_cast<const char*>(lhs),
               static_cast<const char*>(rhs),
               lhs_size) == 0;
  }
};

/** Full template specialization for `char*` and `QueryConditionOp::NE`. */
template <>
struct QueryCondition::BinaryCmp<char*, QueryConditionOp::NE> {
  static inline bool cmp(
      const void* lhs, uint64_t lhs_size, const void* rhs, uint64_t rhs_size) {
    if (lhs_size != rhs_size) {
=======
/** Generic */
template <typename T, typename Cmp, typename E>
struct QueryCondition::BinaryCmp {
  static inline bool cmp(const void* lhs, uint64_t, const void* rhs, uint64_t) {
    return lhs != nullptr &&
           Cmp{}(*static_cast<const T*>(lhs), *static_cast<const T*>(rhs));
  }
};

<<<<<<< HEAD
<<<<<<< HEAD
/** Special case for equal and not_equal. */
template <typename T, typename Cmp>
struct QueryCondition::BinaryCmp_T<T, Cmp,
    typename std::enable_if_t<(std::is_same_v<Cmp, std::equal_to<T>>
                               || std::is_same_v<Cmp, std::equal_to<T>>)
                                                                 && (!std::is_same_v<T, char*>)     >> {
  static inline bool cmp(const void* lhs, uint64_t, const void* rhs, uint64_t) {
    if (lhs == rhs) {
>>>>>>> 432e9e2ff (Genericizing some functions [skip ci])
      return true;
    }

    if (lhs == nullptr || rhs == nullptr) {
      return false;
    }

<<<<<<< HEAD
/** Full template specialization for `uint8_t*` and `QueryConditionOp::LT`. */
template <>
struct QueryCondition::BinaryCmp<uint8_t*, QueryConditionOp::LT> {
  static inline bool cmp(
      const void* lhs, uint64_t lhs_size, const void* rhs, uint64_t rhs_size) {
    const size_t min_size = std::min<size_t>(lhs_size, rhs_size);
    const int cmp = memcmp(
        static_cast<const uint8_t*>(lhs),
        static_cast<const char*>(rhs),
        min_size);
    if (cmp != 0) {
      return cmp < 0;
    }

    return lhs_size < rhs_size;
  }
};

/** Full template specialization for `uint8_t*` and `QueryConditionOp::LE. */
template <>
struct QueryCondition::BinaryCmp<uint8_t*, QueryConditionOp::LE> {
  static inline bool cmp(
      const void* lhs, uint64_t lhs_size, const void* rhs, uint64_t rhs_size) {
    const size_t min_size = std::min<size_t>(lhs_size, rhs_size);
    const int cmp = memcmp(
        static_cast<const uint8_t*>(lhs),
        static_cast<const uint8_t*>(rhs),
        min_size);
    if (cmp != 0) {
      return cmp < 0;
    }

    return lhs_size <= rhs_size;
  }
};

/** Full template specialization for `uint8_t*` and `QueryConditionOp::GT`. */
template <>
struct QueryCondition::BinaryCmp<uint8_t*, QueryConditionOp::GT> {
  static inline bool cmp(
      const void* lhs, uint64_t lhs_size, const void* rhs, uint64_t rhs_size) {
    const size_t min_size = std::min<size_t>(lhs_size, rhs_size);
    const int cmp = memcmp(
        static_cast<const uint8_t*>(lhs),
        static_cast<const uint8_t*>(rhs),
        min_size);
    if (cmp != 0) {
      return cmp > 0;
    }

    return lhs_size > rhs_size;
  }
};

/** Full template specialization for `uint8_t*` and `QueryConditionOp::GE`. */
template <>
struct QueryCondition::BinaryCmp<uint8_t*, QueryConditionOp::GE> {
  static inline bool cmp(
      const void* lhs, uint64_t lhs_size, const void* rhs, uint64_t rhs_size) {
    const size_t min_size = std::min<size_t>(lhs_size, rhs_size);
    const int cmp = memcmp(
        static_cast<const uint8_t*>(lhs),
        static_cast<const uint8_t*>(rhs),
        min_size);
    if (cmp != 0) {
      return cmp > 0;
    }

    return lhs_size >= rhs_size;
  }
};

/** Full template specialization for `uint8_t*` and `QueryConditionOp::EQ`. */
template <>
struct QueryCondition::BinaryCmp<uint8_t*, QueryConditionOp::EQ> {
  static inline bool cmp(
      const void* lhs, uint64_t lhs_size, const void* rhs, uint64_t rhs_size) {
    if (lhs_size != rhs_size) {
      return false;
    }

    return memcmp(
               static_cast<const uint8_t*>(lhs),
               static_cast<const uint8_t*>(rhs),
               lhs_size) == 0;
  }
};

/** Full template specialization for `uint8_t*` and `QueryConditionOp::NE`. */
template <>
struct QueryCondition::BinaryCmp<uint8_t*, QueryConditionOp::NE> {
  static inline bool cmp(
      const void* lhs, uint64_t lhs_size, const void* rhs, uint64_t rhs_size) {
    if (lhs_size != rhs_size) {
      return true;
    }

    return memcmp(
               static_cast<const uint8_t*>(lhs),
               static_cast<const uint8_t*>(rhs),
               lhs_size) != 0;
  }
};

/** Partial template specialization for `QueryConditionOp::LT`. */
template <typename T>
struct QueryCondition::BinaryCmp<T, QueryConditionOp::LT> {
  static inline bool cmp(const void* lhs, uint64_t, const void* rhs, uint64_t) {
    return *static_cast<const T*>(lhs) < *static_cast<const T*>(rhs);
  }
};

/** Partial template specialization for `QueryConditionOp::LE`. */
template <typename T>
struct QueryCondition::BinaryCmp<T, QueryConditionOp::LE> {
  static inline bool cmp(const void* lhs, uint64_t, const void* rhs, uint64_t) {
    return *static_cast<const T*>(lhs) <= *static_cast<const T*>(rhs);
  }
};

/** Partial template specialization for `QueryConditionOp::GT`. */
template <typename T>
struct QueryCondition::BinaryCmp<T, QueryConditionOp::GT> {
  static inline bool cmp(const void* lhs, uint64_t, const void* rhs, uint64_t) {
    return *static_cast<const T*>(lhs) > *static_cast<const T*>(rhs);
  }
};

/** Partial template specialization for `QueryConditionOp::GE`. */
template <typename T>
struct QueryCondition::BinaryCmp<T, QueryConditionOp::GE> {
  static inline bool cmp(const void* lhs, uint64_t, const void* rhs, uint64_t) {
    return *static_cast<const T*>(lhs) >= *static_cast<const T*>(rhs);
  }
};

/** Partial template specialization for `QueryConditionOp::EQ`. */
template <typename T>
struct QueryCondition::BinaryCmp<T, QueryConditionOp::EQ> {
  static inline bool cmp(const void* lhs, uint64_t, const void* rhs, uint64_t) {
    return *static_cast<const T*>(lhs) == *static_cast<const T*>(rhs);
  }
};

/** Partial template specialization for `QueryConditionOp::NE`. */
template <typename T>
struct QueryCondition::BinaryCmp<T, QueryConditionOp::NE> {
  static inline bool cmp(const void* lhs, uint64_t, const void* rhs, uint64_t) {
    return *static_cast<const T*>(lhs) != *static_cast<const T*>(rhs);
=======
    return Cmp{}(*static_cast<const T*>(lhs), *static_cast<const T*>(rhs));
>>>>>>> 432e9e2ff (Genericizing some functions [skip ci])
  }
};
=======
>>>>>>> c011e4cc7 (Finished removing QueryConditionOp -- some tests continue to fail [skip ci])

=======
>>>>>>> 68dd441ba (Final genericization to C++17 -- all unit tests pass [skip ci])
=======
>>>>>>> 9bd2b2aa7 (Slight reorganization [skip ci])
=======
>>>>>>> cbb49838
template <typename T>
struct QCMax {
  const T& operator()(const T& a, const T& b) const {
    return std::max(a, b);
  }
};

template <
    typename T,
    typename Op,
    typename BitmapType,
    typename CombinationOp,
    typename nullable>
void QueryCondition::apply_ast_node_sparse(
    const tdb_unique_ptr<ASTNode>& node,
    ResultTile& result_tile,
    const bool var_size,
    CombinationOp combination_op,
    std::vector<BitmapType>& result_bitmap) const {
  const auto tile_tuple = result_tile.tile_tuple(node->get_field_name());
  const void* condition_value_content =
      node->get_condition_value_view().content();
  const size_t condition_value_size = node->get_condition_value_view().size();
  uint8_t* buffer_validity = nullptr;

  // Check if the combination op = OR and the attribute is nullable.
  if constexpr (
      std::is_same_v<CombinationOp, QCMax<BitmapType>> && nullable::value) {
    const auto& tile_validity = tile_tuple->validity_tile();
    buffer_validity = static_cast<uint8_t*>(tile_validity.data());
  }

  if (var_size) {
    // Get var data buffer and tile offsets buffer.
    const auto& tile = tile_tuple->var_tile();
    const char* buffer = static_cast<char*>(tile.data());
    const uint64_t buffer_size = tile.size();

    const auto& tile_offsets = tile_tuple->fixed_tile();
    const uint64_t* buffer_offsets =
        static_cast<uint64_t*>(tile_offsets.data());
    const uint64_t buffer_offsets_el =
        tile_offsets.size() / constants::cell_var_offset_size;

    // Iterate through each cell.
    for (uint64_t c = 0; c < buffer_offsets_el; ++c) {
      // Check the previous cell here, which breaks vectorization but as this
      // is string data requiring a strcmp which cannot be vectorized, this is
      // ok.
      const uint64_t buffer_offset = buffer_offsets[c];
      const uint64_t next_cell_offset =
          (c + 1 < buffer_offsets_el) ? buffer_offsets[c + 1] : buffer_size;
      const uint64_t cell_size = next_cell_offset - buffer_offset;

      // Get the cell value.
      const void* const cell_value = buffer + buffer_offset;

      // Compare the cell value against the value in the value node.
      const bool cmp = BinaryCmp<T, Op>::cmp(
          cell_value, cell_size, condition_value_content, condition_value_size);

      // Set the value, casing on whether the combination op = OR and the
      // attribute is nullable.
      if constexpr (
          std::is_same_v<CombinationOp, QCMax<BitmapType>> && nullable::value) {
        result_bitmap[c] =
            combination_op(result_bitmap[c], cmp && (buffer_validity[c] != 0));
      } else {
        result_bitmap[c] = combination_op(result_bitmap[c], cmp);
      }
    }
  } else {
    // Get the fixed size data buffers.
    const auto& tile = tile_tuple->fixed_tile();
    const char* buffer = static_cast<char*>(tile.data());
    const uint64_t cell_size = tile.cell_size();
    const uint64_t buffer_el = tile.size() / cell_size;

    // Iterate through each cell without checking the bitmap to enable
    // vectorization.
    for (uint64_t c = 0; c < buffer_el; ++c) {
      // Get the cell value.
      const void* const cell_value = buffer + c * cell_size;

      // Compare the cell value against the value in the value node.
      const bool cmp = BinaryCmp<T, Op>::cmp(
          cell_value, cell_size, condition_value_content, condition_value_size);

      // Set the value, casing on whether the combination op = OR and the
      // attribute is nullable.
      if constexpr (
          std::is_same_v<CombinationOp, QCMax<BitmapType>> && nullable::value) {
        result_bitmap[c] =
            combination_op(result_bitmap[c], cmp && (buffer_validity[c] != 0));
      } else {
        result_bitmap[c] = combination_op(result_bitmap[c], cmp);
      }
    }
  }
}

<<<<<<< HEAD
<<<<<<< HEAD
template <
    typename T,
    typename BitmapType,
    typename CombinationOp,
    typename nullable>
void QueryCondition::apply_ast_node_sparse(
    const tdb_unique_ptr<ASTNode>& node,
    ResultTile& result_tile,
    const bool var_size,
    CombinationOp combination_op,
    std::vector<BitmapType>& result_bitmap) const {
<<<<<<< HEAD
  switch (node->get_op()) {
    case QueryConditionOp::LT:
      apply_ast_node_sparse<
          T,
          QueryConditionOp::LT,
          BitmapType,
          CombinationOp,
          nullable>(node, result_tile, var_size, combination_op, result_bitmap);
      break;
    case QueryConditionOp::LE:
      apply_ast_node_sparse<
          T,
          QueryConditionOp::LE,
          BitmapType,
          CombinationOp,
          nullable>(node, result_tile, var_size, combination_op, result_bitmap);
      break;
    case QueryConditionOp::GT:
      apply_ast_node_sparse<
          T,
          QueryConditionOp::GT,
          BitmapType,
          CombinationOp,
          nullable>(node, result_tile, var_size, combination_op, result_bitmap);
      break;
    case QueryConditionOp::GE:
      apply_ast_node_sparse<
          T,
          QueryConditionOp::GE,
          BitmapType,
          CombinationOp,
          nullable>(node, result_tile, var_size, combination_op, result_bitmap);
      break;
    case QueryConditionOp::EQ:
      apply_ast_node_sparse<
          T,
          QueryConditionOp::EQ,
          BitmapType,
          CombinationOp,
          nullable>(node, result_tile, var_size, combination_op, result_bitmap);
      break;
    case QueryConditionOp::NE:
      apply_ast_node_sparse<
          T,
          QueryConditionOp::NE,
          BitmapType,
          CombinationOp,
          nullable>(node, result_tile, var_size, combination_op, result_bitmap);
=======
  auto g = [&, *this](auto Condition) {
    return apply_ast_node_sparse<
        T,
        decltype(Condition),
        BitmapType,
        CombinationOp,
        nullable>(node, result_tile, var_size, combination_op, result_bitmap);
  };
<<<<<<< HEAD
<<<<<<< HEAD

  switch (node->get_op()) {
    case QueryConditionOp::LT:
      g(std::less<T>{});
      break;
    case QueryConditionOp::LE:
      g(std::less_equal<T>{});
      break;
    case QueryConditionOp::GT:
      g(std::greater<T>{});
      break;
    case QueryConditionOp::GE:
      g(std::greater_equal<T>{});
      break;
    case QueryConditionOp::EQ:
      g(std::equal_to<T>{});
      break;
    case QueryConditionOp::NE:
<<<<<<< HEAD
      g(qc_op_t<QueryConditionOp::NE>{});
>>>>>>> 7edf86f3b (Replace lambda templates with C++17 equivalents [skip ci])
      break;
=======
      g(std::not_equal_to<T>{});
<<<<<<< HEAD
            break;
>>>>>>> 786c83ff4 (Finished removing QueryConditionOp -- some tests fail [skip ci])
=======
      break;
>>>>>>> c011e4cc7 (Finished removing QueryConditionOp -- some tests continue to fail [skip ci])
    default:
      throw std::runtime_error(
          "Cannot perform query comparison; Unknown query condition operator.");
  }
=======
  op_switcher<T>(node->get_op(), g);
>>>>>>> 625dd1c9b (Compressed some more [skip ci])
=======
  dispatch_on_op<T>(node->get_op(), g);
>>>>>>> 9bd2b2aa7 (Slight reorganization [skip ci])
}

template <typename T, typename BitmapType, typename CombinationOp>
void QueryCondition::apply_ast_node_sparse(
    const tdb_unique_ptr<ASTNode>& node,
    ResultTile& result_tile,
    const bool var_size,
    const bool nullable,
    std::common_type_t<CombinationOp> combination_op,
    std::vector<BitmapType>& result_bitmap) const {
  if (nullable) {
    apply_ast_node_sparse<T, BitmapType, CombinationOp, std::true_type>(
        node, result_tile, var_size, combination_op, result_bitmap);
  } else {
    apply_ast_node_sparse<T, BitmapType, CombinationOp, std::false_type>(
        node, result_tile, var_size, combination_op, result_bitmap);
  }
}

=======
>>>>>>> 71435ec0a (Roll trivial functions into callers [skip ci])
=======
>>>>>>> cbb49838
template <typename BitmapType, typename CombinationOp>
void QueryCondition::apply_ast_node_sparse(
    const tdb_unique_ptr<ASTNode>& node,
    const ArraySchema& array_schema,
    ResultTile& result_tile,
    CombinationOp combination_op,
    std::vector<BitmapType>& result_bitmap) const {
  std::string node_field_name = node->get_field_name();
  if (!array_schema.is_field(node_field_name)) {
    std::fill(result_bitmap.begin(), result_bitmap.end(), 0);
    return;
  }

  const auto nullable = array_schema.is_nullable(node_field_name);
  const auto var_size = array_schema.var_size(node_field_name);
  const auto type = array_schema.type(node_field_name);

  // Process the validity buffer now.
  if (nullable) {
    const auto tile_tuple = result_tile.tile_tuple(node_field_name);
    const auto& tile_validity = tile_tuple->validity_tile();
    const auto buffer_validity = static_cast<uint8_t*>(tile_validity.data());
    const auto cell_num = result_tile.cell_num();

    if (node->get_condition_value_view().content() == nullptr) {
      // Null values can only be specified for equality operators.
      if (node->get_op() == QueryConditionOp::NE) {
        for (uint64_t c = 0; c < cell_num; c++) {
          result_bitmap[c] =
              combination_op(buffer_validity[c] != 0, result_bitmap[c]);
        }
      } else {
        for (uint64_t c = 0; c < cell_num; c++) {
          result_bitmap[c] =
              combination_op(buffer_validity[c] == 0, result_bitmap[c]);
        }
      }
      return;
    } else if constexpr (std::is_same_v<
                             CombinationOp,
                             std::multiplies<BitmapType>>) {
      // When the combination op is AND, turn off bitmap values for null cells.
      for (uint64_t c = 0; c < cell_num; c++) {
        result_bitmap[c] *= buffer_validity[c] != 0;
      }
    }
  }

  auto g = [&, *this](auto T) {
    auto h = [&, *this](auto Condition) {
      if (nullable) {
        apply_ast_node_sparse<decltype(T), decltype(Condition), BitmapType, CombinationOp, std::true_type>(
            node, result_tile, var_size, combination_op, result_bitmap);
<<<<<<< HEAD
      } else {
        apply_ast_node_sparse<decltype(T), decltype(Condition), BitmapType, CombinationOp, std::false_type>(
            node, result_tile, var_size, combination_op, result_bitmap);
      }
    };
    dispatch_on_op<decltype(T)>(node->get_op(), h);
  };
<<<<<<< HEAD
<<<<<<< HEAD

  switch (type) {
<<<<<<< HEAD
    case Datatype::INT8: {
      apply_ast_node_sparse<int8_t, BitmapType, CombinationOp>(
          node, result_tile, var_size, nullable, combination_op, result_bitmap);
    } break;
    case Datatype::BOOL:
    case Datatype::UINT8: {
      apply_ast_node_sparse<uint8_t, BitmapType, CombinationOp>(
          node, result_tile, var_size, nullable, combination_op, result_bitmap);
    } break;
    case Datatype::INT16: {
      apply_ast_node_sparse<int16_t, BitmapType, CombinationOp>(
          node, result_tile, var_size, nullable, combination_op, result_bitmap);
    } break;
    case Datatype::UINT16: {
      apply_ast_node_sparse<uint16_t, BitmapType, CombinationOp>(
          node, result_tile, var_size, nullable, combination_op, result_bitmap);
    } break;
    case Datatype::INT32: {
      apply_ast_node_sparse<int32_t, BitmapType, CombinationOp>(
          node, result_tile, var_size, nullable, combination_op, result_bitmap);
    } break;
    case Datatype::UINT32: {
      apply_ast_node_sparse<uint32_t, BitmapType, CombinationOp>(
          node, result_tile, var_size, nullable, combination_op, result_bitmap);
    } break;
    case Datatype::INT64: {
      apply_ast_node_sparse<int64_t, BitmapType, CombinationOp>(
          node, result_tile, var_size, nullable, combination_op, result_bitmap);
    } break;
    case Datatype::UINT64: {
      apply_ast_node_sparse<uint64_t, BitmapType, CombinationOp>(
          node, result_tile, var_size, nullable, combination_op, result_bitmap);
    } break;
    case Datatype::FLOAT32: {
      apply_ast_node_sparse<float, BitmapType, CombinationOp>(
          node, result_tile, var_size, nullable, combination_op, result_bitmap);
    } break;
    case Datatype::FLOAT64: {
      apply_ast_node_sparse<double, BitmapType, CombinationOp>(
          node, result_tile, var_size, nullable, combination_op, result_bitmap);
    } break;
    case Datatype::STRING_ASCII: {
      apply_ast_node_sparse<char*, BitmapType, CombinationOp>(
          node, result_tile, var_size, nullable, combination_op, result_bitmap);
    } break;
    case Datatype::CHAR: {
      if (var_size) {
        apply_ast_node_sparse<char*, BitmapType, CombinationOp>(
            node,
            result_tile,
            var_size,
            nullable,
            combination_op,
            result_bitmap);
      } else {
        apply_ast_node_sparse<char, BitmapType, CombinationOp>(
            node,
            result_tile,
            var_size,
            nullable,
            combination_op,
            result_bitmap);
=======
    case Datatype::INT8:
      g(int8_t{});
      break;
    case Datatype::BOOL:
    case Datatype::UINT8:
      g(uint8_t{});
      break;
    case Datatype::INT16:
      g(int16_t{});
      break;
    case Datatype::UINT16:
      g(uint16_t{});
      break;
    case Datatype::INT32:
      g(int32_t{});
      break;
    case Datatype::UINT32:
      g(uint32_t{});
      break;
    case Datatype::INT64:
      g(int64_t{});
      break;
    case Datatype::UINT64:
      g(uint64_t{});
      break;
    case Datatype::FLOAT32:
      g(float{});
      break;
    case Datatype::FLOAT64:
      g(double{});
      break;
    case Datatype::STRING_ASCII:
      g((char*){});
      break;
    case Datatype::CHAR: {
      if (var_size) {
        g((char*){});
      } else {
<<<<<<< HEAD
        g.template operator()<char>();
>>>>>>> 866bd3488 (Update final switch/case [skip ci])
=======
        g((char){});
>>>>>>> 7edf86f3b (Replace lambda templates with C++17 equivalents [skip ci])
      }
    } break;
    case Datatype::DATETIME_YEAR:
    case Datatype::DATETIME_MONTH:
    case Datatype::DATETIME_WEEK:
    case Datatype::DATETIME_DAY:
    case Datatype::DATETIME_HR:
    case Datatype::DATETIME_MIN:
    case Datatype::DATETIME_SEC:
    case Datatype::DATETIME_MS:
    case Datatype::DATETIME_US:
    case Datatype::DATETIME_NS:
    case Datatype::DATETIME_PS:
    case Datatype::DATETIME_FS:
    case Datatype::DATETIME_AS:
<<<<<<< HEAD
<<<<<<< HEAD
    case Datatype::TIME_HR:
    case Datatype::TIME_MIN:
    case Datatype::TIME_SEC:
    case Datatype::TIME_MS:
    case Datatype::TIME_US:
    case Datatype::TIME_NS:
    case Datatype::TIME_PS:
    case Datatype::TIME_FS:
    case Datatype::TIME_AS: {
      apply_ast_node_sparse<int64_t, BitmapType, CombinationOp>(
          node, result_tile, var_size, nullable, combination_op, result_bitmap);
    } break;
    case Datatype::STRING_UTF8: {
      apply_ast_node_sparse<uint8_t*, BitmapType, CombinationOp>(
          node, result_tile, var_size, nullable, combination_op, result_bitmap);
    } break;
=======
      g.template operator()<int64_t>();
=======
      g(int64_t{});
>>>>>>> 7edf86f3b (Replace lambda templates with C++17 equivalents [skip ci])
      break;
>>>>>>> 866bd3488 (Update final switch/case [skip ci])
    case Datatype::ANY:
    case Datatype::BLOB:
    case Datatype::STRING_UTF16:
    case Datatype::STRING_UTF32:
    case Datatype::STRING_UCS2:
    case Datatype::STRING_UCS4:
    default:
      throw std::runtime_error(
          "Cannot perform query comparison; Unsupported query conditional type "
          "on " +
          node->get_field_name());
  }
=======
  type_switcher(type, var_size, g);
>>>>>>> 625dd1c9b (Compressed some more [skip ci])
=======
  dispatch_on_type(type, var_size, g);
>>>>>>> 9bd2b2aa7 (Slight reorganization [skip ci])
=======
      } else {
        apply_ast_node_sparse<decltype(T), decltype(Condition), BitmapType, CombinationOp, std::false_type>(
            node, result_tile, var_size, combination_op, result_bitmap);
      }
    };
    dispatch_on_op<decltype(T)>(node->get_op(), h);
  };
  dispatch_on_type(type, var_size, g);
>>>>>>> cbb49838
}

template <typename BitmapType, typename CombinationOp>
void QueryCondition::apply_tree_sparse(
    const tdb_unique_ptr<ASTNode>& node,
    const ArraySchema& array_schema,
    ResultTile& result_tile,
    CombinationOp combination_op,
    std::vector<BitmapType>& result_bitmap) const {
  if (!node->is_expr()) {
    apply_ast_node_sparse<BitmapType, CombinationOp>(
        node, array_schema, result_tile, combination_op, result_bitmap);
  } else {
    const auto result_bitmap_size = result_bitmap.size();
    switch (node->get_combination_op()) {
        /*
         * cl(q; a) means evaluate a clause (which may be compound) with query q
         * given existing bitmap a
         *
         * Identities:
         *
         * cl(q; a) = cl(q; 1) ∧ a
         * cl1(q; a) ∧ cl2(q; b) = cl1(q; cl2(q; a))
         *
         * cl1(q; a) ∨ cl2(q; a) = (cl1(q; 1) ∧ a) ∨ (cl2(q; 1) ∧ a)
         *                        = (cl1(q; 1) ∨ cl2(q; 1)) ∧ a
         */

        /*
         * cl1(q; a) ∧ cl2(q; a) = cl1(q; cl2(q; a))
         */
      case QueryConditionCombinationOp::AND: {
        if constexpr (std::is_same_v<
                          CombinationOp,
                          std::multiplies<BitmapType>>) {
          for (const auto& child : node->get_children()) {
            apply_tree_sparse<BitmapType>(
                child,
                array_schema,
                result_tile,
                std::multiplies<BitmapType>(),
                result_bitmap);
          }

          // Handle the cl'(q, a) case.
          // This cases on whether the combination op = OR.
        } else if constexpr (std::is_same_v<CombinationOp, QCMax<BitmapType>>) {
          std::vector<BitmapType> combination_op_bitmap(result_bitmap_size, 1);

          for (const auto& child : node->get_children()) {
            apply_tree_sparse<BitmapType>(
                child,
                array_schema,
                result_tile,
                std::multiplies<BitmapType>(),
                combination_op_bitmap);
          }
          for (size_t c = 0; c < result_bitmap_size; ++c) {
            result_bitmap[c] |= combination_op_bitmap[c];
          }
        }
      } break;

        /*
         * cl1(q; a) ∨ cl2(q; a) = a ∧ (cl1(q; 1) ∨ cl2(q; 1))
         *                        = a ∧ (cl1'(q; 0) ∨ cl2'(q; 0))
         *                        = a ∧ (cl1'(q; cl2'(q; 0)))
         */
      case QueryConditionCombinationOp::OR: {
        std::vector<BitmapType> combination_op_bitmap(result_bitmap_size, 0);

        for (const auto& child : node->get_children()) {
          apply_tree_sparse<BitmapType>(
              child,
              array_schema,
              result_tile,
              QCMax<BitmapType>(),
              combination_op_bitmap);
        }

        for (size_t c = 0; c < result_bitmap_size; ++c) {
          result_bitmap[c] *= combination_op_bitmap[c];
        }
      } break;
      case QueryConditionCombinationOp::NOT: {
        throw std::runtime_error(
            "Query condition NOT operator is not currently supported.");
      }
      default: {
        throw std::logic_error(
            "Invalid combination operator when applying query condition.");
      }
    }
  }
}

template <typename BitmapType>
Status QueryCondition::apply_sparse(
    const ArraySchema& array_schema,
    ResultTile& result_tile,
    std::vector<BitmapType>& result_bitmap) {
  apply_tree_sparse<BitmapType>(
      tree_,
      array_schema,
      result_tile,
      std::multiplies<BitmapType>(),
      result_bitmap);

  return Status::Ok();
}

QueryCondition QueryCondition::negated_condition() {
  return QueryCondition{tree_->get_negated_tree()};
}

const tdb_unique_ptr<ASTNode>& QueryCondition::ast() const {
  return tree_;
}

const std::string& QueryCondition::condition_marker() const {
  return condition_marker_;
}

uint64_t QueryCondition::condition_index() const {
  return condition_index_;
}

void QueryCondition::set_ast(tdb_unique_ptr<ASTNode>&& ast) {
  tree_ = std::move(ast);
}

// Explicit template instantiations.
template Status QueryCondition::apply_sparse<uint8_t>(
    const ArraySchema& array_schema, ResultTile&, std::vector<uint8_t>&);
template Status QueryCondition::apply_sparse<uint64_t>(
    const ArraySchema& array_schema, ResultTile&, std::vector<uint64_t>&);
}  // namespace tiledb::sm<|MERGE_RESOLUTION|>--- conflicted
+++ resolved
@@ -74,11 +74,7 @@
     , tree_(rhs.tree_ == nullptr ? nullptr : rhs.tree_->clone()) {
 }
 
-<<<<<<< HEAD
-giQueryCondition::QueryCondition(QueryCondition&& rhs) noexcept
-=======
 QueryCondition::QueryCondition(QueryCondition&& rhs) noexcept
->>>>>>> cbb49838
     : condition_marker_(std::move(rhs.condition_marker_))
     , condition_index_(rhs.condition_index_)
     , tree_(std::move(rhs.tree_)) {
@@ -174,7 +170,6 @@
 template <>
 struct is_string_like<char*> {
   inline constexpr static bool value = true;
-<<<<<<< HEAD
 };
 template <>
 struct is_string_like<uint8_t*> {
@@ -372,311 +367,6 @@
   }
 };
 
-<<<<<<< HEAD
-<<<<<<< HEAD
-<<<<<<< HEAD
-<<<<<<< HEAD
-
-<<<<<<< HEAD
-    const size_t min_size = std::min<size_t>(lhs_size, rhs_size);
-    const int cmp = strncmp(
-        static_cast<const char*>(lhs), static_cast<const char*>(rhs), min_size);
-    if (cmp != 0) {
-      return cmp < 0;
-    }
-
-    return lhs_size <= rhs_size;
-  }
-=======
-};
-template <>
-struct is_string_like<uint8_t*> {
-  inline constexpr static bool value = true;
->>>>>>> cbb49838
-};
-template <typename T>
-inline constexpr bool is_string_like_v = is_string_like<T>::value;
-
-template <typename T>
-struct string_like_cmp;
-template <>
-struct string_like_cmp<char*> {
-  constexpr static auto value = strncmp;
-};
-template <>
-struct string_like_cmp<uint8_t*> {
-  constexpr static auto value = memcmp;
-};
-template <typename T>
-inline constexpr auto string_like_cmp_v =  string_like_cmp<T>::value;
-
-/** Generic binary comparison functor.  No null checking. */
-template <typename T, typename Cmp, typename E>
-struct QueryCondition::BinaryCmp {
-  static inline bool cmp(const void* lhs, uint64_t, const void* rhs, uint64_t) {
-    return Cmp{}(*static_cast<const T*>(lhs), *static_cast<const T*>(rhs));
-  }
-};
-
-/** Generic comparison functor, null checking */
-template <typename T, typename Cmp, typename E>
-struct QueryCondition::BinaryCmpNullChecks {
-  static inline bool cmp(const void* lhs, uint64_t, const void* rhs, uint64_t) {
-    return lhs != nullptr &&
-           Cmp{}(*static_cast<const T*>(lhs), *static_cast<const T*>(rhs));
-  }
-};
-
-/** Generic comparison functor, null checking, equal and not_equal */
-template <typename T, typename Cmp>
-struct QueryCondition::BinaryCmpNullChecks<
-    T,
-    Cmp,
-    typename std::enable_if_t<(
-        (std::is_same_v<Cmp, std::equal_to<T>> ||
-         std::is_same_v<Cmp, std::not_equal_to<T>>)&&(!is_string_like_v<T>))>> {
-  static inline bool cmp(const void* lhs, uint64_t, const void* rhs, uint64_t) {
-    if constexpr (std::is_same_v<Cmp, std::equal_to<T>>) {
-      if (lhs == rhs) {
-        return true;
-      }
-    } else if constexpr (std::is_same_v<Cmp, std::not_equal_to<T>>) {
-      if (rhs == nullptr && lhs != nullptr) {
-        return true;
-      }
-    } else {
-      throw std::runtime_error("Unsupported comparison operator");
-    }
-    if (lhs == nullptr || rhs == nullptr) {
-      return false;
-    }
-    return Cmp{}(*static_cast<const T*>(lhs), *static_cast<const T*>(rhs));
-  }
-};
-
-/** Special case for char* and uint8_t* -- it will be so nice when we can use
- * concepts.... */
-template <typename T, template <class> typename Cmp>
-struct QueryCondition::BinaryCmp<
-    T,
-    Cmp<T>,
-    std::enable_if_t<(
-        is_string_like_v<T> &&
-        !(std::is_same_v<Cmp<T>, std::equal_to<T>> ||
-          std::is_same_v<Cmp<T>, std::not_equal_to<T>>))>> {
-  static inline bool cmp(
-      const void* lhs, uint64_t lhs_size, const void* rhs, uint64_t rhs_size) {
-    const size_t min_size = std::min<size_t>(lhs_size, rhs_size);
-
-    const int cmp = string_like_cmp_v<T>(
-        static_cast<const char*>(lhs), static_cast<const char*>(rhs), min_size);
-
-    if (cmp != 0) {
-      return Cmp<decltype(cmp)>{}(cmp, 0);
-    }
-
-    return Cmp<uint64_t>{}(lhs_size, rhs_size);
-  }
-};
-
-/** Special case for char* and uint8_t*, equal and not equal */
-template <typename T, template <class> typename Cmp>
-struct QueryCondition::BinaryCmp<
-    T,
-    Cmp<T>,
-    typename std::enable_if_t<
-        is_string_like_v<T> &&
-        (std::is_same_v<Cmp<T>, std::equal_to<T>> ||
-         std::is_same_v<Cmp<T>, std::not_equal_to<T>>)>> {
-  static inline bool cmp(
-      const void* lhs, uint64_t lhs_size, const void* rhs, uint64_t rhs_size) {
-    using Op = Cmp<T>;
-    if constexpr (std::is_same_v<Op, std::equal_to<T>>) {
-      if (lhs_size != rhs_size) {
-        return false;
-      }
-    } else if constexpr (std::is_same_v<Op, std::not_equal_to<T>>) {
-      if (lhs_size != rhs_size) {
-        return true;
-      }
-    } else {
-      throw std::logic_error(
-          "Invalid comparison operator for string comparison.");
-    }
-    return Cmp<int>{}(
-        string_like_cmp_v<T>(
-            static_cast<const char*>(lhs),
-            static_cast<const char*>(rhs),
-            lhs_size),
-        0);
-  }
-};
-
-/** Specialization for char* and uint8_t* */
-template <typename T, template <class> typename Cmp>
-struct QueryCondition::BinaryCmpNullChecks<
-    T,
-    Cmp<T>,
-    typename std::enable_if_t<(
-        is_string_like_v<T> &&
-        (!(std::is_same_v<Cmp<T>, std::equal_to<T>> ||
-           std::is_same_v<Cmp<T>, std::not_equal_to<T>>)))>> {
-  static inline bool cmp(
-      const void* lhs, uint64_t lhs_size, const void* rhs, uint64_t rhs_size) {
-    if (lhs == nullptr) {
-      return false;
-    }
-    const size_t min_size = std::min<size_t>(lhs_size, rhs_size);
-    const int cmp = string_like_cmp_v<T>(
-        static_cast<const char*>(lhs), static_cast<const char*>(rhs), min_size);
-    if (cmp != 0) {
-      return Cmp<decltype(cmp)>{}(cmp, 0);
-    }
-
-    return Cmp<T>{}(
-        reinterpret_cast<T const>(lhs_size),
-        reinterpret_cast<T const>(rhs_size));
-  }
-};
-
-/** Specialization for char* and uint8_t*, equal and not equal */
-template <typename T, template <class> typename Cmp>
-struct QueryCondition::BinaryCmpNullChecks<
-    T,
-    Cmp<T>,
-    typename std::enable_if_t<(
-        is_string_like_v<T> &&
-        (std::is_same_v<Cmp<T>, std::equal_to<T>> ||
-         std::is_same_v<Cmp<T>, std::not_equal_to<T>>))>> {
-  static inline bool cmp(
-      const void* lhs, uint64_t lhs_size, const void* rhs, uint64_t rhs_size) {
-    const size_t min_size =
-        std::min<size_t>(lhs_size, rhs_size);  // @todo min_size or lhs_size?
-
-    if constexpr (std::is_same_v<Cmp<T>, std::equal_to<T>>) {
-      if (lhs == rhs) {
-        return true;
-      }
-      if (lhs == nullptr || rhs == nullptr) {
-        return false;
-      }
-      if (lhs_size != rhs_size) {
-        return false;
-      }
-    } else if constexpr (std::is_same_v<Cmp<T>, std::not_equal_to<T>>) {
-      if (rhs == nullptr && lhs != nullptr) {
-        return true;
-      }
-      if (lhs == nullptr || rhs == nullptr) {
-        return false;
-      }
-      if (lhs_size != rhs_size) {
-        return true;
-      }
-    } else {
-      throw std::logic_error("Invalid template specialization");
-    }
-
-<<<<<<< HEAD
-    return memcmp(
-               static_cast<const uint8_t*>(lhs),
-               static_cast<const uint8_t*>(rhs),
-               lhs_size) != 0;
-  }
-};
-
-/** Partial template specialization for `QueryConditionOp::LT`. */
-template <typename T>
-struct QueryCondition::BinaryCmpNullChecks<T, QueryConditionOp::LT> {
-=======
-=======
->>>>>>> 786c83ff4 (Finished removing QueryConditionOp -- some tests fail [skip ci])
-template <typename T, QueryConditionOp Op>
-struct QueryCondition::BinaryCmpNullChecks {
->>>>>>> 8af1547db (More genericizing some functions -- need to look at code generation [skip ci])
-  static inline bool cmp(const void* lhs, uint64_t, const void* rhs, uint64_t) {
-    if constexpr (Op == QueryConditionOp::LT) {
-      return lhs != nullptr &&
-             *static_cast<const T*>(lhs) < *static_cast<const T*>(rhs);
-    } else if constexpr (Op == QueryConditionOp::LE) {
-      return lhs != nullptr &&
-             *static_cast<const T*>(lhs) <= *static_cast<const T*>(rhs);
-    } else if constexpr (Op == QueryConditionOp::GT) {
-      return lhs != nullptr &&
-             *static_cast<const T*>(lhs) > *static_cast<const T*>(rhs);
-    } else if constexpr (Op == QueryConditionOp::GE) {
-      return lhs != nullptr &&
-             *static_cast<const T*>(lhs) >= *static_cast<const T*>(rhs);
-    } else if constexpr (Op == QueryConditionOp::EQ) {
-      if (lhs == rhs) {
-        return true;
-      }
-      if (lhs == nullptr || rhs == nullptr) {
-        return false;
-      }
-      return *static_cast<const T*>(lhs) == *static_cast<const T*>(rhs);
-    } else if constexpr (Op == QueryConditionOp::NE) {
-      if (rhs == nullptr && lhs != nullptr) {
-        return true;
-      }
-      if (lhs == nullptr || rhs == nullptr) {
-        return false;
-      }
-      return *static_cast<const T*>(lhs) != *static_cast<const T*>(rhs);
-    }
-  }
-};
-#endif
-
-
-=======
->>>>>>> c011e4cc7 (Finished removing QueryConditionOp -- some tests continue to fail [skip ci])
-/** Generic */
-template <typename T, typename Cmp, typename E>
-struct QueryCondition::BinaryCmpNullChecks {
-  static inline bool cmp(const void* lhs, uint64_t, const void* rhs, uint64_t) {
-    return lhs != nullptr &&
-           Cmp{}(*static_cast<const T*>(lhs), *static_cast<const T*>(rhs));
-  }
-};
-
-=======
->>>>>>> 9bd2b2aa7 (Slight reorganization [skip ci])
-template <typename T, typename Cmp>
-struct QueryCondition::BinaryCmpNullChecks<
-    T,
-    Cmp,
-    typename std::enable_if_t<(
-        (std::is_same_v<Cmp, std::equal_to<T>> ||
-         std::is_same_v<
-             Cmp,
-             std::not_equal_to<T>>)&&(!std::is_same_v<T, char*>))>> {
-  static inline bool cmp(const void* lhs, uint64_t, const void* rhs, uint64_t) {
-    if constexpr (std::is_same_v<Cmp, std::equal_to<T>>) {
-      if (lhs == rhs) {
-        return true;
-      }
-
-      if (lhs == nullptr || rhs == nullptr) {
-        return false;
-      }
-    } else if constexpr (std::is_same_v<Cmp, std::not_equal_to<T>>) {
-      if (rhs == nullptr && lhs != nullptr) {
-        return true;
-      }
-
-      if (lhs == nullptr || rhs == nullptr) {
-        return false;
-      }
-    } else {
-      throw std::runtime_error("Unsupported comparison operator");
-    }
-    return Cmp{}(*static_cast<const T*>(lhs), *static_cast<const T*>(rhs));
-  }
-};
-
-=======
->>>>>>> a33f338d7 (Add support for uint8_t* [skip ci])
 template <typename T, typename O, typename G>
 void dispatch_on_op(O op, const G& g) {
   switch (op) {
@@ -703,43 +393,6 @@
           "QueryCondition::apply_ast_node: Cannot perform query comparison; "
           "Unknown query condition operator.");
   }
-=======
-    return Cmp<int>{}(
-        string_like_cmp_v<T>(
-            static_cast<const char*>(lhs),
-            static_cast<const char*>(rhs),
-            min_size),
-        0);
-  }
-};
-
-template <typename T, typename O, typename G>
-void dispatch_on_op(O op, const G& g) {
-  switch (op) {
-    case QueryConditionOp::LT:
-      g(std::less<T>{});
-      break;
-    case QueryConditionOp::LE:
-      g(std::less_equal<T>{});
-      break;
-    case QueryConditionOp::GT:
-      g(std::greater<T>{});
-      break;
-    case QueryConditionOp::GE:
-      g(std::greater_equal<T>{});
-      break;
-    case QueryConditionOp::EQ:
-      g(std::equal_to<T>{});
-      break;
-    case QueryConditionOp::NE:
-      g(std::not_equal_to<T>{});
-      break;
-    default:
-      throw std::runtime_error(
-          "QueryCondition::apply_ast_node: Cannot perform query comparison; "
-          "Unknown query condition operator.");
-  }
->>>>>>> cbb49838
 }
 
 template <typename T, typename V, typename G>
@@ -975,160 +628,9 @@
   }
 }
 
-<<<<<<< HEAD
-<<<<<<< HEAD
-template <typename T, typename CombinationOp>
-void QueryCondition::apply_ast_node(
-    const tdb_unique_ptr<ASTNode>& node,
-    const std::vector<shared_ptr<FragmentMetadata>>& fragment_metadata,
-    const uint64_t stride,
-    const bool var_size,
-    const bool nullable,
-    const ByteVecValue& fill_value,
-    const std::vector<ResultCellSlab>& result_cell_slabs,
-    CombinationOp combination_op,
-    std::vector<uint8_t>& result_cell_bitmap) const {
-<<<<<<< HEAD
-<<<<<<< HEAD
-  switch (node->get_op()) {
-    case QueryConditionOp::LT:
-      apply_ast_node<T, QueryConditionOp::LT, CombinationOp>(
-          node,
-          fragment_metadata,
-          stride,
-          var_size,
-          nullable,
-          fill_value,
-          result_cell_slabs,
-          combination_op,
-          result_cell_bitmap);
-      break;
-    case QueryConditionOp::LE:
-      apply_ast_node<T, QueryConditionOp::LE, CombinationOp>(
-          node,
-          fragment_metadata,
-          stride,
-          var_size,
-          nullable,
-          fill_value,
-          result_cell_slabs,
-          combination_op,
-          result_cell_bitmap);
-      break;
-    case QueryConditionOp::GT:
-      apply_ast_node<T, QueryConditionOp::GT, CombinationOp>(
-          node,
-          fragment_metadata,
-          stride,
-          var_size,
-          nullable,
-          fill_value,
-          result_cell_slabs,
-          combination_op,
-          result_cell_bitmap);
-      break;
-    case QueryConditionOp::GE:
-      apply_ast_node<T, QueryConditionOp::GE, CombinationOp>(
-          node,
-          fragment_metadata,
-          stride,
-          var_size,
-          nullable,
-          fill_value,
-          result_cell_slabs,
-          combination_op,
-          result_cell_bitmap);
-      break;
-    case QueryConditionOp::EQ:
-      apply_ast_node<T, QueryConditionOp::EQ, CombinationOp>(
-          node,
-          fragment_metadata,
-          stride,
-          var_size,
-          nullable,
-          fill_value,
-          result_cell_slabs,
-          combination_op,
-          result_cell_bitmap);
-      break;
-    case QueryConditionOp::NE:
-      apply_ast_node<T, QueryConditionOp::NE, CombinationOp>(
-          node,
-          fragment_metadata,
-          stride,
-          var_size,
-          nullable,
-          fill_value,
-          result_cell_slabs,
-          combination_op,
-          result_cell_bitmap);
-=======
-  auto g = [&, *this](auto Condition) {
-    return apply_ast_node<T, decltype(Condition)::value>(
-=======
-  auto g = [&, *this](auto ConditionOp) {
-    return apply_ast_node<T, decltype(ConditionOp), CombinationOp>(
->>>>>>> 786c83ff4 (Finished removing QueryConditionOp -- some tests fail [skip ci])
-        node,
-        fragment_metadata,
-        stride,
-        var_size,
-        nullable,
-        fill_value,
-        result_cell_slabs,
-        combination_op,
-        result_cell_bitmap);
-  };
-
-<<<<<<< HEAD
-<<<<<<< HEAD
-  switch (node->get_op()) {
-    case QueryConditionOp::LT:
-      g(std::less<T>{});
-      break;
-    case QueryConditionOp::LE:
-      g(std::less_equal<T>{});
-      break;
-    case QueryConditionOp::GT:
-      g(std::greater<T>{});
-      break;
-    case QueryConditionOp::GE:
-      g(std::greater_equal<T>{});
-      break;
-    case QueryConditionOp::EQ:
-      g(std::equal_to<T>{});
-      break;
-    case QueryConditionOp::NE:
-<<<<<<< HEAD
-      g(qc_op_t<QueryConditionOp::NE>{});
->>>>>>> 7edf86f3b (Replace lambda templates with C++17 equivalents [skip ci])
-=======
-      g(std::not_equal_to<T>{});
->>>>>>> 786c83ff4 (Finished removing QueryConditionOp -- some tests fail [skip ci])
-      break;
-    default:
-      throw std::runtime_error(
-          "QueryCondition::apply_ast_node: Cannot perform query comparison; "
-          "Unknown query condition operator.");
-  }
-=======
-  op_switcher<T>(node->get_op(), g);
->>>>>>> 625dd1c9b (Compressed some more [skip ci])
-=======
-  dispatch_on_op<T>(node->get_op(), g);
->>>>>>> 9bd2b2aa7 (Slight reorganization [skip ci])
-}
-
-=======
->>>>>>> 71435ec0a (Roll trivial functions into callers [skip ci])
 template <typename CombinationOp>
 void QueryCondition::apply_ast_node(
     const tdb_unique_ptr<ASTNode>& node,
-=======
-template <typename CombinationOp>
-void QueryCondition::apply_ast_node(
-    const tdb_unique_ptr<ASTNode>& node,
->>>>>>> cbb49838
     const ArraySchema& array_schema,
     const std::vector<shared_ptr<FragmentMetadata>>& fragment_metadata,
     const uint64_t stride,
@@ -1153,171 +655,6 @@
     }
   }
 
-<<<<<<< HEAD
-<<<<<<< HEAD
-  switch (type) {
-    case Datatype::INT8: {
-      apply_ast_node<int8_t, CombinationOp>(
-          node,
-          fragment_metadata,
-          stride,
-          var_size,
-          nullable,
-          fill_value,
-          result_cell_slabs,
-          combination_op,
-          result_cell_bitmap);
-    } break;
-    case Datatype::UINT8: {
-      apply_ast_node<uint8_t, CombinationOp>(
-          node,
-          fragment_metadata,
-          stride,
-          var_size,
-          nullable,
-          fill_value,
-          result_cell_slabs,
-          combination_op,
-          result_cell_bitmap);
-    } break;
-    case Datatype::INT16: {
-      apply_ast_node<int16_t, CombinationOp>(
-          node,
-          fragment_metadata,
-          stride,
-          var_size,
-          nullable,
-          fill_value,
-          result_cell_slabs,
-          combination_op,
-          result_cell_bitmap);
-    } break;
-    case Datatype::UINT16: {
-      apply_ast_node<uint16_t, CombinationOp>(
-          node,
-          fragment_metadata,
-          stride,
-          var_size,
-          nullable,
-          fill_value,
-          result_cell_slabs,
-          combination_op,
-          result_cell_bitmap);
-    } break;
-    case Datatype::INT32: {
-      apply_ast_node<int32_t, CombinationOp>(
-          node,
-          fragment_metadata,
-          stride,
-          var_size,
-          nullable,
-          fill_value,
-          result_cell_slabs,
-          combination_op,
-          result_cell_bitmap);
-    } break;
-    case Datatype::UINT32: {
-      apply_ast_node<uint32_t, CombinationOp>(
-          node,
-          fragment_metadata,
-          stride,
-          var_size,
-          nullable,
-          fill_value,
-          result_cell_slabs,
-          combination_op,
-          result_cell_bitmap);
-    } break;
-    case Datatype::INT64: {
-      apply_ast_node<int64_t, CombinationOp>(
-=======
-  auto g = [&, *this](auto T) {
-    auto h = [&, *this](auto ConditionOp) {
-      return apply_ast_node<decltype(T), decltype(ConditionOp), CombinationOp>(
->>>>>>> cbb49838
-          node,
-          fragment_metadata,
-          stride,
-          var_size,
-          nullable,
-          fill_value,
-          result_cell_slabs,
-          combination_op,
-          result_cell_bitmap);
-<<<<<<< HEAD
-    } break;
-    case Datatype::UINT64: {
-      apply_ast_node<uint64_t, CombinationOp>(
-          node,
-          fragment_metadata,
-          stride,
-          var_size,
-          nullable,
-          fill_value,
-          result_cell_slabs,
-          combination_op,
-          result_cell_bitmap);
-    } break;
-    case Datatype::FLOAT32: {
-      apply_ast_node<float, CombinationOp>(
-          node,
-          fragment_metadata,
-          stride,
-          var_size,
-          nullable,
-          fill_value,
-          result_cell_slabs,
-          combination_op,
-          result_cell_bitmap);
-    } break;
-    case Datatype::FLOAT64: {
-      apply_ast_node<double, CombinationOp>(
-          node,
-          fragment_metadata,
-          stride,
-          var_size,
-          nullable,
-          fill_value,
-          result_cell_slabs,
-          combination_op,
-          result_cell_bitmap);
-    } break;
-    case Datatype::STRING_ASCII: {
-      apply_ast_node<char*, CombinationOp>(
-          node,
-          fragment_metadata,
-          stride,
-          var_size,
-          nullable,
-          fill_value,
-          result_cell_slabs,
-          combination_op,
-          result_cell_bitmap);
-    } break;
-    case Datatype::CHAR: {
-      if (var_size) {
-        apply_ast_node<char*, CombinationOp>(
-            node,
-            fragment_metadata,
-            stride,
-            var_size,
-            nullable,
-            fill_value,
-            result_cell_slabs,
-            combination_op,
-            result_cell_bitmap);
-      } else {
-        apply_ast_node<char, CombinationOp>(
-            node,
-            fragment_metadata,
-            stride,
-            var_size,
-            nullable,
-            fill_value,
-            result_cell_slabs,
-            combination_op,
-            result_cell_bitmap);
-=======
   auto g = [&, *this](auto T) {
     auto h = [&, *this](auto ConditionOp) {
       return apply_ast_node<decltype(T), decltype(ConditionOp), CombinationOp>(
@@ -1333,131 +670,7 @@
     };
     dispatch_on_op<decltype(T)>(node->get_op(), h);
   };
-<<<<<<< HEAD
-
-<<<<<<< HEAD
-<<<<<<< HEAD
-  switch (type) {
-    case Datatype::INT8:
-      g(int8_t{});
-      break;
-    case Datatype::UINT8:
-      g(uint8_t{});
-      break;
-    case Datatype::INT16:
-      g(int16_t{});
-      break;
-    case Datatype::UINT16:
-      g(uint16_t{});
-      break;
-    case Datatype::INT32:
-      g(int32_t{});
-      break;
-    case Datatype::UINT32:
-      g(uint32_t{});
-      break;
-    case Datatype::INT64:
-      g(int64_t{});
-      break;
-    case Datatype::UINT64:
-      g(uint64_t{});
-      break;
-    case Datatype::FLOAT32:
-      g(float{});
-      break;
-    case Datatype::FLOAT64:
-      g(double{});
-      break;
-    case Datatype::STRING_ASCII:
-      g((char*){});
-      break;
-    case Datatype::CHAR: {
-      if (var_size) {
-        g((char*){});
-      } else {
-        g(char{});
->>>>>>> 7edf86f3b (Replace lambda templates with C++17 equivalents [skip ci])
-      }
-    } break;
-    case Datatype::DATETIME_YEAR:
-    case Datatype::DATETIME_MONTH:
-    case Datatype::DATETIME_WEEK:
-    case Datatype::DATETIME_DAY:
-    case Datatype::DATETIME_HR:
-    case Datatype::DATETIME_MIN:
-    case Datatype::DATETIME_SEC:
-    case Datatype::DATETIME_MS:
-    case Datatype::DATETIME_US:
-    case Datatype::DATETIME_NS:
-    case Datatype::DATETIME_PS:
-    case Datatype::DATETIME_FS:
-    case Datatype::DATETIME_AS:
-<<<<<<< HEAD
-    case Datatype::TIME_HR:
-    case Datatype::TIME_MIN:
-    case Datatype::TIME_SEC:
-    case Datatype::TIME_MS:
-    case Datatype::TIME_US:
-    case Datatype::TIME_NS:
-    case Datatype::TIME_PS:
-    case Datatype::TIME_FS:
-    case Datatype::TIME_AS: {
-      apply_ast_node<int64_t, CombinationOp>(
-          node,
-          fragment_metadata,
-          stride,
-          var_size,
-          nullable,
-          fill_value,
-          result_cell_slabs,
-          combination_op,
-          result_cell_bitmap);
-    } break;
-    case Datatype::STRING_UTF8: {
-      apply_ast_node<uint8_t*, CombinationOp>(
-          node,
-          fragment_metadata,
-          stride,
-          var_size,
-          nullable,
-          fill_value,
-          result_cell_slabs,
-          combination_op,
-          result_cell_bitmap);
-    } break;
-=======
-      g(int64_t{});
-      break;
->>>>>>> 7edf86f3b (Replace lambda templates with C++17 equivalents [skip ci])
-    case Datatype::ANY:
-    case Datatype::BLOB:
-    case Datatype::STRING_UTF16:
-    case Datatype::STRING_UTF32:
-    case Datatype::STRING_UCS2:
-    case Datatype::STRING_UCS4:
-    default:
-      throw std::runtime_error(
-          "QueryCondition::apply_ast_node: Cannot perform query comparison; "
-          "Unsupported query "
-          "conditional type on " +
-          node->get_field_name());
-  }
-
-  return;
-=======
-  type_switcher(type, var_size, g);
->>>>>>> 625dd1c9b (Compressed some more [skip ci])
-=======
-=======
->>>>>>> 71435ec0a (Roll trivial functions into callers [skip ci])
   dispatch_on_type(type, var_size, g);
->>>>>>> 9bd2b2aa7 (Slight reorganization [skip ci])
-=======
-    };
-    dispatch_on_op<decltype(T)>(node->get_op(), h);
-  };
-  dispatch_on_type(type, var_size, g);
->>>>>>> cbb49838
 }
 
 template <typename CombinationOp>
@@ -1707,148 +920,6 @@
   }
 }
 
-<<<<<<< HEAD
-<<<<<<< HEAD
-template <typename T, typename CombinationOp>
-void QueryCondition::apply_ast_node_dense(
-    const tdb_unique_ptr<ASTNode>& node,
-    ResultTile* result_tile,
-    const uint64_t start,
-    const uint64_t src_cell,
-    const uint64_t stride,
-    const bool var_size,
-    const bool nullable,
-    CombinationOp combination_op,
-    span<uint8_t> result_buffer) const {
-<<<<<<< HEAD
-  switch (node->get_op()) {
-    case QueryConditionOp::LT:
-      apply_ast_node_dense<T, QueryConditionOp::LT, CombinationOp>(
-          node,
-          result_tile,
-          start,
-          src_cell,
-          stride,
-          var_size,
-          nullable,
-          combination_op,
-          result_buffer);
-      break;
-    case QueryConditionOp::LE:
-      apply_ast_node_dense<T, QueryConditionOp::LE, CombinationOp>(
-          node,
-          result_tile,
-          start,
-          src_cell,
-          stride,
-          var_size,
-          nullable,
-          combination_op,
-          result_buffer);
-      break;
-    case QueryConditionOp::GT:
-      apply_ast_node_dense<T, QueryConditionOp::GT, CombinationOp>(
-          node,
-          result_tile,
-          start,
-          src_cell,
-          stride,
-          var_size,
-          nullable,
-          combination_op,
-          result_buffer);
-      break;
-    case QueryConditionOp::GE:
-      apply_ast_node_dense<T, QueryConditionOp::GE, CombinationOp>(
-          node,
-          result_tile,
-          start,
-          src_cell,
-          stride,
-          var_size,
-          nullable,
-          combination_op,
-          result_buffer);
-      break;
-    case QueryConditionOp::EQ:
-      apply_ast_node_dense<T, QueryConditionOp::EQ, CombinationOp>(
-          node,
-          result_tile,
-          start,
-          src_cell,
-          stride,
-          var_size,
-          nullable,
-          combination_op,
-          result_buffer);
-      break;
-    case QueryConditionOp::NE:
-      apply_ast_node_dense<T, QueryConditionOp::NE, CombinationOp>(
-          node,
-          result_tile,
-          start,
-          src_cell,
-          stride,
-          var_size,
-          nullable,
-          combination_op,
-          result_buffer);
-=======
-  auto g = [&, *this](auto Condition) {
-    return apply_ast_node_dense<T, decltype(Condition), CombinationOp>(
-        node,
-        result_tile,
-        start,
-        src_cell,
-        stride,
-        var_size,
-        nullable,
-        combination_op,
-        result_buffer);
-  };
-
-<<<<<<< HEAD
-<<<<<<< HEAD
-  switch (node->get_op()) {
-    case QueryConditionOp::LT:
-      g(std::less<T>{});
-      break;
-    case QueryConditionOp::LE:
-      g(std::less_equal<T>{});
-      break;
-    case QueryConditionOp::GT:
-      g(std::greater<T>{});
-      break;
-    case QueryConditionOp::GE:
-      g(std::greater_equal<T>{});
-      break;
-    case QueryConditionOp::EQ:
-      g(std::equal_to<T>{});
-      break;
-    case QueryConditionOp::NE:
-<<<<<<< HEAD
-      g(qc_op_t<QueryConditionOp::NE>{});
->>>>>>> 7edf86f3b (Replace lambda templates with C++17 equivalents [skip ci])
-=======
-      g(std::not_equal_to<T>{});
->>>>>>> 786c83ff4 (Finished removing QueryConditionOp -- some tests fail [skip ci])
-      break;
-    default:
-      throw std::runtime_error(
-          "Cannot perform query comparison; Unknown query condition operator");
-  }
-=======
-  op_switcher<T>(node->get_op(), g);
->>>>>>> 625dd1c9b (Compressed some more [skip ci])
-=======
-  dispatch_on_op<T>(node->get_op(), g);
->>>>>>> 9bd2b2aa7 (Slight reorganization [skip ci])
-}
-
-=======
->>>>>>> 71435ec0a (Roll trivial functions into callers [skip ci])
-=======
->>>>>>> cbb49838
 template <typename CombinationOp>
 void QueryCondition::apply_ast_node_dense(
     const tdb_unique_ptr<ASTNode>& node,
@@ -1889,166 +960,6 @@
     return;
   }
 
-<<<<<<< HEAD
-<<<<<<< HEAD
-  switch (attribute->type()) {
-    case Datatype::INT8: {
-      apply_ast_node_dense<int8_t, CombinationOp>(
-          node,
-          result_tile,
-          start,
-          src_cell,
-          stride,
-          var_size,
-          nullable,
-          combination_op,
-          result_buffer);
-    } break;
-    case Datatype::BOOL:
-    case Datatype::UINT8: {
-      apply_ast_node_dense<uint8_t, CombinationOp>(
-          node,
-          result_tile,
-          start,
-          src_cell,
-          stride,
-          var_size,
-          nullable,
-          combination_op,
-          result_buffer);
-    } break;
-    case Datatype::INT16: {
-      apply_ast_node_dense<int16_t, CombinationOp>(
-          node,
-          result_tile,
-          start,
-          src_cell,
-          stride,
-          var_size,
-          nullable,
-          combination_op,
-          result_buffer);
-    } break;
-    case Datatype::UINT16: {
-      apply_ast_node_dense<uint16_t, CombinationOp>(
-          node,
-          result_tile,
-          start,
-          src_cell,
-          stride,
-          var_size,
-          nullable,
-          combination_op,
-          result_buffer);
-    } break;
-    case Datatype::INT32: {
-      apply_ast_node_dense<int32_t, CombinationOp>(
-          node,
-          result_tile,
-          start,
-          src_cell,
-          stride,
-          var_size,
-          nullable,
-          combination_op,
-          result_buffer);
-    } break;
-    case Datatype::UINT32: {
-      apply_ast_node_dense<uint32_t, CombinationOp>(
-          node,
-          result_tile,
-          start,
-          src_cell,
-          stride,
-          var_size,
-          nullable,
-          combination_op,
-          result_buffer);
-    } break;
-    case Datatype::INT64: {
-      apply_ast_node_dense<int64_t, CombinationOp>(
-          node,
-          result_tile,
-          start,
-          src_cell,
-          stride,
-          var_size,
-          nullable,
-          combination_op,
-          result_buffer);
-    } break;
-    case Datatype::UINT64: {
-      apply_ast_node_dense<uint64_t, CombinationOp>(
-          node,
-          result_tile,
-          start,
-          src_cell,
-          stride,
-          var_size,
-          nullable,
-          combination_op,
-          result_buffer);
-    } break;
-    case Datatype::FLOAT32: {
-      apply_ast_node_dense<float, CombinationOp>(
-          node,
-          result_tile,
-          start,
-          src_cell,
-          stride,
-          var_size,
-          nullable,
-          combination_op,
-          result_buffer);
-    } break;
-    case Datatype::FLOAT64: {
-      apply_ast_node_dense<double, CombinationOp>(
-          node,
-          result_tile,
-          start,
-          src_cell,
-          stride,
-          var_size,
-          nullable,
-          combination_op,
-          result_buffer);
-    } break;
-    case Datatype::STRING_ASCII: {
-      apply_ast_node_dense<char*, CombinationOp>(
-          node,
-          result_tile,
-          start,
-          src_cell,
-          stride,
-          var_size,
-          nullable,
-          combination_op,
-          result_buffer);
-    } break;
-    case Datatype::CHAR: {
-      if (var_size) {
-        apply_ast_node_dense<char*, CombinationOp>(
-            node,
-            result_tile,
-            start,
-            src_cell,
-            stride,
-            var_size,
-            nullable,
-            combination_op,
-            result_buffer);
-      } else {
-        apply_ast_node_dense<char, CombinationOp>(
-            node,
-            result_tile,
-            start,
-            src_cell,
-            stride,
-            var_size,
-            nullable,
-            combination_op,
-            result_buffer);
-=======
   auto g = [&, *this](auto T) {
     auto h = [&, *this](auto Condition) {
       return apply_ast_node_dense<decltype(T), decltype(Condition), CombinationOp>(
@@ -2065,139 +976,8 @@
     dispatch_on_op<decltype(T)>(node->get_op(), h);
 
   };
-<<<<<<< HEAD
-
-<<<<<<< HEAD
-  switch (attribute->type()) {
-    case Datatype::INT8:
-      g(int8_t{});
-      break;
-    case Datatype::BOOL:
-    case Datatype::UINT8:
-      g(uint8_t{});
-      break;
-    case Datatype::INT16:
-      g(int16_t{});
-      break;
-    case Datatype::UINT16:
-      g(uint16_t{});
-      break;
-    case Datatype::INT32:
-      g(int32_t{});
-      break;
-    case Datatype::UINT32:
-      g(uint32_t{});
-      break;
-    case Datatype::INT64:
-      g(int64_t{});
-      break;
-    case Datatype::UINT64:
-      g(uint64_t{});
-      break;
-    case Datatype::FLOAT32:
-      g(float{});
-      break;
-    case Datatype::FLOAT64:
-      g(double{});
-      break;
-    case Datatype::STRING_ASCII:
-      g((char*){});
-      break;
-    case Datatype::CHAR: {
-      if (var_size) {
-        g((char*){});
-      } else {
-        g(char{});
->>>>>>> 7edf86f3b (Replace lambda templates with C++17 equivalents [skip ci])
-      }
-    } break;
-    case Datatype::DATETIME_YEAR:
-    case Datatype::DATETIME_MONTH:
-    case Datatype::DATETIME_WEEK:
-    case Datatype::DATETIME_DAY:
-    case Datatype::DATETIME_HR:
-    case Datatype::DATETIME_MIN:
-    case Datatype::DATETIME_SEC:
-    case Datatype::DATETIME_MS:
-    case Datatype::DATETIME_US:
-    case Datatype::DATETIME_NS:
-    case Datatype::DATETIME_PS:
-    case Datatype::DATETIME_FS:
-    case Datatype::DATETIME_AS:
-<<<<<<< HEAD
-    case Datatype::TIME_HR:
-    case Datatype::TIME_MIN:
-    case Datatype::TIME_SEC:
-    case Datatype::TIME_MS:
-    case Datatype::TIME_US:
-    case Datatype::TIME_NS:
-    case Datatype::TIME_PS:
-    case Datatype::TIME_FS:
-    case Datatype::TIME_AS: {
-      apply_ast_node_dense<int64_t, CombinationOp>(
-          node,
-          result_tile,
-          start,
-          src_cell,
-          stride,
-          var_size,
-          nullable,
-          combination_op,
-          result_buffer);
-    } break;
-    case Datatype::STRING_UTF8: {
-      apply_ast_node_dense<uint8_t*, CombinationOp>(
-=======
-  auto g = [&, *this](auto T) {
-    auto h = [&, *this](auto Condition) {
-      return apply_ast_node_dense<decltype(T), decltype(Condition), CombinationOp>(
->>>>>>> cbb49838
-          node,
-          result_tile,
-          start,
-          src_cell,
-          stride,
-          var_size,
-          nullable,
-          combination_op,
-          result_buffer);
-<<<<<<< HEAD
-    } break;
-=======
-      g(int64_t{});
-      break;
->>>>>>> 7edf86f3b (Replace lambda templates with C++17 equivalents [skip ci])
-    case Datatype::ANY:
-    case Datatype::BLOB:
-    case Datatype::STRING_UTF16:
-    case Datatype::STRING_UTF32:
-    case Datatype::STRING_UCS2:
-    case Datatype::STRING_UCS4:
-    default:
-      throw std::runtime_error(
-          "Cannot perform query comparison; Unsupported query conditional type "
-          "on " +
-          node->get_field_name());
-  }
-=======
-
-  type_switcher(attribute->type(), var_size, g);
->>>>>>> 625dd1c9b (Compressed some more [skip ci])
-=======
   dispatch_on_type(attribute->type(), var_size, g);
-<<<<<<< HEAD
->>>>>>> 9bd2b2aa7 (Slight reorganization [skip ci])
-=======
-
->>>>>>> 71435ec0a (Roll trivial functions into callers [skip ci])
-=======
-    };
-    dispatch_on_op<decltype(T)>(node->get_op(), h);
-
-  };
-  dispatch_on_type(attribute->type(), var_size, g);
-
->>>>>>> cbb49838
+
 }
 
 template <typename CombinationOp>
@@ -2341,339 +1121,6 @@
   return Status::Ok();
 }
 
-<<<<<<< HEAD
-<<<<<<< HEAD
-template <template <class> typename Cmp, typename E>
-struct QueryCondition::BinaryCmp<char*, Cmp<char*>, E> {
-  static inline bool cmp(
-      const void* lhs, uint64_t lhs_size, const void* rhs, uint64_t rhs_size) {
-    const size_t min_size = std::min<size_t>(lhs_size, rhs_size);
-    const int cmp = strncmp(
-        static_cast<const char*>(lhs), static_cast<const char*>(rhs), min_size);
-    if (cmp != 0) {
-      return Cmp<decltype(cmp)>{}(cmp, 0);
-    }
-
-    return Cmp<uint64_t>{}(lhs_size, rhs_size);
-  }
-};
-
-<<<<<<< HEAD
-<<<<<<< HEAD
-<<<<<<< HEAD
-/** Full template specialization for `char*` and `QueryConditionOp::LE. */
-template <>
-struct QueryCondition::BinaryCmp<char*, QueryConditionOp::LE> {
-  static inline bool cmp(
-      const void* lhs, uint64_t lhs_size, const void* rhs, uint64_t rhs_size) {
-    const size_t min_size = std::min<size_t>(lhs_size, rhs_size);
-    const int cmp = strncmp(
-        static_cast<const char*>(lhs), static_cast<const char*>(rhs), min_size);
-    if (cmp != 0) {
-      return cmp < 0;
-=======
-template <typename T, QueryConditionOp Op>
-struct QueryCondition::BinaryCmp {
-  static inline bool cmp(const void* lhs, uint64_t, const void* rhs, uint64_t) {
-    if constexpr (Op == QueryConditionOp::LT) {
-      return *static_cast<const T*>(lhs) < *static_cast<const T*>(rhs);
-    } else if constexpr (Op == QueryConditionOp::LE) {
-      return *static_cast<const T*>(lhs) <= *static_cast<const T*>(rhs);
-    } else if constexpr (Op == QueryConditionOp::GT) {
-      return *static_cast<const T*>(lhs) > *static_cast<const T*>(rhs);
-    } else if constexpr (Op == QueryConditionOp::GE) {
-      return *static_cast<const T*>(lhs) >= *static_cast<const T*>(rhs);
-    } else if constexpr (Op == QueryConditionOp::EQ) {
-      return *static_cast<const T*>(lhs) == *static_cast<const T*>(rhs);
-    } else if constexpr (Op == QueryConditionOp::NE) {
-      return *static_cast<const T*>(lhs) != *static_cast<const T*>(rhs);
-    } else {
-      throw std::logic_error("Invalid comparison operator.");
->>>>>>> 432e9e2ff (Genericizing some functions [skip ci])
-=======
-template <typename Cmp>
-=======
-template <template <class> typename Cmp>
->>>>>>> 68dd441ba (Final genericization to C++17 -- all unit tests pass [skip ci])
-struct QueryCondition::BinaryCmp<
-    char*,
-    Cmp<char*>,
-    typename std::enable_if_t<(
-        std::same_as<Cmp<char*>, std::equal_to<char*>> ||
-        std::same_as<Cmp<char*>, std::not_equal_to<char*>>)>> {
-  static inline bool cmp(
-      const void* lhs, uint64_t lhs_size, const void* rhs, uint64_t rhs_size) {
-    using Op = Cmp<char*>;
-
-    if constexpr (std::same_as<Op, std::equal_to<char*>>) {
-      if (lhs_size != rhs_size) {
-        return false;
-      }
-    } else if constexpr (std::same_as<Op, std::not_equal_to<char*>>) {
-      if (lhs_size != rhs_size) {
-        return true;
-      }
-    } else {
-      throw std::logic_error(
-          "Invalid comparison operator for string comparison.");
->>>>>>> c011e4cc7 (Finished removing QueryConditionOp -- some tests continue to fail [skip ci])
-    }
-    return Cmp<int>{}(
-        strncmp(
-            static_cast<const char*>(lhs),
-            static_cast<const char*>(rhs),
-            lhs_size),
-        0);
-  }
-};
-
-<<<<<<< HEAD
-/** Full template specialization for `char*` and `QueryConditionOp::GT`. */
-template <>
-struct QueryCondition::BinaryCmp<char*, QueryConditionOp::GT> {
-  static inline bool cmp(
-      const void* lhs, uint64_t lhs_size, const void* rhs, uint64_t rhs_size) {
-    const size_t min_size = std::min<size_t>(lhs_size, rhs_size);
-    const int cmp = strncmp(
-        static_cast<const char*>(lhs), static_cast<const char*>(rhs), min_size);
-    if (cmp != 0) {
-      return cmp > 0;
-    }
-
-    return lhs_size > rhs_size;
-  }
-};
-
-/** Full template specialization for `char*` and `QueryConditionOp::GE`. */
-template <>
-struct QueryCondition::BinaryCmp<char*, QueryConditionOp::GE> {
-  static inline bool cmp(
-      const void* lhs, uint64_t lhs_size, const void* rhs, uint64_t rhs_size) {
-    const size_t min_size = std::min<size_t>(lhs_size, rhs_size);
-    const int cmp = strncmp(
-        static_cast<const char*>(lhs), static_cast<const char*>(rhs), min_size);
-    if (cmp != 0) {
-      return cmp > 0;
-    }
-
-    return lhs_size >= rhs_size;
-  }
-};
-
-/** Full template specialization for `char*` and `QueryConditionOp::EQ`. */
-template <>
-struct QueryCondition::BinaryCmp<char*, QueryConditionOp::EQ> {
-  static inline bool cmp(
-      const void* lhs, uint64_t lhs_size, const void* rhs, uint64_t rhs_size) {
-    if (lhs_size != rhs_size) {
-      return false;
-    }
-
-    return strncmp(
-               static_cast<const char*>(lhs),
-               static_cast<const char*>(rhs),
-               lhs_size) == 0;
-  }
-};
-
-/** Full template specialization for `char*` and `QueryConditionOp::NE`. */
-template <>
-struct QueryCondition::BinaryCmp<char*, QueryConditionOp::NE> {
-  static inline bool cmp(
-      const void* lhs, uint64_t lhs_size, const void* rhs, uint64_t rhs_size) {
-    if (lhs_size != rhs_size) {
-=======
-/** Generic */
-template <typename T, typename Cmp, typename E>
-struct QueryCondition::BinaryCmp {
-  static inline bool cmp(const void* lhs, uint64_t, const void* rhs, uint64_t) {
-    return lhs != nullptr &&
-           Cmp{}(*static_cast<const T*>(lhs), *static_cast<const T*>(rhs));
-  }
-};
-
-<<<<<<< HEAD
-<<<<<<< HEAD
-/** Special case for equal and not_equal. */
-template <typename T, typename Cmp>
-struct QueryCondition::BinaryCmp_T<T, Cmp,
-    typename std::enable_if_t<(std::is_same_v<Cmp, std::equal_to<T>>
-                               || std::is_same_v<Cmp, std::equal_to<T>>)
-                                                                 && (!std::is_same_v<T, char*>)     >> {
-  static inline bool cmp(const void* lhs, uint64_t, const void* rhs, uint64_t) {
-    if (lhs == rhs) {
->>>>>>> 432e9e2ff (Genericizing some functions [skip ci])
-      return true;
-    }
-
-    if (lhs == nullptr || rhs == nullptr) {
-      return false;
-    }
-
-<<<<<<< HEAD
-/** Full template specialization for `uint8_t*` and `QueryConditionOp::LT`. */
-template <>
-struct QueryCondition::BinaryCmp<uint8_t*, QueryConditionOp::LT> {
-  static inline bool cmp(
-      const void* lhs, uint64_t lhs_size, const void* rhs, uint64_t rhs_size) {
-    const size_t min_size = std::min<size_t>(lhs_size, rhs_size);
-    const int cmp = memcmp(
-        static_cast<const uint8_t*>(lhs),
-        static_cast<const char*>(rhs),
-        min_size);
-    if (cmp != 0) {
-      return cmp < 0;
-    }
-
-    return lhs_size < rhs_size;
-  }
-};
-
-/** Full template specialization for `uint8_t*` and `QueryConditionOp::LE. */
-template <>
-struct QueryCondition::BinaryCmp<uint8_t*, QueryConditionOp::LE> {
-  static inline bool cmp(
-      const void* lhs, uint64_t lhs_size, const void* rhs, uint64_t rhs_size) {
-    const size_t min_size = std::min<size_t>(lhs_size, rhs_size);
-    const int cmp = memcmp(
-        static_cast<const uint8_t*>(lhs),
-        static_cast<const uint8_t*>(rhs),
-        min_size);
-    if (cmp != 0) {
-      return cmp < 0;
-    }
-
-    return lhs_size <= rhs_size;
-  }
-};
-
-/** Full template specialization for `uint8_t*` and `QueryConditionOp::GT`. */
-template <>
-struct QueryCondition::BinaryCmp<uint8_t*, QueryConditionOp::GT> {
-  static inline bool cmp(
-      const void* lhs, uint64_t lhs_size, const void* rhs, uint64_t rhs_size) {
-    const size_t min_size = std::min<size_t>(lhs_size, rhs_size);
-    const int cmp = memcmp(
-        static_cast<const uint8_t*>(lhs),
-        static_cast<const uint8_t*>(rhs),
-        min_size);
-    if (cmp != 0) {
-      return cmp > 0;
-    }
-
-    return lhs_size > rhs_size;
-  }
-};
-
-/** Full template specialization for `uint8_t*` and `QueryConditionOp::GE`. */
-template <>
-struct QueryCondition::BinaryCmp<uint8_t*, QueryConditionOp::GE> {
-  static inline bool cmp(
-      const void* lhs, uint64_t lhs_size, const void* rhs, uint64_t rhs_size) {
-    const size_t min_size = std::min<size_t>(lhs_size, rhs_size);
-    const int cmp = memcmp(
-        static_cast<const uint8_t*>(lhs),
-        static_cast<const uint8_t*>(rhs),
-        min_size);
-    if (cmp != 0) {
-      return cmp > 0;
-    }
-
-    return lhs_size >= rhs_size;
-  }
-};
-
-/** Full template specialization for `uint8_t*` and `QueryConditionOp::EQ`. */
-template <>
-struct QueryCondition::BinaryCmp<uint8_t*, QueryConditionOp::EQ> {
-  static inline bool cmp(
-      const void* lhs, uint64_t lhs_size, const void* rhs, uint64_t rhs_size) {
-    if (lhs_size != rhs_size) {
-      return false;
-    }
-
-    return memcmp(
-               static_cast<const uint8_t*>(lhs),
-               static_cast<const uint8_t*>(rhs),
-               lhs_size) == 0;
-  }
-};
-
-/** Full template specialization for `uint8_t*` and `QueryConditionOp::NE`. */
-template <>
-struct QueryCondition::BinaryCmp<uint8_t*, QueryConditionOp::NE> {
-  static inline bool cmp(
-      const void* lhs, uint64_t lhs_size, const void* rhs, uint64_t rhs_size) {
-    if (lhs_size != rhs_size) {
-      return true;
-    }
-
-    return memcmp(
-               static_cast<const uint8_t*>(lhs),
-               static_cast<const uint8_t*>(rhs),
-               lhs_size) != 0;
-  }
-};
-
-/** Partial template specialization for `QueryConditionOp::LT`. */
-template <typename T>
-struct QueryCondition::BinaryCmp<T, QueryConditionOp::LT> {
-  static inline bool cmp(const void* lhs, uint64_t, const void* rhs, uint64_t) {
-    return *static_cast<const T*>(lhs) < *static_cast<const T*>(rhs);
-  }
-};
-
-/** Partial template specialization for `QueryConditionOp::LE`. */
-template <typename T>
-struct QueryCondition::BinaryCmp<T, QueryConditionOp::LE> {
-  static inline bool cmp(const void* lhs, uint64_t, const void* rhs, uint64_t) {
-    return *static_cast<const T*>(lhs) <= *static_cast<const T*>(rhs);
-  }
-};
-
-/** Partial template specialization for `QueryConditionOp::GT`. */
-template <typename T>
-struct QueryCondition::BinaryCmp<T, QueryConditionOp::GT> {
-  static inline bool cmp(const void* lhs, uint64_t, const void* rhs, uint64_t) {
-    return *static_cast<const T*>(lhs) > *static_cast<const T*>(rhs);
-  }
-};
-
-/** Partial template specialization for `QueryConditionOp::GE`. */
-template <typename T>
-struct QueryCondition::BinaryCmp<T, QueryConditionOp::GE> {
-  static inline bool cmp(const void* lhs, uint64_t, const void* rhs, uint64_t) {
-    return *static_cast<const T*>(lhs) >= *static_cast<const T*>(rhs);
-  }
-};
-
-/** Partial template specialization for `QueryConditionOp::EQ`. */
-template <typename T>
-struct QueryCondition::BinaryCmp<T, QueryConditionOp::EQ> {
-  static inline bool cmp(const void* lhs, uint64_t, const void* rhs, uint64_t) {
-    return *static_cast<const T*>(lhs) == *static_cast<const T*>(rhs);
-  }
-};
-
-/** Partial template specialization for `QueryConditionOp::NE`. */
-template <typename T>
-struct QueryCondition::BinaryCmp<T, QueryConditionOp::NE> {
-  static inline bool cmp(const void* lhs, uint64_t, const void* rhs, uint64_t) {
-    return *static_cast<const T*>(lhs) != *static_cast<const T*>(rhs);
-=======
-    return Cmp{}(*static_cast<const T*>(lhs), *static_cast<const T*>(rhs));
->>>>>>> 432e9e2ff (Genericizing some functions [skip ci])
-  }
-};
-=======
->>>>>>> c011e4cc7 (Finished removing QueryConditionOp -- some tests continue to fail [skip ci])
-
-=======
->>>>>>> 68dd441ba (Final genericization to C++17 -- all unit tests pass [skip ci])
-=======
->>>>>>> 9bd2b2aa7 (Slight reorganization [skip ci])
-=======
->>>>>>> cbb49838
 template <typename T>
 struct QCMax {
   const T& operator()(const T& a, const T& b) const {
@@ -2775,142 +1222,6 @@
   }
 }
 
-<<<<<<< HEAD
-<<<<<<< HEAD
-template <
-    typename T,
-    typename BitmapType,
-    typename CombinationOp,
-    typename nullable>
-void QueryCondition::apply_ast_node_sparse(
-    const tdb_unique_ptr<ASTNode>& node,
-    ResultTile& result_tile,
-    const bool var_size,
-    CombinationOp combination_op,
-    std::vector<BitmapType>& result_bitmap) const {
-<<<<<<< HEAD
-  switch (node->get_op()) {
-    case QueryConditionOp::LT:
-      apply_ast_node_sparse<
-          T,
-          QueryConditionOp::LT,
-          BitmapType,
-          CombinationOp,
-          nullable>(node, result_tile, var_size, combination_op, result_bitmap);
-      break;
-    case QueryConditionOp::LE:
-      apply_ast_node_sparse<
-          T,
-          QueryConditionOp::LE,
-          BitmapType,
-          CombinationOp,
-          nullable>(node, result_tile, var_size, combination_op, result_bitmap);
-      break;
-    case QueryConditionOp::GT:
-      apply_ast_node_sparse<
-          T,
-          QueryConditionOp::GT,
-          BitmapType,
-          CombinationOp,
-          nullable>(node, result_tile, var_size, combination_op, result_bitmap);
-      break;
-    case QueryConditionOp::GE:
-      apply_ast_node_sparse<
-          T,
-          QueryConditionOp::GE,
-          BitmapType,
-          CombinationOp,
-          nullable>(node, result_tile, var_size, combination_op, result_bitmap);
-      break;
-    case QueryConditionOp::EQ:
-      apply_ast_node_sparse<
-          T,
-          QueryConditionOp::EQ,
-          BitmapType,
-          CombinationOp,
-          nullable>(node, result_tile, var_size, combination_op, result_bitmap);
-      break;
-    case QueryConditionOp::NE:
-      apply_ast_node_sparse<
-          T,
-          QueryConditionOp::NE,
-          BitmapType,
-          CombinationOp,
-          nullable>(node, result_tile, var_size, combination_op, result_bitmap);
-=======
-  auto g = [&, *this](auto Condition) {
-    return apply_ast_node_sparse<
-        T,
-        decltype(Condition),
-        BitmapType,
-        CombinationOp,
-        nullable>(node, result_tile, var_size, combination_op, result_bitmap);
-  };
-<<<<<<< HEAD
-<<<<<<< HEAD
-
-  switch (node->get_op()) {
-    case QueryConditionOp::LT:
-      g(std::less<T>{});
-      break;
-    case QueryConditionOp::LE:
-      g(std::less_equal<T>{});
-      break;
-    case QueryConditionOp::GT:
-      g(std::greater<T>{});
-      break;
-    case QueryConditionOp::GE:
-      g(std::greater_equal<T>{});
-      break;
-    case QueryConditionOp::EQ:
-      g(std::equal_to<T>{});
-      break;
-    case QueryConditionOp::NE:
-<<<<<<< HEAD
-      g(qc_op_t<QueryConditionOp::NE>{});
->>>>>>> 7edf86f3b (Replace lambda templates with C++17 equivalents [skip ci])
-      break;
-=======
-      g(std::not_equal_to<T>{});
-<<<<<<< HEAD
-            break;
->>>>>>> 786c83ff4 (Finished removing QueryConditionOp -- some tests fail [skip ci])
-=======
-      break;
->>>>>>> c011e4cc7 (Finished removing QueryConditionOp -- some tests continue to fail [skip ci])
-    default:
-      throw std::runtime_error(
-          "Cannot perform query comparison; Unknown query condition operator.");
-  }
-=======
-  op_switcher<T>(node->get_op(), g);
->>>>>>> 625dd1c9b (Compressed some more [skip ci])
-=======
-  dispatch_on_op<T>(node->get_op(), g);
->>>>>>> 9bd2b2aa7 (Slight reorganization [skip ci])
-}
-
-template <typename T, typename BitmapType, typename CombinationOp>
-void QueryCondition::apply_ast_node_sparse(
-    const tdb_unique_ptr<ASTNode>& node,
-    ResultTile& result_tile,
-    const bool var_size,
-    const bool nullable,
-    std::common_type_t<CombinationOp> combination_op,
-    std::vector<BitmapType>& result_bitmap) const {
-  if (nullable) {
-    apply_ast_node_sparse<T, BitmapType, CombinationOp, std::true_type>(
-        node, result_tile, var_size, combination_op, result_bitmap);
-  } else {
-    apply_ast_node_sparse<T, BitmapType, CombinationOp, std::false_type>(
-        node, result_tile, var_size, combination_op, result_bitmap);
-  }
-}
-
-=======
->>>>>>> 71435ec0a (Roll trivial functions into callers [skip ci])
-=======
->>>>>>> cbb49838
 template <typename BitmapType, typename CombinationOp>
 void QueryCondition::apply_ast_node_sparse(
     const tdb_unique_ptr<ASTNode>& node,
@@ -2964,185 +1275,6 @@
       if (nullable) {
         apply_ast_node_sparse<decltype(T), decltype(Condition), BitmapType, CombinationOp, std::true_type>(
             node, result_tile, var_size, combination_op, result_bitmap);
-<<<<<<< HEAD
-      } else {
-        apply_ast_node_sparse<decltype(T), decltype(Condition), BitmapType, CombinationOp, std::false_type>(
-            node, result_tile, var_size, combination_op, result_bitmap);
-      }
-    };
-    dispatch_on_op<decltype(T)>(node->get_op(), h);
-  };
-<<<<<<< HEAD
-<<<<<<< HEAD
-
-  switch (type) {
-<<<<<<< HEAD
-    case Datatype::INT8: {
-      apply_ast_node_sparse<int8_t, BitmapType, CombinationOp>(
-          node, result_tile, var_size, nullable, combination_op, result_bitmap);
-    } break;
-    case Datatype::BOOL:
-    case Datatype::UINT8: {
-      apply_ast_node_sparse<uint8_t, BitmapType, CombinationOp>(
-          node, result_tile, var_size, nullable, combination_op, result_bitmap);
-    } break;
-    case Datatype::INT16: {
-      apply_ast_node_sparse<int16_t, BitmapType, CombinationOp>(
-          node, result_tile, var_size, nullable, combination_op, result_bitmap);
-    } break;
-    case Datatype::UINT16: {
-      apply_ast_node_sparse<uint16_t, BitmapType, CombinationOp>(
-          node, result_tile, var_size, nullable, combination_op, result_bitmap);
-    } break;
-    case Datatype::INT32: {
-      apply_ast_node_sparse<int32_t, BitmapType, CombinationOp>(
-          node, result_tile, var_size, nullable, combination_op, result_bitmap);
-    } break;
-    case Datatype::UINT32: {
-      apply_ast_node_sparse<uint32_t, BitmapType, CombinationOp>(
-          node, result_tile, var_size, nullable, combination_op, result_bitmap);
-    } break;
-    case Datatype::INT64: {
-      apply_ast_node_sparse<int64_t, BitmapType, CombinationOp>(
-          node, result_tile, var_size, nullable, combination_op, result_bitmap);
-    } break;
-    case Datatype::UINT64: {
-      apply_ast_node_sparse<uint64_t, BitmapType, CombinationOp>(
-          node, result_tile, var_size, nullable, combination_op, result_bitmap);
-    } break;
-    case Datatype::FLOAT32: {
-      apply_ast_node_sparse<float, BitmapType, CombinationOp>(
-          node, result_tile, var_size, nullable, combination_op, result_bitmap);
-    } break;
-    case Datatype::FLOAT64: {
-      apply_ast_node_sparse<double, BitmapType, CombinationOp>(
-          node, result_tile, var_size, nullable, combination_op, result_bitmap);
-    } break;
-    case Datatype::STRING_ASCII: {
-      apply_ast_node_sparse<char*, BitmapType, CombinationOp>(
-          node, result_tile, var_size, nullable, combination_op, result_bitmap);
-    } break;
-    case Datatype::CHAR: {
-      if (var_size) {
-        apply_ast_node_sparse<char*, BitmapType, CombinationOp>(
-            node,
-            result_tile,
-            var_size,
-            nullable,
-            combination_op,
-            result_bitmap);
-      } else {
-        apply_ast_node_sparse<char, BitmapType, CombinationOp>(
-            node,
-            result_tile,
-            var_size,
-            nullable,
-            combination_op,
-            result_bitmap);
-=======
-    case Datatype::INT8:
-      g(int8_t{});
-      break;
-    case Datatype::BOOL:
-    case Datatype::UINT8:
-      g(uint8_t{});
-      break;
-    case Datatype::INT16:
-      g(int16_t{});
-      break;
-    case Datatype::UINT16:
-      g(uint16_t{});
-      break;
-    case Datatype::INT32:
-      g(int32_t{});
-      break;
-    case Datatype::UINT32:
-      g(uint32_t{});
-      break;
-    case Datatype::INT64:
-      g(int64_t{});
-      break;
-    case Datatype::UINT64:
-      g(uint64_t{});
-      break;
-    case Datatype::FLOAT32:
-      g(float{});
-      break;
-    case Datatype::FLOAT64:
-      g(double{});
-      break;
-    case Datatype::STRING_ASCII:
-      g((char*){});
-      break;
-    case Datatype::CHAR: {
-      if (var_size) {
-        g((char*){});
-      } else {
-<<<<<<< HEAD
-        g.template operator()<char>();
->>>>>>> 866bd3488 (Update final switch/case [skip ci])
-=======
-        g((char){});
->>>>>>> 7edf86f3b (Replace lambda templates with C++17 equivalents [skip ci])
-      }
-    } break;
-    case Datatype::DATETIME_YEAR:
-    case Datatype::DATETIME_MONTH:
-    case Datatype::DATETIME_WEEK:
-    case Datatype::DATETIME_DAY:
-    case Datatype::DATETIME_HR:
-    case Datatype::DATETIME_MIN:
-    case Datatype::DATETIME_SEC:
-    case Datatype::DATETIME_MS:
-    case Datatype::DATETIME_US:
-    case Datatype::DATETIME_NS:
-    case Datatype::DATETIME_PS:
-    case Datatype::DATETIME_FS:
-    case Datatype::DATETIME_AS:
-<<<<<<< HEAD
-<<<<<<< HEAD
-    case Datatype::TIME_HR:
-    case Datatype::TIME_MIN:
-    case Datatype::TIME_SEC:
-    case Datatype::TIME_MS:
-    case Datatype::TIME_US:
-    case Datatype::TIME_NS:
-    case Datatype::TIME_PS:
-    case Datatype::TIME_FS:
-    case Datatype::TIME_AS: {
-      apply_ast_node_sparse<int64_t, BitmapType, CombinationOp>(
-          node, result_tile, var_size, nullable, combination_op, result_bitmap);
-    } break;
-    case Datatype::STRING_UTF8: {
-      apply_ast_node_sparse<uint8_t*, BitmapType, CombinationOp>(
-          node, result_tile, var_size, nullable, combination_op, result_bitmap);
-    } break;
-=======
-      g.template operator()<int64_t>();
-=======
-      g(int64_t{});
->>>>>>> 7edf86f3b (Replace lambda templates with C++17 equivalents [skip ci])
-      break;
->>>>>>> 866bd3488 (Update final switch/case [skip ci])
-    case Datatype::ANY:
-    case Datatype::BLOB:
-    case Datatype::STRING_UTF16:
-    case Datatype::STRING_UTF32:
-    case Datatype::STRING_UCS2:
-    case Datatype::STRING_UCS4:
-    default:
-      throw std::runtime_error(
-          "Cannot perform query comparison; Unsupported query conditional type "
-          "on " +
-          node->get_field_name());
-  }
-=======
-  type_switcher(type, var_size, g);
->>>>>>> 625dd1c9b (Compressed some more [skip ci])
-=======
-  dispatch_on_type(type, var_size, g);
->>>>>>> 9bd2b2aa7 (Slight reorganization [skip ci])
-=======
       } else {
         apply_ast_node_sparse<decltype(T), decltype(Condition), BitmapType, CombinationOp, std::false_type>(
             node, result_tile, var_size, combination_op, result_bitmap);
@@ -3151,7 +1283,6 @@
     dispatch_on_op<decltype(T)>(node->get_op(), h);
   };
   dispatch_on_type(type, var_size, g);
->>>>>>> cbb49838
 }
 
 template <typename BitmapType, typename CombinationOp>
