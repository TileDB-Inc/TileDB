--- conflicted
+++ resolved
@@ -751,6 +751,7 @@
         combination_op,
         result_cell_bitmap);
   } else {
+    const auto result_bitmap_size = result_cell_bitmap.size();
     switch (node->get_combination_op()) {
         /*
          * cl(q; a) means evaluate a clause (which may be compound) with query q
@@ -786,7 +787,7 @@
                                  CombinationOp,
                                  std::logical_or<uint8_t>>) {
           std::vector<uint8_t> combination_op_bitmap(
-              result_cell_bitmap.size(), 1);
+              result_cell_bitmap_size, 1);
 
           for (const auto& child : node->get_children()) {
             apply_tree(
@@ -797,7 +798,7 @@
                 std::logical_and<uint8_t>(),
                 combination_op_bitmap);
           }
-          for (size_t c = 0; c < combination_op_bitmap.size(); ++c) {
+          for (size_t c = 0; c < result_cell_bitmap_size; ++c) {
             result_cell_bitmap[c] |= combination_op_bitmap[c];
           }
         }
@@ -810,7 +811,7 @@
          */
       case QueryConditionCombinationOp::OR: {
         std::vector<uint8_t> combination_op_bitmap(
-            result_cell_bitmap.size(), 0);
+            result_cell_bitmap_size, 0);
 
         for (const auto& child : node->get_children()) {
           apply_tree(
@@ -822,7 +823,7 @@
               combination_op_bitmap);
         }
 
-        for (size_t c = 0; c < combination_op_bitmap.size(); ++c) {
+        for (size_t c = 0; c < result_cell_bitmap_size; ++c) {
           result_cell_bitmap[c] *= combination_op_bitmap[c];
         }
       } break;
@@ -1286,6 +1287,7 @@
         combination_op,
         result_buffer);
   } else {
+    const auto result_buffer_size = result_buffer.size();
     switch (node->get_combination_op()) {
         /*
          * cl(q; a) means evaluate a clause (which may be compound) with query q
@@ -1322,9 +1324,9 @@
         } else if constexpr (std::is_same_v<
                                  CombinationOp,
                                  std::logical_or<uint8_t>>) {
-          std::vector<uint8_t> combination_op_bitmap(result_buffer.size(), 1);
+          std::vector<uint8_t> combination_op_bitmap(result_buffer_size, 1);
           span<uint8_t> combination_op_span(
-              combination_op_bitmap.data(), result_buffer.size());
+              combination_op_bitmap.data(), result_buffer_size);
 
           for (const auto& child : node->get_children()) {
             apply_tree_dense(
@@ -1337,7 +1339,7 @@
                 std::logical_and<uint8_t>(),
                 combination_op_span);
           }
-          for (size_t c = 0; c < combination_op_bitmap.size(); ++c) {
+          for (size_t c = 0; c < result_buffer_size; ++c) {
             result_buffer[c] |= combination_op_bitmap[c];
           }
         }
@@ -1348,9 +1350,9 @@
          *                        = a /\ (cl1'(q; cl2'(q; 0)))
          */
       case QueryConditionCombinationOp::OR: {
-        std::vector<uint8_t> combination_op_bitmap(result_buffer.size(), 0);
+        std::vector<uint8_t> combination_op_bitmap(result_buffer_size, 0);
         span<uint8_t> combination_op_span(
-            combination_op_bitmap.data(), result_buffer.size());
+            combination_op_bitmap.data(), result_buffer_size);
         for (const auto& child : node->get_children()) {
           apply_tree_dense(
               child,
@@ -1363,7 +1365,7 @@
               combination_op_span);
         }
 
-        for (size_t c = 0; c < combination_op_bitmap.size(); ++c) {
+        for (size_t c = 0; c < result_buffer_size; ++c) {
           result_buffer[c] *= combination_op_bitmap[c];
         }
       } break;
@@ -1686,16 +1688,10 @@
     const auto buffer_validity = static_cast<uint8_t*>(tile_validity.data());
 
     // Null values can only be specified for equality operators.
-<<<<<<< HEAD
     if (node->get_condition_value_view().content() == nullptr) {
       if (node->get_op() == QueryConditionOp::NE) {
-        for (uint64_t c = 0; c < result_tile.cell_num(); c++) {
-=======
-    const auto cell_num = result_tile.cell_num();
-    if (clause.condition_value_ == nullptr) {
-      if (clause.op_ == QueryConditionOp::NE) {
+        const auto cell_num = result_tile.cell_num();
         for (uint64_t c = 0; c < cell_num; c++) {
->>>>>>> 699a4644
           result_bitmap[c] *= buffer_validity[c] != 0;
         }
       } else {
@@ -1794,6 +1790,7 @@
     apply_ast_node_sparse<BitmapType>(
         node, array_schema, result_tile, combination_op, result_bitmap);
   } else {
+    const auto result_bitmap_size = result_bitmap.size();
     switch (node->get_combination_op()) {
         /*
          * cl(q; a) means evaluate a clause (which may be compound) with query q
@@ -1829,7 +1826,7 @@
                                  CombinationOp,
                                  std::logical_or<BitmapType>>) {
           std::vector<BitmapType> combination_op_bitmap(
-              result_bitmap.size(), 1);
+              result_bitmap_size, 1);
 
           for (const auto& child : node->get_children()) {
             apply_tree_sparse<BitmapType>(
@@ -1839,7 +1836,7 @@
                 std::logical_and<BitmapType>(),
                 combination_op_bitmap);
           }
-          for (size_t c = 0; c < combination_op_bitmap.size(); ++c) {
+          for (size_t c = 0; c < result_bitmap_size; ++c) {
             result_bitmap[c] |= combination_op_bitmap[c];
           }
         }
@@ -1851,7 +1848,7 @@
          *                        = a /\ (cl1'(q; cl2'(q; 0)))
          */
       case QueryConditionCombinationOp::OR: {
-        std::vector<BitmapType> combination_op_bitmap(result_bitmap.size(), 0);
+        std::vector<BitmapType> combination_op_bitmap(result_bitmap_size, 0);
 
         for (const auto& child : node->get_children()) {
           apply_tree_sparse<BitmapType>(
@@ -1862,7 +1859,7 @@
               combination_op_bitmap);
         }
 
-        for (size_t c = 0; c < combination_op_bitmap.size(); ++c) {
+        for (size_t c = 0; c < result_bitmap_size; ++c) {
           result_bitmap[c] *= combination_op_bitmap[c];
         }
       } break;
