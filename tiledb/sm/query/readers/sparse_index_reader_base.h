/**
 * @file   sparse_index_reader_base.h
 *
 * @section LICENSE
 *
 * The MIT License
 *
 * @copyright Copyright (c) 2017-2021 TileDB, Inc.
 *
 * Permission is hereby granted, free of charge, to any person obtaining a copy
 * of this software and associated documentation files (the "Software"), to deal
 * in the Software without restriction, including without limitation the rights
 * to use, copy, modify, merge, publish, distribute, sublicense, and/or sell
 * copies of the Software, and to permit persons to whom the Software is
 * furnished to do so, subject to the following conditions:
 *
 * The above copyright notice and this permission notice shall be included in
 * all copies or substantial portions of the Software.
 *
 * THE SOFTWARE IS PROVIDED "AS IS", WITHOUT WARRANTY OF ANY KIND, EXPRESS OR
 * IMPLIED, INCLUDING BUT NOT LIMITED TO THE WARRANTIES OF MERCHANTABILITY,
 * FITNESS FOR A PARTICULAR PURPOSE AND NONINFRINGEMENT. IN NO EVENT SHALL THE
 * AUTHORS OR COPYRIGHT HOLDERS BE LIABLE FOR ANY CLAIM, DAMAGES OR OTHER
 * LIABILITY, WHETHER IN AN ACTION OF CONTRACT, TORT OR OTHERWISE, ARISING FROM,
 * OUT OF OR IN CONNECTION WITH THE SOFTWARE OR THE USE OR OTHER DEALINGS IN
 * THE SOFTWARE.
 *
 * @section DESCRIPTION
 *
 * This file defines class SparseIndexReaderBase.
 */

#ifndef TILEDB_SPARSE_INDEX_READER_BASE_H
#define TILEDB_SPARSE_INDEX_READER_BASE_H

#include <queue>
#include "reader_base.h"
#include "tiledb/common/common.h"
#include "tiledb/common/status.h"
#include "tiledb/sm/array_schema/dimension.h"
#include "tiledb/sm/query/query_condition.h"
#include "tiledb/sm/query/readers/result_cell_slab.h"
#include "tiledb/sm/storage_manager/storage_manager_declaration.h"

namespace tiledb {
namespace sm {

class Array;
class ArraySchema;
class MemoryTracker;
class Subarray;

class FragIdx {
 public:
  /* ********************************* */
  /*     CONSTRUCTORS & DESTRUCTORS    */
  /* ********************************* */
  FragIdx() = default;

  FragIdx(uint64_t tile_idx, uint64_t cell_idx)
      : tile_idx_(tile_idx)
      , cell_idx_(cell_idx) {
  }

  /** Move constructor. */
  FragIdx(FragIdx&& other) noexcept {
    // Swap with the argument
    swap(other);
  }

  /** Move-assign operator. */
  FragIdx& operator=(FragIdx&& other) {
    // Swap with the argument
    swap(other);

    return *this;
  }

  DISABLE_COPY_AND_COPY_ASSIGN(FragIdx);

  /* ********************************* */
  /*          PUBLIC METHODS           */
  /* ********************************* */

  /** Swaps the contents (all field values) of this tile with the given tile. */
  void swap(FragIdx& frag_tile_idx) {
    std::swap(tile_idx_, frag_tile_idx.tile_idx_);
    std::swap(cell_idx_, frag_tile_idx.cell_idx_);
  }

  /* ********************************* */
  /*         PUBLIC ATTRIBUTES         */
  /* ********************************* */

  /** Tile index. */
  uint64_t tile_idx_;

  /** Cell index. */
  uint64_t cell_idx_;
};

class IgnoredTile {
 public:
  /* ********************************* */
  /*     CONSTRUCTORS & DESTRUCTORS    */
  /* ********************************* */
  IgnoredTile() = default;

  IgnoredTile(uint64_t frag_idx, uint64_t tile_idx)
      : frag_idx_(frag_idx)
      , tile_idx_(tile_idx) {
  }

  /** Move constructor. */
  IgnoredTile(IgnoredTile&& other) noexcept {
    // Swap with the argument
    swap(other);
  }

  /** Move-assign operator. */
  IgnoredTile& operator=(IgnoredTile&& other) {
    // Swap with the argument
    swap(other);

    return *this;
  }

  DISABLE_COPY_AND_COPY_ASSIGN(IgnoredTile);

  /* ********************************* */
  /*          PUBLIC METHODS           */
  /* ********************************* */

  inline uint64_t frag_idx() const {
    return frag_idx_;
  }

  inline uint64_t tile_idx() const {
    return tile_idx_;
  }

  bool operator==(const IgnoredTile& v) const {
    return frag_idx_ == v.frag_idx_ && tile_idx_ == v.tile_idx_;
  }

  /** Swaps the contents (all field values) of this tile with the given tile. */
  void swap(IgnoredTile& other) {
    std::swap(frag_idx_, other.frag_idx_);
    std::swap(tile_idx_, other.tile_idx_);
  }

  /* ********************************* */
  /*        PRIVATE ATTRIBUTES         */
  /* ********************************* */

  // Frag index.
  uint64_t frag_idx_;

  // Tile index.
  uint64_t tile_idx_;
};

struct ignored_tile_hash {
  size_t operator()(IgnoredTile const& v) const {
    std::size_t h1 = std::hash<uint64_t>()(v.frag_idx());
    std::size_t h2 = std::hash<uint64_t>()(v.tile_idx());
    return h1 ^ h2;
  }
};

/** Processes read queries. */
class SparseIndexReaderBase : public ReaderBase {
 public:
  /* ********************************* */
  /*          TYPE DEFINITIONS         */
  /* ********************************* */

  /** The state for a read sparse global order query. */
  struct ReadState {
    /** The tile index inside of each fragments. */
    std::vector<FragIdx> frag_idx_;

    /** Is the reader done with the query. */
    bool done_adding_result_tiles_;
  };

  /* ********************************* */
  /*     CONSTRUCTORS & DESTRUCTORS    */
  /* ********************************* */

  /** Constructor. */
  SparseIndexReaderBase(
      stats::Stats* stats,
      shared_ptr<Logger> logger,
      StorageManager* storage_manager,
      Array* array,
      Config& config,
      std::unordered_map<std::string, QueryBuffer>& buffers,
      Subarray& subarray,
      Layout layout,
      QueryCondition& condition);

  /** Destructor. */
  ~SparseIndexReaderBase() = default;

  /* ********************************* */
  /*          PUBLIC METHODS           */
  /* ********************************* */

  /**
   * Returns the current read state.
   *
   * @return pointer to the read state.
   */
  const ReadState* read_state() const;

  /**
   * Returns the current read state.
   *
   * @return pointer to the read state.
   */
  ReadState* read_state();

  /**
   * Initializes the reader.
   *
   * @param skip_checks_serialization Skip checks during serialization.
   * @return Status.
   */
  void init(bool skip_checks_serialization);

  /**
   * Resize the output buffers to the correct size after copying.
   *
   * @param cells_copied Number of cells copied.
   *
   * @return Status.
   */
  Status resize_output_buffers(uint64_t cells_copied);

 protected:
  /* ********************************* */
  /*       PROTECTED ATTRIBUTES        */
  /* ********************************* */

  /** Read state. */
  ReadState read_state_;

  /** Have we loaded all thiles for this fragment. */
  std::vector<uint8_t> all_tiles_loaded_;

  /** Include coordinates when loading tiles. */
  bool include_coords_;

  /** Dimension names. */
  std::vector<std::string> dim_names_;

  /** Are dimensions var sized. */
  std::vector<bool> is_dim_var_size_;

  /** Reverse sorted vector, per fragments, of tiles ranges in the subarray, if
   * set. */
  std::vector<std::vector<std::pair<uint64_t, uint64_t>>> result_tile_ranges_;

  /** Total memory budget. */
  uint64_t memory_budget_;

  /** Mutex protecting memory budget variables. */
  std::mutex mem_budget_mtx_;

  /** Memory tracker object for the array. */
  MemoryTracker* array_memory_tracker_;

  /** Memory used for coordinates tiles. */
  uint64_t memory_used_for_coords_total_;

  /** Memory used for query condition tiles. */
  uint64_t memory_used_qc_tiles_total_;

  /** Memory used for result tile ranges. */
  uint64_t memory_used_result_tile_ranges_;

  /** How much of the memory budget is reserved for coords. */
  double memory_budget_ratio_coords_;

  /** How much of the memory budget is reserved for query condition. */
  double memory_budget_ratio_query_condition_;

  /** How much of the memory budget is reserved for tile ranges. */
  double memory_budget_ratio_tile_ranges_;

  /** How much of the memory budget is reserved for array data. */
  double memory_budget_ratio_array_data_;

  /** Are we in elements mode. */
  bool elements_mode_;

  /** Names of dim/attr loaded for query condition. */
  std::vector<std::string> qc_loaded_attr_names_;

  /* Are the users buffers full. */
  bool buffers_full_;

  /** List of tiles to ignore. */
  std::unordered_set<IgnoredTile, ignored_tile_hash> ignored_tiles_;

  /** Are we doing deletes consolidation (without purge option). */
  bool deletes_consolidation_no_purge_;

  /** Optional string for a bitsort attribute. */
  std::optional<std::string> bitsort_attribute_;

  /* ********************************* */
  /*         PROTECTED METHODS         */
  /* ********************************* */

  /**
   * Returns if there is any condition to be applied post deduplication. This
   * will return true if we have:
   *   A query condition.
   *   Delete metadata (delete timestamp condition).
   *   Delete conditions (but not in consolidation mode).
   *
   * @param frag_meta Fragment metadata.
   * @return true if there is any condition to be applied post deduplication.
   */
  bool has_post_deduplication_conditions(FragmentMetadata& frag_meta);

  /**
   * Return how many cells were copied to the users buffers so far.
   *
   * @param names Attribute/dimensions to compute for.
   *
   * @return Number of cells copied.
   */
  uint64_t cells_copied(const std::vector<std::string>& names);

  /**
   * Get the coordinate tiles size for a dimension.
   *
   * @param dim_num Number of dimensions.
   * @param f Fragment index.
   * @param t Tile index.
   *
   * @return Tiles_size, tiles_size_qc.
   */
  template <class BitmapType>
<<<<<<< HEAD
  tuple<Status, optional<std::pair<uint64_t, uint64_t>>> get_coord_tiles_size(
      unsigned dim_num, unsigned f, uint64_t t);
=======
  std::pair<uint64_t, uint64_t> get_coord_tiles_size(
      bool include_coords, unsigned dim_num, unsigned f, uint64_t t);
>>>>>>> b21c759a

  /**
   * Load tile offsets and result tile ranges.
   *
   * @return Status.
   */
  Status load_initial_data();

  /**
   * Read and unfilter coord tiles.
   *
   * @param result_tiles The result tiles to process.
   *
   * @return Status.
   */
  Status read_and_unfilter_coords(const std::vector<ResultTile*>& result_tiles);

  /**
   * Compute tile bitmaps.
   *
   * @param result_tiles Result tiles to process.
   *
   * @return Status.
   * */
  template <class BitmapType>
  Status compute_tile_bitmaps(std::vector<ResultTile*>& result_tiles);

  /**
   * Apply query condition.
   *
   * @param result_tiles Result tiles to process.
   *
   * @return Status.
   */
  template <class ResultTileType, class BitmapType>
  Status apply_query_condition(std::vector<ResultTile*>& result_tiles);

  /**
   * Read and unfilter as many attributes as can fit in the memory budget and
   * return the names loaded in 'names_to_copy'. Also keep the 'buffer_idx'
   * updated to keep track of progress.
   *
   * @param memory_budget Memory budget allowed for this operation.
   * @param names Attribute/dimensions to compute for.
   * @param mem_usage_per_attr Computed per attribute memory usage.
   * @param buffer_idx Stores/return the current buffer index in process.
   * @param result_tiles Result tiles to process.
   *
   * @return Status, index_to_copy.
   */
  tuple<Status, optional<std::vector<uint64_t>>> read_and_unfilter_attributes(
      const uint64_t memory_budget,
      const std::vector<std::string>& names,
      const std::vector<uint64_t>& mem_usage_per_attr,
      uint64_t* buffer_idx,
      std::vector<ResultTile*>& result_tiles);

  /**
   * Adds an extra offset in the end of the offsets buffer indicating the
   * returned data size if an attribute is var-sized.
   *
   * @return Status.
   */
  Status add_extra_offset();

  /**
   * Remove a result tile range for a specific fragment.
   *
   * @param f Fragment index.
   */
  void remove_result_tile_range(uint64_t f);
};

}  // namespace sm
}  // namespace tiledb

#endif  // TILEDB_SPARSE_INDEX_READER_BASE_H<|MERGE_RESOLUTION|>--- conflicted
+++ resolved
@@ -345,13 +345,8 @@
    * @return Tiles_size, tiles_size_qc.
    */
   template <class BitmapType>
-<<<<<<< HEAD
-  tuple<Status, optional<std::pair<uint64_t, uint64_t>>> get_coord_tiles_size(
-      unsigned dim_num, unsigned f, uint64_t t);
-=======
   std::pair<uint64_t, uint64_t> get_coord_tiles_size(
       bool include_coords, unsigned dim_num, unsigned f, uint64_t t);
->>>>>>> b21c759a
 
   /**
    * Load tile offsets and result tile ranges.
