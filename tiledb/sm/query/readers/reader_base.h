/**
 * @file   reader_base.h
 *
 * @section LICENSE
 *
 * The MIT License
 *
 * @copyright Copyright (c) 2017-2021 TileDB, Inc.
 *
 * Permission is hereby granted, free of charge, to any person obtaining a copy
 * of this software and associated documentation files (the "Software"), to deal
 * in the Software without restriction, including without limitation the rights
 * to use, copy, modify, merge, publish, distribute, sublicense, and/or sell
 * copies of the Software, and to permit persons to whom the Software is
 * furnished to do so, subject to the following conditions:
 *
 * The above copyright notice and this permission notice shall be included in
 * all copies or substantial portions of the Software.
 *
 * THE SOFTWARE IS PROVIDED "AS IS", WITHOUT WARRANTY OF ANY KIND, EXPRESS OR
 * IMPLIED, INCLUDING BUT NOT LIMITED TO THE WARRANTIES OF MERCHANTABILITY,
 * FITNESS FOR A PARTICULAR PURPOSE AND NONINFRINGEMENT. IN NO EVENT SHALL THE
 * AUTHORS OR COPYRIGHT HOLDERS BE LIABLE FOR ANY CLAIM, DAMAGES OR OTHER
 * LIABILITY, WHETHER IN AN ACTION OF CONTRACT, TORT OR OTHERWISE, ARISING FROM,
 * OUT OF OR IN CONNECTION WITH THE SOFTWARE OR THE USE OR OTHER DEALINGS IN
 * THE SOFTWARE.
 *
 * @section DESCRIPTION
 *
 * This file defines class ReaderBase.
 */

#ifndef TILEDB_READER_BASE_H
#define TILEDB_READER_BASE_H

#include "../strategy_base.h"
#include "tiledb/common/common.h"
#include "tiledb/common/status.h"
#include "tiledb/sm/array_schema/dimension.h"
#include "tiledb/sm/array_schema/tile_domain.h"
#include "tiledb/sm/filter/bitsort_filter_type.h"
#include "tiledb/sm/fragment/fragment_metadata.h"
#include "tiledb/sm/misc/types.h"
#include "tiledb/sm/query/query_condition.h"
#include "tiledb/sm/query/readers/result_cell_slab.h"
#include "tiledb/sm/query/readers/result_space_tile.h"
#include "tiledb/sm/query/writers/domain_buffer.h"
#include "tiledb/sm/storage_manager/storage_manager_declaration.h"
#include "tiledb/sm/subarray/subarray_partitioner.h"

namespace tiledb {
namespace sm {

class Array;
class ArraySchema;
class Subarray;

/** Processes read queries. */
class ReaderBase : public StrategyBase {
 public:
  /* ********************************* */
  /*          TYPE DEFINITIONS         */
  /* ********************************* */

  /** The state for a read query. */
  struct ReadState {
    /**
     * True if the query led to a result that does not fit in
     * the user buffers.
     */
    bool overflowed_ = false;

    /** The subarray partitioner. */
    SubarrayPartitioner partitioner_;

    /**
     * ``true`` if the next partition cannot be retrieved from the
     * partitioner, because it reaches a partition that is unsplittable.
     */
    bool unsplittable_ = false;

    /** True if the reader has been initialized. */
    bool initialized_ = false;

    /** ``true`` if there are no more partitions. */
    bool done() const {
      return partitioner_.done();
    }

    /** Retrieves the next partition from the partitioner. */
    Status next() {
      return partitioner_.next(&unsplittable_);
    }

    /**
     * Splits the current partition and updates the state, retrieving
     * a new current partition. This function is typically called
     * by the reader when the current partition was estimated to fit
     * the results, but that was not eventually true.
     */
    Status split_current() {
      return partitioner_.split_current(&unsplittable_);
    }
  };

  /* ********************************* */
  /*     CONSTRUCTORS & DESTRUCTORS    */
  /* ********************************* */

  /** Constructor. */
  ReaderBase(
      stats::Stats* stats,
      shared_ptr<Logger> logger,
      StorageManager* storage_manager,
      Array* array,
      Config& config,
      std::unordered_map<std::string, QueryBuffer>& buffers,
      Subarray& subarray,
      Layout layout,
      QueryCondition& condition);

  /** Destructor. */
  ~ReaderBase() = default;

  /* ********************************* */
  /*          STATIC FUNCTIONS         */
  /* ********************************* */

  /**
   * Computes a mapping (tile coordinates) -> (result space tile).
   * The produced result space tiles will contain information only
   * about fragments that will contribute results. Specifically, if
   * a fragment is completely covered by a more recent fragment
   * in a particular space tile, then it will certainly not contribute
   * results and, thus, no information about that fragment is included
   * in the space tile.
   *
   * @tparam T The datatype of the tile domains.
   * @param domain The array domain
   * @param tile_coords The unique coordinates of the tiles that intersect
   *     a subarray.
   * @param array_tile_domain The array tile domain.
   * @param frag_tile_domains The tile domains of each fragment. These
   *     are assumed to be ordered from the most recent to the oldest
   *     fragment.
   * @param result_space_tiles The result space tiles to be produced
   *     by the function.
   */
  template <class T>
  static void compute_result_space_tiles(
      const std::vector<shared_ptr<FragmentMetadata>>& fragment_metadata,
      const std::vector<std::vector<uint8_t>>& tile_coords,
      const TileDomain<T>& array_tile_domain,
      const std::vector<TileDomain<T>>& frag_tile_domains,
      std::map<const T*, ResultSpaceTile<T>>& result_space_tiles);

 protected:
  /* ********************************* */
  /*       PROTECTED ATTRIBUTES        */
  /* ********************************* */

  /** The query condition. */
  QueryCondition& condition_;

  /**
   * The delete and update conditions.
   *
   * Note: These will be ordered by timestamps.
   */
  std::vector<QueryCondition> delete_and_update_conditions_;

  /**
   * Timestamped delete and update conditions. This the same as
   * delete_and_update_conditions_ but adds a conditional in the condition with
   * the timestamp of the condition. It will be used to process fragments with
   * timestamps when a delete or update condition timestamp falls within the
   * fragment timestamps.
   *
   * Note: These should have the same order as in the
   * `delete_and_update_conditions_` vector.
   */
  std::vector<QueryCondition> timestamped_delete_and_update_conditions_;

  /** The fragment metadata that the reader will focus on. */
  std::vector<shared_ptr<FragmentMetadata>> fragment_metadata_;

  /** Disable the tile cache or not. */
  bool disable_cache_;

  /** Read directly from storage without batching. */
  bool disable_batching_;

  /**
   * The condition to apply on results when there is partial time overlap
   * with at least one fragment
   */
  QueryCondition partial_overlap_condition_;

  /**
   * The condition to apply on results when there is a delete timestamps
   * column for a fragment
   */
  QueryCondition delete_timestamps_condition_;

  /** If the user requested timestamps attribute in the query */
  bool user_requested_timestamps_;

  /**
   * If the special timestamps attribute should be loaded to memory for
   * this query
   */
  bool use_timestamps_;

  /**
   * Boolean, per fragment, to specify that we need to load timestamps for
   * deletes. This matches the fragments in 'fragment_metadata_'
   */
  std::vector<bool> timestamps_needed_for_deletes_and_updates_;

  /** Names of dim/attr loaded for query condition. */
  std::unordered_set<std::string> qc_loaded_attr_names_set_;

  /** Have we loaded the initial data. */
  bool initial_data_loaded_;

  /* ********************************* */
  /*         PROTECTED METHODS         */
  /* ********************************* */

  /**
   * Returns if we need to process partial timestamp condition for this
   * fragment.
   *
   * @param frag_meta Fragment metadata.
   * @return true if the condition need to be processed.
   */
  bool process_partial_timestamps(FragmentMetadata& frag_meta) const;

  /**
   * Deletes the tiles on the input attribute/dimension from the result tiles.
   *
   * @param name The attribute/dimension name.
   * @param result_tiles The result tiles to delete from.
   * @param min_result_tile The minimum index to start clearing tiles at.
   * @return void
   */
  void clear_tiles(
      const std::string& name,
      const std::vector<ResultTile*>& result_tiles,
      const uint64_t min_result_tile = 0) const;

  /**
   * Is there a need to build timestamped conditions for deletes.
   *
   * @return true if the conditions need to be generated.
   */
  bool need_timestamped_conditions();

  /**
   * Generates timestamped conditions for deletes.
   *
   * @return Status.
   */
  Status generate_timestamped_conditions();

  /**
   * Resets the buffer sizes to the original buffer sizes. This is because
   * the read query may alter the buffer sizes to reflect the size of
   * the useful data (results) written in the buffers.
   */
  void reset_buffer_sizes();

  /** Zeroes out the user buffer sizes, indicating an empty result. */
  void zero_out_buffer_sizes();

  /** Correctness checks for `subarray_`. */
  void check_subarray() const;

  /** Correctness checks validity buffer sizes in `buffers_`. */
  void check_validity_buffer_sizes() const;

  /**
   * Skip read/unfilter operations for timestamps attribute and fragments
   * without timestamps.
   */
  inline bool timestamps_not_present(
      const std::string& name, const unsigned f) const {
    return name == constants::timestamps && !include_timestamps(f);
  }

  /**
   * Skip read/unfilter operations for timestamps attribute and fragments
   * without delete metadata.
   */
  inline bool delete_meta_not_present(
      const std::string& name, const unsigned f) const {
    return (name == constants::delete_timestamps ||
            name == constants::delete_condition_index) &&
           !fragment_metadata_[f]->has_delete_meta();
  }

  /**
   * Checks if timestamps should be loaded for a fragment.
   *
   * @param f Fragment index.
   * @return True if timestamps should be included, false if they are not.
   * needed.
   */
  bool include_timestamps(const unsigned f) const;

  /**
   * Returns the fragment timestamp for a result tile.
   *
   * @param rt Result tile.
   * @return fragment timestamp.
   */
  inline uint64_t fragment_timestamp(ResultTile* rt) const {
    return fragment_metadata_[rt->frag_idx()]->timestamp_range().first;
  }

  /**
   * Loads tile offsets for each attribute/dimension name into
   * their associated element in `fragment_metadata_`.
   *
   * @param subarray The subarray to load tiles for.
   * @param names The attribute/dimension names.
   * @return Status
   */
  Status load_tile_offsets(
      Subarray& subarray, const std::vector<std::string>& names);

  /**
   * Checks if at least one fragment overlaps partially with the
   * time at which the read is taking place.
   *
   * @return True if at least one fragment partially overlaps.
   */
  bool partial_consolidated_fragment_overlap() const;

  /**
   * Add a condition for partial time overlap based on array open and
   * end times, to be used to filter out results on fragments that have
   * been consolidated with timestamps.
   */
  Status add_partial_overlap_condition();

  /**
   * Add a condition for delete timestamps.
   */
  Status add_delete_timestamps_condition();

  /**
   * Loads tile var sizes for each attribute/dimension name into
   * their associated element in `fragment_metadata_`.
   *
   * @param subarray The subarray to load tiles for.
   * @param names The attribute/dimension names.
   * @return Status
   */
  Status load_tile_var_sizes(
      Subarray& subarray, const std::vector<std::string>& names);

  /**
   * Loads processed conditions from fragment metadata.
   *
   * @param subarray The subarray to load processed conditions for.
   * @return Status
   */
  Status load_processed_conditions();

  /**
   * Concurrently executes across each name in `names` and each result tile
   * in 'result_tiles'.
   *
   * This must be the entry point for reading attribute tiles because it
   * generates stats for reading attributes.
   *
   * @param names The attribute names.
   * @param result_tiles The retrieved tiles will be stored inside the
   *     `ResultTile` instances in this vector.
   * @return Status
   */
  Status read_attribute_tiles(
      const std::vector<std::string>& names,
      const std::vector<ResultTile*>& result_tiles) const;

  /**
   * Concurrently executes across each name in `names` and each result tile
   * in 'result_tiles'.
   *
   * This must be the entry point for reading coordinate tiles because it
   * generates stats for reading coordinates.
   *
   * @param names The coordinate/dimension names.
   * @param result_tiles The retrieved tiles will be stored inside the
   *     `ResultTile` instances in this vector.
   * @return Status
   */
  Status read_coordinate_tiles(
      const std::vector<std::string>& names,
      const std::vector<ResultTile*>& result_tiles) const;

  /**
   * Retrieves the tiles on a list of attribute or dimension and stores it
   * in the appropriate result tile.
   *
   * Concurrently executes across each name in `names` and each result tile
   * in 'result_tiles'.
   *
   * @param names The attribute/dimension names.
   * @param result_tiles The retrieved tiles will be stored inside the
   *     `ResultTile` instances in this vector.
   * @return Status
   */
  Status read_tiles(
      const std::vector<std::string>& names,
      const std::vector<ResultTile*>& result_tiles) const;

  /**
   * Filters the tiles on a particular attribute/dimension from all input
   * fragments based on the tile info in `result_tiles`. Used only by new
   * readers that parallelize on chunk ranges.
   *
   * @param name Attribute/dimension whose tiles will be unfiltered.
   * @param result_tiles Vector containing the tiles to be unfiltered.
   * @return Status
   */
  Status unfilter_tiles_chunk_range(
      const std::string& name,
      const std::vector<ResultTile*>& result_tiles) const;

  /**
   * Runs the input fixed-sized tile for the input attribute or dimension
   * through the filter pipeline. The tile buffer is modified to contain the
   * output of the pipeline. Used only by new readers that parallelize on chunk
   * ranges.
   *
   * @param num_range_threads Total number of range threads.
   * @param range_thread_idx Current range thread index.
   * @param name Attribute/dimension the tile belong to.
   * @param tile Tile to be unfiltered.
   * @param tile_chunk_data Tile chunk info, buffers and offsets
   * @param support_data Support data for the filter
   * @return Status
   */
  Status unfilter_tile_chunk_range(
      uint64_t num_range_threads,
      uint64_t thread_idx,
      const std::string& name,
      Tile* tile,
      const ChunkData& tile_chunk_data,
      void* support_data = nullptr) const;

  /**
   * Runs the input var-sized tile for the input attribute or dimension through
   * the filter pipeline. The tile buffer is modified to contain the output of
   * the pipeline. Used only by new readers that parallelize on chunk ranges.
   *
   * @param num_range_threads Total number of range threads.
   * @param range_thread_idx Current range thread index.
   * @param name Attribute/dimension the tile belong to.
   * @param tile Offsets tile to be unfiltered.
   * @param tile_chunk_data Offsets tile chunk info, buffers and offsets
   * @param tile_var Value tile to be unfiltered.
   * @param tile_var_chunk_data Value tile chunk info, buffers and offsets
   * @return Status
   */
  Status unfilter_tile_chunk_range(
      uint64_t num_range_threads,
      uint64_t thread_idx,
      const std::string& name,
      Tile* tile,
      const ChunkData& tile_chunk_data,
      Tile* tile_var,
      const ChunkData& tile_var_chunk_data) const;

  /**
   * Runs the input fixed-sized tile for the input nullable attribute
   * through the filter pipeline. The tile buffer is modified to contain the
   * output of the pipeline. Used only by new readers that parallelize on chunk
   * ranges.
   *
   * @param num_range_threads Total number of range threads.
   * @param range_thread_idx Current range thread index.
   * @param name Attribute/dimension the tile belong to.
   * @param tile Tile to be unfiltered.
   * @param tile_chunk_data Tile chunk info, buffers and offsets
   * @param tile_validity Validity tile to be unfiltered.
   * @param tile_validity_chunk_data Validity tile chunk info, buffers and
   * offsets
   * @return Status
   */
  Status unfilter_tile_chunk_range_nullable(
      uint64_t num_range_threads,
      uint64_t thread_idx,
      const std::string& name,
      Tile* tile,
      const ChunkData& tile_chunk_data,
      Tile* tile_validity,
      const ChunkData& tile_validity_chunk_data) const;

  /**
   * Runs the input var-sized tile for the input nullable attribute through
   * the filter pipeline. The tile buffer is modified to contain the output of
   * the pipeline. Used only by new readers that parallelize on chunk ranges.
   *
   * @param num_range_threads Total number of range threads.
   * @param range_thread_idx Current range thread index.
   * @param name Attribute/dimension the tile belong to.
   * @param tile Offsets tile to be unfiltered.
   * @param tile_chunk_data Offsets tile chunk info, buffers and offsets
   * @param tile_var Value tile to be unfiltered.
   * @param tile_var_chunk_data Value tile chunk info, buffers and offsets
   * @param tile_validity Validity tile to be unfiltered.
   * @param tile_validity_chunk_data Validity tile chunk info, buffers and
   * offsets
   * @return Status
   */
  Status unfilter_tile_chunk_range_nullable(
      uint64_t num_range_threads,
      uint64_t thread_idx,
      const std::string& name,
      Tile* tile,
      const ChunkData& tile_chunk_data,
      Tile* tile_var,
      const ChunkData& tile_var_chunk_data,
      Tile* tile_validity,
      const ChunkData& tile_validity_chunk_data) const;

  /**
   * Filters the tiles on a particular attribute/dimension from all input
   * fragments based on the tile info in `result_tiles`.
   *
   * @param name Attribute/dimension whose tiles will be unfiltered.
   * @param result_tiles Vector containing the tiles to be unfiltered.
   * @return Status
   */
  Status unfilter_tiles(
      const std::string& name,
      const std::vector<ResultTile*>& result_tiles) const;

  /**
   * Runs the input fixed-sized tile for the input attribute or dimension
   * through the filter pipeline. The tile buffer is modified to contain the
   * output of the pipeline.
   *
   * @param name The attribute/dimension the tile belong to.
   * @param tile The tile to be unfiltered.
   * @param support_data Support data for the filter.
   * @return Status
   */
  Status unfilter_tile(
      const std::string& name, Tile* tile, void* support_data = nullptr) const;

  /**
   * Runs the input var-sized tile for the input attribute or dimension through
   * the filter pipeline. The tile buffer is modified to contain the output of
   * the pipeline.
   *
   * @param name The attribute/dimension the tile belong to.
   * @param tile The offsets tile to be unfiltered.
   * @param tile_var The value tile to be unfiltered.
   * @return Status
   */
  Status unfilter_tile(
      const std::string& name, Tile* tile, Tile* tile_var) const;

  /**
   * Runs the input fixed-sized tile for the input nullable attribute
   * through the filter pipeline. The tile buffer is modified to contain the
   * output of the pipeline.
   *
   * @param name The attribute/dimension the tile belong to.
   * @param tile The tile to be unfiltered.
   * @param tile_validity The validity tile to be unfiltered.
   * @return Status
   */
  Status unfilter_tile_nullable(
      const std::string& name, Tile* tile, Tile* tile_validity) const;

  /**
   * Runs the input var-sized tile for the input nullable attribute through
   * the filter pipeline. The tile buffer is modified to contain the output of
   * the pipeline.
   *
   * @param name The attribute/dimension the tile belong to.
   * @param tile The offsets tile to be unfiltered.
   * @param tile_var The value tile to be unfiltered.
   * @param tile_validity The validity tile to be unfiltered.
   * @return Status
   */
  Status unfilter_tile_nullable(
      const std::string& name,
      Tile* tile,
      Tile* tile_var,
      Tile* tile_validity) const;

  /**
   * Returns the configured bytesize for var-sized attribute offsets
   */
  uint64_t offsets_bytesize() const;

  /**
   * Get the size of an attribute tile.
   *
   * @param name The attribute name.
   * @param f The fragment idx.
   * @param t The tile idx.
   * @return Tile size.
   */
  uint64_t get_attribute_tile_size(
      const std::string& name, unsigned f, uint64_t t);

  /**
   * Computes the result space tiles based on the current partition.
   *
   * @tparam T The domain datatype.
   * @param subarray The input subarray.
   * @param partitioner_subarray The partitioner subarray.
   * @param result_space_tiles The result space tiles to be computed.
   */
  template <class T>
  void compute_result_space_tiles(
      const Subarray& subarray,
      const Subarray& partitioner_subarray,
      std::map<const T*, ResultSpaceTile<T>>& result_space_tiles) const;

  /** Returns `true` if the coordinates are included in the attributes. */
  bool has_coords() const;

  /**
   * If the tile stores coordinates, zip them. Note that format version < 2 only
   * split the coordinates when compression was used. See
   * https://github.com/TileDB-Inc/TileDB/issues/1053. For format version > 4,
   * a tile never stores coordinates
   *
   * @param name Attribute/dimension the tile belongs to.
   * @param tile Tile to zip the coordinates if needed.
   * @return Status
   */
  Status zip_tile_coordinates(const std::string& name, Tile* tile) const;

  /**
   * Computes the minimum and maximum indexes of tile chunks to process based on
   * the available threads.
   *
   * @param num_chunks Total number of chunks in a tile
   * @param num_range_threads Total number of range threads.
   * @param range_thread_idx Current range thread index.
   * @return {min, max}
   */
  tuple<uint64_t, uint64_t> compute_chunk_min_max(
      const uint64_t num_chunks,
      const uint64_t num_range_threads,
      const uint64_t thread_idx) const;

  /**
   * Reads the chunk data of all tile buffers and stores them in a data
   * structure together with the offsets between them
   *
   * @param name Attribute/dimension the tile belong to.
   * @param tile Offsets tile to be unfiltered.
   * @param var_size True if the attribute/dimension is var-sized, false
   * otherwise
   * @param nullable True if the attribute/dimension is nullable, false
   * otherwise
   * @param tile_chunk_data Tile/offsets tile chunk info, buffers and
   * offsets
   * @param tile_var_chunk_data Value tile chunk info, buffers and offsets
   * @param tile_validity_chunk_data Validity tile chunk info, buffers and
   * offsets
   * @return {Status, size of the unfiltered tile buffer, size of the unfiltered
   * tile_var buffer, size of the unfiltered tile validity buffer}
   */
  tuple<Status, optional<uint64_t>, optional<uint64_t>, optional<uint64_t>>
  load_tile_chunk_data(
      const std::string& name,
      ResultTile* const tile,
      const bool var_size,
      const bool nullable,
      ChunkData* const tile_chunk_data,
      ChunkData* const tile_chunk_var_data,
      ChunkData* const tile_chunk_validity_data) const;

  /**
   * Reads the chunk data of a tile buffer and populates a chunk data structure
   *
   * @param tile Offsets tile to be unfiltered.
   * @param tile_chunk_data Tile chunk info, buffers and offsets
   * @return Status
   */
  tuple<Status, optional<uint64_t>> load_chunk_data(
      Tile* const tile, ChunkData* chunk_data) const;

  /**
   * Unfilter a specific range of chunks in tile
   *
   * @param name Attribute/dimension the tile belong to.
   * @param tile Offsets tile to be unfiltered.
   * @param var_size True if the attribute/dimension is var-sized, false
   * otherwise
   * @param nullable True if the attribute/dimension is nullable, false
   * otherwise
   * @param range_thread_idx Current range thread index.
   * @param num_range_threads Total number of range threads.
   * @param tile_chunk_data Tile chunk info, buffers and offsets
   * @param tile_var_chunk_data Value tile chunk info, buffers and offsets
   * @param tile_validity_chunk_data Validity tile chunk info, buffers and
   * offsets
   * @return Status
   */
  Status unfilter_tile_chunk_range(
      const std::string& name,
      ResultTile* const tile,
      const bool var_size,
      const bool nullable,
      uint64_t range_thread_idx,
      uint64_t num_range_threads,
      const ChunkData& tile_chunk_data,
      const ChunkData& tile_chunk_var_data,
      const ChunkData& tile_chunk_validity_data) const;

  /**
   * Perform some necessary post-processing on a tile that was just unfiiltered
   *
   * @param name Attribute/dimension the tile belong to.
   * @param tile Offsets tile that was just unfiltered.
   * @param var_size True if the attribute/dimension is var-sized, false
   * otherwise
   * @param nullable True if the attribute/dimension is nullable, false
   * otherwise
   * @param unfiltered_tile_size Size of the unfiltered tile buffer
   * @param unfiltered_tile_var_size Size of the unfiltered tile_var buffer
   * @param unfiltered_tile_validity_size Size of the unfiltered tile
   * validity buffer
   * @return Status
   */
  Status post_process_unfiltered_tile(
      const std::string& name,
      ResultTile* const tile,
      const bool var_size,
      const bool nullable) const;

 private:
  /**
   * @brief Class that stores all the storage needed to keep bitsort
   * metadata.
   * @tparam CmpObject The comparator object being stored.
   */
  template <
      typename CmpObject,
      typename std::enable_if_t<
          std::is_same_v<CmpObject, HilbertCmpQB> ||
          std::is_same_v<CmpObject, GlobalCmpQB>>* = nullptr>
  struct BitSortFilterMetadataStorage;

  /* ********************************* */
  /*          PRIVATE METHODS          */
  /* ********************************* */

  /**
   * @brief Calculate Hilbert values. Used to pass in a Hilbert
   * comparator to the read-reverse path.
   *
   * @param domain_buffers
   * @param hilbert_values
   * @return Status
   */
  Status calculate_hilbert_values(
      const DomainBuffersView& domain_buffers,
      std::vector<uint64_t>& hilbert_values) const;

  /**
   * @brief Constructs the bitsort metadata object.
   *
   * @tparam CmpObject The comparator object being constructed.
   * @param tile Fixed tile that is being unfiltered.
   * @param bitsort_storage Storage for all the vectors needed to construct the
   * bitsort filter.
   * @return BitSortFilterMetadataType the constructed argument.
   */
<<<<<<< HEAD

  template <
      typename CmpObject,
      typename std::enable_if_t<
          std::is_same_v<CmpObject, HilbertCmpQB> ||
          std::is_same_v<CmpObject, GlobalCmpQB>>* = nullptr>
=======
>>>>>>> 96f90b52
  BitSortFilterMetadataType construct_bitsort_filter_argument(
      ResultTile* const tile,
      BitSortFilterMetadataStorage<CmpObject>& bitsort_storage) const;
};

}  // namespace sm
}  // namespace tiledb

#endif  // TILEDB_READER_BASE_H<|MERGE_RESOLUTION|>--- conflicted
+++ resolved
@@ -779,15 +779,12 @@
    * bitsort filter.
    * @return BitSortFilterMetadataType the constructed argument.
    */
-<<<<<<< HEAD
 
   template <
       typename CmpObject,
       typename std::enable_if_t<
           std::is_same_v<CmpObject, HilbertCmpQB> ||
           std::is_same_v<CmpObject, GlobalCmpQB>>* = nullptr>
-=======
->>>>>>> 96f90b52
   BitSortFilterMetadataType construct_bitsort_filter_argument(
       ResultTile* const tile,
       BitSortFilterMetadataStorage<CmpObject>& bitsort_storage) const;
