/**
 * @file   sparse_index_reader_base.cc
 *
 * @section LICENSE
 *
 * The MIT License
 *
 * @copyright Copyright (c) 2017-2022 TileDB, Inc.
 *
 * Permission is hereby granted, free of charge, to any person obtaining a copy
 * of this software and associated documentation files (the "Software"), to deal
 * in the Software without restriction, including without limitation the rights
 * to use, copy, modify, merge, publish, distribute, sublicense, and/or sell
 * copies of the Software, and to permit persons to whom the Software is
 * furnished to do so, subject to the following conditions:
 *
 * The above copyright notice and this permission notice shall be included in
 * all copies or substantial portions of the Software.
 *
 * THE SOFTWARE IS PROVIDED "AS IS", WITHOUT WARRANTY OF ANY KIND, EXPRESS OR
 * IMPLIED, INCLUDING BUT NOT LIMITED TO THE WARRANTIES OF MERCHANTABILITY,
 * FITNESS FOR A PARTICULAR PURPOSE AND NONINFRINGEMENT. IN NO EVENT SHALL THE
 * AUTHORS OR COPYRIGHT HOLDERS BE LIABLE FOR ANY CLAIM, DAMAGES OR OTHER
 * LIABILITY, WHETHER IN AN ACTION OF CONTRACT, TORT OR OTHERWISE, ARISING FROM,
 * OUT OF OR IN CONNECTION WITH THE SOFTWARE OR THE USE OR OTHER DEALINGS IN
 * THE SOFTWARE.
 *
 * @section DESCRIPTION
 *
 * This file implements class SparseIndexReaderBase.
 */

#include "tiledb/sm/query/readers/sparse_index_reader_base.h"
#include "tiledb/common/logger.h"
#include "tiledb/common/memory_tracker.h"
#include "tiledb/sm/array/array.h"
#include "tiledb/sm/array_schema/array_schema.h"
#include "tiledb/sm/filesystem/vfs.h"
#include "tiledb/sm/fragment/fragment_metadata.h"
#include "tiledb/sm/misc/parallel_functions.h"
#include "tiledb/sm/misc/resource_pool.h"
#include "tiledb/sm/query/iquery_strategy.h"
#include "tiledb/sm/query/query_buffer.h"
#include "tiledb/sm/query/query_macros.h"
#include "tiledb/sm/query/strategy_base.h"
#include "tiledb/sm/query/update_value.h"
#include "tiledb/sm/subarray/subarray.h"

#include <numeric>

namespace tiledb {
namespace sm {

class SparseIndexReaderBaseStatusException : public StatusException {
 public:
  explicit SparseIndexReaderBaseStatusException(const std::string& message)
      : StatusException("SparseIndexReaderBase", message) {
  }
};

/* ****************************** */
/*          CONSTRUCTORS          */
/* ****************************** */

SparseIndexReaderBase::SparseIndexReaderBase(
    stats::Stats* stats,
    shared_ptr<Logger> logger,
    StorageManager* storage_manager,
    Array* array,
    Config& config,
    std::unordered_map<std::string, QueryBuffer>& buffers,
    Subarray& subarray,
    Layout layout,
    QueryCondition& condition)
    : ReaderBase(
          stats,
          logger,
          storage_manager,
          array,
          config,
          buffers,
          subarray,
          layout,
          condition)
    , memory_budget_(0)
    , array_memory_tracker_(array->memory_tracker())
    , memory_used_for_coords_total_(0)
    , memory_used_qc_tiles_total_(0)
    , memory_used_result_tile_ranges_(0)
    , memory_budget_ratio_coords_(0.5)
    , memory_budget_ratio_query_condition_(0.25)
    , memory_budget_ratio_tile_ranges_(0.1)
    , memory_budget_ratio_array_data_(0.1)
    , buffers_full_(false)
    , deletes_consolidation_no_purge_(
          buffers_.count(constants::delete_timestamps) != 0) {
  read_state_.done_adding_result_tiles_ = false;
  disable_cache_ = true;
}

/* ****************************** */
/*        PROTECTED METHODS       */
/* ****************************** */

const typename SparseIndexReaderBase::ReadState*
SparseIndexReaderBase::read_state() const {
  return &read_state_;
}

typename SparseIndexReaderBase::ReadState* SparseIndexReaderBase::read_state() {
  return &read_state_;
}

void SparseIndexReaderBase::init(bool skip_checks_serialization) {
  // Sanity checks
  if (storage_manager_ == nullptr) {
    throw SparseIndexReaderBaseStatusException(
        "Cannot initialize sparse global order reader; Storage manager not "
        "set");
  }

  if (!skip_checks_serialization && buffers_.empty()) {
    throw SparseIndexReaderBaseStatusException(
        "Cannot initialize sparse global order reader; Buffers not set");
  }

  // Check subarray
  check_subarray();

  // Load offset configuration options.
  bool found = false;
  offsets_format_mode_ = config_.get("sm.var_offsets.mode", &found);
  assert(found);
  if (offsets_format_mode_ != "bytes" && offsets_format_mode_ != "elements") {
    throw SparseIndexReaderBaseStatusException(
        "Cannot initialize reader; Unsupported offsets format in "
        "configuration");
  }
  elements_mode_ = offsets_format_mode_ == "elements";

  if (!config_
           .get<bool>(
               "sm.var_offsets.extra_element", &offsets_extra_element_, &found)
           .ok()) {
    throw SparseIndexReaderBaseStatusException("Cannot get setting");
  }
  assert(found);

  if (!config_
           .get<uint32_t>("sm.var_offsets.bitsize", &offsets_bitsize_, &found)
           .ok()) {
    throw SparseIndexReaderBaseStatusException("Cannot get setting");
  }
  assert(found);
  if (offsets_bitsize_ != 32 && offsets_bitsize_ != 64) {
    throw SparseIndexReaderBaseStatusException(
        "Cannot initialize reader; Unsupported offsets bitsize in "
        "configuration");
  }

  // Check the validity buffer sizes.
  check_validity_buffer_sizes();
}

bool SparseIndexReaderBase::has_post_deduplication_conditions(
    FragmentMetadata& frag_meta) {
  return frag_meta.has_delete_meta() || !condition_.empty() ||
         (!delete_and_update_conditions_.empty() &&
          !deletes_consolidation_no_purge_);
}

uint64_t SparseIndexReaderBase::cells_copied(
    const std::vector<std::string>& names) {
  auto& last_name = names.back();
  auto buffer_size = *buffers_[last_name].buffer_size_;
  if (array_schema_.var_size(last_name)) {
    if (buffer_size == 0)
      return 0;
    else
      return buffer_size / (offsets_bitsize_ / 8) - offsets_extra_element_;
  } else {
    return buffer_size / array_schema_.cell_size(last_name);
  }
}

template <class BitmapType>
tuple<Status, optional<std::pair<uint64_t, uint64_t>>>
SparseIndexReaderBase::get_coord_tiles_size(
    bool include_coords, unsigned dim_num, unsigned f, uint64_t t) {
  uint64_t tiles_size = 0;

  // Add the coordinate tiles size.
  if (include_coords) {
    for (unsigned d = 0; d < dim_num; d++) {
      tiles_size += fragment_metadata_[f]->tile_size(dim_names_[d], t);

      if (is_dim_var_size_[d]) {
        auto&& [st, temp] =
            fragment_metadata_[f]->tile_var_size(dim_names_[d], t);
        RETURN_NOT_OK_TUPLE(st, nullopt);
        tiles_size += *temp;
      }
    }
  }

  if (include_timestamps(f)) {
    tiles_size +=
        fragment_metadata_[f]->cell_num(t) * constants::timestamp_size;
  }

  if (fragment_metadata_[f]->has_delete_meta()) {
    tiles_size +=
        fragment_metadata_[f]->cell_num(t) * constants::timestamp_size;
  }

  // Compute query condition tile sizes.
  uint64_t tiles_size_qc = 0;
  if (!qc_loaded_attr_names_.empty()) {
    for (auto& name : qc_loaded_attr_names_) {
      // Calculate memory consumption for this tile.
      auto&& [st, tile_size] = get_attribute_tile_size(name, f, t);
      RETURN_NOT_OK_TUPLE(st, nullopt);
      tiles_size_qc += *tile_size;
    }
  }

  return {Status::Ok(), std::make_pair(tiles_size, tiles_size_qc)};
}

Status SparseIndexReaderBase::load_initial_data(bool include_coords) {
  if (initial_data_loaded_) {
    return Status::Ok();
  }

  auto timer_se = stats_->start_timer("load_initial_data");
  read_state_.done_adding_result_tiles_ = false;

  // Load delete conditions.
  auto&& [st, conditions, update_values] =
      storage_manager_->load_delete_and_update_conditions(*array_);
  RETURN_CANCEL_OR_ERROR(st);
  delete_and_update_conditions_ = std::move(*conditions);
  bool make_timestamped_conditions = need_timestamped_conditions();

  if (make_timestamped_conditions) {
    RETURN_CANCEL_OR_ERROR(generate_timestamped_conditions());
  }

  // Load processed conditions from fragment metadata.
<<<<<<< HEAD
  if (delete_conditions_.size() > 0) {
    RETURN_NOT_OK(load_processed_conditions());
=======
  if (delete_and_update_conditions_.size() > 0) {
    load_processed_conditions();
>>>>>>> 51769984
  }

  // Make a list of dim/attr that will be loaded for query condition.
  if (!condition_.empty()) {
    for (auto& name : condition_.field_names()) {
      if (!array_schema_.is_dim(name) || !include_coords) {
        qc_loaded_attr_names_set_.insert(name);
      }
    }
  }
  for (auto delete_and_update_condition : delete_and_update_conditions_) {
    for (auto& name : delete_and_update_condition.field_names()) {
      if (!array_schema_.is_dim(name) || !include_coords) {
        qc_loaded_attr_names_set_.insert(name);
      }
    }
  }

  qc_loaded_attr_names_.reserve(qc_loaded_attr_names_set_.size());
  for (auto& name : qc_loaded_attr_names_set_) {
    qc_loaded_attr_names_.emplace_back(name);
  }

  // For easy reference.
  auto fragment_num = fragment_metadata_.size();

  // Make sure there is enough space for tiles data.
  read_state_.frag_idx_.resize(fragment_num);
  all_tiles_loaded_.resize(fragment_num);

  // Calculate ranges of tiles in the subarray, if set.
  if (subarray_.is_set()) {
    // At this point, full memory budget is available.
    array_memory_tracker_->set_budget(memory_budget_);

    // Make sure there is no memory taken by the subarray.
    subarray_.clear_tile_overlap();

    // Tile ranges computation will not stop if it exceeds memory budget.
    // This is ok as it is a soft limit and will be taken into consideration
    // later.
    RETURN_NOT_OK(subarray_.precompute_all_ranges_tile_overlap(
        storage_manager_->compute_tp(),
        read_state_.frag_idx_,
        &result_tile_ranges_));

    // Compute the size of the tile ranges structure and mark empty fragments
    // as fully loaded.
    for (uint64_t i = 0; i < result_tile_ranges_.size(); i++) {
      memory_used_result_tile_ranges_ +=
          result_tile_ranges_[i].size() * sizeof(std::pair<uint64_t, uint64_t>);
      if (result_tile_ranges_[i].size() == 0) {
        all_tiles_loaded_[i] = true;
      }
    }

    if (memory_used_result_tile_ranges_ >
        memory_budget_ratio_tile_ranges_ * memory_budget_)
      return logger_->status(
          Status_ReaderError("Exceeded memory budget for result tile ranges"));
  }

  // Set a limit to the array memory.
  array_memory_tracker_->set_budget(
      memory_budget_ * memory_budget_ratio_array_data_);

  // Preload zipped coordinate tile offsets. Note that this will
  // ignore fragments with a version >= 5.
  std::vector<std::string> zipped_coords_names = {constants::coords};
  RETURN_CANCEL_OR_ERROR(load_tile_offsets(subarray_, zipped_coords_names));

  // Preload unzipped coordinate tile offsets. Note that this will
  // ignore fragments with a version < 5.
  const auto dim_num = array_schema_.dim_num();
  dim_names_.reserve(dim_num);
  is_dim_var_size_.reserve(dim_num);
  std::vector<std::string> var_size_to_load;
  for (unsigned d = 0; d < dim_num; ++d) {
    dim_names_.emplace_back(array_schema_.dimension_ptr(d)->name());
    is_dim_var_size_.emplace_back(array_schema_.var_size(dim_names_[d]));
    if (is_dim_var_size_[d])
      var_size_to_load.emplace_back(dim_names_[d]);
  }
  RETURN_CANCEL_OR_ERROR(load_tile_offsets(subarray_, dim_names_));

  // Compute tile offsets to load and var size to load for attributes.
  std::vector<std::string> attr_tile_offsets_to_load;
  for (auto& it : buffers_) {
    const auto& name = it.first;
    if (array_schema_.is_dim(name))
      continue;

    attr_tile_offsets_to_load.emplace_back(name);

    if (array_schema_.var_size(name))
      var_size_to_load.emplace_back(name);

    if (name == constants::timestamps) {
      user_requested_timestamps_ = true;
    }
  }

  const bool partial_consol_fragment_overlap =
      partial_consolidated_fragment_overlap();
  use_timestamps_ = partial_consol_fragment_overlap ||
                    !array_schema_.allows_dups() ||
                    user_requested_timestamps_ || make_timestamped_conditions;

  // Add partial overlap condition, if required.
  if (partial_consol_fragment_overlap) {
    RETURN_CANCEL_OR_ERROR(add_partial_overlap_condition());
  }

  // Add delete timestamps condition.
  RETURN_CANCEL_OR_ERROR(add_delete_timestamps_condition());

  // Add timestamps and filter by timestamps condition if required. If the user
  // has requested timestamps the special attribute will already be in the list,
  // so don't include it again
  if (use_timestamps_ && !user_requested_timestamps_) {
    attr_tile_offsets_to_load.emplace_back(constants::timestamps);
  }

  // Load delete timestamps, always.
  attr_tile_offsets_to_load.emplace_back(constants::delete_timestamps);

  // Load delete condition marker hashes for delete consolidation.
  if (deletes_consolidation_no_purge_) {
    attr_tile_offsets_to_load.emplace_back(constants::delete_condition_index);
  }

  // Load tile offsets and var sizes for attributes.
  RETURN_CANCEL_OR_ERROR(load_tile_var_sizes(subarray_, var_size_to_load));
  RETURN_CANCEL_OR_ERROR(
      load_tile_offsets(subarray_, attr_tile_offsets_to_load));

  logger_->debug("Initial data loaded");
  initial_data_loaded_ = true;
  return Status::Ok();
}

Status SparseIndexReaderBase::read_and_unfilter_coords(
    bool include_coords, const std::vector<ResultTile*>& result_tiles) {
  auto timer_se = stats_->start_timer("read_and_unfilter_coords");

  if (subarray_.is_set() || include_coords) {
    // Read and unfilter zipped coordinate tiles. Note that
    // this will ignore fragments with a version >= 5.
    std::vector<std::string> zipped_coords_names = {constants::coords};
    RETURN_CANCEL_OR_ERROR(
        read_coordinate_tiles(zipped_coords_names, result_tiles));
    RETURN_CANCEL_OR_ERROR(unfilter_tiles(constants::coords, result_tiles));

    // Read and unfilter unzipped coordinate tiles. Note that
    // this will ignore fragments with a version < 5.
    RETURN_CANCEL_OR_ERROR(read_coordinate_tiles(dim_names_, result_tiles));
    for (const auto& dim_name : dim_names_) {
      RETURN_CANCEL_OR_ERROR(unfilter_tiles(dim_name, result_tiles));
    }
  }

  // Compute attributes to load.
  std::vector<std::string> attr_to_load;
  attr_to_load.reserve(
      1 + deletes_consolidation_no_purge_ + use_timestamps_ +
      qc_loaded_attr_names_.size());
  if (use_timestamps_) {
    attr_to_load.emplace_back(constants::timestamps);
  }
  attr_to_load.emplace_back(constants::delete_timestamps);
  if (deletes_consolidation_no_purge_) {
    attr_to_load.emplace_back(constants::delete_condition_index);
  }
  std::copy(
      qc_loaded_attr_names_.begin(),
      qc_loaded_attr_names_.end(),
      std::back_inserter(attr_to_load));

  // Read and unfilter attribute tiles.
  RETURN_CANCEL_OR_ERROR(read_attribute_tiles(attr_to_load, result_tiles));

  for (const auto& name : attr_to_load) {
    RETURN_CANCEL_OR_ERROR(unfilter_tiles(name, result_tiles));
  }

  logger_->debug("Done reading and unfiltering coords tiles");
  return Status::Ok();
}

template <class BitmapType>
Status SparseIndexReaderBase::compute_tile_bitmaps(
    std::vector<ResultTile*>& result_tiles) {
  auto timer_se = stats_->start_timer("compute_tile_bitmaps");

  // For easy reference.
  const auto& domain{array_schema_.domain()};
  const auto dim_num = array_schema_.dim_num();
  const auto cell_order = array_schema_.cell_order();

  // No subarray set or empty result tiles, return.
  if (!subarray_.is_set() || result_tiles.empty()) {
    return Status::Ok();
  }

  // Compute parallelization parameters.
  uint64_t num_range_threads = 1;
  const auto num_threads = storage_manager_->compute_tp()->concurrency_level();
  if (result_tiles.size() < num_threads) {
    // Ceil the division between thread_num and tile_num.
    num_range_threads = 1 + ((num_threads - 1) / result_tiles.size());
  }

  // Perforance runs have shown that running multiple parallel_for's has a
  // measurable performance impact. So only pre-allocate tile bitmaps if we
  // are going to run multiple range threads.
  if (num_range_threads != 1) {
    // Resize bitmaps to process for each tiles in parallel.
    auto status = parallel_for(
        storage_manager_->compute_tp(),
        0,
        result_tiles.size(),
        [&](uint64_t t) {
          static_cast<ResultTileWithBitmap<BitmapType>*>(result_tiles[t])
              ->alloc_bitmap();
          return Status::Ok();
        });
    RETURN_NOT_OK_ELSE(status, logger_->status_no_return_value(status));
  }

  // Process all tiles/cells in parallel.
  auto status = parallel_for_2d(
      storage_manager_->compute_tp(),
      0,
      result_tiles.size(),
      0,
      num_range_threads,
      [&](uint64_t t, uint64_t range_thread_idx) {
        // For easy reference.
        auto rt = (ResultTileWithBitmap<BitmapType>*)result_tiles[t];
        auto cell_num =
            fragment_metadata_[rt->frag_idx()]->cell_num(rt->tile_idx());

        // Allocate the bitmap if not preallocated.
        if (num_range_threads == 1) {
          rt->alloc_bitmap();
        }

        // Prevent processing past the end of the cells in case there are more
        // threads than cells.
        if (range_thread_idx > cell_num - 1) {
          return Status::Ok();
        }

        // Get the MBR for this tile.
        const auto& mbr =
            fragment_metadata_[rt->frag_idx()]->mbr(rt->tile_idx());

        // Compute bitmaps one dimension at a time.
        for (unsigned d = 0; d < dim_num; d++) {
          // For col-major cell ordering, iterate the dimensions
          // in reverse.
          const unsigned dim_idx =
              cell_order == Layout::COL_MAJOR ? dim_num - d - 1 : d;

          // No need to compute bitmaps for default dimensions.
          if (subarray_.is_default(dim_idx))
            continue;

          auto& ranges_for_dim = subarray_.ranges_for_dim(dim_idx);

          // Compute the list of range index to process.
          std::vector<uint64_t> relevant_ranges;
          relevant_ranges.reserve(ranges_for_dim.size());
          domain.dimension_ptr(dim_idx)->relevant_ranges(
              ranges_for_dim, mbr[dim_idx], relevant_ranges);

          // For non overlapping ranges, if we have full overlap on any range
          // there is no need to compute bitmaps.
          const bool non_overlapping = std::is_same<BitmapType, uint8_t>::value;
          if (non_overlapping) {
            std::vector<bool> covered_bitmap =
                domain.dimension_ptr(dim_idx)->covered_vec(
                    ranges_for_dim, mbr[dim_idx], relevant_ranges);

            // See if any range is covered.
            uint64_t count = std::accumulate(
                covered_bitmap.begin(), covered_bitmap.end(), 0);

            if (count != 0)
              continue;
          }

          // Compute the cells to process.
          auto part_num = std::min(cell_num, num_range_threads);
          auto min = (range_thread_idx * cell_num + part_num - 1) / part_num;
          auto max = std::min(
              ((range_thread_idx + 1) * cell_num + part_num - 1) / part_num,
              cell_num);

          // Compute the bitmap for the cells.
          {
            auto timer_compute_results_count_sparse =
                stats_->start_timer("compute_results_count_sparse");
            RETURN_NOT_OK(rt->compute_results_count_sparse(
                dim_idx,
                ranges_for_dim,
                relevant_ranges,
                rt->bitmap(),
                cell_order,
                min,
                max));
          }
        }

        // Only compute bitmap cells here if we are processing a single cell
        // range. If not, it will be done below.
        if (num_range_threads == 1) {
          rt->count_cells();
        }

        return Status::Ok();
      });
  RETURN_NOT_OK_ELSE(status, logger_->status_no_return_value(status));

  // For multiple range threads, bitmap cell count is done in a separate
  // parallel for.
  if (num_range_threads != 1) {
    // Compute number of cells in each bitmaps in parallel.
    status = parallel_for(
        storage_manager_->compute_tp(),
        0,
        result_tiles.size(),
        [&](uint64_t t) {
          static_cast<ResultTileWithBitmap<BitmapType>*>(result_tiles[t])
              ->count_cells();
          return Status::Ok();
        });
    RETURN_NOT_OK_ELSE(status, logger_->status_no_return_value(status));
  }

  logger_->debug("Done computing tile bitmaps");
  return Status::Ok();
}

template <class ResultTileType, class BitmapType>
Status SparseIndexReaderBase::apply_query_condition(
    std::vector<ResultTile*>& result_tiles) {
  auto timer_se = stats_->start_timer("apply_query_condition");

  if (!condition_.empty() || !delete_and_update_conditions_.empty() ||
      use_timestamps_) {
    // Process all tiles in parallel.
    auto status = parallel_for(
        storage_manager_->compute_tp(),
        0,
        result_tiles.size(),
        [&](uint64_t t) {
          // For easy reference.
          auto rt = static_cast<ResultTileType*>(result_tiles[t]);
          const auto frag_meta = fragment_metadata_[rt->frag_idx()];

          // If timestamps are present and fragment is partially included,
          // filter out tiles based on time by applying the query condition
          if (process_partial_timestamps(*frag_meta)) {
            // Make a bitmap, if required.
            if (!rt->has_bmp()) {
              rt->alloc_bitmap();
            }

            // Remove cells with partial overlap from the bitmap.
            RETURN_NOT_OK(partial_overlap_condition_.apply_sparse<BitmapType>(
                *(frag_meta->array_schema().get()), *rt, rt->bitmap()));
            rt->count_cells();
          }

          // Make sure we have a condition bitmap if needed.
          if (has_post_deduplication_conditions(*frag_meta) ||
              deletes_consolidation_no_purge_) {
            rt->ensure_bitmap_for_query_condition();
          }

          // If the fragment has delete meta, process the delete timestamps.
          if (frag_meta->has_delete_meta() &&
              !deletes_consolidation_no_purge_) {
            // Remove cells deleted cells using the open timestamp.
            RETURN_NOT_OK(delete_timestamps_condition_.apply_sparse<BitmapType>(
                *(frag_meta->array_schema().get()),
                *rt,
                rt->post_dedup_bitmap()));
            if (array_schema_.allows_dups()) {
              rt->count_cells();
            }
          }

          // Compute the result of the query condition for this tile
          if (!condition_.empty()) {
            RETURN_NOT_OK(condition_.apply_sparse<BitmapType>(
                *(frag_meta->array_schema().get()),
                *rt,
                rt->post_dedup_bitmap()));
            if (array_schema_.allows_dups()) {
              rt->count_cells();
            }
          }

          // Apply delete conditions.
          if (!delete_and_update_conditions_.empty()) {
            // Allocate delete condition idx vector if required. This vector
            // is used to store which delete condition deleted a particular
            // cell.
            if (deletes_consolidation_no_purge_) {
              rt->allocate_per_cell_delete_condition_vector();
            }

            for (uint64_t i = 0; i < delete_and_update_conditions_.size();
                 i++) {
              if (!frag_meta->has_delete_meta() ||
                  frag_meta->get_processed_conditions_set().count(
                      delete_and_update_conditions_[i].condition_marker()) ==
                      0) {
                auto delete_timestamp =
                    delete_and_update_conditions_[i].condition_timestamp();

                // Check the delete condition timestamp is after the fragment
                // start.
                if (delete_timestamp >= frag_meta->timestamp_range().first) {
                  // Apply timestamped condition or regular condition.
                  if (!frag_meta->has_timestamps() ||
                      delete_timestamp > frag_meta->timestamp_range().second) {
                    RETURN_NOT_OK(delete_and_update_conditions_[i]
                                      .apply_sparse<BitmapType>(
                                          *(frag_meta->array_schema().get()),
                                          *rt,
                                          rt->post_dedup_bitmap()));
                  } else {
                    RETURN_NOT_OK(timestamped_delete_and_update_conditions_[i]
                                      .apply_sparse<BitmapType>(
                                          *(frag_meta->array_schema().get()),
                                          *rt,
                                          rt->post_dedup_bitmap()));
                  }

                  if (deletes_consolidation_no_purge_) {
                    // This is a post processing step during deletes
                    // consolidation to set the delete condition pointer to
                    // the current delete condition if the cells was cleared
                    // by this condition and not any previous conditions.
                    rt->compute_per_cell_delete_condition(
                        &delete_and_update_conditions_[i]);
                  } else {
                    // Count cells is dups are allowed as the regular bitmap was
                    // modified.
                    if (array_schema_.allows_dups()) {
                      rt->count_cells();
                    }
                  }
                }
              }
            }
          }

          return Status::Ok();
        });
    RETURN_NOT_OK_ELSE(status, logger_->status_no_return_value(status));
  }

  logger_->debug("Done applying query condition");
  return Status::Ok();
}

tuple<Status, optional<std::vector<uint64_t>>>
SparseIndexReaderBase::read_and_unfilter_attributes(
    const uint64_t memory_budget,
    const std::vector<std::string>& names,
    const std::vector<uint64_t>& mem_usage_per_attr,
    uint64_t* buffer_idx,
    std::vector<ResultTile*>& result_tiles) {
  auto timer_se = stats_->start_timer("read_and_unfilter_attributes");

  std::vector<std::string> names_to_read;
  std::vector<uint64_t> index_to_copy;
  uint64_t memory_used = 0;
  while (*buffer_idx < names.size()) {
    auto& name = names[*buffer_idx];

    auto attr_mem_usage = mem_usage_per_attr[*buffer_idx];
    if (memory_used + attr_mem_usage < memory_budget) {
      memory_used += attr_mem_usage;

      // We only read attributes, so dimensions have 0 cost.
      if (attr_mem_usage != 0)
        names_to_read.emplace_back(name);

      index_to_copy.emplace_back(*buffer_idx);
      (*buffer_idx)++;
    } else {
      break;
    }
  }

  // Read and unfilter tiles.
  RETURN_NOT_OK_TUPLE(
      read_attribute_tiles(names_to_read, result_tiles), nullopt);

  for (auto& name : names_to_read)
    RETURN_NOT_OK_TUPLE(unfilter_tiles(name, result_tiles), nullopt);

  return {Status::Ok(), std::move(index_to_copy)};
}

Status SparseIndexReaderBase::resize_output_buffers(uint64_t cells_copied) {
  // Resize buffers if the result cell slabs was truncated.
  for (auto& it : buffers_) {
    const auto& name = it.first;
    const auto size = *it.second.buffer_size_;
    uint64_t num_cells = 0;

    if (array_schema_.var_size(name)) {
      // Get the current number of cells from the offsets buffer.
      num_cells = size / constants::cell_var_offset_size;

      // Remove an element if the extra element flag is set.
      if (offsets_extra_element_ && num_cells > 0)
        num_cells--;

      // Buffer should be resized.
      if (num_cells > cells_copied) {
        // Offsets buffer is trivial.
        *(it.second.buffer_size_) =
            cells_copied * constants::cell_var_offset_size +
            offsets_extra_element_ * offsets_bytesize();

        // Since the buffer is shrunk, there is an offset for the next element
        // loaded, use it.
        if (offsets_bitsize_ == 64) {
          uint64_t offset_div =
              elements_mode_ ? datatype_size(array_schema_.type(name)) : 1;
          *it.second.buffer_var_size_ =
              ((uint64_t*)it.second.buffer_)[cells_copied] * offset_div;
        } else {
          uint32_t offset_div =
              elements_mode_ ? datatype_size(array_schema_.type(name)) : 1;
          *it.second.buffer_var_size_ =
              ((uint32_t*)it.second.buffer_)[cells_copied] * offset_div;
        }
      }
    } else {
      // Always adjust the size for fixed size attributes.
      auto cell_size = array_schema_.cell_size(name);
      *(it.second.buffer_size_) = cells_copied * cell_size;
    }

    // Always adjust validity vector size, if present.
    if (num_cells > cells_copied) {
      if (it.second.validity_vector_.buffer_size() != nullptr)
        *(it.second.validity_vector_.buffer_size()) =
            num_cells * constants::cell_validity_size;
    }
  }

  return Status::Ok();
}

Status SparseIndexReaderBase::add_extra_offset() {
  for (const auto& it : buffers_) {
    const auto& name = it.first;
    if (!array_schema_.var_size(name))
      continue;

    // Do not apply offset for empty results because we will
    // write backwards and corrupt memory we don't own.
    if (*it.second.buffer_size_ == 0)
      continue;

    auto buffer = static_cast<unsigned char*>(it.second.buffer_);
    if (offsets_format_mode_ == "bytes") {
      memcpy(
          buffer + *it.second.buffer_size_ - offsets_bytesize(),
          it.second.buffer_var_size_,
          offsets_bytesize());
    } else if (offsets_format_mode_ == "elements") {
      auto elements =
          *it.second.buffer_var_size_ / datatype_size(array_schema_.type(name));
      memcpy(
          buffer + *it.second.buffer_size_ - offsets_bytesize(),
          &elements,
          offsets_bytesize());
    } else {
      return logger_->status(Status_ReaderError(
          "Cannot add extra offset to buffer; Unsupported offsets format"));
    }
  }

  return Status::Ok();
}

void SparseIndexReaderBase::remove_result_tile_range(uint64_t f) {
  result_tile_ranges_[f].pop_back();
  {
    std::unique_lock<std::mutex> lck(mem_budget_mtx_);
    memory_used_result_tile_ranges_ -= sizeof(std::pair<uint64_t, uint64_t>);
  }
}

// Explicit template instantiations
template tuple<Status, optional<std::pair<uint64_t, uint64_t>>>
SparseIndexReaderBase::get_coord_tiles_size<uint64_t>(
    bool, unsigned, unsigned, uint64_t);
template tuple<Status, optional<std::pair<uint64_t, uint64_t>>>
SparseIndexReaderBase::get_coord_tiles_size<uint8_t>(
    bool, unsigned, unsigned, uint64_t);
template Status SparseIndexReaderBase::apply_query_condition<
    UnorderedWithDupsResultTile<uint64_t>,
    uint64_t>(std::vector<ResultTile*>&);
template Status SparseIndexReaderBase::apply_query_condition<
    UnorderedWithDupsResultTile<uint8_t>,
    uint8_t>(std::vector<ResultTile*>&);
template Status SparseIndexReaderBase::apply_query_condition<
    GlobalOrderResultTile<uint64_t>,
    uint64_t>(std::vector<ResultTile*>&);
template Status SparseIndexReaderBase::apply_query_condition<
    GlobalOrderResultTile<uint8_t>,
    uint8_t>(std::vector<ResultTile*>&);
template Status SparseIndexReaderBase::compute_tile_bitmaps<uint64_t>(
    std::vector<ResultTile*>&);
template Status SparseIndexReaderBase::compute_tile_bitmaps<uint8_t>(
    std::vector<ResultTile*>&);

}  // namespace sm
}  // namespace tiledb<|MERGE_RESOLUTION|>--- conflicted
+++ resolved
@@ -247,13 +247,8 @@
   }
 
   // Load processed conditions from fragment metadata.
-<<<<<<< HEAD
-  if (delete_conditions_.size() > 0) {
+  if (delete_and_update_conditions_.size() > 0) {
     RETURN_NOT_OK(load_processed_conditions());
-=======
-  if (delete_and_update_conditions_.size() > 0) {
-    load_processed_conditions();
->>>>>>> 51769984
   }
 
   // Make a list of dim/attr that will be loaded for query condition.
