--- conflicted
+++ resolved
@@ -268,15 +268,9 @@
       }
     }
   }
-<<<<<<< HEAD
-  for (auto delete_condition : delete_conditions_) {
-    for (auto& name : delete_condition.field_names()) {
-      if (!array_schema_.is_dim(name) || !include_coords_) {
-=======
   for (auto delete_and_update_condition : delete_and_update_conditions_) {
     for (auto& name : delete_and_update_condition.field_names()) {
       if (!array_schema_.is_dim(name) || !include_coords) {
->>>>>>> 51769984
         qc_loaded_attr_names_set_.insert(name);
       }
     }
