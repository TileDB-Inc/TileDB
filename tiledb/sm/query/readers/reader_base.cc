--- conflicted
+++ resolved
@@ -1039,20 +1039,8 @@
     if (!var_size) {
       if (!nullable) {
         if (array_schema_.bitsort_filter_attr().has_value()) {
-<<<<<<< HEAD
           BitSortFilterMetadataStorage bitsort_storage;
           BitSortFilterMetadataType bitsort_metadata = construct_bitsort_filter_argument(tile, bitsort_storage);
-=======
-          BitSortFilterMetadataType bitsort_metadata;
-          std::vector<QueryBuffer> query_buffers;
-          std::optional<DomainBuffersView> db;
-          GlobalCmpQB cmp_obj = construct_bitsort_filter_argument(
-              tile, bitsort_metadata, query_buffers, db);
-          bitsort_metadata.comparator() =
-              [&cmp_obj](const uint64_t& left_idx, const uint64_t& right_idx) {
-                return cmp_obj(left_idx, right_idx);
-              };
->>>>>>> 4f681d26
           RETURN_NOT_OK(unfilter_tile_chunk_range(
               num_range_threads,
               range_thread_idx,
@@ -1636,23 +1624,9 @@
           if (!var_size) {
             if (!nullable) {
               if (array_schema_.bitsort_filter_attr().has_value()) {
-<<<<<<< HEAD
                 BitSortFilterMetadataStorage bitsort_storage;
                 BitSortFilterMetadataType bitsort_metadata = construct_bitsort_filter_argument(tile, bitsort_storage);
                 RETURN_NOT_OK(unfilter_tile(name, t, bitsort_metadata));
-=======
-                BitSortFilterMetadataType bitsort_metadata;
-                std::vector<QueryBuffer> query_buffers;
-                std::optional<DomainBuffersView> db;
-                GlobalCmpQB cmp_obj = construct_bitsort_filter_argument(
-                    tile, bitsort_metadata, query_buffers, db);
-                bitsort_metadata.comparator() = [&cmp_obj](
-                                                    const uint64_t& left_idx,
-                                                    const uint64_t& right_idx) {
-                  return cmp_obj(left_idx, right_idx);
-                };
-                RETURN_NOT_OK(unfilter_tile(name, t, &bitsort_metadata));
->>>>>>> 4f681d26
 
               } else {
                 RETURN_NOT_OK(unfilter_tile(name, t));
@@ -1913,19 +1887,6 @@
   return false;
 }
 
-<<<<<<< HEAD
-BitSortFilterMetadataType ReaderBase::construct_bitsort_filter_argument(
-      ResultTile* const tile,
-      BitSortFilterMetadataStorage& bitsort_storage) const {
-  // Getting the references to the fields in storage.
-  std::vector<Tile*>& dim_tiles = bitsort_storage.dim_tiles_;
-  std::vector<QueryBuffer>& query_buffers = bitsort_storage.query_buffers_;
-  std::optional<DomainBuffersView>& db = bitsort_storage.db_;
-  std::optional<GlobalCmpQB>& qc = bitsort_storage.qc_;
-  std::function<bool(const uint64_t&, const uint64_t&)>& comparator = bitsort_storage.comparator_;
-
-  uint64_t num_dims = array_schema_.dim_num();
-=======
 GlobalCmpQB ReaderBase::construct_bitsort_filter_argument(
     ResultTile* const tile,
     BitSortFilterMetadataType& bitsort_metadata,
@@ -1933,7 +1894,6 @@
     std::optional<DomainBuffersView>& db) const {
   std::vector<Tile*>& dim_tiles = bitsort_metadata.dim_tiles();
   dimension_size_type num_dims = array_schema_.dim_num();
->>>>>>> 4f681d26
   std::vector<uint64_t> dim_data_sizes;
 
   dim_tiles.reserve(num_dims);
