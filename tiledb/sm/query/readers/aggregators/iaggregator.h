--- conflicted
+++ resolved
@@ -97,13 +97,11 @@
       std::string output_field_name,
       std::unordered_map<std::string, QueryBuffer>& buffers) = 0;
 
-<<<<<<< HEAD
   /** Returns name of the aggregate, e.g. COUNT, MIN, SUM. */
   virtual std::string aggregate_name() = 0;
-=======
+
   /** Returns the TileDB datatype of the output field for the aggregate. */
   virtual Datatype output_datatype() = 0;
->>>>>>> 1df0d65f
 };
 
 }  // namespace tiledb::sm
