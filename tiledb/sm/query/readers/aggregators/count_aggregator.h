--- conflicted
+++ resolved
@@ -101,15 +101,14 @@
       std::string output_field_name,
       std::unordered_map<std::string, QueryBuffer>& buffers) override;
 
-<<<<<<< HEAD
   /** Returns name of the aggregate, e.g. COUNT, MIN, SUM. */
   std::string aggregate_name() override {
     return constants::aggregate_count_str;
-=======
+  }
+
   /** Returns the TileDB datatype of the output field for the aggregate. */
   Datatype output_datatype() override {
     return Datatype::UINT64;
->>>>>>> 1df0d65f
   }
 
  private:
