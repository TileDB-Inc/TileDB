--- conflicted
+++ resolved
@@ -106,16 +106,13 @@
         "Cannot initialize ordered dim label reader; Storage manager not set");
   }
 
-<<<<<<< HEAD
-  if (buffers_.empty()) {
-=======
   if (!default_channel_aggregates.empty()) {
     throw OrderedDimLabelReaderStatusException(
         "Cannot initialize reader; Reader cannot process aggregates");
   }
 
+  // TODO: Test with !skip_checks_serialization; Remove if fails.
   if (!skip_checks_serialization && buffers_.empty()) {
->>>>>>> 4b44f917
     throw OrderedDimLabelReaderStatusException(
         "Cannot initialize ordered dim label reader; Buffers not set");
   }
