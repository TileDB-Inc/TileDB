--- conflicted
+++ resolved
@@ -298,14 +298,8 @@
 std::pair<uint64_t, uint64_t>
 SparseUnorderedWithDupsReader<BitmapType>::get_coord_tiles_size(
     unsigned dim_num, unsigned f, uint64_t t) {
-<<<<<<< HEAD
-  auto&& [st, tiles_sizes] =
-      SparseIndexReaderBase::get_coord_tiles_size<BitmapType>(dim_num, f, t);
-  RETURN_NOT_OK_TUPLE(st, nullopt);
-=======
   auto tiles_sizes = SparseIndexReaderBase::get_coord_tiles_size<BitmapType>(
       subarray_.is_set(), dim_num, f, t);
->>>>>>> b21c759a
 
   auto frag_meta = fragment_metadata_[f];
 
