/**
 * @file   writer.h
 *
 * @section LICENSE
 *
 * The MIT License
 *
 * @copyright Copyright (c) 2017-2021 TileDB, Inc.
 *
 * Permission is hereby granted, free of charge, to any person obtaining a copy
 * of this software and associated documentation files (the "Software"), to deal
 * in the Software without restriction, including without limitation the rights
 * to use, copy, modify, merge, publish, distribute, sublicense, and/or sell
 * copies of the Software, and to permit persons to whom the Software is
 * furnished to do so, subject to the following conditions:
 *
 * The above copyright notice and this permission notice shall be included in
 * all copies or substantial portions of the Software.
 *
 * THE SOFTWARE IS PROVIDED "AS IS", WITHOUT WARRANTY OF ANY KIND, EXPRESS OR
 * IMPLIED, INCLUDING BUT NOT LIMITED TO THE WARRANTIES OF MERCHANTABILITY,
 * FITNESS FOR A PARTICULAR PURPOSE AND NONINFRINGEMENT. IN NO EVENT SHALL THE
 * AUTHORS OR COPYRIGHT HOLDERS BE LIABLE FOR ANY CLAIM, DAMAGES OR OTHER
 * LIABILITY, WHETHER IN AN ACTION OF CONTRACT, TORT OR OTHERWISE, ARISING FROM,
 * OUT OF OR IN CONNECTION WITH THE SOFTWARE OR THE USE OR OTHER DEALINGS IN
 * THE SOFTWARE.
 *
 * @section DESCRIPTION
 *
 * This file defines class Writer.
 */

#ifndef TILEDB_WRITER_H
#define TILEDB_WRITER_H

#include <memory>
#include <set>
#include <unordered_map>

#include "tiledb/common/status.h"
#include "tiledb/sm/fragment/written_fragment_info.h"
#include "tiledb/sm/misc/types.h"
#include "tiledb/sm/query/query_buffer.h"
#include "tiledb/sm/query/validity_vector.h"
#include "tiledb/sm/query/write_cell_slab_iter.h"
#include "tiledb/sm/subarray/subarray.h"
#include "tiledb/sm/tile/tile.h"

using namespace tiledb::common;

namespace tiledb {
namespace sm {

class Array;
class ArraySchema;
class FragmentMetadata;
class StorageManager;

/** Processes write queries. */
class Writer {
 public:
  /* ********************************* */
  /*          TYPE DEFINITIONS         */
  /* ********************************* */

  /**
   * State used only in global writes, where the user can "append"
   * by successive query submissions until the query is finalized.
   */
  struct GlobalWriteState {
    /**
     * Stores the last tile of each attribute/dimension for each write
     * operation. For fixed-sized attributes/dimensions, the second tile is
     * ignored. For var-sized attributes/dimensions, the first tile is the
     * offsets tile, whereas the second tile is the values tile. In both cases,
     * the third tile stores a validity tile for nullable attributes.
     */
    std::unordered_map<std::string, std::tuple<Tile, Tile, Tile>> last_tiles_;

    /**
     * Stores the number of cells written for each attribute/dimension across
     * the write operations.
     */
    std::unordered_map<std::string, uint64_t> cells_written_;

    /** The fragment metadata. */
    tdb_shared_ptr<FragmentMetadata> frag_meta_;
  };

  /** Cell range to be written. */
  struct WriteCellRange {
    /** The position in the tile where the range will be copied. */
    uint64_t pos_;
    /** The starting cell in the user buffers. */
    uint64_t start_;
    /** The ending cell in the user buffers. */
    uint64_t end_;

    /** Constructor. */
    WriteCellRange(uint64_t pos, uint64_t start, uint64_t end)
        : pos_(pos)
        , start_(start)
        , end_(end) {
    }
  };

  /** A vector of write cell ranges. */
  typedef std::vector<WriteCellRange> WriteCellRangeVec;

  /* ********************************* */
  /*     CONSTRUCTORS & DESTRUCTORS    */
  /* ********************************* */

  /** Constructor. */
  Writer();

  /** Destructor. */
  ~Writer();

  /* ********************************* */
  /*                 API               */
  /* ********************************* */

  /** Returns the array. */
  const Array* array() const;

  /** Adds a range to the subarray on the input dimension. */
  Status add_range(unsigned dim_idx, const Range& range);

  /**
   * Disables checking the global order. Applicable only to writes.
   * This option will supercede the config.
   */
  void disable_check_global_order();

  /** Retrieves the number of ranges of the subarray for the given dimension. */
  Status get_range_num(unsigned dim_idx, uint64_t* range_num) const;

  /**
   * Retrieves a range from a dimension in the form (start, end, stride).
   *
   * @param dim_idx The dimension to retrieve the range from.
   * @param range_idx The id of the range to retrieve.
   * @param start The range start to retrieve.
   * @param end The range end to retrieve.
   * @param stride The range stride to retrieve.
   * @return Status
   */
  Status get_range(
      unsigned dim_idx,
      uint64_t range_idx,
      const void** start,
      const void** end,
      const void** stride) const;

  /** Returns the array schema. */
  const ArraySchema* array_schema() const;

  /** Returns the names of the buffers set by the user for the write query. */
  std::vector<std::string> buffer_names() const;

  /**
   * Returns the query buffer for the given attribute/dimension name.
   * The name can be TILEDB_COORDS.
   */
  QueryBuffer buffer(const std::string& name) const;

  /** Finalizes the reader. */
  Status finalize();

  /**
   * Retrieves the buffer of a fixed-sized attribute/dimension.
   *
   * @param name The buffer name.
   * @param buffer The buffer to be retrieved.
   * @param buffer_size A pointer to the buffer size to be retrieved.
   * @return Status
   */
  Status get_buffer(
      const std::string& name, void** buffer, uint64_t** buffer_size) const;

  /**
   * Retrieves the offsets and values buffers of a var-sized
   * attribute/dimension.
   *
   * @param name The buffer attribute/dimension.
   * @param buffer_off The offsets buffer to be retrieved.
   * @param buffer_off_size A pointer to the offsets buffer size to be
   * retrieved.
   * @param buffer_val The values buffer to be retrieved.
   * @param buffer_val_size A pointer to the values buffer size to be retrieved.
   * @return Status
   */
  Status get_buffer(
      const std::string& name,
      uint64_t** buffer_off,
      uint64_t** buffer_off_size,
      void** buffer_val,
      uint64_t** buffer_val_size) const;

  /**
   * Retrieves the buffer of a fixed-sized, nullable attribute.
   *
   * @param name The buffer name.
   * @param buffer The buffer to be retrieved.
   * @param buffer_size A pointer to the buffer size to be retrieved.
   * @param validity_vector A pointer to the validity vector to be retrieved.
   * @return Status
   */
  Status get_buffer_nullable(
      const std::string& name,
      void** buffer,
      uint64_t** buffer_size,
      const ValidityVector** validity_vector) const;

  /**
   * Retrieves the offsets and values buffers of a var-sized,
   * nullable attribute.
   *
   * @param name The buffer attribute/dimension.
   * @param buffer_off The offsets buffer to be retrieved.
   * @param buffer_off_size A pointer to the offsets buffer size to be
   * retrieved.
   * @param buffer_val The values buffer to be retrieved.
   * @param buffer_val_size A pointer to the values buffer size to be retrieved.
   * @param validity_vector A pointer to the validity vector to be retrieved.
   * @return Status
   */
  Status get_buffer_nullable(
      const std::string& name,
      uint64_t** buffer_off,
      uint64_t** buffer_off_size,
      void** buffer_val,
      uint64_t** buffer_val_size,
      const ValidityVector** validity_vector) const;

  /** Returns current setting of check_coord_dups_ */
  bool get_check_coord_dups() const;

  /** Returns current setting of check_coord_oob_ */
  bool get_check_coord_oob() const;

  /** Returns current setting of dedup_coords_ */
  bool get_dedup_coords() const;

  /** Returns the configured offsets format mode. */
  std::string get_offsets_mode() const;

  /** Returns `True` if offsets are configured to have an extra element. */
  bool get_offsets_extra_element() const;

  /** Returns the configured offsets bitsize */
  uint32_t get_offsets_bitsize() const;

  /** Initializes the writer with the subarray layout. */
<<<<<<< HEAD
  Status init(
      const Layout& layout, const Subarray* initialization_subarray = nullptr);
=======
  Status init(const Layout& layout);
>>>>>>> 24355ca9

  /** Returns the cell layout. */
  Layout layout() const;

  /** Sets the array. */
  void set_array(const Array* array);

  /*
   * Sets the array schema. If the array is a kv store, then this
   * function also sets global order as the default layout.
   */
  void set_array_schema(const ArraySchema* array_schema);

  /**
   * Sets the buffer for a fixed-sized attribute/dimension.
   *
   * @param name The attribute/dimension to set the buffer for.
   * @param buffer The buffer that has the input data to be written.
   * @param buffer_size The size of `buffer` in bytes.
   * @return Status
   */
  Status set_buffer(
      const std::string& name, void* buffer, uint64_t* buffer_size);

  /**
   * Sets the buffer for a var-sized attribute/dimension.
   *
   * @param name The attribute/dimension to set the buffer for.
   * @param buffer_off The buffer that has the input data to be written,
   *     This buffer holds the starting offsets of each cell value in
   *     `buffer_val`.
   * @param buffer_off_size The size of `buffer_off` in bytes.
   * @param buffer_val The buffer that has the input data to be written.
   *     This buffer holds the actual var-sized cell values.
   * @param buffer_val_size The size of `buffer_val` in bytes.
   * @return Status
   */
  Status set_buffer(
      const std::string& name,
      uint64_t* buffer_off,
      uint64_t* buffer_off_size,
      void* buffer_val,
      uint64_t* buffer_val_size);

  /**
   * Sets the buffer for a fixed-sized, nullable attribute.
   *
   * @param name The attribute to set the buffer for.
   * @param buffer The buffer that has the input data to be written.
   * @param buffer_size The size of `buffer` in bytes.
   * @param validity_vector The validity vector associated with values in
   * `buffer`.
   * @return Status
   */
  Status set_buffer(
      const std::string& name,
      void* buffer,
      uint64_t* buffer_size,
      ValidityVector&& validity_vector);

  /**
   * Sets the buffer for a var-sized, nullable attribute.
   *
   * @param name The attribute to set the buffer for.
   * @param buffer_off The buffer that has the input data to be written,
   *     This buffer holds the starting offsets of each cell value in
   *     `buffer_val`.
   * @param buffer_off_size The size of `buffer_off` in bytes.
   * @param buffer_val The buffer that has the input data to be written.
   *     This buffer holds the actual var-sized cell values.
   * @param buffer_val_size The size of `buffer_val` in bytes.
   * @param validity_vector The validity vector associated with values in
   * `buffer_val`.
   * @return Status
   */
  Status set_buffer(
      const std::string& name,
      uint64_t* buffer_off,
      uint64_t* buffer_off_size,
      void* buffer_val,
      uint64_t* buffer_val_size,
      ValidityVector&& validity_vector);

  /** Sets config for query-level parameters only. */
  Status set_config(const Config& config);

  /** Sets current setting of check_coord_dups_ */
  void set_check_coord_dups(bool b);

  /** Sets current setting of check_coord_oob_ */
  void set_check_coord_oob(bool b);

  /** Sets current setting of dedup_coords_ */
  void set_dedup_coords(bool b);

  /** Sets the offsets format mode. */
  Status set_offsets_mode(const std::string& offsets_mode);

  /** Sets if offsets are configured to have an extra element. */
  Status set_offsets_extra_element(bool add_extra_element);

  /** Sets the bitsize of offsets */
  Status set_offsets_bitsize(const uint32_t bitsize);

  /** Sets the fragment URI. Applicable only to write queries. */
  void set_fragment_uri(const URI& fragment_uri);

  /**
   * Sets the cell layout of the query. The function will return an error
   * if the queried array is a key-value store (because it has its default
   * layout for both reads and writes.
   */
  Status set_layout(Layout layout);

  /** Sets the storage manager. */
  void set_storage_manager(StorageManager* storage_manager);

  /** Sets the query subarray. */
  Status set_subarray(const Subarray& subarray);

  /** Correctness checks for `subarray_`. */
  Status check_subarray(const Subarray* subarray = nullptr) const;

  /* Return the subarray. */
  const void* subarray() const;

  /** Returns the query subarray object. */
  const Subarray* subarray_ranges() const;

  /** Performs a write query using its set members. */
  Status write();

  /** Returns the written fragment info. */
  const std::vector<WrittenFragmentInfo>& written_fragment_info() const;

 private:
  /* ********************************* */
  /*         PRIVATE ATTRIBUTES        */
  /* ********************************* */

  /** The array. */
  const Array* array_;

  /** The array schema. */
  const ArraySchema* array_schema_;

  /** The config for query-level parameters only. */
  Config config_;

  /** Maps attribute/dimensions names to their buffers. */
  std::unordered_map<std::string, QueryBuffer> buffers_;

  /** The coordinates buffer potentially set by the user. */
  void* coords_buffer_;

  /** The coordinates buffer size potentially set by the user. */
  uint64_t* coords_buffer_size_;

  /**
   * The sizes of the coordinate buffers in a map (dimension -> size).
   * Needed separate storage since QueryBuffer stores a pointer to the buffer
   * sizes.
   */
  std::unordered_map<std::string, uint64_t> coord_buffer_sizes_;

  /** True if at least one separate coordinate buffer is set. */
  bool coord_buffer_is_set_;

  /** Keeps track of the number of coordinates across coordinate buffers. */
  uint64_t coords_num_;

  /**
   * If `true`, it will not check if the written coordinates are
   * in the global order. This supercedes the config.
   */
  bool disable_check_global_order_;

  /**
   * True if either zipped coordinates buffer or separate coordinate
   * buffers are set.
   */
  bool has_coords_;

  /**
   * Meaningful only when `dedup_coords_` is `false`.
   * If `true`, a check for duplicate coordinates will be performed upon
   * sparse writes and appropriate errors will be thrown in case
   * duplicates are found.
   */
  bool check_coord_dups_;

  /**
   * If `true`, a check for coordinates lying out-of-bounds (i.e.,
   * outside the array domain) will be performed upon
   * sparse writes and appropriate errors will be thrown in case
   * such coordinates are found.
   */
  bool check_coord_oob_;

  /**
   * If `true`, the coordinates will be checked whether the
   * obey the global array order and appropriate errors will be thrown.
   */
  bool check_global_order_;

  /**
   * If `true`, deduplication of coordinates/cells will happen upon
   * sparse writes. Ties are broken arbitrarily.
   *
   */
  bool dedup_coords_;

  /** The name of the new fragment to be created. */
  URI fragment_uri_;

  /** The state associated with global writes. */
  tdb_unique_ptr<GlobalWriteState> global_write_state_;

  /** True if the writer has been initialized. */
  bool initialized_;

  /**
   * The layout of the cells in the result of the subarray. Note
   * that this may not be the same as what the user set to the
   * query, as the Writer may calibrate it to boost performance.
   */
  Layout layout_;

  /** The storage manager. */
  StorageManager* storage_manager_;

  /**
   * The subarray the query is constrained on. It is represented
   * as a flat byte vector for the (low, high) pairs of the
   * subarray. This is used only in dense writes and, therefore,
   * it is assumed that all dimensions have the same datatype.
   */
  std::vector<uint8_t> subarray_flat_;

  /**
   * The subarray object, used in dense writes. It has to be
   * comprised of a single multi-dimensional range.
   */
  Subarray subarray_;

  /** Stores information about the written fragments. */
  std::vector<WrittenFragmentInfo> written_fragment_info_;

  /** Allocated buffers that neeed to be cleaned upon destruction. */
  std::vector<void*> to_clean_;

  /** The offset format used for variable-sized attributes. */
  std::string offsets_format_mode_;

  /**
   * If `true`, an extra element that points to the end of the values buffer
   * will be added in the end of the offsets buffer of var-sized attributes
   */
  bool offsets_extra_element_;

  /** The offset bitsize used for variable-sized attributes. */
  uint32_t offsets_bitsize_;

  /* ********************************* */
  /*           PRIVATE METHODS         */
  /* ********************************* */

  /** Adss a fragment to `written_fragment_info_`. */
  Status add_written_fragment_info(const URI& uri);

  /** Checks if the buffers names have been appropriately set for the query. */
  Status check_buffer_names();

  /** Correctness checks for buffer sizes. */
  Status check_buffer_sizes() const;

  /**
   * Throws an error if there are coordinate duplicates.
   *
   * @param cell_pos The sorted positions of the coordinates in the
   *     `attr_buffers_`.
   * @return Status
   */
  Status check_coord_dups(const std::vector<uint64_t>& cell_pos) const;

  /**
   * Throws an error if there are coordinates falling out-of-bounds, i.e.,
   * outside the array domain.
   *
   * @return Status
   */
  Status check_coord_oob() const;

  /**
   * Throws an error if there are coordinate duplicates. This function
   * assumes that the coordinates are written in the global layout,
   * which means that they are already sorted in the attribute buffers.
   *
   * @return Status
   */
  Status check_coord_dups() const;

  /**
   * Throws an error if there are coordinates that do not obey the
   * global order.
   *
   * @return Status
   */
  Status check_global_order() const;

  /**
   * Throws an error if there are coordinates that do not obey the
   * global order. Applicable only to Hilbert order.
   *
   * @return Status
   */
  Status check_global_order_hilbert() const;

  /**
   * Check the validity of the provided buffer offsets for a variable attribute.
   *
   * @return Status
   */
  Status check_var_attr_offsets() const;

  /**
   * Cleans up the coordinate buffers. Applicable only if the coordinate
   * buffers were allocated by TileDB (not the user)
   */
  void clear_coord_buffers();

  /** Closes all attribute files, flushing their state to storage. */
  Status close_files(FragmentMetadata* meta) const;

  /**
   * Computes the positions of the coordinate duplicates (if any). Note
   * that only the duplicate occurrences are determined, i.e., if the same
   * coordinates appear 3 times, only 2 will be marked as duplicates,
   * whereas the first occurrence will not be marked as duplicate.
   *
   * @param cell_pos The sorted positions of the coordinates in the
   *     `attr_buffers_`.
   * @param A set indicating the positions of the duplicates.
   *     If there are not duplicates, this vector will be **empty** after
   *     the termination of the function.
   * @return Status
   */
  Status compute_coord_dups(
      const std::vector<uint64_t>& cell_pos,
      std::set<uint64_t>* coord_dups) const;

  /**
   * Computes the positions of the coordinate duplicates (if any). Note
   * that only the duplicate occurrences are determined, i.e., if the same
   * coordinates appear 3 times, only 2 will be marked as duplicates,
   * whereas the first occurrence will not be marked as duplicate.
   *
   * This functions assumes that the coordinates are laid out in the
   * global order and, hence, they are sorted in the attribute buffers.
   *
   * @param A set indicating the positions of the duplicates.
   *     If there are not duplicates, this vector will be **empty** after
   *     the termination of the function.
   * @return Status
   */
  Status compute_coord_dups(std::set<uint64_t>* coord_dups) const;

  /**
   * Computes the coordinates metadata (e.g., MBRs).
   *
   * @param tiles The tiles to calculate the coords metadata from. It is
   *     a vector of vectors, one vector of tiles per dimension.
   * @param meta The fragment metadata that will store the coords metadata.
   * @return Status
   */
  Status compute_coords_metadata(
      const std::unordered_map<std::string, std::vector<Tile>>& tiles,
      FragmentMetadata* meta) const;

  /**
   * Computes the cell ranges to be written, derived from a
   * dense cell range iterator for a specific tile.
   *
   * @tparam T The domain type.
   * @param iter The dense cell range iterator for one
   *     tile overlapping with the write subarray.
   * @param write_cell_ranges The write cell ranges to be created.
   * @return Status
   */
  template <class T>
  Status compute_write_cell_ranges(
      WriteCellSlabIter<T>* iters, WriteCellRangeVec* write_cell_ranges) const;

  /**
   * Creates a new fragment.
   *
   * @param dense Whether the fragment is dense or not.
   * @param frag_meta The fragment metadata to be generated.
   * @return Status
   */
  Status create_fragment(
      bool dense, tdb_shared_ptr<FragmentMetadata>* frag_meta) const;

  /**
   * Runs the input coordinate and attribute tiles through their
   * filter pipelines. The tile buffers are modified to contain the output
   * of the pipeline.
   */
  Status filter_tiles(
      std::unordered_map<std::string, std::vector<Tile>>* tiles) const;

  /**
   * Applicable only to global writes. Filters the last attribute and
   * coordinate tiles.
   */
  Status filter_last_tiles(
      std::unordered_map<std::string, std::vector<Tile>>* tiles) const;

  /**
   * Runs the input tiles for the input attribute through the filter pipeline.
   * The tile buffers are modified to contain the output of the pipeline.
   *
   * @param name The attribute/dimension the tiles belong to.
   * @param tile The tiles to be filtered.
   * @return Status
   */
  Status filter_tiles(const std::string& name, std::vector<Tile>* tiles) const;

  /**
   * Runs the input tile for the input attribute/dimension through the filter
   * pipeline. The tile buffer is modified to contain the output of the
   * pipeline.
   *
   * @param name The attribute/dimension the tile belong to.
   * @param tile The tile to be filtered.
   * @param offsets True if the tile to be filtered contains offsets for a
   *    var-sized attribute/dimension.
   * @param offsets True if the tile to be filtered contains validity values.
   * @return Status
   */
  Status filter_tile(
      const std::string& name, Tile* tile, bool offsets, bool nullable) const;

  /** Finalizes the global write state. */
  Status finalize_global_write_state();

  /**
   * Writes in the global layout. Applicable to both dense and sparse
   * arrays.
   */
  Status global_write();

  /**
   * Applicable only to global writes. Writes the last tiles for each
   * attribute remaining in the state, and records the metadata for
   * the coordinates (if present).
   *
   * @return Status
   */
  Status global_write_handle_last_tile();

  /** Initializes the global write state. */
  Status init_global_write_state();

  /**
   * Initializes a fixed-sized tile.
   *
   * @param name The attribute/dimension the tile belongs to.
   * @param tile The tile to be initialized.
   * @return Status
   */
  Status init_tile(const std::string& name, Tile* tile) const;

  /**
   * Initializes a var-sized tile.
   *
   * @param name The attribute/dimension the tile belongs to.
   * @param tile The offsets tile to be initialized.
   * @param tile_var The var-sized data tile to be initialized.
   * @return Status
   */
  Status init_tile(const std::string& name, Tile* tile, Tile* tile_var) const;

  /**
   * Initializes a fixed-sized, nullable tile.
   *
   * @param name The attribute the tile belongs to.
   * @param tile The tile to be initialized.
   * @param tile_validity The validity tile to be initialized.
   * @return Status
   */
  Status init_tile_nullable(
      const std::string& name, Tile* tile, Tile* tile_validity) const;

  /**
   * Initializes a var-sized, nullable tile.
   *
   * @param name The attribute the tile belongs to.
   * @param tile The offsets tile to be initialized.
   * @param tile_var The var-sized data tile to be initialized.
   * @param tile_validity The validity tile to be initialized.
   * @return Status
   */
  Status init_tile_nullable(
      const std::string& name,
      Tile* tile,
      Tile* tile_var,
      Tile* tile_validity) const;

  /**
   * Initializes dense cell range iterators for the subarray to be writte,
   * one per overlapping tile.
   *
   * @tparam T The domain type.
   * @param iters The dense cell range iterators to be created.
   * @return Status
   */
  template <class T>
  Status init_tile_dense_cell_range_iters(
      std::vector<WriteCellSlabIter<T>>* iters) const;

  /**
   * Initializes the tiles for writing for the input attribute/dimension.
   *
   * @param name The attribute/dimension the tiles belong to.
   * @param tile_num The number of tiles.
   * @param tiles The tiles to be initialized. Note that the vector
   *     has been already preallocated.
   * @return Status
   */
  Status init_tiles(
      const std::string& name,
      uint64_t tile_num,
      std::vector<Tile>* tiles) const;

  /**
   * Generates a new fragment name, which is in the form: <br>
   * `__t_t_uuid_v`, where `t` is the input timestamp and `v` is the current
   * format version. For instance,
   * `__1458759561320_1458759561320_6ba7b8129dad11d180b400c04fd430c8_3`.
   *
   * If `timestamp` is 0, then it is set to the current time.
   *
   * @param timestamp The timestamp of when the array got opened for writes. It
   *     is in ms since 1970-01-01 00:00:00 +0000 (UTC).
   * @param frag_uri Will store the new special fragment name
   * @return Status
   */
  Status new_fragment_name(uint64_t timestamp, std::string* frag_uri) const;

  /**
   * This deletes the global write state and deletes the potentially
   * partially written fragment.
   */
  void nuke_global_write_state();

  /**
   * Optimize the layout for 1D arrays. Specifically, if the array
   * is 1D and the query layout is not global or unordered, the layout
   * should be the same as the cell order of the array. This produces
   * equivalent results offering faster processing.
   */
  void optimize_layout_for_1D();

  /**
   * Checks the validity of the extra element from var-sized offsets of
   * attributes
   */
  Status check_extra_element();

  /**
   * Writes in an ordered layout (col- or row-major order). Applicable only
   * to dense arrays.
   */
  Status ordered_write();

  /**
   * Writes in an ordered layout (col- or row-major order). Applicable only
   * to dense arrays.
   *
   * @tparam T The domain type.
   */
  template <class T>
  Status ordered_write();

  /**
   * Return an element of the offsets buffer at a certain position
   * taking into account the configured bitsize
   */
  uint64_t get_offset_buffer_element(
      const void* buffer, const uint64_t pos) const;

  /**
   * Return the size of an offsets buffer according to the configured
   * options for variable-sized attributes
   */
  inline uint64_t get_offset_buffer_size(const uint64_t buffer_size) const;

  /**
   * Return a buffer offset according to the configured options for
   * variable-sized attributes (e.g. transform a byte offset to element offset)
   */
  uint64_t prepare_buffer_offset(
      const void* buffer, const uint64_t pos, const uint64_t datasize) const;

  /**
   * Applicable only to write in global order. It prepares only full
   * tiles, storing the last potentially non-full tile in
   * `global_write_state->last_tiles_` as part of the state to be used in
   * the next write invocation. The last tiles are written to storage
   * upon `finalize`. Upon each invocation, the function first
   * populates the partially full last tile from the previous
   * invocation.
   *
   * @param coord_dups The positions of the duplicate coordinates.
   * @param tiles The **full** tiles to be created.
   * @return Status
   */
  Status prepare_full_tiles(
      const std::set<uint64_t>& coord_dups,
      std::unordered_map<std::string, std::vector<Tile>>* tiles) const;

  /**
   * Applicable only to write in global order. It prepares only full
   * tiles, storing the last potentially non-full tile in
   * `global_write_state->last_tiles_` as part of the state to be used in
   * the next write invocation. The last tiles are written to storage
   * upon `finalize`. Upon each invocation, the function first
   * populates the partially full last tile from the previous
   * invocation.
   *
   * @param name The attribute/dimension to prepare the tiles for.
   * @param coord_dups The positions of the duplicate coordinates.
   * @param tiles The **full** tiles to be created.
   * @return Status
   */
  Status prepare_full_tiles(
      const std::string& name,
      const std::set<uint64_t>& coord_dups,
      std::vector<Tile>* tiles) const;

  /**
   * Applicable only to write in global order. It prepares only full
   * tiles, storing the last potentially non-full tile in
   * `global_write_state_->last_tiles_` as part of the state to be used in
   * the next write invocation. The last tiles are written to storage
   * upon `finalize`. Upon each invocation, the function first
   * populates the partially full last tile from the previous
   * invocation. Applicable only to fixed-sized attributes.
   *
   * @param name The attribute/dimension to prepare the tiles for.
   * @param coord_dups The positions of the duplicate coordinates.
   * @param tiles The **full** tiles to be created.
   * @return Status
   */
  Status prepare_full_tiles_fixed(
      const std::string& name,
      const std::set<uint64_t>& coord_dups,
      std::vector<Tile>* tiles) const;

  /**
   * Applicable only to write in global order. It prepares only full
   * tiles, storing the last potentially non-full tile in
   * `global_write_state_->last_tiles_` as part of the state to be used in
   * the next write invocation. The last tiles are written to storage
   * upon `finalize`. Upon each invocation, the function first
   * populates the partially full last tile from the previous
   * invocation. Applicable only to var-sized attributes.
   *
   * @param name The attribute/dimension to prepare the tiles for.
   * @param coord_dups The positions of the duplicate coordinates.
   * @param tiles The **full** tiles to be created.
   * @return Status
   */
  Status prepare_full_tiles_var(
      const std::string& name,
      const std::set<uint64_t>& coord_dups,
      std::vector<Tile>* tiles) const;

  /**
   * It prepares and filters  attribute the tiles, copying from the user
   * buffers into the tiles the values based on the input write cell ranges.
   *
   * @param write_cell_ranges The write cell ranges.
   * @param tiles The tiles to be created.
   * @return Status
   */
  Status prepare_and_filter_attr_tiles(
      const std::vector<WriteCellRangeVec>& write_cell_ranges,
      std::unordered_map<std::string, std::vector<Tile>>* attr_tiles) const;

  /**
   * It prepares the tiles, copying from the user buffers into the tiles
   * the values based on the input write cell ranges, focusing on the
   * input attribute.
   *
   * @param attribute The attribute to prepare the tiles for.
   * @param write_cell_ranges The write cell ranges.
   * @param tiles The tiles to be created.
   * @return Status
   */
  Status prepare_tiles(
      const std::string& attribute,
      const std::vector<WriteCellRangeVec>& write_cell_ranges,
      std::vector<Tile>* tiles) const;

  /**
   * It prepares the attribute and coordinate tiles, re-organizing the cells
   * from the user buffers based on the input sorted positions and coordinate
   * duplicates.
   *
   * @param cell_pos The positions that resulted from sorting and
   *     according to which the cells must be re-arranged.
   * @param coord_dups The set with the positions
   *     of duplicate coordinates/cells.
   * @param tiles The tiles to be created, one vector per attribute or
   *     coordinate.
   * @return Status
   */
  Status prepare_tiles(
      const std::vector<uint64_t>& cell_pos,
      const std::set<uint64_t>& coord_dups,
      std::unordered_map<std::string, std::vector<Tile>>* tiles) const;

  /**
   * It prepares the tiles for the input attribute or dimension, re-organizing
   * the cells from the user buffers based on the input sorted positions.
   *
   * @param name The attribute or dimension to prepare the tiles for.
   * @param cell_pos The positions that resulted from sorting and
   *     according to which the cells must be re-arranged.
   * @param coord_dups The set with the positions
   *     of duplicate coordinates/cells.
   * @param tiles The tiles to be created.
   * @return Status
   */
  Status prepare_tiles(
      const std::string& name,
      const std::vector<uint64_t>& cell_pos,
      const std::set<uint64_t>& coord_dups,
      std::vector<Tile>* tiles) const;

  /**
   * It prepares the tiles for the input attribute or dimension, re-organizing
   * the cells from the user buffers based on the input sorted positions.
   * Applicable only to fixed-sized attributes or dimensions.
   *
   * @param name The attribute or dimension to prepare the tiles for.
   * @param cell_pos The positions that resulted from sorting and
   *     according to which the cells must be re-arranged.
   * @param coord_dups The set with the positions
   *     of duplicate coordinates/cells.
   * @param tiles The tiles to be created.
   * @return Status
   */
  Status prepare_tiles_fixed(
      const std::string& name,
      const std::vector<uint64_t>& cell_pos,
      const std::set<uint64_t>& coord_dups,
      std::vector<Tile>* tiles) const;

  /**
   * It prepares the tiles for the input attribute or dimension, re-organizing
   * the cells from the user buffers based on the input sorted positions.
   * Applicable only to var-sized attributes or dimensions.
   *
   * @param name The attribute to prepare the tiles for.
   * @param cell_pos The positions that resulted from sorting and
   *     according to which the cells must be re-arranged.
   * @param coord_dups The set with the positions
   *     of duplicate coordinates/cells.
   * @param tiles The tiles to be created.
   * @return Status
   */
  Status prepare_tiles_var(
      const std::string& name,
      const std::vector<uint64_t>& cell_pos,
      const std::set<uint64_t>& coord_dups,
      std::vector<Tile>* tiles) const;

  /** Resets the writer object, rendering it incomplete. */
  void reset();

  /**
   * Sorts the coordinates of the user buffers, creating a vector with
   * the sorted positions.
   *
   * @param cell_pos The sorted cell positions to be created.
   * @return Status
   */
  Status sort_coords(std::vector<uint64_t>* cell_pos) const;

  /**
   * Splits the coordinates buffer into separate coordinate
   * buffers, one per dimension. Note that this will require extra memory
   * allocation, which will be cleaned up in the class destructor.
   *
   * @return Status
   */
  Status split_coords_buffer();

  /**
   * Writes in unordered layout. Applicable to both dense and sparse arrays.
   * Explicit coordinates must be provided for this write.
   */
  Status unordered_write();

  /**
   * Writes an empty cell range to the input tile.
   * Applicable to **fixed-sized** attributes.
   *
   * @param cell_num Number of empty cells to write.
   * @param cell_val_num Number of values per cell.
   * @param tile The tile to write to.
   * @return Status
   */
  Status write_empty_cell_range_to_tile(
      uint64_t num, uint32_t cell_val_num, Tile* tile) const;

  /**
   * Writes an empty cell range to the input tile.
   * Applicable to **fixed-sized** attributes.
   *
   * @param cell_num Number of empty cells to write.
   * @param cell_val_num Number of values per cell.
   * @param tile The tile to write to.
   * @param tile_validity The tile with the validity cells to write to.
   * @return Status
   */
  Status write_empty_cell_range_to_tile_nullable(
      uint64_t num,
      uint32_t cell_val_num,
      Tile* tile,
      Tile* tile_validity) const;

  /**
   * Writes an empty cell range to the input tile.
   * Applicable to **variable-sized** attributes.
   *
   * @param num Number of empty values to write.
   * @param tile The tile offsets to write to.
   * @param tile_var The tile with the var-sized cells to write to.
   * @return Status
   */
  Status write_empty_cell_range_to_tile_var(
      uint64_t num, Tile* tile, Tile* tile_var) const;

  /**
   * Writes an empty cell range to the input tile.
   * Applicable to **variable-sized** attributes.
   *
   * @param num Number of empty values to write.
   * @param tile The tile offsets to write to.
   * @param tile_var The tile with the var-sized cells to write to.
   * @param tile_validity The tile with the validity cells to write to.
   * @return Status
   */
  Status write_empty_cell_range_to_tile_var_nullable(
      uint64_t num, Tile* tile, Tile* tile_var, Tile* tile_validity) const;

  /**
   * Writes the input cell range to the input tile, for a particular
   * buffer. Applicable to **fixed-sized** attributes.
   *
   * @param buff The write buffer where the cells will be copied from.
   * @param start The start element in the write buffer.
   * @param end The end element in the write buffer.
   * @param tile The tile to write to.
   * @return Status
   */
  Status write_cell_range_to_tile(
      ConstBuffer* buff, uint64_t start, uint64_t end, Tile* tile) const;

  /**
   * Writes the input cell range to the input tile, for a particular
   * buffer. Applicable to **fixed-sized** attributes.
   *
   * @param buff The write buffer where the cells will be copied from.
   * @param buff_validity The write buffer where the validity cell values will
   * be copied from.
   * @param start The start element in the write buffer.
   * @param end The end element in the write buffer.
   * @param tile The tile to write to.
   * @param tile_validity The validity tile to be initialized.
   * @return Status
   */
  Status write_cell_range_to_tile_nullable(
      ConstBuffer* buff,
      ConstBuffer* buff_validity,
      uint64_t start,
      uint64_t end,
      Tile* tile,
      Tile* tile_validity) const;

  /**
   * Writes the input cell range to the input tile, for a particular
   * buffer. Applicable to **variable-sized** attributes.
   *
   * @param buff The write buffer where the cell offsets will be copied from.
   * @param buff_var The write buffer where the cell values will be copied from.
   * @param start The start element in the write buffer.
   * @param end The end element in the write buffer.
   * @param attr_datatype_size The size of each attribute value in `buff_var`.
   * @param tile The tile offsets to write to.
   * @param tile_var The tile with the var-sized cells to write to.
   * @return Status
   */
  Status write_cell_range_to_tile_var(
      ConstBuffer* buff,
      ConstBuffer* buff_var,
      uint64_t start,
      uint64_t end,
      uint64_t attr_datatype_size,
      Tile* tile,
      Tile* tile_var) const;

  /**
   * Writes the input cell range to the input tile, for a particular
   * buffer. Applicable to **variable-sized**, nullable attributes.
   *
   * @param buff The write buffer where the cell offsets will be copied from.
   * @param buff_var The write buffer where the cell values will be copied from.
   * @param buff_validity The write buffer where the validity cell values will
   * be copied from.
   * @param start The start element in the write buffer.
   * @param end The end element in the write buffer.
   * @param attr_datatype_size The size of each attribute value in `buff_var`.
   * @param tile The tile offsets to write to.
   * @param tile_var The tile with the var-sized cells to write to.
   * @param tile_validity The validity tile to be initialized.
   * @return Status
   */
  Status write_cell_range_to_tile_var_nullable(
      ConstBuffer* buff,
      ConstBuffer* buff_var,
      ConstBuffer* buff_validity,
      uint64_t start,
      uint64_t end,
      uint64_t attr_datatype_size,
      Tile* tile,
      Tile* tile_var,
      Tile* tile_validity) const;

  /**
   * Writes all the input tiles to storage.
   *
   * @param tiles Attribute/Coordinate tiles to be written, one element per
   *     attribute or dimension.
   * @param tiles Attribute/Coordinate tiles to be written.
   * @return Status
   */
  Status write_all_tiles(
      FragmentMetadata* frag_meta,
      std::unordered_map<std::string, std::vector<Tile>>* tiles) const;

  /**
   * Writes the input tiles for the input attribute/dimension to storage.
   *
   * @param name The attribute/dimension the tiles belong to.
   * @param frag_meta The fragment metadata.
   * @param tiles The tiles to be written.
   * @return Status
   */
  Status write_tiles(
      const std::string& name,
      FragmentMetadata* frag_meta,
      std::vector<Tile>* tiles) const;

  /**
   * Returns the i-th coordinates in the coordinate buffers in string
   * format.
   */
  std::string coords_to_str(uint64_t i) const;

  /**
   * Invoked on error. It removes the directory of the input URI and
   * resets the global write state.
   */
  void clean_up(const URI& uri);

  /**
   * Applicable only to global writes. Returns true if all last tiles stored
   * in the global write state are empty.
   */
  bool all_last_tiles_empty() const;

  /**
   * Sets the (zipped) coordinates buffer (set with TILEDB_COORDS as the
   * buffer name).
   *
   * @param buffer The buffer that has the input data to be written.
   * @param buffer_size The size of `buffer` in bytes.
   * @return Status
   */
  Status set_coords_buffer(void* buffer, uint64_t* buffer_size);

  /** Gets statistics about dimensions and attributes written. */
  void get_dim_attr_stats() const;

  /** Calculates the hilbert values of the input coordinate buffers. */
  Status calculate_hilbert_values(
      const std::vector<const QueryBuffer*>& buffs,
      std::vector<uint64_t>* hilbert_values) const;
};

}  // namespace sm
}  // namespace tiledb

#endif  // TILEDB_WRITER_H<|MERGE_RESOLUTION|>--- conflicted
+++ resolved
@@ -253,12 +253,7 @@
   uint32_t get_offsets_bitsize() const;
 
   /** Initializes the writer with the subarray layout. */
-<<<<<<< HEAD
-  Status init(
-      const Layout& layout, const Subarray* initialization_subarray = nullptr);
-=======
   Status init(const Layout& layout);
->>>>>>> 24355ca9
 
   /** Returns the cell layout. */
   Layout layout() const;
