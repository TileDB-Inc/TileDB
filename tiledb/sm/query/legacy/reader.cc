--- conflicted
+++ resolved
@@ -317,13 +317,8 @@
   RETURN_NOT_OK(add_delete_timestamps_condition());
 
   // Load processed conditions from fragment metadata.
-<<<<<<< HEAD
-  if (delete_conditions_.size() > 0) {
+  if (delete_and_update_conditions_.size() > 0) {
     RETURN_NOT_OK(load_processed_conditions());
-=======
-  if (delete_and_update_conditions_.size() > 0) {
-    load_processed_conditions();
->>>>>>> 51769984
   }
 
   initial_data_loaded_ = true;
