--- conflicted
+++ resolved
@@ -1584,17 +1584,12 @@
 
   REQUIRE(
       array_schema->add_attribute(make_shared<Attribute>(HERE(), attr)).ok());
-<<<<<<< HEAD
   auto domain{make_shared<Domain>(HERE(), memory_tracker)};
-  auto dim{make_shared<Dimension>(HERE(), "dim1", Datatype::UINT32)};
-=======
-  Domain domain;
   auto dim{make_shared<Dimension>(
       HERE(),
       "dim1",
       Datatype::UINT32,
       tiledb::test::get_test_memory_tracker())};
->>>>>>> 0a349d60
   uint32_t bounds[2] = {1, cells};
   Range range(bounds, 2 * sizeof(uint32_t));
   REQUIRE(dim->set_domain(range).ok());
@@ -1652,17 +1647,12 @@
   attr.set_fill_value(&fill_value, sizeof(T));
   REQUIRE(
       array_schema->add_attribute(make_shared<Attribute>(HERE(), attr)).ok());
-<<<<<<< HEAD
   auto domain{make_shared<Domain>(HERE(), memory_tracker)};
-  auto dim{make_shared<Dimension>(HERE(), "dim1", Datatype::UINT32)};
-=======
-  Domain domain;
   auto dim{make_shared<Dimension>(
       HERE(),
       "dim1",
       Datatype::UINT32,
       tiledb::test::get_test_memory_tracker())};
->>>>>>> 0a349d60
   uint32_t bounds[2] = {1, cells};
   Range range(bounds, 2 * sizeof(uint32_t));
   REQUIRE(dim->set_domain(range).ok());
@@ -1771,18 +1761,12 @@
 
   REQUIRE(array_schema->add_attribute(tdb::make_shared<Attribute>(HERE(), attr))
               .ok());
-<<<<<<< HEAD
   auto domain{make_shared<Domain>(HERE(), memory_tracker)};
-  auto dim{
-      make_shared<tiledb::sm::Dimension>(HERE(), "dim1", Datatype::UINT32)};
-=======
-  Domain domain;
   auto dim{make_shared<tiledb::sm::Dimension>(
       HERE(),
       "dim1",
       Datatype::UINT32,
       tiledb::test::get_test_memory_tracker())};
->>>>>>> 0a349d60
   uint32_t bounds[2] = {1, cells};
   Range range(bounds, 2 * sizeof(uint32_t));
   REQUIRE(dim->set_domain(range).ok());
@@ -2330,18 +2314,12 @@
 
   REQUIRE(array_schema->add_attribute(tdb::make_shared<Attribute>(HERE(), attr))
               .ok());
-<<<<<<< HEAD
   auto domain{make_shared<Domain>(HERE(), memory_tracker)};
-  auto dim{
-      make_shared<tiledb::sm::Dimension>(HERE(), "dim1", Datatype::UINT32)};
-=======
-  Domain domain;
   auto dim{make_shared<tiledb::sm::Dimension>(
       HERE(),
       "dim1",
       Datatype::UINT32,
       tiledb::test::get_test_memory_tracker())};
->>>>>>> 0a349d60
   uint32_t bounds[2] = {1, cells};
   Range range(bounds, 2 * sizeof(uint32_t));
   REQUIRE(dim->set_domain(range).ok());
@@ -2399,18 +2377,12 @@
   attr.set_fill_value(&fill_value, sizeof(T));
   REQUIRE(array_schema->add_attribute(tdb::make_shared<Attribute>(HERE(), attr))
               .ok());
-<<<<<<< HEAD
   auto domain{make_shared<Domain>(HERE(), memory_tracker)};
-  auto dim{
-      make_shared<tiledb::sm::Dimension>(HERE(), "dim1", Datatype::UINT32)};
-=======
-  Domain domain;
   auto dim{make_shared<tiledb::sm::Dimension>(
       HERE(),
       "dim1",
       Datatype::UINT32,
       tiledb::test::get_test_memory_tracker())};
->>>>>>> 0a349d60
   uint32_t bounds[2] = {1, cells};
   Range range(bounds, 2 * sizeof(uint32_t));
   REQUIRE(dim->set_domain(range).ok());
@@ -2520,18 +2492,12 @@
 
   REQUIRE(
       array_schema->add_attribute(make_shared<Attribute>(HERE(), attr)).ok());
-<<<<<<< HEAD
   auto domain{make_shared<Domain>(HERE(), memory_tracker)};
-  auto dim{
-      make_shared<tiledb::sm::Dimension>(HERE(), "dim1", Datatype::UINT32)};
-=======
-  Domain domain;
   auto dim{make_shared<tiledb::sm::Dimension>(
       HERE(),
       "dim1",
       Datatype::UINT32,
       tiledb::test::get_test_memory_tracker())};
->>>>>>> 0a349d60
   uint32_t bounds[2] = {1, cells};
   Range range(bounds, 2 * sizeof(uint32_t));
   REQUIRE(dim->set_domain(range).ok());
@@ -3059,18 +3025,12 @@
 
   REQUIRE(array_schema->add_attribute(tdb::make_shared<Attribute>(HERE(), attr))
               .ok());
-<<<<<<< HEAD
   auto domain{make_shared<Domain>(HERE(), memory_tracker)};
-  auto dim{
-      make_shared<tiledb::sm::Dimension>(HERE(), "dim1", Datatype::UINT32)};
-=======
-  Domain domain;
   auto dim{make_shared<tiledb::sm::Dimension>(
       HERE(),
       "dim1",
       Datatype::UINT32,
       tiledb::test::get_test_memory_tracker())};
->>>>>>> 0a349d60
   uint32_t bounds[2] = {1, cells};
   Range range(bounds, 2 * sizeof(uint32_t));
   REQUIRE(dim->set_domain(range).ok());
@@ -3128,18 +3088,12 @@
   attr.set_fill_value(&fill_value, sizeof(T));
   REQUIRE(array_schema->add_attribute(tdb::make_shared<Attribute>(HERE(), attr))
               .ok());
-<<<<<<< HEAD
   auto domain{make_shared<Domain>(HERE(), memory_tracker)};
-  auto dim{
-      make_shared<tiledb::sm::Dimension>(HERE(), "dim1", Datatype::UINT32)};
-=======
-  Domain domain;
   auto dim{make_shared<tiledb::sm::Dimension>(
       HERE(),
       "dim1",
       Datatype::UINT32,
       tiledb::test::get_test_memory_tracker())};
->>>>>>> 0a349d60
   uint32_t bounds[2] = {1, cells};
   Range range(bounds, 2 * sizeof(uint32_t));
   REQUIRE(dim->set_domain(range).ok());
@@ -3908,18 +3862,12 @@
   Attribute attr(field_name, type);
   REQUIRE(array_schema->add_attribute(tdb::make_shared<Attribute>(HERE(), attr))
               .ok());
-<<<<<<< HEAD
   auto domain{make_shared<Domain>(HERE(), memory_tracker)};
-  auto dim{
-      make_shared<tiledb::sm::Dimension>(HERE(), "dim1", Datatype::UINT32)};
-=======
-  Domain domain;
   auto dim{make_shared<tiledb::sm::Dimension>(
       HERE(),
       "dim1",
       Datatype::UINT32,
       tiledb::test::get_test_memory_tracker())};
->>>>>>> 0a349d60
   uint32_t bounds[2] = {1, cells};
   Range range(bounds, 2 * sizeof(uint32_t));
   REQUIRE(dim->set_domain(range).ok());
@@ -4207,17 +4155,12 @@
 
   REQUIRE(
       array_schema->add_attribute(make_shared<Attribute>(HERE(), attr)).ok());
-<<<<<<< HEAD
   auto domain{make_shared<Domain>(HERE(), memory_tracker)};
-  auto dim{make_shared<Dimension>(HERE(), "dim1", Datatype::UINT32)};
-=======
-  Domain domain;
   auto dim{make_shared<Dimension>(
       HERE(),
       "dim1",
       Datatype::UINT32,
       tiledb::test::get_test_memory_tracker())};
->>>>>>> 0a349d60
   uint32_t bounds[2] = {1, cells};
   Range range(bounds, 2 * sizeof(uint32_t));
   REQUIRE(dim->set_domain(range).ok());
@@ -4573,17 +4516,12 @@
 
   REQUIRE(
       array_schema->add_attribute(make_shared<Attribute>(HERE(), attr)).ok());
-<<<<<<< HEAD
   auto domain{make_shared<Domain>(HERE(), memory_tracker)};
-  auto dim{make_shared<Dimension>(HERE(), "dim1", Datatype::UINT32)};
-=======
-  Domain domain;
   auto dim{make_shared<Dimension>(
       HERE(),
       "dim1",
       Datatype::UINT32,
       tiledb::test::get_test_memory_tracker())};
->>>>>>> 0a349d60
   uint32_t bounds[2] = {1, cells};
   Range range(bounds, 2 * sizeof(uint32_t));
   REQUIRE(dim->set_domain(range).ok());
@@ -4904,18 +4842,12 @@
   attr.set_nullable(true);
   REQUIRE(array_schema->add_attribute(tdb::make_shared<Attribute>(HERE(), attr))
               .ok());
-<<<<<<< HEAD
   auto domain{make_shared<Domain>(HERE(), memory_tracker)};
-  auto dim{
-      make_shared<tiledb::sm::Dimension>(HERE(), "dim1", Datatype::UINT32)};
-=======
-  Domain domain;
   auto dim{make_shared<tiledb::sm::Dimension>(
       HERE(),
       "dim1",
       Datatype::UINT32,
       tiledb::test::get_test_memory_tracker())};
->>>>>>> 0a349d60
   uint32_t bounds[2] = {1, cells};
   Range range(bounds, 2 * sizeof(uint32_t));
   REQUIRE(dim->set_domain(range).ok());
@@ -5016,17 +4948,12 @@
 
   REQUIRE(
       array_schema->add_attribute(make_shared<Attribute>(HERE(), attr)).ok());
-<<<<<<< HEAD
   auto domain{make_shared<Domain>(HERE(), memory_tracker)};
-  auto dim{make_shared<Dimension>(HERE(), "dim1", Datatype::UINT32)};
-=======
-  Domain domain;
   auto dim{make_shared<Dimension>(
       HERE(),
       "dim1",
       Datatype::UINT32,
       tiledb::test::get_test_memory_tracker())};
->>>>>>> 0a349d60
   uint32_t bounds[2] = {1, cells};
   Range range(bounds, 2 * sizeof(uint32_t));
   REQUIRE(dim->set_domain(range).ok());
