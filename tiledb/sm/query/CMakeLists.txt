--- conflicted
+++ resolved
@@ -26,19 +26,12 @@
 
 include(common NO_POLICY_SCOPE)
 
-<<<<<<< HEAD
 add_subdirectory(ast)
-
-# Skeleton for future use
-if (FALSE AND TILEDB_TESTS)
-    add_executable(unit_query_writer EXCLUDE_FROM_ALL)
-=======
 add_library(query)
 target_link_libraries(query PUBLIC baseline $<TARGET_OBJECTS:baseline>)
 
 if (TILEDB_TESTS)
     add_executable(unit_query EXCLUDE_FROM_ALL)
->>>>>>> 3124dea4
     find_package(Catch_EP REQUIRED)
     target_link_libraries(unit_query PUBLIC Catch2::Catch2)
     target_link_libraries(unit_query PUBLIC query)
