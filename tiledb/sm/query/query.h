/**
 * @file   query.h
 *
 * @section LICENSE
 *
 * The MIT License
 *
 * @copyright Copyright (c) 2017-2022 TileDB, Inc.
 *
 * Permission is hereby granted, free of charge, to any person obtaining a copy
 * of this software and associated documentation files (the "Software"), to deal
 * in the Software without restriction, including without limitation the rights
 * to use, copy, modify, merge, publish, distribute, sublicense, and/or sell
 * copies of the Software, and to permit persons to whom the Software is
 * furnished to do so, subject to the following conditions:
 *
 * The above copyright notice and this permission notice shall be included in
 * all copies or substantial portions of the Software.
 *
 * THE SOFTWARE IS PROVIDED "AS IS", WITHOUT WARRANTY OF ANY KIND, EXPRESS OR
 * IMPLIED, INCLUDING BUT NOT LIMITED TO THE WARRANTIES OF MERCHANTABILITY,
 * FITNESS FOR A PARTICULAR PURPOSE AND NONINFRINGEMENT. IN NO EVENT SHALL THE
 * AUTHORS OR COPYRIGHT HOLDERS BE LIABLE FOR ANY CLAIM, DAMAGES OR OTHER
 * LIABILITY, WHETHER IN AN ACTION OF CONTRACT, TORT OR OTHERWISE, ARISING FROM,
 * OUT OF OR IN CONNECTION WITH THE SOFTWARE OR THE USE OR OTHER DEALINGS IN
 * THE SOFTWARE.
 *
 * @section DESCRIPTION
 *
 * This file defines class Query.
 */

#ifndef TILEDB_QUERY_H
#define TILEDB_QUERY_H

#include <atomic>
#include <functional>
#include <sstream>
#include <utility>
#include <vector>

#include "tiledb/common/logger_public.h"
#include "tiledb/common/status.h"
#include "tiledb/sm/array_schema/array_schema.h"
#include "tiledb/sm/array_schema/dimension.h"
#include "tiledb/sm/array_schema/domain.h"
#include "tiledb/sm/enums/query_status_details.h"
#include "tiledb/sm/fragment/written_fragment_info.h"
#include "tiledb/sm/query/iquery_strategy.h"
#include "tiledb/sm/query/query_buffer.h"
#include "tiledb/sm/query/query_condition.h"
#include "tiledb/sm/query/update_value.h"
#include "tiledb/sm/query/validity_vector.h"
#include "tiledb/sm/storage_manager/storage_manager_declaration.h"
#include "tiledb/sm/subarray/subarray.h"

using namespace tiledb::common;

namespace tiledb {
namespace sm {

class Array;
<<<<<<< HEAD
=======
class ArrayDimensionLabelQueries;
class StorageManager;
>>>>>>> c093fdfc

enum class QueryStatus : uint8_t;
enum class QueryType : uint8_t;

/** Processes a (read/write) query. */
class Query {
 public:
  /* ********************************* */
  /*          PUBLIC DATATYPES         */
  /* ********************************* */

  /**
   * Contains any current state related to (de)serialization of this query.
   * Mostly this supports setting buffers on this query that were allocated
   * internally as a part of deserialization (as opposed to user-set buffers).
   */
  struct SerializationState {
    /** Serialization state for a single attribute. */
    struct AttrState {
      /**
       * Buffer holding (or wrapping) fixed-length data, either attribute or
       * offset data.
       */
      Buffer fixed_len_data;

      /** Buffer holding (or wrapping) variable-length data. */
      Buffer var_len_data;

      /** Buffer holding (or wrapping) validity vector data. */
      Buffer validity_len_data;

      /** Value holding the length of the fixed-length data. */
      uint64_t fixed_len_size = 0;

      /** Value holding the length of the variable-length data. */
      uint64_t var_len_size = 0;

      /** Value holding the length of the validity vector data. */
      uint64_t validity_len_size = 0;
    };

    /** Serialization state per attribute. */
    std::unordered_map<std::string, AttrState> attribute_states;
  };

  /**
   * Contains current state related to coords of this query.
   */
  struct CoordsInfo {
    /**
     * True if either zipped coordinates buffer or separate coordinate
     * buffers are set.
     */
    bool has_coords_;

    /** The zipped coordinates buffer potentially set by the user. */
    void* coords_buffer_;

    /** The zipped coordinates buffer size potentially set by the user. */
    uint64_t* coords_buffer_size_;

    /** Keeps track of the number of coordinates across coordinate buffers. */
    uint64_t coords_num_;
  };

  /* ********************************* */
  /*     CONSTRUCTORS & DESTRUCTORS    */
  /* ********************************* */

  /**
   * Constructor. The query type is inherited from the query type of the
   * input array. An optional fragment URI is given as input in
   * case the query will be used as writes and the given URI should be used
   * for the name of the new fragment to be created.
   *
   * @note Array must be a properly opened array.
   *
   * @param array The array that is being queried.
   * @param fragment_uri The full URI for the new fragment. Only used for
   * writes.
   * @param fragment_base_uri Optional base name for new fragment. Only used for
   *     writes and only if fragment_uri is empty.
   */
  Query(
      StorageManager* storage_manager,
      shared_ptr<Array> array,
      optional<std::string> fragment_name = nullopt);

  /** Destructor. */
  ~Query();

  DISABLE_COPY_AND_COPY_ASSIGN(Query);
  DISABLE_MOVE_AND_MOVE_ASSIGN(Query);

  /* ********************************* */
  /*                 API               */
  /* ********************************* */

  /**
   * Adds a range to the (read/write) query on the input dimension by index,
   * in the form of (start, end, stride).
   * The range components must be of the same type as the domain type of the
   * underlying array.
   */
  Status add_range(
      unsigned dim_idx, const void* start, const void* end, const void* stride);

  /**
   * Adds a variable-sized range to the (read/write) query on the input
   * dimension by index, in the form of (start, end).
   */
  Status add_range_var(
      unsigned dim_idx,
      const void* start,
      uint64_t start_size,
      const void* end,
      uint64_t end_size);

  /** Retrieves the number of ranges of the subarray for the given dimension
   * index. */
  Status get_range_num(unsigned dim_idx, uint64_t* range_num) const;

  /**
   * Retrieves a range from a dimension index in the form (start, end, stride).
   *
   * @param dim_idx The dimension to retrieve the range from.
   * @param range_idx The id of the range to retrieve.
   * @param start The range start to retrieve.
   * @param end The range end to retrieve.
   * @param stride The range stride to retrieve.
   * @return Status
   */
  Status get_range(
      unsigned dim_idx,
      uint64_t range_idx,
      const void** start,
      const void** end,
      const void** stride) const;

  /**
   * Retrieves a range's sizes for a variable-length dimension index
   *
   * @param dim_idx The dimension to retrieve the range from.
   * @param range_idx The id of the range to retrieve.
   * @param start_size range start size in bytes
   * @param end_size range end size in bytes
   * @return Status
   */
  Status get_range_var_size(
      unsigned dim_idx,
      uint64_t range_idx,
      uint64_t* start_size,
      uint64_t* end_size) const;

  /**
   * Retrieves a range from a variable-length dimension index in the form
   * (start, end).
   *
   * @param dim_idx The dimension to retrieve the range from.
   * @param range_idx The id of the range to retrieve.
   * @param start The range start to retrieve.
   * @param end The range end to retrieve.
   * @return Status
   */
  Status get_range_var(
      unsigned dim_idx, uint64_t range_idx, void* start, void* end) const;

  /**
   * Adds a range to the (read/write) query on the input dimension by name,
   * in the form of (start, end, stride).
   * The range components must be of the same type as the domain type of the
   * underlying array.
   */

  Status add_range_by_name(
      const std::string& dim_name,
      const void* start,
      const void* end,
      const void* stride);

  /**
   * Adds a variable-sized range to the (read/write) query on the input
   * dimension by name, in the form of (start, end).
   */
  Status add_range_var_by_name(
      const std::string& dim_name,
      const void* start,
      uint64_t start_size,
      const void* end,
      uint64_t end_size);

  /** Retrieves the number of ranges of the subarray for the given dimension
   * name. */
  Status get_range_num_from_name(
      const std::string& dim_name, uint64_t* range_num) const;

  /**
   * Retrieves a range from a dimension name in the form (start, end, stride).
   *
   * @param dim_name The dimension to retrieve the range from.
   * @param range_idx The id of the range to retrieve.
   * @param start The range start to retrieve.
   * @param end The range end to retrieve.
   * @param stride The range stride to retrieve.
   * @return Status
   */
  Status get_range_from_name(
      const std::string& dim_name,
      uint64_t range_idx,
      const void** start,
      const void** end,
      const void** stride) const;

  /**
   * Retrieves a range's sizes for a variable-length dimension name
   *
   * @param dim_name The dimension name to retrieve the range from.
   * @param range_idx The id of the range to retrieve.
   * @param start_size range start size in bytes
   * @param end_size range end size in bytes
   * @return Status
   */
  Status get_range_var_size_from_name(
      const std::string& dim_name,
      uint64_t range_idx,
      uint64_t* start_size,
      uint64_t* end_size) const;

  /**
   * Retrieves a range from a variable-length dimension name in the form (start,
   * end).
   *
   * @param dim_name The dimension name to retrieve the range from.
   * @param range_idx The id of the range to retrieve.
   * @param start The range start to retrieve.
   * @param end The range end to retrieve.
   * @return Status
   */
  Status get_range_var_from_name(
      const std::string& dim_name,
      uint64_t range_idx,
      void* start,
      void* end) const;

  /**
   * Gets the estimated result size (in bytes) for the input fixed-sized
   * attribute/dimension.
   */
  Status get_est_result_size(const char* name, uint64_t* size);

  /**
   * Gets the estimated result size (in bytes) for the input var-sized
   * attribute/dimension.
   */
  Status get_est_result_size(
      const char* name, uint64_t* size_off, uint64_t* size_val);

  /**
   * Gets the estimated result size (in bytes) for the input fixed-sized,
   * nullable attribute.
   */
  Status get_est_result_size_nullable(
      const char* name, uint64_t* size_val, uint64_t* size_validity);

  /**
   * Gets the estimated result size (in bytes) for the input var-sized,
   * nullable attribute.
   */
  Status get_est_result_size_nullable(
      const char* name,
      uint64_t* size_off,
      uint64_t* size_val,
      uint64_t* size_validity);

  /** Retrieves the number of written fragments. */
  Status get_written_fragment_num(uint32_t* num) const;

  /** Retrieves the URI of the written fragment with the input index. */
  Status get_written_fragment_uri(uint32_t idx, const char** uri) const;

  /**
   * Retrieves the timestamp range [t1,t2] of the written fragment with the
   * input index.
   */
  Status get_written_fragment_timestamp_range(
      uint32_t idx, uint64_t* t1, uint64_t* t2) const;

  /** Returns the array's smart pointer. */
  inline shared_ptr<Array> array_shared() {
    return array_shared_;
  }

  /** Returns the array. */
  const Array* array() const;

  /** Returns the array. */
  Array* array();

  /** Returns the array schema. */
  const ArraySchema& array_schema() const;

  /** Returns the array schema as a shared_ptr */
  const std::shared_ptr<const ArraySchema> array_schema_shared() const;

  /** Returns the names of the buffers set by the user for the query. */
  std::vector<std::string> buffer_names() const;

  /**
   * Gets the query buffer for the input attribute/dimension.
   * An empty string means the special default attribute.
   */
  QueryBuffer buffer(const std::string& name) const;

  /**
   * Marks a query that has not yet been started as failed. This should not be
   * called asynchronously to cancel an in-progress query; for that use the
   * parent StorageManager's cancellation mechanism.
   * @return Status
   */
  Status cancel();

  /**
   * Finalizes the query, flushing all internal state. Applicable only to global
   * layout writes. It has no effect for any other query type.
   */
  Status finalize();

  /**
   * Submits and finalizes a query, flushing all internal state. Applicable
   * only to global layout writes, returns an error otherwise.
   */
  Status submit_and_finalize();

  /**
   * This is a deprecated API.
   * Retrieves the buffer of a fixed-sized attribute/dimension.
   *
   * @param name The buffer attribute/dimension name. An empty string means
   *     the special default attribute/dimension.
   * @param buffer The buffer to be retrieved.
   * @param buffer_size A pointer to the buffer size to be retrieved.
   * @return Status
   */
  Status get_buffer(
      const char* name, void** buffer, uint64_t** buffer_size) const;

  /**
   * This is a deprecated API.
   * Retrieves the offsets and values buffers of a var-sized
   * attribute/dimension.
   *
   * @param name The attribute/dimension name. An empty string means
   *     the special default attribute/dimension.
   * @param buffer_off The offsets buffer to be retrieved.
   * @param buffer_off_size A pointer to the offsets buffer size to be
   * retrieved.
   * @param buffer_val The values buffer to be retrieved.
   * @param buffer_val_size A pointer to the values buffer size to be retrieved.
   * @return Status
   */
  Status get_buffer(
      const char* name,
      uint64_t** buffer_off,
      uint64_t** buffer_off_size,
      void** buffer_val,
      uint64_t** buffer_val_size) const;

  /**
   * Retrieves the data buffer of a fixed/var-sized attribute/dimension.
   *
   * @param name The buffer attribute/dimension name. An empty string means
   *     the special default attribute/dimension.
   * @param buffer The buffer to be retrieved.
   * @param buffer_size A pointer to the buffer size to be retrieved.
   * @return Status
   */
  Status get_data_buffer(
      const char* name, void** buffer, uint64_t** buffer_size) const;

  /**
   * Retrieves the data buffer of a fixed or variable-sized dimension label.
   *
   * @param name The name of the the label.
   * @param buffer The buffer to be retrieved.
   * @param buffer_size The size of the buffer.
   */
  void get_label_data_buffer(
      const std::string& name, void** buffer, uint64_t** buffer_size) const;

  /**
   * Retrieves the offset buffer for a variable-sized dimension label.
   *
   * @param name The name of the label.
   * @param buffer The buffer to be retrieved.
   * @param buffer_size The size of the buffer.
   */
  void get_label_offsets_buffer(
      const std::string& name, uint64_t** buffer, uint64_t** buffer_size) const;

  /**
   * Retrieves the offset buffer for a var-sized attribute/dimension.
   *
   * @param name The buffer attribute/dimension name. An empty string means
   * the special default attribute/dimension.
   * @param buffer_off The offsets buffer to be retrieved. This buffer holds
   * the starting offsets of each cell value in the data buffer.
   * @param buffer_off_size A pointer to the buffer size to be retrieved.
   * @return Status
   */
  Status get_offsets_buffer(
      const char* name,
      uint64_t** buffer_off,
      uint64_t** buffer_off_size) const;

  /**
   * Retrieves the validity buffer for a nullable attribute/dimension.
   *
   * @param name The buffer attribute/dimension name. An empty string means
   * the special default attribute/dimension.
   * @param buffer_validity_bytemap The buffer that either have the validity
   * bytemap associated with the input data to be written, or will hold the
   * validity bytemap to be read.
   * @param buffer_validity_bytemap_size In the case of writes, this is the size
   * of `buffer_validity_bytemap` in bytes. In the case of reads, this initially
   * contains the allocated size of `buffer_validity_bytemap`, but after the
   * termination of the query it will contain the size of the useful (read)
   * data in `buffer_validity_bytemap`.
   * @return Status
   */
  Status get_validity_buffer(
      const char* name,
      uint8_t** buffer_validity_bytemap,
      uint64_t** buffer_validity_bytemap_size) const;

  /**
   * This is a deprecated API.
   * Retrieves the buffer and validity bytemap of a fixed-sized, nullable
   * attribute.
   *
   * @param name The buffer attribute name. An empty string means
   *     the special default attribute.
   * @param buffer The buffer to be retrieved.
   * @param buffer_size A pointer to the buffer size to be retrieved.
   * @param buffer The buffer to be retrieved.
   * @param buffer_size A pointer to the buffer size to be retrieved.
   * @return Status
   */
  Status get_buffer_vbytemap(
      const char* name,
      void** buffer,
      uint64_t** buffer_size,
      uint8_t** buffer_validity_bytemap,
      uint64_t** buffer_validity_bytemap_size) const;

  /**
   * This is a deprecated API.
   * Retrieves the offsets, values, and validity bytemap buffers of
   * a var-sized, nullable attribute.
   *
   * @param name The attribute name. An empty string means
   *     the special default attribute.
   * @param buffer_off The offsets buffer to be retrieved.
   * @param buffer_off_size A pointer to the offsets buffer size to be
   * retrieved.
   * @param buffer_val The values buffer to be retrieved.
   * @param buffer_val_size A pointer to the values buffer size to be retrieved.
   * @return Status
   */
  Status get_buffer_vbytemap(
      const char* name,
      uint64_t** buffer_off,
      uint64_t** buffer_off_size,
      void** buffer_val,
      uint64_t** buffer_val_size,
      uint8_t** buffer_validity_bytemap,
      uint64_t** buffer_validity_bytemap_size) const;

  /**
   * Returns the serialization state associated with the given attribute.
   *
   * @param attribute Attribute to get serialization state for
   * @param state Set to point to the serialization state
   * @return Status
   */
  Status get_attr_serialization_state(
      const std::string& attribute, SerializationState::AttrState** state);

  /**
   * Used by serialization to get the map of result sizes
   * @return
   */
  std::unordered_map<std::string, Subarray::ResultSize>
  get_est_result_size_map();

  /**
   * Used by serialization to get the map of max mem sizes
   * @return
   */
  std::unordered_map<std::string, Subarray::MemorySize> get_max_mem_size_map();

  /**
   * Returns `true` if the query has results. Applicable only to read
   * queries (it returns `false` for write queries).
   */
  bool has_results() const;

  /** Initializes the query. */
  Status init();

  /** Returns the first fragment uri. */
  URI first_fragment_uri() const;

  /** Returns the last fragment uri. */
  URI last_fragment_uri() const;

  /** Returns the cell layout. */
  Layout layout() const;

  /**
   * Returns the condition for filtering results in a read query.
   * @return QueryCondition
   */
  const QueryCondition& condition() const;

  /**
   * Returns the update values for an update query.
   * @return UpdateValues
   */
  const std::vector<UpdateValue>& update_values() const;

  /**
   * Returns true if this query requires the use of dimension labels.
   */
  bool uses_dimension_labels() const;

  /** Processes a query. */
  Status process();

  /** Gets the strategy of the query. */
  IQueryStrategy* strategy(bool skip_checks_serialization = false);

  /**
   * Switch the strategy depending on layout. Used by serialization.
   *
   * @param layout New layout
   * @param force_legacy_reader Force use of the legacy reader if the client
   *    requested it.
   * @return Status
   */
  Status reset_strategy_with_layout(Layout layout, bool force_legacy_reader);

  /**
   * Disables checking the global order and coordinate duplicates. Applicable
   * only to writes. This option will supercede the config.
   */
  Status disable_checks_consolidation();

  /**
   * Enables consolidation with timestamps.
   */
  Status set_consolidation_with_timestamps();

  /**
   * Set the processed conditions for writes.
   *
   * @param processed_conditions The processed conditions.
   */
  void set_processed_conditions(std::vector<std::string>& processed_conditions);

  /**
   * Sets the config for the Query
   *
   * This function overrides the config for Query-level parameters only.
   * Semantically, the initial query config is copied from the context
   * config upon initialization. Note that The context config is immutable
   * at the C API level because tiledb_ctx_get_config always returns a copy.
   *
   * Config parameters set here will *only* be applied within the Query.
   */
  Status set_config(const Config& config);

  /**
   * Sets the (zipped) coordinates buffer (set with TILEDB_COORDS as the
   * buffer name).
   *
   * @param buffer The buffer that has the input data to be written.
   * @param buffer_size The size of `buffer` in bytes.
   * @return Status
   */
  Status set_coords_buffer(void* buffer, uint64_t* buffer_size);

  /**
   * Sets the data for a fixed/var-sized attribute/dimension.
   *
   * @param name The attribute/dimension to set the buffer for.
   * @param buffer The buffer that will hold the data to be read.
   * @param buffer_size This initially contains the allocated
   *     size of `buffer`, but after the termination of the function
   *     it will contain the size of the useful (read) data in `buffer`.
   * @param check_null_buffers If true (default), null buffers are not
   * allowed.
   * @return Status
   */
  Status set_data_buffer(
      const std::string& name,
      void* const buffer,
      uint64_t* const buffer_size,
      const bool check_null_buffers = true);

  /**
   * Wrapper to set the internal buffer for a dimension or attribute from a
   * QueryBuffer.
   *
   * This function is intended to be a convenience method for use setting
   * buffers for dimension labels.
   *
   * @WARNING Does not check for or copy validity data.
   *
   * @param name Name of the dimension or attribute to set the buffer for.
   * @param buffer The query buffer to get the data from.
   **/
  void set_dimension_label_buffer(
      const std::string& name, const QueryBuffer& buffer);

  /**
   * Sets the label data buffer for fixed or variable sized dimension labels.
   *
   * @param name The name of the dimension label to set the data buffer for.
   * @param buffer The buffer for the data.
   * @param buffer_size The size of the data.
   * @param check_null_buffers If ``true`` verify buffer and buffersize are not
   *     nullptrs.
   */
  void set_label_data_buffer(
      const std::string& name,
      void* const buffer,
      uint64_t* const buffer_size,
      const bool check_null_buffers = true);

  /**
   * Sets the label offsets buffer for variable sized dimension labels.
   *
   * @param name The name of the dimension label to set the offsets buffer for.
   * @param buffer_offsets The buffer for offsets for the variable size data.
   * @param buffer_offsets_size The size of the offsets buffer.
   * @param check_null_buffers If ``true`` verify buffer and buffersize are not
   *     nullptrs.
   */
  void set_label_offsets_buffer(
      const std::string& name,
      uint64_t* const buffer_offsets,
      uint64_t* const buffer_offsets_size,
      const bool check_null_buffers = true);

  /**
   * Sets the offset buffer for a var-sized attribute/dimension.
   *
   * @param name The attribute/dimension to set the buffer for.
   * @param buffer_offsets The buffer that will hold the data to be read.
   *     This buffer holds the starting offsets of each cell value in
   *     `buffer_val`.
   * @param buffer_offsets_size This initially contains
   *     the allocated size of `buffer_off`, but after the termination of the
   *     function it will contain the size of the useful (read) data in
   *     `buffer_off`.
   * @param check_null_buffers If true (default), null buffers are not
   * allowed.
   * @return Status
   */
  Status set_offsets_buffer(
      const std::string& name,
      uint64_t* const buffer_offsets,
      uint64_t* const buffer_offsets_size,
      const bool check_null_buffers = true);

  /**
   * Sets the validity buffer for nullable attribute/dimension.
   *
   * @param name The attribute/dimension to set the buffer for.
   * @param buffer_validity_bytemap The buffer that either have the validity
   * bytemap associated with the input data to be written, or will hold the
   * validity bytemap to be read.
   * @param buffer_validity_bytemap_size In the case of writes, this is the size
   * of `buffer_validity_bytemap` in bytes. In the case of reads, this initially
   * contains the allocated size of `buffer_validity_bytemap`, but after the
   * termination of the query it will contain the size of the useful (read)
   * data in `buffer_validity_bytemap`.
   * @param check_null_buffers If true (default), null buffers are not
   * allowed.
   * @return Status
   */
  Status set_validity_buffer(
      const std::string& name,
      uint8_t* const buffer_validity_bytemap,
      uint64_t* const buffer_validity_bytemap_size,
      const bool check_null_buffers = true);

  /**
   * Get the config of the query.
   *
   * @return Config from query
   */
  const Config& config() const;

  /**
   * This is a deprecated API.
   * Sets the buffer for a fixed-sized attribute/dimension.
   *
   * @param name The attribute/dimension to set the buffer for.
   * @param buffer The buffer that either have the input data to be written,
   *     or will hold the data to be read.
   * @param buffer_size In the case of writes, this is the size of `buffer`
   *     in bytes. In the case of reads, this initially contains the allocated
   *     size of `buffer`, but after the termination of the query
   *     it will contain the size of the useful (read) data in `buffer`.
   * @param check_null_buffers If true (default), null buffers are not allowed.
   * @return Status
   */
  Status set_buffer(
      const std::string& name,
      void* buffer,
      uint64_t* buffer_size,
      bool check_null_buffers = true);

  /**
   * This is a deprecated API.
   * Sets the buffer for a var-sized attribute/dimension.
   *
   * @param name The attribute/dimension to set the buffer for.
   * @param buffer_off The buffer that either have the input data to be written,
   *     or will hold the data to be read. This buffer holds the starting
   *     offsets of each cell value in `buffer_val`.
   * @param buffer_off_size In the case of writes, it is the size of
   *     `buffer_off` in bytes. In the case of reads, this initially contains
   *     the allocated size of `buffer_off`, but after the termination of the
   *     function it will contain the size of the useful (read) data in
   *     `buffer_off`.
   * @param buffer_val The buffer that either have the input data to be written,
   *     or will hold the data to be read. This buffer holds the actual
   *     var-sized cell values.
   * @param buffer_val_size In the case of writes, it is the size of
   *     `buffer_val` in bytes. In the case of reads, this initially contains
   *     the allocated size of `buffer_val`, but after the termination of the
   *     query it will contain the size of the useful (read) data in
   *     `buffer_val`.
   * @param check_null_buffers If true (default), null buffers are not allowed.
   * @return Status
   */
  Status set_buffer(
      const std::string& name,
      uint64_t* buffer_off,
      uint64_t* buffer_off_size,
      void* buffer_val,
      uint64_t* buffer_val_size,
      bool check_null_buffers = true);

  /**
   * This is a deprecated API.
   * Sets the buffer for a fixed-sized, nullable attribute with a validity
   * bytemap.
   *
   * @param name The attribute to set the buffer for.
   * @param buffer The buffer that either have the input data to be written,
   *     or will hold the data to be read.
   * @param buffer_size In the case of writes, this is the size of `buffer`
   *     in bytes. In the case of reads, this initially contains the allocated
   *     size of `buffer`, but after the termination of the query
   *     it will contain the size of the useful (read) data in `buffer`.
   * @param buffer_validity_bytemap The buffer that either have the validity
   * bytemap associated with the input data to be written, or will hold the
   * validity bytemap to be read.
   * @param buffer_validity_bytemap_size In the case of writes, this is the size
   * of `buffer_validity_bytemap` in bytes. In the case of reads, this initially
   *     contains the allocated size of `buffer_validity_bytemap`, but after the
   *     termination of the query it will contain the size of the useful (read)
   * data in `buffer_validity_bytemap`.
   * @param check_null_buffers If true (default), null buffers are not allowed.
   * @return Status
   */
  Status set_buffer_vbytemap(
      const std::string& name,
      void* buffer,
      uint64_t* buffer_size,
      uint8_t* buffer_validity_bytemap,
      uint64_t* buffer_validity_bytemap_size,
      bool check_null_buffers = true);

  /**
   * This is a deprecated API.
   * Sets the buffer for a var-sized, nullable attribute with a validity
   * bytemap.
   *
   * @param name The attribute to set the buffer for.
   * @param buffer_off The buffer that either have the input data to be written,
   *     or will hold the data to be read. This buffer holds the starting
   *     offsets of each cell value in `buffer_val`.
   * @param buffer_off_size In the case of writes, it is the size of
   *     `buffer_off` in bytes. In the case of reads, this initially contains
   *     the allocated size of `buffer_off`, but after the termination of the
   *     function it will contain the size of the useful (read) data in
   *     `buffer_off`.
   * @param buffer_val The buffer that either have the input data to be written,
   *     or will hold the data to be read. This buffer holds the actual
   *     var-sized cell values.
   * @param buffer_val_size In the case of writes, it is the size of
   *     `buffer_val` in bytes. In the case of reads, this initially contains
   *     the allocated size of `buffer_val`, but after the termination of the
   *     query it will contain the size of the useful (read) data in
   *     `buffer_val`.
   * @param buffer_validity_bytemap The buffer that either have the validity
   * bytemap associated with the input data to be written, or will hold the
   * validity bytemap to be read.
   * @param buffer_validity_bytemap_size In the case of writes, this is the size
   * of `buffer_validity_bytemap` in bytes. In the case of reads, this initially
   *     contains the allocated size of `buffer_validity_bytemap`, but after the
   *     termination of the query it will contain the size of the useful (read)
   * data in `buffer_validity_bytemap`.
   * @param check_null_buffers If true (default), null buffers are not allowed.
   * @return Status
   */
  Status set_buffer_vbytemap(
      const std::string& name,
      uint64_t* buffer_off,
      uint64_t* buffer_off_size,
      void* buffer_val,
      uint64_t* buffer_val_size,
      uint8_t* buffer_validity_bytemap,
      uint64_t* buffer_validity_bytemap_size,
      bool check_null_buffers = true);

  /**
   * Used by serialization to set the estimated result size
   *
   * @param est_result_size map to set
   * @param max_mem_size map to set
   * @return Status
   */
  Status set_est_result_size(
      std::unordered_map<std::string, Subarray::ResultSize>& est_result_size,
      std::unordered_map<std::string, Subarray::MemorySize>& max_mem_size);

  /**
   * Sets the cell layout of the query.
   */
  Status set_layout(Layout layout);

  /**
   * Sets the condition for filtering results in a read query.
   *
   * @param condition The condition object.
   * @return Status
   */
  Status set_condition(const QueryCondition& condition);

  /**
   * Adds an update value for an update query.
   *
   * @param field_name The attribute name.
   * @param update_value The value to set.
   * @param update_value_size The byte size of `update_value`.
   * @return Status
   */
  Status add_update_value(
      const char* field_name,
      const void* update_value,
      uint64_t update_value_size);

  /**
   * Set query status, needed for json deserialization
   * @param status
   * @return Status
   */
  void set_status(QueryStatus status);

  /**
   * Sets the query subarray. If it is null, then the subarray will be set to
   * the entire domain.
   *
   * @param subarray The subarray to be set.
   * @return Status
   *
   * @note Setting a subarray for sparse arrays, or for dense arrays
   *     when performing unordered (sparse) writes, has no effect
   *     (will be ingnored).
   */
  Status set_subarray(const void* subarray);

  /** Returns the query subarray. */
  const Subarray* subarray() const;

  /**
   * Sets the query subarray.
   *
   * @param subarray The subarray to be set.
   * @return Status
   *
   * @note Calling set_subarray for sparse arrays, or for dense arrays
   *     when performing unordered (sparse) writes, has no effect.
   */
  Status set_subarray(const tiledb::sm::Subarray& subarray);

  /** Sets the query subarray, without performing any checks. */
  Status set_subarray_unsafe(const Subarray& subarray);

  /** Sets the query subarray, without performing any checks. */
  Status set_subarray_unsafe(const NDRange& subarray);

  /** Submits the query to the storage manager. */
  Status submit();

  /**
   * Submits the query to the storage manager. The query will be
   * processed asynchronously (i.e., in a non-blocking manner).
   * Once the query is completed, the input callback function will
   * be executed using the input callback data.
   */
  Status submit_async(std::function<void(void*)> callback, void* callback_data);

  /** Returns the query status. */
  QueryStatus status() const;

  /** Returns the query status incomplete reason. */
  QueryStatusDetailsReason status_incomplete_reason() const;

  /** Returns the query type. */
  QueryType type() const;

  /** Returns the internal stats object. */
  stats::Stats* stats() const;

  /** Returns the scratch space used for REST requests. */
  shared_ptr<Buffer> rest_scratch() const;

  /** Use the refactored dense reader or not. */
  bool use_refactored_dense_reader(
      const ArraySchema& array_schema, bool all_dense);

  /** Use the refactored sparse global order reader or not. */
  bool use_refactored_sparse_global_order_reader(
      Layout layout, const ArraySchema& array_schema);

  /** Use the refactored sparse unordered with dups reader or not. */
  bool use_refactored_sparse_unordered_with_dups_reader(
      Layout layout, const ArraySchema& array_schema);

  /** Returns if all ranges for this query are non overlapping. */
  tuple<Status, optional<bool>> non_overlapping_ranges();

  /** Returns true if this is a dense query */
  bool is_dense() const;

  /** Returns a reference to the internal WrittenFragmentInfo list */
  std::vector<WrittenFragmentInfo>& get_written_fragment_info();

  /** Called from serialization to mark the query as remote */
  void set_remote_query();

  /**
   * Set a flag to specify we are doing an ordered dimension label read.
   *
   * @param increasing_order Is the query on an array with increasing order? If
   * not assume decreasing order.
   */
  void set_dimension_label_ordered_read(bool increasing_order);

 private:
  /* ********************************* */
  /*         PRIVATE ATTRIBUTES        */
  /* ********************************* */

  /** A smart pointer to the array the query is associated with.
   * Ensures that the Array object exists as long as the Query object exists. */
  shared_ptr<Array> array_shared_;

  /** The array the query is associated with.
   * Cached copy of array_shared_.get(). */
  Array* array_;

  /** The array schema. */
  shared_ptr<const ArraySchema> array_schema_;

  /** The config for query-level parameters only. */
  Config config_;

  /** A function that will be called upon the completion of an async query. */
  std::function<void(void*)> callback_;

  /** The data input to the callback function. */
  void* callback_data_;

  /** The query type. */
  QueryType type_;

  /** The layout of the cells in the result of the subarray. */
  Layout layout_;

  /** The query subarray (initially the whole domain by default). */
  Subarray subarray_;

  /** The query status. */
  QueryStatus status_;

  /** The storage manager. */
  StorageManager* storage_manager_;

  /** The query strategy. */
  tdb_unique_ptr<IQueryStrategy> strategy_;

  /** The class stats. */
  stats::Stats* stats_;

  /** The class logger. */
  shared_ptr<Logger> logger_;

  /** UID of the logger instance */
  inline static std::atomic<uint64_t> logger_id_ = 0;

  /**
   * Maps attribute/dimension names to their buffers.
   * `TILEDB_COORDS` may be used for the special zipped coordinates
   * buffer.
   * */
  std::unordered_map<std::string, QueryBuffer> buffers_;

  /** Maps label names to their buffers. */
  std::unordered_map<std::string, QueryBuffer> label_buffers_;

  /** Dimension label queries that are part of the main query. */
  tdb_unique_ptr<ArrayDimensionLabelQueries> dim_label_queries_;

  /** Keeps track of the coords data. */
  CoordsInfo coords_info_;

  /** Stores information about the written fragments. */
  std::vector<WrittenFragmentInfo> written_fragment_info_;

  /** The query condition. */
  QueryCondition condition_;

  /** The update values. */
  std::vector<UpdateValue> update_values_;

  /** Set of attributes that have an update value. */
  std::set<std::string> attributes_with_update_value_;

  /** The fragment metadata that this query will focus on. */
  std::vector<shared_ptr<FragmentMetadata>> fragment_metadata_;

  /** The current serialization state. */
  SerializationState serialization_state_;

  /** If the query has coords buffer set or not. */
  bool has_coords_buffer_;

  /** If the query has zipped coords buffer set or not. */
  bool has_zipped_coords_buffer_;

  /** True if at least one separate coordinate buffer is set. */
  bool coord_buffer_is_set_;

  /** True if at least one separate data coordinate buffer is set. */
  bool coord_data_buffer_is_set_;

  /** True if at least one separate offsets coordinate buffer is set. */
  bool coord_offsets_buffer_is_set_;

  /** Keeps track of the name of the data buffer once set. */
  std::string data_buffer_name_;

  /** Keeps track of the name of the offsets buffer once set. */
  std::string offsets_buffer_name_;

  /**
   * If `true`, it will not check if the written coordinates are
   * in the global order or have duplicates. This supercedes the config.
   */
  bool disable_checks_consolidation_;

  /**
   * If `true`, it will enable consolidation with timestamps on the reader.
   */
  bool consolidation_with_timestamps_;

  /* Scratch space used for REST requests. */
  shared_ptr<Buffer> rest_scratch_;

  /* Processed conditions, used for consolidation. */
  std::vector<std::string> processed_conditions_;

  /**
   * Flag to force legacy reader when strategy gets created. This is used by
   * the serialization codebase if a query comes from an older version of the
   * library that doesn't have the refactored readers, we need to run it with
   * the legacy reader.
   */
  bool force_legacy_reader_;

  /**
   * The name of the new fragment to be created for writes.
   *
   * If not set, the fragment name will be created using the latest array
   * timestamp and a generated UUID.
   */
  optional<std::string> fragment_name_;

  /** It tracks if this is a remote query */
  bool remote_query_;

  /** Flag to specify we are doing a dimension label ordered read. */
  bool is_dimension_label_ordered_read_;

  /**
   * Is the dimension label ordered read on an array with increasing order? If
   * not assume decreasing order.
   *
   * NOTE: Only used when is_dimension_label_order_read_ == true.
   */
  bool dimension_label_increasing_;

  /* ********************************* */
  /*           PRIVATE METHODS         */
  /* ********************************* */

  /**
   * Create the strategy.
   *
   * @param skip_checks_serialization Skip checks during serialization.
   */
  Status create_strategy(bool skip_checks_serialization = false);

  Status check_set_fixed_buffer(const std::string& name);

  /** Checks if the buffers names have been appropriately set for the query. */
  Status check_buffer_names();

  /**
   * Internal routine for checking the completeness of all attribute
   * and dimensions buffers. Iteratively searches that all attributes &
   * dimenstions buffers have been set correctly
   * @return Status
   */
  Status check_buffers_correctness();

  /**
   * Returns true if only querying dimension labels.
   *
   * The query will only query dimension labels if all the following are true:
   * 1. At most one dimension buffer is set.
   * 2. No attribute buffers are set.
   * 3. At least one label buffer is set.
   */
  bool only_dim_label_query() const;

  /**
   * This is a deprecated API.
   * Internal routine for setting fixed-sized, nullable attribute buffers with
   * a ValidityVector.
   */
  Status set_buffer(
      const std::string& name,
      void* buffer,
      uint64_t* buffer_size,
      ValidityVector&& validity_vector,
      bool check_null_buffers = true);

  /**
   * This is a deprecated API.
   * Internal routine for setting var-sized, nullable attribute buffers with
   * a ValidityVector.
   */
  Status set_buffer(
      const std::string& name,
      uint64_t* buffer_off,
      uint64_t* buffer_off_size,
      void* buffer_val,
      uint64_t* buffer_val_size,
      ValidityVector&& validity_vector,
      bool check_null_buffers = true);

  /**
   * This is a deprecated API.
   * Internal routine for getting fixed-sized, nullable attribute buffers with
   * a ValidityVector.
   */
  Status get_buffer(
      const char* name,
      void** buffer,
      uint64_t** buffer_size,
      const ValidityVector** validity_vector) const;

  /**
   * This is a deprecated API.
   * Internal routine for getting fixed-sized, nullable attribute buffers with
   * a ValidityVector.
   */
  Status get_buffer(
      const char* name,
      uint64_t** buffer_off,
      uint64_t** buffer_off_size,
      void** buffer_val,
      uint64_t** buffer_val_size,
      const ValidityVector** validity_vector) const;

  /**
   * Check if input buffers are tile aligned. This function should be called
   * only for remote global order writes and it should enforce tile alignment
   * for both dense and sparse arrays.
   */
  Status check_tile_alignment() const;

  /**
   * Check if input buffers are bigger than 5MB. S3 multipart upload
   * requires each part be bigger than 5MB, except the last part.
   * This function should be called only for remote global order writes.
   */
  Status check_buffer_multipart_size() const;

  /**
   * Reset coord buffer markers at end of a global write submit.
   * This will allow for the user to properly set the next write batch.
   */
  void reset_coords_markers();
};

}  // namespace sm
}  // namespace tiledb

#endif  // TILEDB_QUERY_H<|MERGE_RESOLUTION|>--- conflicted
+++ resolved
@@ -60,11 +60,8 @@
 namespace sm {
 
 class Array;
-<<<<<<< HEAD
-=======
 class ArrayDimensionLabelQueries;
 class StorageManager;
->>>>>>> c093fdfc
 
 enum class QueryStatus : uint8_t;
 enum class QueryType : uint8_t;
