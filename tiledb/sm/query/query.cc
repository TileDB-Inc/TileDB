/**
 * @file   query.cc
 *
 * @section LICENSE
 *
 * The MIT License
 *
 * @copyright Copyright (c) 2017-2021 TileDB, Inc.
 *
 * Permission is hereby granted, free of charge, to any person obtaining a copy
 * of this software and associated documentation files (the "Software"), to deal
 * in the Software without restriction, including without limitation the rights
 * to use, copy, modify, merge, publish, distribute, sublicense, and/or sell
 * copies of the Software, and to permit persons to whom the Software is
 * furnished to do so, subject to the following conditions:
 *
 * The above copyright notice and this permission notice shall be included in
 * all copies or substantial portions of the Software.
 *
 * THE SOFTWARE IS PROVIDED "AS IS", WITHOUT WARRANTY OF ANY KIND, EXPRESS OR
 * IMPLIED, INCLUDING BUT NOT LIMITED TO THE WARRANTIES OF MERCHANTABILITY,
 * FITNESS FOR A PARTICULAR PURPOSE AND NONINFRINGEMENT. IN NO EVENT SHALL THE
 * AUTHORS OR COPYRIGHT HOLDERS BE LIABLE FOR ANY CLAIM, DAMAGES OR OTHER
 * LIABILITY, WHETHER IN AN ACTION OF CONTRACT, TORT OR OTHERWISE, ARISING FROM,
 * OUT OF OR IN CONNECTION WITH THE SOFTWARE OR THE USE OR OTHER DEALINGS IN
 * THE SOFTWARE.
 *
 * @section DESCRIPTION
 *
 * This file implements class Query.
 */

#include "tiledb/sm/query/query.h"
#include "tiledb/common/heap_memory.h"
#include "tiledb/common/logger.h"
#include "tiledb/sm/array/array.h"
#include "tiledb/sm/enums/query_status.h"
#include "tiledb/sm/enums/query_type.h"
#include "tiledb/sm/rest/rest_client.h"
#include "tiledb/sm/storage_manager/storage_manager.h"

#include <cassert>
#include <iostream>
#include <sstream>

using namespace tiledb::common;

namespace tiledb {
namespace sm {

/* ****************************** */
/*   CONSTRUCTORS & DESTRUCTORS   */
/* ****************************** */

Query::Query(StorageManager* storage_manager, Array* array, URI fragment_uri)
    : array_(array)
    , storage_manager_(storage_manager){
  assert(array != nullptr && array->is_open());

  callback_ = nullptr;
  callback_data_ = nullptr;
  layout_ = Layout::ROW_MAJOR;
  status_ = QueryStatus::UNINITIALIZED;
  auto st = array->get_query_type(&type_);
  assert(st.ok());

  if (type_ == QueryType::WRITE)
    writer_.set_storage_manager(storage_manager);
  else
    reader_.set_storage_manager(storage_manager);

  if (type_ == QueryType::READ) {
    reader_.set_storage_manager(storage_manager);
    reader_.set_array(array);
    reader_.set_array_schema(array->array_schema());
    reader_.set_fragment_metadata(array->fragment_metadata());
  } else {
    writer_.set_storage_manager(storage_manager);
    writer_.set_array(array);
    writer_.set_array_schema(array->array_schema());
    writer_.set_fragment_uri(fragment_uri);
  }
}

Query::~Query() = default;

/* ****************************** */
/*               API              */
/* ****************************** */

Status Query::add_range(
    unsigned dim_idx, const void* start, const void* end, const void* stride) {
  if (dim_idx >= array_->array_schema()->dim_num())
    return LOG_STATUS(
        Status::QueryError("Cannot add range; Invalid dimension index"));

  if (start == nullptr || end == nullptr)
    return LOG_STATUS(Status::QueryError("Cannot add range; Invalid range"));

  if (stride != nullptr)
    return LOG_STATUS(Status::QueryError(
        "Cannot add range; Setting range stride is currently unsupported"));

  if (array_->array_schema()->domain()->dimension(dim_idx)->var_size())
    return LOG_STATUS(
        Status::QueryError("Cannot add range; Range must be fixed-sized"));

  // Prepare a temp range
  std::vector<uint8_t> range;
  uint8_t coord_size = array_->array_schema()->dimension(dim_idx)->coord_size();
  range.resize(2 * coord_size);
  std::memcpy(&range[0], start, coord_size);
  std::memcpy(&range[coord_size], end, coord_size);

  // Add range
  if (type_ == QueryType::WRITE)
    return writer_.add_range(dim_idx, Range(&range[0], 2 * coord_size));
  return reader_.add_range(dim_idx, Range(&range[0], 2 * coord_size));
}

Status Query::add_range_var(
    unsigned dim_idx,
    const void* start,
    uint64_t start_size,
    const void* end,
    uint64_t end_size) {
  if (dim_idx >= array_->array_schema()->dim_num())
    return LOG_STATUS(
        Status::QueryError("Cannot add range; Invalid dimension index"));

  if (start == nullptr || end == nullptr)
    return LOG_STATUS(Status::QueryError("Cannot add range; Invalid range"));

  if (start_size == 0 || end_size == 0)
    return LOG_STATUS(Status::QueryError(
        "Cannot add range; Range start/end cannot have zero length"));

  if (!array_->array_schema()->domain()->dimension(dim_idx)->var_size())
    return LOG_STATUS(
        Status::QueryError("Cannot add range; Range must be variable-sized"));

  if (type_ == QueryType::WRITE)
    return LOG_STATUS(Status::QueryError(
        "Cannot add range; Function applicable only to reads"));

  // Add range
  Range r;
  r.set_range_var(start, start_size, end, end_size);
  return reader_.add_range(dim_idx, r);
}

Status Query::get_range_num(unsigned dim_idx, uint64_t* range_num) const {
  if (type_ == QueryType::WRITE)
    return writer_.get_range_num(dim_idx, range_num);
  return reader_.get_range_num(dim_idx, range_num);
}

Status Query::get_range(
    unsigned dim_idx,
    uint64_t range_idx,
    const void** start,
    const void** end,
    const void** stride) const {
  if (type_ == QueryType::WRITE)
    return writer_.get_range(dim_idx, range_idx, start, end, stride);
  return reader_.get_range(dim_idx, range_idx, start, end, stride);
}

Status Query::get_range_var_size(
    unsigned dim_idx,
    uint64_t range_idx,
    uint64_t* start_size,
    uint64_t* end_size) const {
  if (type_ == QueryType::WRITE)
    return LOG_STATUS(Status::WriterError(
        "Getting a var range size from a write query is not applicable"));

  return reader_.get_range_var_size(dim_idx, range_idx, start_size, end_size);
}

Status Query::get_range_var(
    unsigned dim_idx, uint64_t range_idx, void* start, void* end) const {
  if (type_ == QueryType::WRITE)
    return LOG_STATUS(Status::WriterError(
        "Getting a var range from a write query is not applicable"));

  uint64_t start_size = 0;
  uint64_t end_size = 0;
  reader_.get_range_var_size(dim_idx, range_idx, &start_size, &end_size);

  const void* range_start;
  const void* range_end;
  const void* stride;
  RETURN_NOT_OK(
      get_range(dim_idx, range_idx, &range_start, &range_end, &stride));

  std::memcpy(start, range_start, start_size);
  std::memcpy(end, range_end, end_size);

  return Status::Ok();
}

Status Query::add_range_by_name(
    const std::string& dim_name,
    const void* start,
    const void* end,
    const void* stride) {
  unsigned dim_idx;
  RETURN_NOT_OK(array_->array_schema()->domain()->get_dimension_index(
      dim_name, &dim_idx));

  return add_range(dim_idx, start, end, stride);
}

Status Query::add_range_var_by_name(
    const std::string& dim_name,
    const void* start,
    uint64_t start_size,
    const void* end,
    uint64_t end_size) {
  unsigned dim_idx;
  RETURN_NOT_OK(array_->array_schema()->domain()->get_dimension_index(
      dim_name, &dim_idx));

  return add_range_var(dim_idx, start, start_size, end, end_size);
}

Status Query::get_range_num_from_name(
    const std::string& dim_name, uint64_t* range_num) const {
  unsigned dim_idx;
  RETURN_NOT_OK(array_->array_schema()->domain()->get_dimension_index(
      dim_name, &dim_idx));

  return get_range_num(dim_idx, range_num);
}

Status Query::get_range_from_name(
    const std::string& dim_name,
    uint64_t range_idx,
    const void** start,
    const void** end,
    const void** stride) const {
  unsigned dim_idx;
  RETURN_NOT_OK(array_->array_schema()->domain()->get_dimension_index(
      dim_name, &dim_idx));

  return get_range(dim_idx, range_idx, start, end, stride);
}

Status Query::get_range_var_size_from_name(
    const std::string& dim_name,
    uint64_t range_idx,
    uint64_t* start_size,
    uint64_t* end_size) const {
  unsigned dim_idx;
  RETURN_NOT_OK(array_->array_schema()->domain()->get_dimension_index(
      dim_name, &dim_idx));

  return get_range_var_size(dim_idx, range_idx, start_size, end_size);
}

Status Query::get_range_var_from_name(
    const std::string& dim_name,
    uint64_t range_idx,
    void* start,
    void* end) const {
  unsigned dim_idx;
  RETURN_NOT_OK(array_->array_schema()->domain()->get_dimension_index(
      dim_name, &dim_idx));

  return get_range_var(dim_idx, range_idx, start, end);
}

Status Query::get_est_result_size(const char* name, uint64_t* size) {
  if (type_ == QueryType::WRITE)
    return LOG_STATUS(Status::QueryError(
        "Cannot get estimated result size; Operation currently "
        "unsupported for write queries"));

  if (name == nullptr)
    return LOG_STATUS(Status::QueryError(
        "Cannot get estimated result size; Name cannot be null"));

  if (name == constants::coords &&
      !array_->array_schema()->domain()->all_dims_same_type())
    return LOG_STATUS(Status::QueryError(
        "Cannot get estimated result size; Not applicable to zipped "
        "coordinates in arrays with heterogeneous domain"));

  if (name == constants::coords &&
      !array_->array_schema()->domain()->all_dims_fixed())
    return LOG_STATUS(Status::QueryError(
        "Cannot get estimated result size; Not applicable to zipped "
        "coordinates in arrays with domains with variable-sized dimensions"));

  if (array_->array_schema()->is_nullable(name))
    return LOG_STATUS(Status::WriterError(
        std::string(
            "Cannot get estimated result size; Input attribute/dimension '") +
        name + "' is nullable"));

  if (array_->is_remote() && !reader_.est_result_size_computed()) {
    auto rest_client = storage_manager_->rest_client();
    if (rest_client == nullptr)
      return LOG_STATUS(
          Status::QueryError("Error in query estimate result size; remote "
                             "array with no rest client."));

    array_->array_schema()->set_array_uri(array_->array_uri());

    RETURN_NOT_OK(
        rest_client->get_query_est_result_sizes(array_->array_uri(), this));
  }

  return reader_.get_est_result_size(name, size);
}

Status Query::get_est_result_size(
    const char* name, uint64_t* size_off, uint64_t* size_val) {
  if (type_ == QueryType::WRITE)
    return LOG_STATUS(Status::QueryError(
        "Cannot get estimated result size; Operation currently "
        "unsupported for write queries"));

  if (array_->array_schema()->is_nullable(name))
    return LOG_STATUS(Status::WriterError(
        std::string(
            "Cannot get estimated result size; Input attribute/dimension '") +
        name + "' is nullable"));

  if (array_->is_remote() && !reader_.est_result_size_computed()) {
    auto rest_client = storage_manager_->rest_client();
    if (rest_client == nullptr)
      return LOG_STATUS(
          Status::QueryError("Error in query estimate result size; remote "
                             "array with no rest client."));

    array_->array_schema()->set_array_uri(array_->array_uri());

    RETURN_NOT_OK(
        rest_client->get_query_est_result_sizes(array_->array_uri(), this));
  }

  return reader_.get_est_result_size(name, size_off, size_val);
}

Status Query::get_est_result_size_nullable(
    const char* name, uint64_t* size_val, uint64_t* size_validity) {
  if (type_ == QueryType::WRITE)
    return LOG_STATUS(Status::QueryError(
        "Cannot get estimated result size; Operation currently "
        "unsupported for write queries"));

  if (name == nullptr)
    return LOG_STATUS(Status::QueryError(
        "Cannot get estimated result size; Name cannot be null"));

  if (!array_->array_schema()->attribute(name))
    return LOG_STATUS(Status::QueryError(
        "Cannot get estimated result size; Nullable API is only"
        "applicable to attributes"));

  if (!array_->array_schema()->is_nullable(name))
    return LOG_STATUS(Status::WriterError(
        std::string("Cannot get estimated result size; Input attribute '") +
        name + "' is not nullable"));

  if (array_->is_remote() && !reader_.est_result_size_computed()) {
    auto rest_client = storage_manager_->rest_client();
    if (rest_client == nullptr)
      return LOG_STATUS(
          Status::QueryError("Error in query estimate result size; remote "
                             "array with no rest client."));

    return LOG_STATUS(
        Status::QueryError("Error in query estimate result size; unimplemented "
                           "for nullable attributes in remote arrays."));
  }

  return reader_.get_est_result_size_nullable(name, size_val, size_validity);
}

Status Query::get_est_result_size_nullable(
    const char* name,
    uint64_t* size_off,
    uint64_t* size_val,
    uint64_t* size_validity) {
  if (type_ == QueryType::WRITE)
    return LOG_STATUS(Status::QueryError(
        "Cannot get estimated result size; Operation currently "
        "unsupported for write queries"));

  if (!array_->array_schema()->attribute(name))
    return LOG_STATUS(Status::QueryError(
        "Cannot get estimated result size; Nullable API is only"
        "applicable to attributes"));

  if (!array_->array_schema()->is_nullable(name))
    return LOG_STATUS(Status::WriterError(
        std::string("Cannot get estimated result size; Input attribute '") +
        name + "' is not nullable"));

  if (array_->is_remote() && !reader_.est_result_size_computed()) {
    auto rest_client = storage_manager_->rest_client();
    if (rest_client == nullptr)
      return LOG_STATUS(
          Status::QueryError("Error in query estimate result size; remote "
                             "array with no rest client."));

    return LOG_STATUS(
        Status::QueryError("Error in query estimate result size; unimplemented "
                           "for nullable attributes in remote arrays."));
  }

  return reader_.get_est_result_size_nullable(
      name, size_off, size_val, size_validity);
}

std::unordered_map<std::string, Subarray::ResultSize>
Query::get_est_result_size_map() {
  return reader_.get_est_result_size_map();
}

std::unordered_map<std::string, Subarray::MemorySize>
Query::get_max_mem_size_map() {
  return reader_.get_max_mem_size_map();
}

Status Query::get_written_fragment_num(uint32_t* num) const {
  if (type_ != QueryType::WRITE)
    return LOG_STATUS(Status::WriterError(
        "Cannot get number of fragments; Applicable only to WRITE mode"));

  *num = (uint32_t)writer_.written_fragment_info().size();

  return Status::Ok();
}

Status Query::get_written_fragment_uri(uint32_t idx, const char** uri) const {
  if (type_ != QueryType::WRITE)
    return LOG_STATUS(Status::WriterError(
        "Cannot get fragment URI; Applicable only to WRITE mode"));

  auto& written_fragment_info = writer_.written_fragment_info();
  auto num = (uint32_t)written_fragment_info.size();
  if (idx >= num)
    return LOG_STATUS(
        Status::WriterError("Cannot get fragment URI; Invalid fragment index"));

  *uri = written_fragment_info[idx].uri_.c_str();

  return Status::Ok();
}

Status Query::get_written_fragment_timestamp_range(
    uint32_t idx, uint64_t* t1, uint64_t* t2) const {
  if (type_ != QueryType::WRITE)
    return LOG_STATUS(Status::WriterError(
        "Cannot get fragment timestamp range; Applicable only to WRITE mode"));

  auto& written_fragment_info = writer_.written_fragment_info();
  auto num = (uint32_t)written_fragment_info.size();
  if (idx >= num)
    return LOG_STATUS(Status::WriterError(
        "Cannot get fragment timestamp range; Invalid fragment index"));

  *t1 = written_fragment_info[idx].timestamp_range_.first;
  *t2 = written_fragment_info[idx].timestamp_range_.second;

  return Status::Ok();
}

const Array* Query::array() const {
  return array_;
}

Array* Query::array() {
  return array_;
}

const ArraySchema* Query::array_schema() const {
  if (type_ == QueryType::WRITE)
    return writer_.array_schema();
  return reader_.array_schema();
}

std::vector<std::string> Query::buffer_names() const {
  if (type_ == QueryType::WRITE)
    return writer_.buffer_names();
  return reader_.buffer_names();
}

QueryBuffer Query::buffer(const std::string& name) const {
  if (type_ == QueryType::WRITE)
    return writer_.buffer(name);
  return reader_.buffer(name);
}

Status Query::finalize() {
  if (status_ == QueryStatus::UNINITIALIZED)
    return Status::Ok();

  if (array_->is_remote()) {
    auto rest_client = storage_manager_->rest_client();
    if (rest_client == nullptr)
      return LOG_STATUS(Status::QueryError(
          "Error in query finalize; remote array with no rest client."));

    array_->array_schema()->set_array_uri(array_->array_uri());

    return rest_client->finalize_query_to_rest(array_->array_uri(), this);
  }

  RETURN_NOT_OK(writer_.finalize());
  status_ = QueryStatus::COMPLETED;
  return Status::Ok();
}

Status Query::get_buffer(
    const char* name, void** buffer, uint64_t** buffer_size) const {
  // Check attribute
  auto array_schema = this->array_schema();
  if (name != constants::coords) {
    if (array_schema->attribute(name) == nullptr &&
        array_schema->dimension(name) == nullptr)
      return LOG_STATUS(Status::QueryError(
          std::string("Cannot get buffer; Invalid attribute/dimension name '") +
          name + "'"));
  }
  if (array_schema->var_size(name))
    return LOG_STATUS(Status::QueryError(
        std::string("Cannot get buffer; '") + name + "' is var-sized"));

  if (type_ == QueryType::WRITE)
    return writer_.get_buffer(name, buffer, buffer_size);
  return reader_.get_buffer(name, buffer, buffer_size);
}

Status Query::get_buffer(
    const char* name,
    uint64_t** buffer_off,
    uint64_t** buffer_off_size,
    void** buffer_val,
    uint64_t** buffer_val_size) const {
  // Check attribute
  auto array_schema = this->array_schema();
  if (name == constants::coords) {
    return LOG_STATUS(
        Status::QueryError("Cannot get buffer; Coordinates are not var-sized"));
  }
  if (array_schema->attribute(name) == nullptr &&
      array_schema->dimension(name) == nullptr)
    return LOG_STATUS(Status::QueryError(
        std::string("Cannot get buffer; Invalid attribute/dimension name '") +
        name + "'"));
  if (!array_schema->var_size(name))
    return LOG_STATUS(Status::QueryError(
        std::string("Cannot get buffer; '") + name + "' is fixed-sized"));

  if (type_ == QueryType::WRITE)
    return writer_.get_buffer(
        name, buffer_off, buffer_off_size, buffer_val, buffer_val_size);
  return reader_.get_buffer(
      name, buffer_off, buffer_off_size, buffer_val, buffer_val_size);
}

Status Query::get_buffer_vbytemap(
    const char* name,
    uint64_t** buffer_off,
    uint64_t** buffer_off_size,
    void** buffer_val,
    uint64_t** buffer_val_size,
    uint8_t** buffer_validity_bytemap,
    uint64_t** buffer_validity_bytemap_size) const {
  const ValidityVector* vv = nullptr;
  RETURN_NOT_OK(get_buffer(
      name, buffer_off, buffer_off_size, buffer_val, buffer_val_size, &vv));

  if (vv != nullptr) {
    *buffer_validity_bytemap = vv->bytemap();
    *buffer_validity_bytemap_size = vv->bytemap_size();
  }

  return Status::Ok();
}

Status Query::get_buffer_vbytemap(
    const char* name,
    void** buffer,
    uint64_t** buffer_size,
    uint8_t** buffer_validity_bytemap,
    uint64_t** buffer_validity_bytemap_size) const {
  const ValidityVector* vv = nullptr;
  RETURN_NOT_OK(get_buffer(name, buffer, buffer_size, &vv));

  if (vv != nullptr) {
    *buffer_validity_bytemap = vv->bytemap();
    *buffer_validity_bytemap_size = vv->bytemap_size();
  }

  return Status::Ok();
}

Status Query::get_buffer(
    const char* name,
    void** buffer,
    uint64_t** buffer_size,
    const ValidityVector** validity_vector) const {
  // Check nullable attribute
  auto array_schema = this->array_schema();
  if (array_schema->attribute(name) == nullptr)
    return LOG_STATUS(Status::QueryError(
        std::string("Cannot get buffer; Invalid attribute name '") + name +
        "'"));
  if (array_schema->var_size(name))
    return LOG_STATUS(Status::QueryError(
        std::string("Cannot get buffer; '") + name + "' is var-sized"));
  if (!array_schema->is_nullable(name))
    return LOG_STATUS(Status::QueryError(
        std::string("Cannot get buffer; '") + name + "' is non-nullable"));

  if (type_ == QueryType::WRITE)
    return writer_.get_buffer_nullable(
        name, buffer, buffer_size, validity_vector);
  return reader_.get_buffer_nullable(
      name, buffer, buffer_size, validity_vector);
}

Status Query::get_buffer(
    const char* name,
    uint64_t** buffer_off,
    uint64_t** buffer_off_size,
    void** buffer_val,
    uint64_t** buffer_val_size,
    const ValidityVector** validity_vector) const {
  // Check attribute
  auto array_schema = this->array_schema();
  if (array_schema->attribute(name) == nullptr)
    return LOG_STATUS(Status::QueryError(
        std::string("Cannot get buffer; Invalid attribute name '") + name +
        "'"));
  if (!array_schema->var_size(name))
    return LOG_STATUS(Status::QueryError(
        std::string("Cannot get buffer; '") + name + "' is fixed-sized"));
  if (!array_schema->is_nullable(name))
    return LOG_STATUS(Status::QueryError(
        std::string("Cannot get buffer; '") + name + "' is non-nullable"));

  if (type_ == QueryType::WRITE)
    return writer_.get_buffer_nullable(
        name,
        buffer_off,
        buffer_off_size,
        buffer_val,
        buffer_val_size,
        validity_vector);
  return reader_.get_buffer_nullable(
      name,
      buffer_off,
      buffer_off_size,
      buffer_val,
      buffer_val_size,
      validity_vector);
}

Status Query::get_attr_serialization_state(
    const std::string& attribute, SerializationState::AttrState** state) {
  *state = &serialization_state_.attribute_states[attribute];
  return Status::Ok();
}

bool Query::has_results() const {
  if (status_ == QueryStatus::UNINITIALIZED || type_ == QueryType::WRITE)
    return false;
  return !reader_.no_results();
}

Status Query::init() {
  // Only if the query has not been initialized before
  if (status_ == QueryStatus::UNINITIALIZED) {
    // Check if the array got closed
    if (array_ == nullptr || !array_->is_open())
      return LOG_STATUS(Status::QueryError(
          "Cannot init query; The associated array is not open"));

    // Check if the array got re-opened with a different query type
    QueryType array_query_type;
    RETURN_NOT_OK(array_->get_query_type(&array_query_type));
    if (array_query_type != type_) {
      std::stringstream errmsg;
      errmsg << "Cannot init query; "
             << "Associated array query type does not match query type: "
             << "(" << query_type_str(array_query_type)
             << " != " << query_type_str(type_) << ")";
      return LOG_STATUS(Status::QueryError(errmsg.str()));
    }

    if (type_ == QueryType::READ) {
      RETURN_NOT_OK(reader_.init(layout_));
    } else {  // Write
      RETURN_NOT_OK(writer_.init(layout_));
    }
  }

  status_ = QueryStatus::INPROGRESS;

  return Status::Ok();
}

URI Query::first_fragment_uri() const {
  if (type_ == QueryType::WRITE)
    return URI();
  return reader_.first_fragment_uri();
}

URI Query::last_fragment_uri() const {
  if (type_ == QueryType::WRITE)
    return URI();
  return reader_.last_fragment_uri();
}

Layout Query::layout() const {
  return layout_;
}

Status Query::cancel() {
  status_ = QueryStatus::FAILED;
  return Status::Ok();
}

Status Query::process() {
  if (status_ == QueryStatus::UNINITIALIZED)
    return LOG_STATUS(
        Status::QueryError("Cannot process query; Query is not initialized"));
  status_ = QueryStatus::INPROGRESS;

  // Process query
  Status st = Status::Ok();
  if (type_ == QueryType::READ)
    st = reader_.read();
  else  // WRITE MODE
    st = writer_.write();

  // Handle error
  if (!st.ok()) {
    status_ = QueryStatus::FAILED;
    return st;
  }

  // Check if the query is complete
  bool completed = (type_ == QueryType::WRITE) ? true : !reader_.incomplete();

  // Handle callback and status
  if (completed) {
    if (callback_ != nullptr)
      callback_(callback_data_);
    status_ = QueryStatus::COMPLETED;
  } else {  // Incomplete
    status_ = QueryStatus::INCOMPLETE;
  }

  return Status::Ok();
}

const Reader* Query::reader() const {
  return &reader_;
}

Reader* Query::reader() {
  return &reader_;
}

const Writer* Query::writer() const {
  return &writer_;
}

Writer* Query::writer() {
  return &writer_;
}

Status Query::disable_check_global_order() {
  if (type_ == QueryType::READ)
    return LOG_STATUS(Status::QueryError(
        "Cannot disable checking global order; Applicable only to writes"));

  writer_.disable_check_global_order();
  return Status::Ok();
}

Status Query::check_set_fixed_buffer(const std::string& name) {
  if (name == constants::coords &&
      !array_->array_schema()->domain()->all_dims_same_type())
    return LOG_STATUS(Status::QueryError(
        "Cannot set buffer; Setting a buffer for zipped coordinates is not "
        "applicable to heterogeneous domains"));

  if (name == constants::coords &&
      !array_->array_schema()->domain()->all_dims_fixed())
    return LOG_STATUS(Status::QueryError(
        "Cannot set buffer; Setting a buffer for zipped coordinates is not "
        "applicable to domains with variable-sized dimensions"));

  return Status::Ok();
}

Status Query::set_config(const Config& config) {
  if (type_ == QueryType::READ)
    reader_.set_config(config);
  else
    writer_.set_config(config);

  return Status::Ok();
}

Status Query::set_buffer(
    const std::string& name,
    void* const buffer,
    uint64_t* const buffer_size,
    const bool check_null_buffers) {
  RETURN_NOT_OK(check_set_fixed_buffer(name));

  if (type_ == QueryType::WRITE)
    return writer_.set_buffer(name, buffer, buffer_size);
  return reader_.set_buffer(name, buffer, buffer_size, check_null_buffers);
}

Status Query::set_buffer(
    const std::string& name,
    uint64_t* const buffer_off,
    uint64_t* const buffer_off_size,
    void* const buffer_val,
    uint64_t* const buffer_val_size,
    const bool check_null_buffers) {
  if (type_ == QueryType::WRITE)
    return writer_.set_buffer(
        name, buffer_off, buffer_off_size, buffer_val, buffer_val_size);
  return reader_.set_buffer(
      name,
      buffer_off,
      buffer_off_size,
      buffer_val,
      buffer_val_size,
      check_null_buffers);
}

Status Query::set_buffer_vbytemap(
    const std::string& name,
    void* const buffer,
    uint64_t* const buffer_size,
    uint8_t* const buffer_validity_bytemap,
    uint64_t* const buffer_validity_bytemap_size,
    const bool check_null_buffers) {
  // Convert the bytemap into a ValidityVector.
  ValidityVector vv;
  RETURN_NOT_OK(
      vv.init_bytemap(buffer_validity_bytemap, buffer_validity_bytemap_size));

  return set_buffer(
      name, buffer, buffer_size, std::move(vv), check_null_buffers);
}

Status Query::set_buffer_vbytemap(
    const std::string& name,
    uint64_t* const buffer_off,
    uint64_t* const buffer_off_size,
    void* const buffer_val,
    uint64_t* const buffer_val_size,
    uint8_t* const buffer_validity_bytemap,
    uint64_t* const buffer_validity_bytemap_size,
    const bool check_null_buffers) {
  // Convert the bytemap into a ValidityVector.
  ValidityVector vv;
  RETURN_NOT_OK(
      vv.init_bytemap(buffer_validity_bytemap, buffer_validity_bytemap_size));

  return set_buffer(
      name,
      buffer_off,
      buffer_off_size,
      buffer_val,
      buffer_val_size,
      std::move(vv),
      check_null_buffers);
}

Status Query::set_buffer(
    const std::string& name,
    void* const buffer,
    uint64_t* const buffer_size,
    ValidityVector&& validity_vector,
    const bool check_null_buffers) {
  RETURN_NOT_OK(check_set_fixed_buffer(name));

  if (type_ == QueryType::WRITE)
    return writer_.set_buffer(
        name, buffer, buffer_size, std::move(validity_vector));
  return reader_.set_buffer(
      name,
      buffer,
      buffer_size,
      std::move(validity_vector),
      check_null_buffers);
}

Status Query::set_buffer(
    const std::string& name,
    uint64_t* const buffer_off,
    uint64_t* const buffer_off_size,
    void* const buffer_val,
    uint64_t* const buffer_val_size,
    ValidityVector&& validity_vector,
    const bool check_null_buffers) {
  if (type_ == QueryType::WRITE)
    return writer_.set_buffer(
        name,
        buffer_off,
        buffer_off_size,
        buffer_val,
        buffer_val_size,
        std::move(validity_vector));
  return reader_.set_buffer(
      name,
      buffer_off,
      buffer_off_size,
      buffer_val,
      buffer_val_size,
      std::move(validity_vector),
      check_null_buffers);
}

Status Query::set_est_result_size(
    std::unordered_map<std::string, Subarray::ResultSize>& est_result_size,
    std::unordered_map<std::string, Subarray::MemorySize>& max_mem_size) {
  if (type_ == QueryType::WRITE)
    return LOG_STATUS(Status::QueryError(
        "Cannot set estimated result size; Operation currently "
        "unsupported for write queries"));
  return reader_.set_est_result_size(est_result_size, max_mem_size);
}

Status Query::set_layout(Layout layout) {
  if (layout == Layout::HILBERT)
    return LOG_STATUS(Status::QueryError(
        "Cannot set layout; Hilbert order is not applicable to queries"));

  layout_ = layout;
  return Status::Ok();
}

Status Query::set_sparse_mode(bool sparse_mode) {
  if (type_ != QueryType::READ)
    return LOG_STATUS(Status::QueryError(
        "Cannot set sparse mode; Only applicable to read queries"));

  return reader_.set_sparse_mode(sparse_mode);
}

void Query::set_status(QueryStatus status) {
  status_ = status;
}

Status Query::set_subarray(const void* subarray) {
  if (!array_->array_schema()->domain()->all_dims_same_type())
    return LOG_STATUS(
        Status::QueryError("Cannot set subarray; Function not applicable to "
                           "heterogeneous domains"));

  if (!array_->array_schema()->domain()->all_dims_fixed())
    return LOG_STATUS(
        Status::QueryError("Cannot set subarray; Function not applicable to "
                           "domains with variable-sized dimensions"));

  // Prepare a subarray object
  Subarray sub(array_, layout_);
  if (subarray != nullptr) {
    auto dim_num = array_->array_schema()->dim_num();
    auto s_ptr = (const unsigned char*)subarray;
    uint64_t offset = 0;
    for (unsigned d = 0; d < dim_num; ++d) {
      auto r_size = 2 * array_->array_schema()->dimension(d)->coord_size();
      RETURN_NOT_OK(sub.add_range(d, Range(&s_ptr[offset], r_size)));
      offset += r_size;
    }
  }

  if (type_ == QueryType::WRITE) {
    RETURN_NOT_OK(writer_.set_subarray(sub));
  } else if (type_ == QueryType::READ) {
    RETURN_NOT_OK(reader_.set_subarray(sub));
  }

  status_ = QueryStatus::UNINITIALIZED;

  return Status::Ok();
}

Status Query::check_subarray(const tiledb::sm::Subarray* subarray) {
  if (type_ == QueryType::WRITE) {
    RETURN_NOT_OK(writer_.check_subarray(subarray));
  } else if (type_ == QueryType::READ) {
    RETURN_NOT_OK(reader_.check_subarray(subarray));
  }
  return Status::Ok();
}

Status Query::set_subarray(const tiledb::sm::Subarray* subarray) {
  // TBD: Write me.
#if 0  // 1 //try again, see if still a problem from 'there'...
  //test catches/fails call from SparseHeterFx::check_read_sparse_array_float_int64
  if (!array_->array_schema()->domain()->all_dims_same_type())
    return LOG_STATUS(
        Status::QueryError("Cannot set subarray; Function not applicable to "
                           "heterogeneous domains"));
#endif

#if 0  // 1 //try again, see if still a problem from 'there'...
  //This check maybe predicated on previous one... hmm...
  //TBD: Does some check of this sort need to be made, after disabling above check,
  //this one causing failure unit-capi-stringdims.cc, tiledb_query_submit_wrapper() called
  //from void StringDimsFx::read_array_2d()
  if (!array_->array_schema()->domain()->all_dims_fixed())
    return LOG_STATUS(
        Status::QueryError("Cannot set subarray; Function not applicable to "
                           "domains with variable-sized dimensions"));
#endif

<<<<<<< HEAD
  // TBD: something to be done if/for remote? see Query::submit()... appears
  // that will still be taken care of in that method, nothing to do here...?
=======
  auto query_status = status();
  if (query_status != tiledb::sm::QueryStatus::UNINITIALIZED &&
      query_status != tiledb::sm::QueryStatus::COMPLETED) {
    // Sssoooo, attempts to 'auto'-set_v2 from submit()s result in this
    // situation for, minimally, any incomplete reads.
    // But, failing to support/allow, would mean cannot be used, as might
    // currently be the case with earlier APIs (tiledb_query_set_subarray, to
    //'re-set' an inprogress query to starting state...
#if 0 && defined(_WIN32)
    __debugbreak();  // TBD: anyone trying to do this ATM?
#endif
    // 1)
    // Can be in this initialized state when query has been de-serialized
    // server-side and are trying to perform local submit...
    //return TILEDB_OK;
    return Status::Ok();
    // return TILEDB_ERR;
    // if (TILEDB_OK != tiledb_query_set_subarray_v2(ctx, query, subarray))
    //  return TILEDB_ERR;
  }

  // Set subarray
  if (!subarray->is_set())
    // Nothing useful to set here, will leave query->query_ with its current
    // settings.
    // TBD: Current passes unit tests (cloned/modified from prior internal subarray testing),
    // but can envision circumstances where *might* want to do this to re-init as with
    // other set_subarray()s - but think when weren't
    // bailing in this state some tests were failing...
    //return TILEDB_OK;
    return Status::Ok();
>>>>>>> 40ab4f05

  if (type_ == QueryType::WRITE) {
    RETURN_NOT_OK(writer_.set_subarray(*subarray));
  } else if (type_ == QueryType::READ) {
    RETURN_NOT_OK(reader_.set_subarray(*subarray));
  }

  status_ = QueryStatus::UNINITIALIZED;

  return Status::Ok();
}

Status Query::set_subarray_unsafe(const NDRange& subarray) {
  // Prepare a subarray object
  Subarray sub(array_, layout_);
  if (!subarray.empty()) {
    auto dim_num = array_->array_schema()->dim_num();
    for (unsigned d = 0; d < dim_num; ++d)
      RETURN_NOT_OK(sub.add_range_unsafe(d, subarray[d]));
  }

  if (type_ == QueryType::WRITE) {
    RETURN_NOT_OK(writer_.set_subarray(sub));
  } else if (type_ == QueryType::READ) {
    RETURN_NOT_OK(reader_.set_subarray(sub));
  }

  status_ = QueryStatus::UNINITIALIZED;

  return Status::Ok();
}

const Subarray& Query::subarray() const {
  // TBD:
  // Should this err/throw if query not initialized?
  if (type_ == QueryType::WRITE)
    return *writer_.subarray_ranges();
  return *reader_.subarray();
}

Subarray* Query::subarray() {
  // TBD:
  // Should this err/throw if query not initialized?
  if (type_ == QueryType::WRITE)
    return const_cast<Subarray*>(writer_.subarray_ranges());
  return const_cast<Subarray*>(reader_.subarray());
}

<<<<<<< HEAD
=======
Status Query::submit_with_subarray(Subarray* subarray){
  RETURN_NOT_OK(set_subarray(subarray));
  return submit();
}

>>>>>>> 40ab4f05
Status Query::submit(/*Subarray *subarray*/) {
  // Do not resubmit completed reads.
  if (type_ == QueryType::READ && status_ == QueryStatus::COMPLETED) {
    return Status::Ok();
  }

#if 0
  if(subarray){
	  if (type_ == QueryType::READ) {
		  reader_.set_subarray(*subarray);
	  }
	  else {
		  writer_.set_subarray(*subarray);
	  }
  }
#endif

  if (array_->is_remote()) {
    auto rest_client = storage_manager_->rest_client();
    if (rest_client == nullptr)
      return LOG_STATUS(Status::QueryError(
          "Error in query submission; remote array with no rest client."));

    array_->array_schema()->set_array_uri(array_->array_uri());

    return rest_client->submit_query_to_rest(array_->array_uri(), this);
  }
  RETURN_NOT_OK(init());
  return storage_manager_->query_submit(this);
}

Status Query::submit_async(
    std::function<void(void*)> callback,
    void* callback_data /*, Subarray *subarray*/) {
  // Do not resubmit completed reads.
  if (type_ == QueryType::READ && status_ == QueryStatus::COMPLETED) {
    callback(callback_data);
    return Status::Ok();
  }
  RETURN_NOT_OK(init());
  if (array_->is_remote())
    return LOG_STATUS(
        Status::QueryError("Error in async query submission; async queries not "
                           "supported for remote arrays."));

#if 0
  if (subarray) {
    if (type_ == QueryType::READ) {
      reader_.set_subarray(*subarray);
    } else {
      writer_.set_subarray(*subarray);
    }
  }
#endif

  callback_ = callback;
  callback_data_ = callback_data;
  return storage_manager_->query_submit_async(this);
}

QueryStatus Query::status() const {
  return status_;
}

QueryType Query::type() const {
  return type_;
}

/* ****************************** */
/*          PRIVATE METHODS       */
/* ****************************** */

}  // namespace sm
}  // namespace tiledb<|MERGE_RESOLUTION|>--- conflicted
+++ resolved
@@ -1024,10 +1024,6 @@
                            "domains with variable-sized dimensions"));
 #endif
 
-<<<<<<< HEAD
-  // TBD: something to be done if/for remote? see Query::submit()... appears
-  // that will still be taken care of in that method, nothing to do here...?
-=======
   auto query_status = status();
   if (query_status != tiledb::sm::QueryStatus::UNINITIALIZED &&
       query_status != tiledb::sm::QueryStatus::COMPLETED) {
@@ -1059,7 +1055,6 @@
     // bailing in this state some tests were failing...
     //return TILEDB_OK;
     return Status::Ok();
->>>>>>> 40ab4f05
 
   if (type_ == QueryType::WRITE) {
     RETURN_NOT_OK(writer_.set_subarray(*subarray));
@@ -1108,14 +1103,11 @@
   return const_cast<Subarray*>(reader_.subarray());
 }
 
-<<<<<<< HEAD
-=======
 Status Query::submit_with_subarray(Subarray* subarray){
   RETURN_NOT_OK(set_subarray(subarray));
   return submit();
 }
 
->>>>>>> 40ab4f05
 Status Query::submit(/*Subarray *subarray*/) {
   // Do not resubmit completed reads.
   if (type_ == QueryType::READ && status_ == QueryStatus::COMPLETED) {
