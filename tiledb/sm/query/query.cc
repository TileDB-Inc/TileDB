--- conflicted
+++ resolved
@@ -979,248 +979,6 @@
       throw QueryStatusException("[set_data_buffer] Unsupported query type.");
     }
 
-<<<<<<< HEAD
-    if (is_dimension_label_ordered_read_) {
-      strategy_ = tdb_unique_ptr<IQueryStrategy>(tdb_new(
-          OrderedDimLabelReader,
-          stats_->create_child("Reader"),
-          logger_,
-          storage_manager_,
-          array_,
-          config_,
-          buffers_,
-          subarray_,
-          layout_,
-          condition_,
-          dimension_label_increasing_,
-          skip_checks_serialization));
-    } else if (use_refactored_sparse_unordered_with_dups_reader(
-                   layout_, *array_schema_)) {
-      auto&& [st, non_overlapping_ranges]{Query::non_overlapping_ranges()};
-      RETURN_NOT_OK(st);
-
-      if (*non_overlapping_ranges || !subarray_.is_set() ||
-          subarray_.range_num() == 1) {
-        strategy_ = tdb_unique_ptr<IQueryStrategy>(tdb_new(
-            SparseUnorderedWithDupsReader<uint8_t>,
-            stats_->create_child("Reader"),
-            logger_,
-            storage_manager_,
-            array_,
-            config_,
-            buffers_,
-            subarray_,
-            layout_,
-            condition_,
-            skip_checks_serialization));
-      } else {
-        strategy_ = tdb_unique_ptr<IQueryStrategy>(tdb_new(
-            SparseUnorderedWithDupsReader<uint64_t>,
-            stats_->create_child("Reader"),
-            logger_,
-            storage_manager_,
-            array_,
-            config_,
-            buffers_,
-            subarray_,
-            layout_,
-            condition_,
-            skip_checks_serialization));
-      }
-    } else if (
-        use_refactored_sparse_global_order_reader(layout_, *array_schema_) &&
-        !array_schema_->dense() &&
-        (layout_ == Layout::GLOBAL_ORDER || layout_ == Layout::UNORDERED)) {
-      // Using the reader for unordered queries to do deduplication.
-      auto&& [st, non_overlapping_ranges]{Query::non_overlapping_ranges()};
-      RETURN_NOT_OK(st);
-
-      if (*non_overlapping_ranges || !subarray_.is_set() ||
-          subarray_.range_num() == 1) {
-        strategy_ = tdb_unique_ptr<IQueryStrategy>(tdb_new(
-            SparseGlobalOrderReader<uint8_t>,
-            stats_->create_child("Reader"),
-            logger_,
-            storage_manager_,
-            array_,
-            config_,
-            buffers_,
-            subarray_,
-            layout_,
-            condition_,
-            consolidation_with_timestamps_,
-            skip_checks_serialization));
-      } else {
-        strategy_ = tdb_unique_ptr<IQueryStrategy>(tdb_new(
-            SparseGlobalOrderReader<uint64_t>,
-            stats_->create_child("Reader"),
-            logger_,
-            storage_manager_,
-            array_,
-            config_,
-            buffers_,
-            subarray_,
-            layout_,
-            condition_,
-            consolidation_with_timestamps_,
-            skip_checks_serialization));
-      }
-    } else if (use_refactored_dense_reader(*array_schema_, all_dense)) {
-      strategy_ = tdb_unique_ptr<IQueryStrategy>(tdb_new(
-          DenseReader,
-          stats_->create_child("Reader"),
-          logger_,
-          storage_manager_,
-          array_,
-          config_,
-          buffers_,
-          subarray_,
-          layout_,
-          condition_,
-          skip_checks_serialization,
-          remote_query_));
-    } else {
-      strategy_ = tdb_unique_ptr<IQueryStrategy>(tdb_new(
-          Reader,
-          stats_->create_child("Reader"),
-          logger_,
-          storage_manager_,
-          array_,
-          config_,
-          buffers_,
-          subarray_,
-          layout_,
-          condition_,
-          skip_checks_serialization,
-          remote_query_));
-    }
-  } else if (type_ == QueryType::DELETE || type_ == QueryType::UPDATE) {
-    strategy_ = tdb_unique_ptr<IQueryStrategy>(tdb_new(
-        DeletesAndUpdates,
-        stats_->create_child("Deletes"),
-        logger_,
-        storage_manager_,
-        array_,
-        config_,
-        buffers_,
-        subarray_,
-        layout_,
-        condition_,
-        update_values_,
-        skip_checks_serialization));
-  } else {
-    return logger_->status(
-        Status_QueryError("Cannot create strategy; unsupported query type"));
-  }
-
-  if (strategy_ == nullptr)
-    return logger_->status(
-        Status_QueryError("Cannot create strategy; allocation failed"));
-
-  // Transition the query into INITIALIZED state
-  if (!skip_checks_serialization) {
-    set_status(QueryStatus::INITIALIZED);
-  }
-
-  return Status::Ok();
-}
-
-Status Query::check_set_fixed_buffer(const std::string& name) {
-  if (type_ != QueryType::READ && type_ != QueryType::WRITE &&
-      type_ != QueryType::MODIFY_EXCLUSIVE) {
-    return LOG_STATUS(Status_SerializationError(
-        "Cannot set buffer; Unsupported query type."));
-  }
-
-  if (name == constants::coords &&
-      !array_schema_->domain().all_dims_same_type())
-    return logger_->status(Status_QueryError(
-        "Cannot set buffer; Setting a buffer for zipped coordinates is not "
-        "applicable to heterogeneous domains"));
-
-  if (name == constants::coords && !array_schema_->domain().all_dims_fixed())
-    return logger_->status(Status_QueryError(
-        "Cannot set buffer; Setting a buffer for zipped coordinates is not "
-        "applicable to domains with variable-sized dimensions"));
-
-  return Status::Ok();
-}
-
-void Query::set_config(const Config& config) {
-  if (status_ != QueryStatus::UNINITIALIZED) {
-    throw QueryStatusException(
-        "[set_config] Cannot set config after initialization.");
-  }
-  config_.inherit(config);
-
-  // Refresh memory budget configuration.
-  if (strategy_ != nullptr) {
-    strategy_->refresh_config();
-  }
-
-  // Set subarray's config for backwards compatibility
-  // Users expect the query config to effect the subarray based on existing
-  // behavior before subarray was exposed directly
-  subarray_.set_config(config_);
-}
-
-Status Query::set_coords_buffer(void* buffer, uint64_t* buffer_size) {
-  // Set zipped coordinates buffer
-  coords_info_.coords_buffer_ = buffer;
-  coords_info_.coords_buffer_size_ = buffer_size;
-  coords_info_.has_coords_ = true;
-
-  return Status::Ok();
-}
-
-void Query::set_dimension_label_buffer(
-    const std::string& name, const QueryBuffer& buffer) {
-  if (buffer.buffer_var_ || buffer.buffer_var_size_) {
-    // Variable-length buffer. Set data buffer and offsets buffer.
-    throw_if_not_ok(
-        set_data_buffer(name, buffer.buffer_var_, buffer.buffer_var_size_));
-    throw_if_not_ok(set_offsets_buffer(
-        name, static_cast<uint64_t*>(buffer.buffer_), buffer.buffer_size_));
-  } else {
-    // Fixed-length buffer. Set data buffer only.
-    throw_if_not_ok(set_data_buffer(name, buffer.buffer_, buffer.buffer_size_));
-  }
-}
-
-Status Query::set_data_buffer(
-    const std::string& name,
-    void* const buffer,
-    uint64_t* const buffer_size,
-    const bool check_null_buffers,
-    const bool serialization_allow_new_attr) {
-  // General checks for fixed buffers
-  RETURN_NOT_OK(check_set_fixed_buffer(name));
-
-  // Check buffer
-  if (check_null_buffers && buffer == nullptr) {
-    if ((type_ != QueryType::WRITE && type_ != QueryType::MODIFY_EXCLUSIVE) ||
-        *buffer_size != 0) {
-      return logger_->status(
-          Status_QueryError("Cannot set buffer; " + name + " buffer is null"));
-    }
-  }
-
-  // Check buffer size
-  if (check_null_buffers && buffer_size == nullptr) {
-    return logger_->status(Status_QueryError(
-        "Cannot set buffer; " + name + " buffer size is null"));
-  }
-
-  // If this is for a dimension label, set the dimension label buffer and
-  // return.
-  if (array_schema_->is_dim_label(name)) {
-    // Check the query type is valid.
-    if (type_ != QueryType::READ && type_ != QueryType::WRITE) {
-      throw QueryStatusException("[set_data_buffer] Unsupported query type.");
-    }
-
-=======
->>>>>>> a04e13c2
     // Set dimension label buffer on the appropriate buffer depending if the
     // label is fixed or variable length.
     array_schema_->dimension_label(name).is_var() ?
