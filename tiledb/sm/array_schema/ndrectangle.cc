--- conflicted
+++ resolved
@@ -115,8 +115,6 @@
   }
 }
 
-<<<<<<< HEAD
-=======
 void NDRectangle::dump(FILE* out) const {
   if (out == nullptr) {
     out = stdout;
@@ -142,7 +140,6 @@
   domain_ = domain;
 }
 
->>>>>>> 4c768575
 void NDRectangle::set_range(const Range& r, uint32_t idx) {
   if (idx >= range_data_.size()) {
     throw std::logic_error(
