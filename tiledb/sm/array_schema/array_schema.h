--- conflicted
+++ resolved
@@ -591,7 +591,6 @@
       std::optional<std::pair<uint64_t, uint64_t>> timestamp_range =
           std::nullopt);
 
-<<<<<<< HEAD
   /** Returns the enumeration map. */
   inline const tdb::pmr::
       unordered_map<std::string, shared_ptr<const Enumeration>>&
@@ -604,7 +603,7 @@
   dimension_labels() const {
     return dimension_labels_;
   }
-=======
+
   /**
    * Expand the array current domain
    *
@@ -622,7 +621,6 @@
 
   /** Array current domain accessor */
   shared_ptr<const CurrentDomain> get_current_domain() const;
->>>>>>> 3bb06997
 
  private:
   /* ********************************* */
