/**
 * @file   array_schema.cc
 *
 * @section LICENSE
 *
 * The MIT License
 *
 * @copyright Copyright (c) 2017-2022 TileDB, Inc.
 * @copyright Copyright (c) 2016 MIT and Intel Corporation
 *
 * Permission is hereby granted, free of charge, to any person obtaining a copy
 * of this software and associated documentation files (the "Software"), to deal
 * in the Software without restriction, including without limitation the rights
 * to use, copy, modify, merge, publish, distribute, sublicense, and/or sell
 * copies of the Software, and to permit persons to whom the Software is
 * furnished to do so, subject to the following conditions:
 *
 * The above copyright notice and this permission notice shall be included in
 * all copies or substantial portions of the Software.
 *
 * THE SOFTWARE IS PROVIDED "AS IS", WITHOUT WARRANTY OF ANY KIND, EXPRESS OR
 * IMPLIED, INCLUDING BUT NOT LIMITED TO THE WARRANTIES OF MERCHANTABILITY,
 * FITNESS FOR A PARTICULAR PURPOSE AND NONINFRINGEMENT. IN NO EVENT SHALL THE
 * AUTHORS OR COPYRIGHT HOLDERS BE LIABLE FOR ANY CLAIM, DAMAGES OR OTHER
 * LIABILITY, WHETHER IN AN ACTION OF CONTRACT, TORT OR OTHERWISE, ARISING FROM,
 * OUT OF OR IN CONNECTION WITH THE SOFTWARE OR THE USE OR OTHER DEALINGS IN
 * THE SOFTWARE.
 *
 * @section DESCRIPTION
 *
 * This file implements the ArraySchema class.
 */

#include "tiledb/sm/array_schema/array_schema.h"
#include "tiledb/common/common.h"
#include "tiledb/common/heap_memory.h"
#include "tiledb/common/logger.h"
#include "tiledb/sm/array_schema/attribute.h"
#include "tiledb/sm/array_schema/dimension.h"
#include "tiledb/sm/array_schema/dimension_label_reference.h"
#include "tiledb/sm/array_schema/dimension_label_schema.h"
#include "tiledb/sm/array_schema/domain.h"
#include "tiledb/sm/buffer/buffer.h"
#include "tiledb/sm/enums/array_type.h"
#include "tiledb/sm/enums/compressor.h"
#include "tiledb/sm/enums/datatype.h"
#include "tiledb/sm/enums/filter_type.h"
#include "tiledb/sm/enums/label_order.h"
#include "tiledb/sm/enums/layout.h"
#include "tiledb/sm/filter/compression_filter.h"
#include "tiledb/sm/misc/hilbert.h"
#include "tiledb/sm/misc/tdb_time.h"
#include "tiledb/storage_format/uri/parse_uri.h"

#include <cassert>
#include <iostream>
#include <set>
#include <sstream>

using namespace tiledb::common;

namespace tiledb {
namespace sm {

/** Class for locally generated status exceptions. */
class ArraySchemaStatusException : public StatusException {
 public:
  explicit ArraySchemaStatusException(const std::string& msg)
      : StatusException("ArraySchema", msg) {
  }
};

/* ****************************** */
/*   CONSTRUCTORS & DESTRUCTORS   */
/* ****************************** */

ArraySchema::ArraySchema()
    : ArraySchema(ArrayType::DENSE) {
}

ArraySchema::ArraySchema(ArrayType array_type)
    : array_type_(array_type) {
  allows_dups_ = false;
  array_uri_ = URI();
  uri_ = URI();
  name_ = "";
  capacity_ = constants::capacity;
  cell_order_ = Layout::ROW_MAJOR;
  domain_ = nullptr;
  tile_order_ = Layout::ROW_MAJOR;
  version_ = constants::format_version;
  auto timestamp = utils::time::timestamp_now_ms();
  timestamp_range_ = std::make_pair(timestamp, timestamp);
  bitsort_filter_attr_ = std::nullopt;

  // Set up default filter pipelines for coords, offsets, and validity values.
  coords_filters_.add_filter(CompressionFilter(
      constants::coords_compression, constants::coords_compression_level));
  cell_var_offsets_filters_.add_filter(CompressionFilter(
      constants::cell_var_offsets_compression,
      constants::cell_var_offsets_compression_level));
  cell_validity_filters_.add_filter(CompressionFilter(
      constants::cell_validity_compression,
      constants::cell_validity_compression_level));

  // Generate URI and name for ArraySchema
  throw_if_not_ok(generate_uri());
}

ArraySchema::ArraySchema(
    URI uri,
    uint32_t version,
    std::pair<uint64_t, uint64_t> timestamp_range,
    std::string name,
    ArrayType array_type,
    bool allows_dups,
    shared_ptr<Domain> domain,
    Layout cell_order,
    Layout tile_order,
    uint64_t capacity,
    std::vector<shared_ptr<const Attribute>> attributes,
    std::vector<shared_ptr<const DimensionLabelReference>> dimension_labels,
    FilterPipeline cell_var_offsets_filters,
    FilterPipeline cell_validity_filters,
    FilterPipeline coords_filters)
    : uri_(uri)
    , version_(version)
    , timestamp_range_(timestamp_range)
    , name_(name)
    , array_type_(array_type)
    , allows_dups_(allows_dups)
    , domain_(domain)
    , cell_order_(cell_order)
    , tile_order_(tile_order)
    , capacity_(capacity)
    , attributes_(attributes)
    , dimension_labels_(dimension_labels)
    , cell_var_offsets_filters_(cell_var_offsets_filters)
    , cell_validity_filters_(cell_validity_filters)
    , coords_filters_(coords_filters) {
  Status st;

  // Create dimension map
  dim_map_.clear();
  for (dimension_size_type d = 0; d < domain_->dim_num(); ++d) {
    auto dim{domain_->dimension_ptr(d)};
    dim_map_[dim->name()] = dim;
  }

  // Create attribute map
  bitsort_filter_attr_ = std::nullopt;
  if (!attributes_.empty()) {
    for (auto attr_iter : attributes_) {
      auto attr = attr_iter.get();
      attribute_map_[attr->name()] = attr;
      if (attr->filters().has_filter(FilterType::FILTER_BITSORT)) {
        if (bitsort_filter_attr_.has_value()) {
          throw StatusException(
              Status_ArraySchemaError("Array schema creation failed. More than "
                                      "one attribute has a bitsort filter."));
        }

        // An attribute with a bitsort filter must be not nullable.
        if (attr->nullable()) {
          throw StatusException(Status_ArraySchemaError(
              "Array schema creation failed. Attribute with a bitsort filter "
              "must be not nullable."));
        }

        // An array with a bitsort filter must be sparse.
        if (array_type != ArrayType::SPARSE) {
          throw StatusException(
              Status_ArraySchemaError("Array schema creation failed. Array "
                                      "with a bitsort filter must be sparse."));
        }

        // An array with a bitsort filter must have only fixed size dimensions.
        if (!domain_->all_dims_fixed()) {
          throw StatusException(Status_ArraySchemaError(
              "Array schema creation failed. Bitsort filter cannot be applied "
              "on an array with variable sized dimensions."));
        }

<<<<<<< HEAD
=======
        // An array with a bitsort filter must not be Hilbert order, for now.
        if (cell_order_ == Layout::HILBERT) {
          throw StatusException(Status_ArraySchemaError(
              "Array schema creation failed. Bitsort filter cannot be applied "
              "on an array with Hilbert order."));
        }

>>>>>>> 0ed11d3c
        bitsort_filter_attr_ = attr->name();
      }
    }
  }

  // Create dimension label map
  for (const auto& label : dimension_labels_) {
    dimension_label_map_[label->name()] = label.get();
  }

  // Check array schema is valid.
  st = check_double_delta_compressor(coords_filters_);
  if (!st.ok()) {
    throw ArraySchemaStatusException(
        "Array schema check failed; Double delta compression used in zipped "
        "coords.");
  }

  st = check_string_compressor(coords_filters_);
  if (!st.ok()) {
    throw ArraySchemaStatusException(
        "Array schema check failed; RLE compression used.");
  }

  check_attribute_dimension_label_names();
}

ArraySchema::ArraySchema(const ArraySchema& array_schema) {
  allows_dups_ = array_schema.allows_dups_;
  array_uri_ = array_schema.array_uri_;
  uri_ = array_schema.uri_;
  array_type_ = array_schema.array_type_;
  domain_ = nullptr;
  timestamp_range_ = array_schema.timestamp_range_;

  capacity_ = array_schema.capacity_;
  cell_order_ = array_schema.cell_order_;
  cell_var_offsets_filters_ = array_schema.cell_var_offsets_filters_;
  cell_validity_filters_ = array_schema.cell_validity_filters_;
  coords_filters_ = array_schema.coords_filters_;
  tile_order_ = array_schema.tile_order_;
  version_ = array_schema.version_;
  bitsort_filter_attr_ = array_schema.bitsort_filter_attr_;

  throw_if_not_ok(set_domain(array_schema.domain_));

  attribute_map_.clear();
  for (auto attr : array_schema.attributes_)
    throw_if_not_ok(add_attribute(attr, false));

  // Create dimension label map
  for (const auto& label : array_schema.dimension_labels_) {
    dimension_labels_.emplace_back(label);
    dimension_label_map_[label->name()] = label.get();
  }

  name_ = array_schema.name_;
}

ArraySchema::~ArraySchema() {
  clear();
}

/* ****************************** */
/*               API              */
/* ****************************** */

bool ArraySchema::allows_dups() const {
  return allows_dups_;
}

ArrayType ArraySchema::array_type() const {
  return array_type_;
}

const URI& ArraySchema::array_uri() const {
  return array_uri_;
}

const Attribute* ArraySchema::attribute(attribute_size_type id) const {
  if (id < attributes_.size())
    return attributes_[id].get();
  return nullptr;
}

const Attribute* ArraySchema::attribute(const std::string& name) const {
  auto it = attribute_map_.find(name);
  return it == attribute_map_.end() ? nullptr : it->second;
}

ArraySchema::attribute_size_type ArraySchema::attribute_num() const {
  return static_cast<attribute_size_type>(attributes_.size());
}

const std::vector<shared_ptr<const Attribute>>& ArraySchema::attributes()
    const {
  return attributes_;
}

uint64_t ArraySchema::capacity() const {
  return capacity_;
}

Layout ArraySchema::cell_order() const {
  return cell_order_;
}

uint64_t ArraySchema::cell_size(const std::string& name) const {
  // Special zipped coordinates attribute
  if (name == constants::coords) {
    auto dim_num = domain_->dim_num();
    assert(dim_num > 0);
    auto coord_size{domain_->dimension_ptr(0)->coord_size()};
    return dim_num * coord_size;
  }

  if (name == constants::timestamps || name == constants::delete_timestamps) {
    return constants::timestamp_size;
  }

  if (name == constants::delete_condition_index) {
    return sizeof(uint64_t);
  }

  // Attribute
  auto attr_it = attribute_map_.find(name);
  if (attr_it != attribute_map_.end()) {
    auto attr = attr_it->second;
    auto cell_val_num = attr->cell_val_num();
    return (cell_val_num == constants::var_num) ?
               constants::var_size :
               cell_val_num * datatype_size(attr->type());
  }

  // Dimension
  auto dim_it = dim_map_.find(name);
  assert(dim_it != dim_map_.end());
  auto dim = dim_it->second;
  auto cell_val_num = dim->cell_val_num();
  return (cell_val_num == constants::var_num) ?
             constants::var_size :
             cell_val_num * datatype_size(dim->type());
}

unsigned int ArraySchema::cell_val_num(const std::string& name) const {
  // Special attributes
  if (is_special_attribute(name)) {
    return 1;
  }

  // Attribute
  auto attr_it = attribute_map_.find(name);
  if (attr_it != attribute_map_.end()) {
    return attr_it->second->cell_val_num();
  }

  // Dimension
  auto dim_it = dim_map_.find(name);
  assert(dim_it != dim_map_.end());
  return dim_it->second->cell_val_num();
}

const FilterPipeline& ArraySchema::cell_var_offsets_filters() const {
  return cell_var_offsets_filters_;
}

const FilterPipeline& ArraySchema::cell_validity_filters() const {
  return cell_validity_filters_;
}

Status ArraySchema::check() const {
  if (domain_ == nullptr)
    return LOG_STATUS(
        Status_ArraySchemaError("Array schema check failed; Domain not set"));

  auto dim_num = this->dim_num();
  if (dim_num == 0)
    return LOG_STATUS(Status_ArraySchemaError(
        "Array schema check failed; No dimensions provided"));

  if (cell_order_ == Layout::HILBERT && dim_num > Hilbert::HC_MAX_DIM) {
    return LOG_STATUS(Status_ArraySchemaError(
        "Array schema check failed; Maximum dimensions supported by Hilbert "
        "order exceeded"));
  }

  if (array_type_ == ArrayType::DENSE) {
    auto type{domain_->dimension_ptr(0)->type()};
    if (datatype_is_real(type)) {
      return LOG_STATUS(
          Status_ArraySchemaError("Array schema check failed; Dense arrays "
                                  "cannot have floating point domains"));
    }
    if (attributes_.size() == 0) {
      return LOG_STATUS(Status_ArraySchemaError(
          "Array schema check failed; No attributes provided"));
    }
  }

  if (array_type_ == ArrayType::SPARSE && capacity_ == 0) {
    throw LOG_STATUS(
        Status_ArraySchemaError("Array schema check failed; Sparse arrays "
                                "cannot have their capacity equal to zero."));
  }

  RETURN_NOT_OK(check_double_delta_compressor(coords_filters()));
  RETURN_NOT_OK(check_string_compressor(coords_filters()));
  check_attribute_dimension_label_names();

  // Check all internal dimension labels have a schema set and the schema is
  // compatible with the definition of the array it was added to.
  //
  // Note: external dimension labels do not need a schema since they are not
  // created when the array is created.
  for (auto label : dimension_labels_) {
    if (!label->is_external()) {
      if (!label->has_schema())
        return LOG_STATUS(Status_ArraySchemaError(
            "Array schema check failed; Missing dimension label schema for "
            "dimension label '" +
            label->name() + "'."));
      if (!label->schema().is_compatible_label(
              domain_->dimension_ptr(label->dimension_id())))
        return LOG_STATUS(Status_ArraySchemaError(
            "Array schema check failed; Dimension label schema for dimension "
            "label '" +
            label->name() + "' is not compatible with the array schema."));
    }
  }

  // Success
  return Status::Ok();
}

Status ArraySchema::check_attributes(
    const std::vector<std::string>& attributes) const {
  for (const auto& attr : attributes) {
    if (attr == constants::coords)
      continue;
    if (attribute_map_.find(attr) == attribute_map_.end())
      return LOG_STATUS(Status_ArraySchemaError(
          "Attribute check failed; cannot find attribute"));
  }

  return Status::Ok();
}

const FilterPipeline& ArraySchema::filters(const std::string& name) const {
  if (is_special_attribute(name)) {
    return coords_filters();
  }

  // Attribute
  auto attr_it = attribute_map_.find(name);
  if (attr_it != attribute_map_.end()) {
    return attr_it->second->filters();
  }

  // Dimension (if filters not set, return default coordinate filters)
  auto dim_it = dim_map_.find(name);
  assert(dim_it != dim_map_.end());
  const auto& ret = dim_it->second->filters();
  return !ret.empty() ? ret : coords_filters();
}

const FilterPipeline& ArraySchema::coords_filters() const {
  return coords_filters_;
}

bool ArraySchema::dense() const {
  return array_type_ == ArrayType::DENSE;
}

const DimensionLabelReference& ArraySchema::dimension_label_reference(
    const dimension_label_size_type i) const {
  return *dimension_labels_[i];
}

const DimensionLabelReference& ArraySchema::dimension_label_reference(
    const std::string& name) const {
  auto iter = dimension_label_map_.find(name);
  if (iter == dimension_label_map_.end())
    throw ArraySchemaStatusException(
        "Unable to get dimension label reference; No dimension label named '" +
        name + "'.");
  return *iter->second;
}

const Dimension* ArraySchema::dimension_ptr(dimension_size_type i) const {
  return domain_->dimension_ptr(i);
}

const Dimension* ArraySchema::dimension_ptr(const std::string& name) const {
  auto it = dim_map_.find(name);
  return it == dim_map_.end() ? nullptr : it->second;
}

std::vector<std::string> ArraySchema::dim_names() const {
  auto dim_num = this->dim_num();
  std::vector<std::string> ret;
  ret.reserve(dim_num);
  for (uint32_t d = 0; d < dim_num; ++d)
    ret.emplace_back(domain_->dimension_ptr(d)->name());

  return ret;
}

std::vector<Datatype> ArraySchema::dim_types() const {
  auto dim_num = this->dim_num();
  std::vector<Datatype> ret;
  ret.reserve(dim_num);
  for (uint32_t d = 0; d < dim_num; ++d)
    ret.emplace_back(domain_->dimension_ptr(d)->type());

  return ret;
}

ArraySchema::dimension_label_size_type ArraySchema::dim_label_num() const {
  return static_cast<dimension_label_size_type>(dimension_labels_.size());
}

ArraySchema::dimension_size_type ArraySchema::dim_num() const {
  return domain_->dim_num();
}

void ArraySchema::dump(FILE* out) const {
  if (out == nullptr)
    out = stdout;

  std::stringstream ss;
  ss << "- Array type: " << array_type_str(array_type_) << "\n";
  ss << "- Cell order: " << layout_str(cell_order_) << "\n";
  ss << "- Tile order: " << layout_str(tile_order_) << "\n";
  ss << "- Capacity: " << capacity_ << "\n";
  ss << "- Allows duplicates: " << (allows_dups_ ? "true" : "false") << "\n";
  ss << "- Coordinates filters: " << coords_filters_.size();
  fprintf(out, "%s", ss.str().c_str());

  coords_filters_.dump(out);
  fprintf(
      out,
      "\n- Offsets filters: %u",
      (unsigned)cell_var_offsets_filters_.size());
  cell_var_offsets_filters_.dump(out);
  fprintf(
      out, "\n- Validity filters: %u", (unsigned)cell_validity_filters_.size());
  cell_validity_filters_.dump(out);
  fprintf(out, "\n");

  if (domain_ != nullptr)
    domain_->dump(out);

  for (auto& attr : attributes_) {
    fprintf(out, "\n");
    attr->dump(out);
  }

  for (auto& label : dimension_labels_) {
    fprintf(out, "\n");
    label->dump(out);
  }
}

Status ArraySchema::has_attribute(
    const std::string& name, bool* has_attr) const {
  *has_attr = false;

  for (auto& attr : attributes_) {
    if (name == attr->name()) {
      *has_attr = true;
      break;
    }
  }

  return Status::Ok();
}

bool ArraySchema::is_attr(const std::string& name) const {
  return this->attribute(name) != nullptr;
}

bool ArraySchema::is_dim(const std::string& name) const {
  return this->dimension_ptr(name) != nullptr;
}

bool ArraySchema::is_dim_label(const std::string& name) const {
  auto it = dimension_label_map_.find(name);
  return it != dimension_label_map_.end();
}

bool ArraySchema::is_field(const std::string& name) const {
  return is_attr(name) || is_dim(name) || is_special_attribute(name);
}

bool ArraySchema::is_nullable(const std::string& name) const {
  auto attr = this->attribute(name);
  if (attr == nullptr)
    return false;
  return attr->nullable();
}

// ===== FORMAT =====
// version (uint32_t)
// allow_dups (bool)
// array_type (uint8_t)
// tile_order (uint8_t)
// cell_order (uint8_t)
// capacity (uint64_t)
// coords_filters (see FilterPipeline::serialize)
// cell_var_offsets_filters (see FilterPipeline::serialize)
// cell_validity_filters (see FilterPipeline::serialize)
// domain
// attribute_num (uint32_t)
//   attribute #1
//   attribute #2
//   ...
// dimension_label_num (uint32_t)
//   dimension_label #1
//   dimension_label #2
//   ...
void ArraySchema::serialize(Serializer& serializer) const {
  // Write version, which is always the current version. Despite
  // the in-memory `version_`, we will serialize every array schema
  // as the latest version.
  const format_version_t version = constants::format_version;
  serializer.write<format_version_t>(version);

  // Write allows_dups
  serializer.write<uint8_t>(allows_dups_);

  // Write array type
  auto array_type = (uint8_t)array_type_;
  serializer.write<uint8_t>(array_type);

  // Write tile and cell order
  auto tile_order = (uint8_t)tile_order_;
  serializer.write<uint8_t>(tile_order);
  auto cell_order = (uint8_t)cell_order_;
  serializer.write<uint8_t>(cell_order);

  // Write capacity
  serializer.write<uint64_t>(capacity_);

  // Write coords filters
  coords_filters_.serialize(serializer);

  // Write offsets filters
  cell_var_offsets_filters_.serialize(serializer);

  // Write validity filters
  cell_validity_filters_.serialize(serializer);

  // Write domain
  domain_->serialize(serializer, version);

  // Write attributes
  auto attribute_num = (uint32_t)attributes_.size();
  serializer.write<uint32_t>(attribute_num);
  for (auto& attr : attributes_) {
    attr->serialize(serializer, version);
  }

  // Experimental: Write dimension labels
  if constexpr (is_experimental_build) {
    auto label_num = static_cast<uint32_t>(dimension_labels_.size());
    if (label_num != dimension_labels_.size()) {
      throw ArraySchemaStatusException(
          "Overflow when attempting to serialize label number.");
    }
    serializer.write<uint32_t>(label_num);
    for (auto& label : dimension_labels_) {
      label->serialize(serializer, version);
    }
  }
}

Layout ArraySchema::tile_order() const {
  return tile_order_;
}

Datatype ArraySchema::type(const std::string& name) const {
  // Special zipped coordinates attribute
  if (name == constants::coords) {
    return domain_->dimension_ptr(0)->type();
  }

  if (name == constants::timestamps || name == constants::delete_timestamps) {
    return constants::timestamp_type;
  }

  if (name == constants::delete_condition_index) {
    return constants::delete_condition_index_type;
  }

  // Attribute
  auto attr_it = attribute_map_.find(name);
  if (attr_it != attribute_map_.end()) {
    return attr_it->second->type();
  }

  // Dimension
  auto dim_it = dim_map_.find(name);
  assert(dim_it != dim_map_.end());
  return dim_it->second->type();
}

bool ArraySchema::var_size(const std::string& name) const {
  // Special case for zipped coordinates
  if (is_special_attribute(name)) {
    return false;
  }

  // Attribute
  auto attr_it = attribute_map_.find(name);
  if (attr_it != attribute_map_.end()) {
    return attr_it->second->var_size();
  }

  // Dimension
  auto dim_it = dim_map_.find(name);
  if (dim_it != dim_map_.end()) {
    return dim_it->second->var_size();
  }

  // Name is not an attribute or dimension
  assert(false);
  return false;
}

Status ArraySchema::add_attribute(
    shared_ptr<const Attribute> attr, bool check_special) {
  // Sanity check
  if (attr == nullptr)
    return LOG_STATUS(Status_ArraySchemaError(
        "Cannot add attribute; Input attribute is null"));

  // Do not allow attributes with special names
  if (check_special && attr->name().find(constants::special_name_prefix) == 0) {
    std::string msg = "Cannot add attribute; Attribute names starting with '";
    msg += std::string(constants::special_name_prefix) + "' are reserved";
    return LOG_STATUS(Status_ArraySchemaError(msg));
  }

  // Create new attribute and potentially set a default name
  attributes_.emplace_back(attr);
  attribute_map_[attr->name()] = attr.get();

  return Status::Ok();
}

Status ArraySchema::add_dimension_label(
    dimension_size_type dim_id,
    const std::string& name,
    shared_ptr<const DimensionLabelSchema> dimension_label_schema,
    bool check_name,
    bool check_is_compatible) {
  // Check input schema is not null.
  if (dimension_label_schema == nullptr)
    return LOG_STATUS(Status_ArraySchemaError(
        "Cannot add dimension label; Input dimension label schema is null"));
  // Check domain is set and `dim_id` is a valid dimension index.
  if (!domain_)
    return LOG_STATUS(
        Status_ArraySchemaError("Cannot add dimension label; Must set domain "
                                "before adding dimension labels."));
  if (dim_id >= domain_->dim_num())
    return LOG_STATUS(Status_ArraySchemaError(
        "Cannot add a label to dimension " + std::to_string(dim_id) +
        "; Invalid dimension index. "));
  auto dim = domain_->dimension_ptr(dim_id);
  // Check the dimension label is unique among attribute, dimension, and label
  // names; except for possibly matching the name of the dimension it is being
  // added to.
  if (check_name) {
    // Skip attribute/dimension name check if the label name matches the name of
    // the dimension it is added to, since the dimension names also must be
    // unique.
    if (name != dim->name()) {
      // Check no attribute with this name
      bool has_matching_name{false};
      RETURN_NOT_OK(has_attribute(name, &has_matching_name));
      if (has_matching_name)
        return LOG_STATUS(Status_ArraySchemaError(
            "Cannot add a dimension label with name '" + std::string(name) +
            "'. An attribute with that name already exists."));
      // Check no dimension with this name
      RETURN_NOT_OK(domain_->has_dimension(name, &has_matching_name));
      if (has_matching_name)
        return LOG_STATUS(Status_ArraySchemaError(
            "Cannot add a dimension label with name '" + std::string(name) +
            "'. A different dimension with that name already exists."));
    }
    // Check no other dimension label with this name.
    auto found = dimension_label_map_.find(name);
    if (found != dimension_label_map_.end())
      return LOG_STATUS(Status_ArraySchemaError(
          "Cannot add a dimension label with name '" + std::string(name) +
          "'. A different label with that name already exists."));
  }
  // Check the datatype of the dimension label is consistent with the dimension
  // it is being added to.
  if (check_is_compatible && !dimension_label_schema->is_compatible_label(dim))
    return LOG_STATUS(Status_ArraySchemaError(
        "Cannot add dimension label; The dimension label schema is not "
        "compatible with the dimension it is being added to."));
  // Create relative URI in dimension label directory
  URI uri{constants::array_dimension_labels_dir_name + "/l" +
              std::to_string(nlabel_internal_),
          false};
  // Add dimension label
  try {
    auto dim_label = make_shared<DimensionLabelReference>(
        HERE(),
        dim_id,
        name,
        uri,
        dimension_label_schema->label_order(),
        dimension_label_schema->label_type(),
        dimension_label_schema->label_cell_val_num(),
        dimension_label_schema->label_domain(),
        dimension_label_schema);
    dimension_labels_.emplace_back(dim_label);
    dimension_label_map_[name] = dim_label.get();
  } catch (...) {
    std::throw_with_nested(ArraySchemaStatusException(
        "Failed to add dimension label '" + name + "'."));
  }
  ++nlabel_internal_;  // WARNING: not atomic
  return Status::Ok();
}

Status ArraySchema::drop_attribute(const std::string& attr_name) {
  std::lock_guard<std::mutex> lock(mtx_);
  if (attr_name.empty()) {
    return LOG_STATUS(
        Status_ArraySchemaError("Cannot remove an empty name attribute"));
  }

  if (attribute_map_.find(attr_name) == attribute_map_.end()) {
    // Not exists.
    return LOG_STATUS(
        Status_ArraySchemaError("Cannot remove a non-exist attribute"));
  }
  attribute_map_.erase(attr_name);

  // Iterate backwards and remove the attribute pointer, it should be slightly
  // faster than iterating forward.
  decltype(attributes_)::iterator it;
  for (it = attributes_.end(); it != attributes_.begin();) {
    --it;
    if ((*it)->name() == attr_name) {
      it = attributes_.erase(it);
    }
  }

  return Status::Ok();
}

// #TODO Add security validation on incoming URI
ArraySchema ArraySchema::deserialize(
    Deserializer& deserializer, const URI& uri) {
  Status st;
  // Load version
  // #TODO Add security validation
  auto version = deserializer.read<uint32_t>();
  if (!(version <= constants::format_version)) {
    throw ArraySchemaStatusException(
        "Failed to deserialize array schema; Incompatible format version.");
  }

  // Load allows_dups
  // Note: No security validation is possible.
  bool allows_dups = false;
  if (version >= 5) {
    allows_dups = deserializer.read<bool>();
  }

  // Load array type
  auto array_type_loaded = deserializer.read<uint8_t>();
  ensure_array_type_is_valid(array_type_loaded);
  ArrayType array_type = ArrayType(array_type_loaded);

  // Load tile order
  auto tile_order_loaded = deserializer.read<uint8_t>();
  try {
    ensure_tile_order_is_valid(tile_order_loaded);
  } catch (std::exception& e) {
    std::throw_with_nested(std::runtime_error("[ArraySchema::deserialize] "));
  }
  Layout tile_order = Layout(tile_order_loaded);

  // Load cell order
  auto cell_order_loaded = deserializer.read<uint8_t>();
  try {
    ensure_cell_order_is_valid(cell_order_loaded);
  } catch (std::exception& e) {
    std::throw_with_nested(std::runtime_error("[ArraySchema::deserialize] "));
  }
  Layout cell_order = Layout(cell_order_loaded);

  // Load capacity
  // #TODO Add security validation
  auto capacity = deserializer.read<uint64_t>();

  // Load filters
  // Note: Security validation delegated to invoked API
  auto coords_filters{FilterPipeline::deserialize(deserializer, version)};
  auto cell_var_filters{FilterPipeline::deserialize(deserializer, version)};
  FilterPipeline cell_validity_filters;
  if (version >= 7) {
    cell_validity_filters = FilterPipeline::deserialize(deserializer, version);
  }

  // Load domain
  // Note: Security validation delegated to invoked API
  // #TODO Add security validation
  auto domain{
      Domain::deserialize(deserializer, version, cell_order, tile_order)};

  // Load attributes
  // Note: Security validation delegated to invoked API
  // #TODO Add security validation
  std::vector<shared_ptr<const Attribute>> attributes;
  uint32_t attribute_num = deserializer.read<uint32_t>();
  for (uint32_t i = 0; i < attribute_num; ++i) {
    auto attr{Attribute::deserialize(deserializer, version)};
    attributes.emplace_back(make_shared<Attribute>(HERE(), move(attr)));
  }

  // Experimental: Load dimension labels
  std::vector<shared_ptr<const DimensionLabelReference>> dimension_labels;
  if constexpr (is_experimental_build) {
    if (version == constants::format_version) {
      uint32_t label_num = deserializer.read<uint32_t>();
      for (uint32_t i{0}; i < label_num; ++i) {
        dimension_labels.emplace_back(
            DimensionLabelReference::deserialize(deserializer, version));
      }
    }
  }

  // Validate
  if (cell_order == Layout::HILBERT &&
      domain->dim_num() > Hilbert::HC_MAX_DIM) {
    throw ArraySchemaStatusException(
        "Array schema check failed; Maximum dimensions supported by Hilbert "
        "order exceeded");
  }

  if (array_type == ArrayType::DENSE) {
    auto type{domain->dimension_ptr(0)->type()};
    if (datatype_is_real(type)) {
      throw ArraySchemaStatusException(
          "Array schema check failed; Dense arrays cannot have floating point "
          "domains");
    }
    if (attributes.size() == 0) {
      throw ArraySchemaStatusException(
          "Array schema check failed; No attributes provided");
    }
  }

  // Populate timestamp range
  std::pair<uint64_t, uint64_t> timestamp_range;
  throw_if_not_ok(utils::parse::get_timestamp_range(uri, &timestamp_range));

  // Set schema name
  std::string name = uri.last_path_part();

  // Success
  return ArraySchema(
      uri,
      version,
      timestamp_range,
      name,
      array_type,
      allows_dups,
      domain,
      cell_order,
      tile_order,
      capacity,
      attributes,
      dimension_labels,
      cell_var_filters,
      cell_validity_filters,
      coords_filters);
}

Status ArraySchema::init() {
  // Perform check of all members
  RETURN_NOT_OK(check());

  // Initialize domain
  RETURN_NOT_OK(domain_->init(cell_order_, tile_order_));

  // Success
  return Status::Ok();
}

Status ArraySchema::set_allows_dups(bool allows_dups) {
  if (allows_dups && array_type_ == ArrayType::DENSE)
    return LOG_STATUS(Status_ArraySchemaError(
        "Dense arrays cannot allow coordinate duplicates"));

  allows_dups_ = allows_dups;
  return Status::Ok();
}

void ArraySchema::set_array_uri(const URI& array_uri) {
  array_uri_ = array_uri;
}

void ArraySchema::set_name(const std::string& name) {
  name_ = name;
}

void ArraySchema::set_capacity(uint64_t capacity) {
  if (array_type_ == ArrayType::SPARSE && capacity == 0) {
    throw ArraySchemaStatusException(
        "Sparse arrays cannot have their capacity equal to zero.");
  }

  capacity_ = capacity;
}

Status ArraySchema::set_coords_filter_pipeline(const FilterPipeline& pipeline) {
  RETURN_NOT_OK(check_string_compressor(pipeline));
  RETURN_NOT_OK(check_double_delta_compressor(pipeline));
  coords_filters_ = pipeline;
  return Status::Ok();
}

Status ArraySchema::set_cell_var_offsets_filter_pipeline(
    const FilterPipeline& pipeline) {
  cell_var_offsets_filters_ = pipeline;
  return Status::Ok();
}

Status ArraySchema::set_cell_order(Layout cell_order) {
  if (dense() && cell_order == Layout::HILBERT)
    return LOG_STATUS(
        Status_ArraySchemaError("Cannot set cell order; Hilbert order is only "
                                "applicable to sparse arrays"));

  cell_order_ = cell_order;

  return Status::Ok();
}

Status ArraySchema::set_cell_validity_filter_pipeline(
    const FilterPipeline& pipeline) {
  cell_validity_filters_ = pipeline;
  return Status::Ok();
}

Status ArraySchema::set_domain(shared_ptr<Domain> domain) {
  if (domain == nullptr)
    return LOG_STATUS(
        Status_ArraySchemaError("Cannot set domain; Input domain is nullptr"));

  if (domain->dim_num() == 0)
    return LOG_STATUS(Status_ArraySchemaError(
        "Cannot set domain; Domain must contain at least one dimension"));

  if (array_type_ == ArrayType::DENSE) {
    if (!domain->all_dims_same_type())
      return LOG_STATUS(
          Status_ArraySchemaError("Cannot set domain; In dense arrays, all "
                                  "dimensions must have the same datatype"));

    auto type{domain->dimension_ptr(0)->type()};
    if (!datatype_is_integer(type) && !datatype_is_datetime(type) &&
        !datatype_is_time(type)) {
      return LOG_STATUS(Status_ArraySchemaError(
          std::string("Cannot set domain; Dense arrays "
                      "do not support dimension datatype '") +
          datatype_str(type) + "'"));
    }
  }

  if (cell_order_ != Layout::HILBERT) {
    RETURN_NOT_OK(domain->set_null_tile_extents_to_range());
  }

  // Set domain
  domain_ = domain;

  // Create dimension map
  dim_map_.clear();
  auto dim_num = domain_->dim_num();
  for (dimension_size_type d = 0; d < dim_num; ++d) {
    auto dim{dimension_ptr(d)};
    dim_map_[dim->name()] = dim;
  }

  return Status::Ok();
}

Status ArraySchema::set_tile_order(Layout tile_order) {
  if (tile_order == Layout::HILBERT)
    return LOG_STATUS(Status_ArraySchemaError(
        "Cannot set tile order; Hilbert order is not applicable to tiles"));

  tile_order_ = tile_order;
  return Status::Ok();
}

void ArraySchema::set_version(format_version_t version) {
  version_ = version;
}

format_version_t ArraySchema::write_version() const {
  return version_ < constants::back_compat_writes_min_format_version ?
             constants::format_version :
             version_;
}

format_version_t ArraySchema::version() const {
  return version_;
}

Status ArraySchema::set_timestamp_range(
    const std::pair<uint64_t, uint64_t>& timestamp_range) {
  timestamp_range_ = timestamp_range;
  return Status::Ok();
}

std::pair<uint64_t, uint64_t> ArraySchema::timestamp_range() const {
  return std::pair<uint64_t, uint64_t>(
      timestamp_range_.first, timestamp_range_.second);
}

uint64_t ArraySchema::timestamp_start() const {
  return timestamp_range_.first;
}

const URI& ArraySchema::uri() const {
  return uri_;
}

const std::string& ArraySchema::name() const {
  return name_;
}

/* ****************************** */
/*         PRIVATE METHODS        */
/* ****************************** */
void ArraySchema::check_attribute_dimension_label_names() const {
  std::set<std::string> names;
  // Check attribute and dimension names are unique.
  auto dim_num = this->dim_num();
  uint64_t expected_unique_names{dim_num + attributes_.size()};
  for (auto attr : attributes_)
    names.insert(attr->name());
  for (dimension_size_type i = 0; i < dim_num; ++i)
    names.insert(domain_->dimension_ptr(i)->name());
  if (names.size() != expected_unique_names) {
    throw ArraySchemaStatusException(
        "Array schema check failed; Attributes and dimensions must have unique "
        "names");
  }
  // Check dimension label names are unique except at most 1 label / dimension
  // that has the same name as the dimension it is on.
  expected_unique_names += dimension_labels_.size();
  std::vector<bool> label_with_dim_name(dim_num, false);
  for (const auto& label : dimension_labels_) {
    const auto& label_name = label->name();
    const auto dim_id = label->dimension_id();
    // Check if the dimension label has the same name as the dimension
    if (label_name == domain_->dimension_ptr(dim_id)->name()) {
      // Check if there is already a dimension label with that name.
      if (label_with_dim_name[dim_id]) {
        throw ArraySchemaStatusException(
            "Array schema check failed; At most one dimension label can share "
            "a name with the dimension it is on");
      }
      --expected_unique_names;  // decrement number of unique name - this name
                                // is not unique
      label_with_dim_name[dim_id] = true;
    } else {
      names.insert(label_name);
    }
  }
  if (names.size() != expected_unique_names) {
    throw ArraySchemaStatusException(
        "Array schema check failed; Dimension labels must have unique "
        "names from other labels, attributes, and dimensions");
  }
}

Status ArraySchema::check_double_delta_compressor(
    const FilterPipeline& coords_filters) const {
  // Check if coordinate filters have DOUBLE DELTA as a compressor
  bool has_double_delta = false;
  for (unsigned i = 0; i < coords_filters.size(); ++i) {
    if (coords_filters.get_filter(i)->type() ==
        FilterType::FILTER_DOUBLE_DELTA) {
      has_double_delta = true;
      break;
    }
  }

  // Not applicable when DOUBLE DELTA no present in coord filters
  if (!has_double_delta)
    return Status::Ok();

  // Error if any real dimension inherits the coord filters with DOUBLE DELTA.
  // A dimension inherits the filters when it has no filters.
  auto dim_num = domain_->dim_num();
  for (dimension_size_type d = 0; d < dim_num; ++d) {
    auto dim{domain_->dimension_ptr(d)};
    const auto& dim_filters = dim->filters();
    auto dim_type = dim->type();
    if (datatype_is_real(dim_type) && dim_filters.empty())
      return LOG_STATUS(
          Status_ArraySchemaError("Real dimension cannot inherit coordinate "
                                  "filters with DOUBLE DELTA compression"));
  }

  return Status::Ok();
}

Status ArraySchema::check_string_compressor(
    const FilterPipeline& filters) const {
  // There is no error if only 1 filter is used
  if (filters.size() <= 1 ||
      !(filters.has_filter(FilterType::FILTER_RLE) ||
        filters.has_filter(FilterType::FILTER_DICTIONARY))) {
    return Status::Ok();
  }

  // If RLE or Dictionary-encoding is set for strings, they need to be
  // the first filter in the list
  auto dim_num = domain_->dim_num();
  for (dimension_size_type d = 0; d < dim_num; ++d) {
    auto dim{domain_->dimension_ptr(d)};
    const auto& dim_filters = dim->filters();
    // if it's a var-length string dimension and there is no specific filter
    // list already set for that dimension (then coords_filters_ will be used)
    if (dim->type() == Datatype::STRING_ASCII && dim->var_size() &&
        dim_filters.empty()) {
      if (filters.has_filter(FilterType::FILTER_RLE) &&
          filters.get_filter(0)->type() != FilterType::FILTER_RLE) {
        return LOG_STATUS(Status_ArraySchemaError(
            "RLE filter must be the first filter to apply when used on "
            "variable length string dimensions"));
      }
      if (filters.has_filter(FilterType::FILTER_DICTIONARY) &&
          filters.get_filter(0)->type() != FilterType::FILTER_DICTIONARY) {
        return LOG_STATUS(Status_ArraySchemaError(
            "Dictionary filter must be the first filter to apply when used on "
            "variable length string dimensions"));
      }
    }
  }

  return Status::Ok();
}

void ArraySchema::clear() {
  array_uri_ = URI();
  uri_ = URI();
  name_.clear();
  array_type_ = ArrayType::DENSE;
  capacity_ = constants::capacity;
  cell_order_ = Layout::ROW_MAJOR;
  tile_order_ = Layout::ROW_MAJOR;
  attributes_.clear();

  domain_ = nullptr;
  timestamp_range_ = std::make_pair(0, 0);
}

Status ArraySchema::generate_uri() {
  std::string uuid;
  RETURN_NOT_OK(uuid::generate_uuid(&uuid, false));

  auto timestamp = utils::time::timestamp_now_ms();
  timestamp_range_ = std::make_pair(timestamp, timestamp);
  std::stringstream ss;
  ss << "__" << timestamp_range_.first << "_" << timestamp_range_.second << "_"
     << uuid;
  name_ = ss.str();
  uri_ =
      array_uri_.join_path(constants::array_schema_dir_name).join_path(name_);

  return Status::Ok();
}

Status ArraySchema::generate_uri(
    const std::pair<uint64_t, uint64_t>& timestamp_range) {
  std::string uuid;
  RETURN_NOT_OK(uuid::generate_uuid(&uuid, false));

  timestamp_range_ = timestamp_range;
  std::stringstream ss;
  ss << "__" << timestamp_range_.first << "_" << timestamp_range_.second << "_"
     << uuid;
  name_ = ss.str();
  uri_ =
      array_uri_.join_path(constants::array_schema_dir_name).join_path(name_);

  return Status::Ok();
}

std::optional<std::string> ArraySchema::bitsort_filter_attr() const {
  return bitsort_filter_attr_;
}

}  // namespace sm
}  // namespace tiledb<|MERGE_RESOLUTION|>--- conflicted
+++ resolved
@@ -181,16 +181,6 @@
               "on an array with variable sized dimensions."));
         }
 
-<<<<<<< HEAD
-=======
-        // An array with a bitsort filter must not be Hilbert order, for now.
-        if (cell_order_ == Layout::HILBERT) {
-          throw StatusException(Status_ArraySchemaError(
-              "Array schema creation failed. Bitsort filter cannot be applied "
-              "on an array with Hilbert order."));
-        }
-
->>>>>>> 0ed11d3c
         bitsort_filter_attr_ = attr->name();
       }
     }
