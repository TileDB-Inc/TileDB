--- conflicted
+++ resolved
@@ -72,11 +72,7 @@
 #include <limits>
 #include <utility>
 
-<<<<<<< HEAD
-#include "src/mem_helpers.h"
-=======
 #include "test/support/src/mem_helpers.h"
->>>>>>> 2f8188e7
 #include "tiledb/common/common.h"
 #include "tiledb/sm/array_schema/array_schema.h"
 #include "tiledb/sm/array_schema/attribute.h"
@@ -297,6 +293,7 @@
    */
   TestArraySchema() = delete;
 
+  // TODO: Use TestArraySchema::memory_tracker_?
   /**
    * The simplest array constructor has defaults for everything but the list of
    * dimensions and attributes. Note that the domain is not specified
