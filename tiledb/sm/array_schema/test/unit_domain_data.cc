/**
 * @file tiledb/sm/array_schema/test/unit_domain_data.cc
 *
 * @section LICENSE
 *
 * The MIT License
 *
 * @copyright Copyright (c) 2022 TileDB, Inc.
 *
 * Permission is hereby granted, free of charge, to any person obtaining a copy
 * of this software and associated documentation files (the "Software"), to deal
 * in the Software without restriction, including without limitation the rights
 * to use, copy, modify, merge, publish, distribute, sublicense, and/or sell
 * copies of the Software, and to permit persons to whom the Software is
 * furnished to do so, subject to the following conditions:
 *
 * The above copyright notice and this permission notice shall be included in
 * all copies or substantial portions of the Software.
 *
 * THE SOFTWARE IS PROVIDED "AS IS", WITHOUT WARRANTY OF ANY KIND, EXPRESS OR
 * IMPLIED, INCLUDING BUT NOT LIMITED TO THE WARRANTIES OF MERCHANTABILITY,
 * FITNESS FOR A PARTICULAR PURPOSE AND NONINFRINGEMENT. IN NO EVENT SHALL THE
 * AUTHORS OR COPYRIGHT HOLDERS BE LIABLE FOR ANY CLAIM, DAMAGES OR OTHER
 * LIABILITY, WHETHER IN AN ACTION OF CONTRACT, TORT OR OTHERWISE, ARISING FROM,
 * OUT OF OR IN CONNECTION WITH THE SOFTWARE OR THE USE OR OTHER DEALINGS IN
 * THE SOFTWARE.
 *
 * @section DESCRIPTION
 *
 * This file defines a test `main()`
 */

#include <test/support/tdb_catch.h>
#include "../domain_typed_data_view.h"
#include "../dynamic_array.h"
<<<<<<< HEAD
#include "test/support/src/mem_helpers.h"
=======
#include "src/mem_helpers.h"

>>>>>>> 0a349d60
/*
 * Instantiating the class `Domain` requires a full definition of `Dimension` so
 * that its destructor is visible. The need to include this header indicates
 * some kind of trouble with definition order that needs to be fixed.
 */
#include "tiledb/sm/array_schema/dimension.h"

using namespace tiledb::common;
using namespace tiledb::sm;

/**
 * Null initializer takes any argument, so it's suitable for both
 * DynamicArrayStorage and for DomainTypedDataView.
 */
struct NullInitializer {
  template <class... Args>
  inline static void initialize(Args&&...) {
  }
};

TEST_CASE("DynamicArray::DynamicArray, no initializer") {
  DynamicArray<int> x{3, tdb::allocator<int>{}};
}

TEST_CASE("DynamicArray::DynamicArray, null initializer") {
  DynamicArray<int> x{3, tdb::allocator<int>{}, Tag<NullInitializer>{}};
}

struct X1 {
  static int counter;
  X1() {
    ++counter;
  }
};
int X1::counter{0};
TEST_CASE("DynamicArray::DynamicArray, default initializer") {
  X1::counter = 0;
  DynamicArray<X1> x{3, tdb::allocator<X1>{}, Tag<void>{}};
  CHECK(X1::counter == 3);
}

TEST_CASE("DynamicArray::DynamicArray, simple initializer") {
  struct X {
    int x_;
    X() = delete;
    X(int x)
        : x_(x) {
    }
  };
  struct Initializer {
    static inline void initialize(X* item, int i) {
      new (item) X{i};
    }
  };
  DynamicArray<X> x{3, tdb::allocator<X>{}, Tag<Initializer>{}};
  CHECK(x[0].x_ == 0);
  CHECK(x[1].x_ == 1);
  CHECK(x[2].x_ == 2);
}

namespace tiledb::sm {
class WhiteboxDomainTypedDataView : public DomainTypedDataView {
 public:
  template <class I, class... Args>
  WhiteboxDomainTypedDataView(const Domain& domain, Tag<I>, Args&&... args)
      : DomainTypedDataView(domain, Tag<I>{}, std::forward<Args>(args)...) {
  }
};

struct TestNullInitializer {
  inline static void initialize(
      UntypedDatumView*, unsigned int, const Domain&) {
  }
};

TEST_CASE("DomainTypedDataView::DomainTypedDataView, null initializer") {
  auto memory_tracker = tiledb::test::create_test_memory_tracker();
  Domain d{memory_tracker};
  //  tiledb::sm::Dimension dim{"", tiledb::sm::Datatype::INT32};
  auto dim{make_shared<tiledb::sm::Dimension>(
      HERE(),
      "",
      tiledb::sm::Datatype::INT32,
      tiledb::test::get_test_memory_tracker())};
  CHECK(d.add_dimension(dim).ok());
  CHECK(d.add_dimension(dim).ok());
  CHECK(d.add_dimension(dim).ok());
  WhiteboxDomainTypedDataView x{d, Tag<TestNullInitializer>{}};
  CHECK(x.size() == 3);
}

TEST_CASE("DomainTypedDataView::DomainTypedDataView, simple initializer") {
  /*
   * To verify that the initializer runs, we use only the size element.
   */
  struct Initializer {
    static inline void initialize(
        UntypedDatumView* item, unsigned int i, const Domain&) {
      new (item) UntypedDatumView{nullptr, i};
    }
  };

  auto memory_tracker = tiledb::test::create_test_memory_tracker();
  Domain d{memory_tracker};
  auto dim{make_shared<tiledb::sm::Dimension>(
      HERE(),
      "",
      tiledb::sm::Datatype::INT32,
      tiledb::test::get_test_memory_tracker())};
  CHECK(d.add_dimension(dim).ok());
  CHECK(d.add_dimension(dim).ok());
  CHECK(d.add_dimension(dim).ok());
  WhiteboxDomainTypedDataView x{d, Tag<Initializer>{}};
  CHECK(x.size() == 3);
  CHECK(x[0].size() == 0);
  CHECK(x[1].size() == 1);
  CHECK(x[2].size() == 2);
}

}  // namespace tiledb::sm<|MERGE_RESOLUTION|>--- conflicted
+++ resolved
@@ -33,12 +33,8 @@
 #include <test/support/tdb_catch.h>
 #include "../domain_typed_data_view.h"
 #include "../dynamic_array.h"
-<<<<<<< HEAD
-#include "test/support/src/mem_helpers.h"
-=======
 #include "src/mem_helpers.h"
 
->>>>>>> 0a349d60
 /*
  * Instantiating the class `Domain` requires a full definition of `Dimension` so
  * that its destructor is visible. The need to include this header indicates
