--- conflicted
+++ resolved
@@ -1377,30 +1377,18 @@
                                 "dimension with a real datatype"));
   }
 
-<<<<<<< HEAD
   if (type_ == Datatype::STRING_ASCII && var_size() && pipeline.size() > 1) {
-    if (pipeline.has_filter(FilterType::FILTER_RLE)) {
-      return LOG_STATUS(Status_DimensionError(
-          "RLE filter cannot be combined with other filters when applied to "
-          "variable length string dimensions"));
-    } else if (pipeline.has_filter(FilterType::FILTER_DICTIONARY)) {
-      return LOG_STATUS(Status_AttributeError(
-          "Dictionary-encoding filter cannot be combined with other filters "
-          "when applied to variable length string dimensions"));
-=======
-  if (type_ == Datatype::STRING_ASCII && var_size() && pipeline->size() > 1) {
-    if (pipeline->has_filter(FilterType::FILTER_RLE) &&
-        pipeline->get_filter(0)->type() != FilterType::FILTER_RLE) {
+    if (pipeline.has_filter(FilterType::FILTER_RLE) &&
+        pipeline.get_filter(0)->type() != FilterType::FILTER_RLE) {
       return LOG_STATUS(Status_ArraySchemaError(
           "RLE filter must be the first filter to apply when used on a "
           "variable length string dimension"));
     }
-    if (pipeline->has_filter(FilterType::FILTER_DICTIONARY) &&
-        pipeline->get_filter(0)->type() != FilterType::FILTER_DICTIONARY) {
+    if (pipeline.has_filter(FilterType::FILTER_DICTIONARY) &&
+        pipeline.get_filter(0)->type() != FilterType::FILTER_DICTIONARY) {
       return LOG_STATUS(Status_ArraySchemaError(
           "Dictionary filter must be the first filter to apply when used on a "
           "variable length string dimension"));
->>>>>>> 51769984
     }
   }
 
