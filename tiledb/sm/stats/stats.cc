/**
 * @file   stats.cc
 *
 * @section LICENSE
 *
 * The MIT License
 *
 * @copyright Copyright (c) 2021 TileDB, Inc.
 *
 * Permission is hereby granted, free of charge, to any person obtaining a copy
 * of this software and associated documentation files (the "Software"), to deal
 * in the Software without restriction, including without limitation the rights
 * to use, copy, modify, merge, publish, distribute, sublicense, and/or sell
 * copies of the Software, and to permit persons to whom the Software is
 * furnished to do so, subject to the following conditions:
 *
 * The above copyright notice and this permission notice shall be included in
 * all copies or substantial portions of the Software.
 *
 * THE SOFTWARE IS PROVIDED "AS IS", WITHOUT WARRANTY OF ANY KIND, EXPRESS OR
 * IMPLIED, INCLUDING BUT NOT LIMITED TO THE WARRANTIES OF MERCHANTABILITY,
 * FITNESS FOR A PARTICULAR PURPOSE AND NONINFRINGEMENT. IN NO EVENT SHALL THE
 * AUTHORS OR COPYRIGHT HOLDERS BE LIABLE FOR ANY CLAIM, DAMAGES OR OTHER
 * LIABILITY, WHETHER IN AN ACTION OF CONTRACT, TORT OR OTHERWISE, ARISING FROM,
 * OUT OF OR IN CONNECTION WITH THE SOFTWARE OR THE USE OR OTHER DEALINGS IN
 * THE SOFTWARE.
 *
 * @section DESCRIPTION
 *
 * This file defines class Stats.
 */

#include "tiledb/sm/stats/stats.h"
#include "tiledb/sm/misc/utils.h"

#include <cassert>
#include <sstream>
#include <vector>

namespace tiledb {
namespace sm {
namespace stats {

/* ****************************** */
/*   CONSTRUCTORS & DESTRUCTORS   */
/* ****************************** */

Stats::Stats(const std::string& prefix)
    : enabled_(true)
    , prefix_(prefix + ".")
    , parent_(nullptr) {
}

/* ****************************** */
/*              API               */
/* ****************************** */

bool Stats::enabled() const {
  return enabled_;
}

void Stats::set_enabled(bool enabled) {
  enabled_ = enabled;
}

std::string Stats::dump() const {
  std::unordered_map<std::string, double> flattened_timers;
  std::unordered_map<std::string, uint64_t> flattened_counters;

  // Recursively populate the flattened stats with the stats from
  // this instance and all of its children.
  populate_flattened_stats(&flattened_timers, &flattened_counters);

  // Return an empty string if there are no stats.
  if (flattened_timers.empty() && flattened_counters.empty()) {
    return "";
  }

  // We store timers and counters on an `unordered_map` for quicker
  // access times. However, we want to sort the keys before dumping
  // them. Copy the elements into `vector` objects and sort them.
  std::vector<std::pair<std::string, double>> sorted_timers(
      flattened_timers.begin(), flattened_timers.end());
  std::vector<std::pair<std::string, uint64_t>> sorted_counters(
      flattened_counters.begin(), flattened_counters.end());
  std::sort(
      sorted_timers.begin(),
      sorted_timers.end(),
      [](const std::pair<std::string, double>& a,
         const std::pair<std::string, double>& b) -> bool {
        return a.first > b.first;
      });
  std::sort(
      sorted_counters.begin(),
      sorted_counters.end(),
      [](const std::pair<std::string, uint64_t>& a,
         const std::pair<std::string, uint64_t>& b) -> bool {
        return a.first > b.first;
      });

  std::stringstream ss;
  ss << "--- Timers ---\n\n";
  for (const auto& timer : sorted_timers) {
    if (utils::parse::ends_with(timer.first, ".sum")) {
      ss << timer.first << ": " << timer.second << "\n";
      auto stat = timer.first.substr(
          0, timer.first.size() - std::string(".sum").size());
      auto it = flattened_counters.find(stat + ".timer_count");
      assert(it != flattened_counters.end());
      auto avg = timer.second / it->second;
      ss << stat + ".avg"
         << ": " << avg << "\n";
    }
  }
  ss << "\n";
  ss << "--- Counters ---\n\n";
  for (const auto& counter : sorted_counters) {
    // Ignore the reserved "timer_count" counters.
    if (utils::parse::ends_with(counter.first, ".timer_count")) {
      continue;
    }
    ss << counter.first << ": " << counter.second << "\n";
  }
  ss << "\n";

  return ss.str();
}

#ifdef TILEDB_STATS

void Stats::add_counter(const std::string& stat, uint64_t count) {
  if (!enabled_)
    return;

  std::string new_stat = prefix_ + stat;
  std::unique_lock<std::mutex> lck(mtx_);
  auto it = counters_.find(new_stat);
  if (it == counters_.end()) {  // Counter not found
    counters_[new_stat] = count;
  } else {  // Counter found
    it->second += count;
  }
}

ScopedExecutor Stats::start_timer(const std::string& stat) {
  if (!enabled_)
    return ScopedExecutor();

  std::string new_stat = prefix_ + stat;
  std::unique_lock<std::mutex> lck(mtx_);
  const std::thread::id tid = std::this_thread::get_id();
  start_times_[new_stat][tid] = std::chrono::high_resolution_clock::now();

  std::function<void()> end_timer_fn = std::bind(&Stats::end_timer, this, stat);
  return ScopedExecutor(std::move(end_timer_fn));
}

void Stats::end_timer(const std::string& stat) {
  if (!enabled_)
    return;

  std::string new_stat = prefix_ + stat;
  std::unique_lock<std::mutex> lck(mtx_);

  // Calculate duration
  const std::thread::id tid = std::this_thread::get_id();
  auto it = start_times_.find(new_stat);
  assert(it != start_times_.end());
  auto tit = it->second.find(tid);
  assert(tit != it->second.end());
  auto start_time = tit->second;
  auto end_time = std::chrono::high_resolution_clock::now();
  const std::chrono::duration<double> duration = end_time - start_time;

  // Add duration to timer total
  auto it2 = timers_.find(new_stat + ".sum");
  if (it2 == timers_.end()) {  // Timer not found
    timers_[new_stat + ".sum"] = duration.count();
  } else {  // Timer found
    it2->second += duration.count();
  }

  // Add duration to timer max
  auto it3 = timers_.find(new_stat + ".max");
  if (it3 == timers_.end()) {  // Timer not found
    timers_[new_stat + ".max"] = duration.count();
  } else {  // Timer found
    if (duration.count() > it3->second)
      it3->second = duration.count();
  }

  // Increment the timer counter
  auto it4 = counters_.find(new_stat + ".timer_count");
  if (it4 == counters_.end()) {  // Timer not found
    counters_[new_stat + ".timer_count"] = 1;
  } else {  // Timer found
    it4->second += 1;
  }
}

#else

void Stats::add_counter(const std::string& stat, uint64_t count) {
  (void)stat;
  (void)count;
}
<<<<<<< HEAD

=======
>>>>>>> 70ddc9af
ScopedExecutor Stats::start_timer(const std::string& stat) {
  (void)stat;
  return ScopedExecutor();
}

void Stats::end_timer(const std::string& stat) {
  (void)stat;
}

#endif

Stats* Stats::parent() {
  return parent_;
}

Stats* Stats::create_child(const std::string& prefix) {
  std::unique_lock<std::mutex> lck(mtx_);
  children_.emplace_back(prefix_ + prefix);
  Stats* const child = &children_.back();
  child->parent_ = this;
  return child;
}

void Stats::populate_flattened_stats(
    std::unordered_map<std::string, double>* const flattened_timers,
    std::unordered_map<std::string, uint64_t>* const flattened_counters) const {
  // We will acquire the locks top-down in the tree and hold
  // until the recursion terminates.
  std::unique_lock<std::mutex> lck(mtx_);

  // Append the stats from this instance.
  for (const auto& timer : timers_)
    (*flattened_timers)[timer.first] += timer.second;
  for (const auto& counter : counters_)
    (*flattened_counters)[counter.first] += counter.second;

  // Populate the stats from all of the children.
  for (const auto& child : children_) {
    child.populate_flattened_stats(flattened_timers, flattened_counters);
  }
}

}  // namespace stats
}  // namespace sm
}  // namespace tiledb<|MERGE_RESOLUTION|>--- conflicted
+++ resolved
@@ -204,10 +204,6 @@
   (void)stat;
   (void)count;
 }
-<<<<<<< HEAD
-
-=======
->>>>>>> 70ddc9af
 ScopedExecutor Stats::start_timer(const std::string& stat) {
   (void)stat;
   return ScopedExecutor();
