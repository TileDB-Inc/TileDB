--- conflicted
+++ resolved
@@ -115,7 +115,6 @@
   TestConfig<std::string>::check_expected(expected_value, c, key);
 }
 
-<<<<<<< HEAD
 TEST_CASE("Config::set_profile - failures", "[config]") {
   Config c{};
   // Check that setting a profile without parameters throws an exception
@@ -126,6 +125,22 @@
   std::string profile_dir(tempdir_.path());
   // Set a profile that does not exist. This will throw an exception.
   CHECK_THROWS(c.set_profile(profile_name, profile_dir).ok());
+}
+
+TEST_CASE("Config::set_params - set and unset", "[config]") {
+  Config c{};
+  std::string key{"the_key"};
+  std::string value{"the_value"};
+
+  // Set the parameter
+  CHECK(c.set(key, value).ok());
+  auto set_params = c.set_params();
+  CHECK(set_params.find(key) != set_params.end());
+
+  // Unset the parameter
+  CHECK(c.unset(key).ok());
+  set_params = c.set_params();
+  CHECK(set_params.find(key) == set_params.end());
 }
 
 TEST_CASE("Config::set_profile - found", "[config]") {
@@ -173,20 +188,4 @@
   auto restored_username = c.get("rest.username", &found);
   REQUIRE(found);
   CHECK(restored_username == "test_user");
-=======
-TEST_CASE("Config::set_params - set and unset", "[config]") {
-  Config c{};
-  std::string key{"the_key"};
-  std::string value{"the_value"};
-
-  // Set the parameter
-  CHECK(c.set(key, value).ok());
-  auto set_params = c.set_params();
-  CHECK(set_params.find(key) != set_params.end());
-
-  // Unset the parameter
-  CHECK(c.unset(key).ok());
-  set_params = c.set_params();
-  CHECK(set_params.find(key) == set_params.end());
->>>>>>> becc9b35
 }