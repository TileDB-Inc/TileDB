--- conflicted
+++ resolved
@@ -425,19 +425,11 @@
   /** HDFS default username. */
   static const std::string VFS_HDFS_USERNAME;
 
-<<<<<<< HEAD
-  /** S3 default object canned ACL */
-  static const std::string Config::VFS_S3_OBJECT_CANNED_ACL;
-
-  /** S3 default bucket canned ACL */
-  static const std::string Config::VFS_S3_BUCKET_CANNED_ACL;
-=======
   /** S3 default bucket canned ACL */
   static const std::string VFS_S3_BUCKET_CANNED_ACL;
 
   /** S3 default object canned ACL */
   static const std::string VFS_S3_OBJECT_CANNED_ACL;
->>>>>>> fa39784c
 
   /* ****************************** */
   /*        OTHER CONSTANTS         */
