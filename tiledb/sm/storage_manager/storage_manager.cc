--- conflicted
+++ resolved
@@ -291,7 +291,6 @@
       Status::Ok(), array_schema_latest, array_schemas_all, fragment_metadata};
 }
 
-<<<<<<< HEAD
 std::tuple<
     Status,
     optional<shared_ptr<ArraySchema>>,
@@ -390,10 +389,7 @@
       Status::Ok(), array_schema_latest, array_schemas_all, fragment_metadata};
 }
 
-void ensure_supported_schema_version_for_read(uint32_t version) {
-=======
 void ensure_supported_schema_version_for_read(format_version_t version) {
->>>>>>> 7b838361
   // We do not allow reading from arrays written by newer version of TileDB
   if (version > constants::format_version) {
     std::stringstream err;
@@ -2629,13 +2625,8 @@
     Status,
     optional<Buffer>,
     optional<std::vector<std::pair<std::string, uint64_t>>>>
-<<<<<<< HEAD
-StorageManager::load_consolidated_fragment_meta(
+StorageManagerCanonical::load_consolidated_fragment_meta(
     const URI& consolidated_metadata_uri, const EncryptionKey& enc_key) {
-=======
-StorageManagerCanonical::load_consolidated_fragment_meta(
-    const URI& uri, const EncryptionKey& enc_key) {
->>>>>>> 7b838361
   auto timer_se = stats_->start_timer("read_load_consolidated_frag_meta");
 
   // No consolidated fragment metadata file
@@ -2769,8 +2760,7 @@
 
   assert(tile_extreme_sizes);
   // Check if array exists
-  bool exists = false;
-  throw_if_not_ok(is_array(array_uri, &exists));
+  bool exists = is_array(array_uri);
   if (!exists) {
     throw StatusException(Status_StorageManagerError(
         std::string("Cannot access array fragment sizes; Array '") + array_uri.c_str() +
@@ -2852,8 +2842,7 @@
     throw_if_not_ok(f.load_tile_offsets(enc_key, std::move(names)));
     throw_if_not_ok(f.load_tile_var_sizes(enc_key, name));
     for (uint64_t tile_idx = 0; tile_idx < tile_num; tile_idx++) {
-      auto&& [st, persisted_tile_size] = f.persisted_tile_size(name, tile_idx);
-      throw_if_not_ok(st);
+      auto persisted_tile_size = f.persisted_tile_size(name, tile_idx);
       //persisted_tile_size += *tile_size;
       // hmm, so appears
       // for dense, all tiles to be reported as same size
@@ -2862,9 +2851,9 @@
       //in_memory_tile_size += in_mem_tile_size;
       num_tiles++;
       min_frag_persisted_basic_tile_size =
-          std::min(min_frag_persisted_basic_tile_size, *persisted_tile_size);
+          std::min(min_frag_persisted_basic_tile_size, persisted_tile_size);
       max_frag_persisted_basic_tile_size =
-          std::max(max_frag_persisted_basic_tile_size, *persisted_tile_size);
+          std::max(max_frag_persisted_basic_tile_size, persisted_tile_size);
 
       min_frag_in_memory_basic_tile_size =
           std::min(min_frag_in_memory_basic_tile_size, in_mem_tile_size);
@@ -2872,23 +2861,20 @@
           std::max(max_frag_in_memory_basic_tile_size, in_mem_tile_size);
 
       if (var_size) {
-        auto&& [st_var_persisted, tile_size_var_persisted] =
-            f.persisted_tile_var_size(name, tile_idx);
-        throw_if_not_ok(st_var_persisted);
+        auto tile_size_var_persisted = f.persisted_tile_var_size(name, tile_idx);
         //persisted_tile_size += *tile_size_var_persisted;
-        auto&& [st_var, in_mem_tile_size_var] = f.tile_var_size(name, tile_idx);
-        throw_if_not_ok(st_var);
-        //in_memory_tile_size += *in_mem_tile_size_var;
+        auto tile_size_var_in_mem = f.tile_var_size(name, tile_idx);
+        //in_memory_tile_size += *tile_size_var_in_mem;
         num_tiles++;
 
         min_frag_persisted_tile_size_var = std::min(
-            min_frag_persisted_tile_size_var, *tile_size_var_persisted);
+            min_frag_persisted_tile_size_var, tile_size_var_persisted);
         max_frag_persisted_tile_size_var = std::max(
-            max_frag_persisted_tile_size_var, *tile_size_var_persisted);
+            max_frag_persisted_tile_size_var, tile_size_var_persisted);
         min_frag_in_memory_tile_size_var =
-            std::min(min_frag_in_memory_tile_size_var, *in_mem_tile_size_var);
+            std::min(min_frag_in_memory_tile_size_var, tile_size_var_in_mem);
         max_frag_in_memory_tile_size_var =
-            std::max(max_frag_in_memory_tile_size_var, *in_mem_tile_size_var);
+            std::max(max_frag_in_memory_tile_size_var, tile_size_var_in_mem);
       }
       //}
       mins_maxs.max_persisted_basic_tile_size = std::max(
