--- conflicted
+++ resolved
@@ -123,8 +123,7 @@
   auto& global_state = global_state::GlobalState::GetGlobalState();
   RETURN_NOT_OK(global_state.init(config_));
 
-  vfs_ = tdb_new(VFS);
-  RETURN_NOT_OK(vfs_->init(stats_, compute_tp_, io_tp_, &config_, nullptr));
+  vfs_ = tdb_new(VFS, stats_, compute_tp_, io_tp_, config_);
 #ifdef TILEDB_SERIALIZATION
   RETURN_NOT_OK(init_rest_client());
 #endif
@@ -582,20 +581,6 @@
       array_name, encryption_type, encryption_key, key_length, fragment_uris);
 }
 
-<<<<<<< HEAD
-Status StorageManagerCanonical::fragments_vacuum(
-    const char* array_name,
-    uint64_t timestamp_start,
-    uint64_t timestamp_end,
-    bool for_deletes) {
-  // Vacuum
-  auto consolidator =
-      Consolidator::create(ConsolidationMode::FRAGMENT, config_, this);
-  auto fragment_consolidator =
-      dynamic_cast<FragmentConsolidator*>(consolidator.get());
-  return fragment_consolidator->vacuum(
-      array_name, timestamp_start, timestamp_end, for_deletes);
-=======
 Status StorageManager::write_commit_ignore_file(
     ArrayDirectory array_dir, const std::vector<URI>& commit_uris_to_ignore) {
   auto&& [st, name] = array_dir.compute_new_fragment_name(
@@ -667,7 +652,6 @@
   RETURN_NOT_OK(st);
 
   return Status::Ok();
->>>>>>> 51769984
 }
 
 Status StorageManagerCanonical::array_vacuum(
@@ -844,13 +828,8 @@
   return Status::Ok();
 }
 
-<<<<<<< HEAD
-Status StorageManagerCanonical::array_evolve_schema(
-    const ArrayDirectory& array_dir,
-=======
 Status StorageManager::array_evolve_schema(
     const URI& array_uri,
->>>>>>> 51769984
     ArraySchemaEvolution* schema_evolution,
     const EncryptionKey& encryption_key) {
   // Check array schema
@@ -899,7 +878,6 @@
   return Status::Ok();
 }
 
-<<<<<<< HEAD
 /*
  * Note: `Config&` argument is not used, as it was no longer used after
  * refactoring from `const Config* config`. A null check was deleted, after
@@ -908,21 +886,14 @@
  * `config`, which is likely not what was intended.
  */
 Status StorageManagerCanonical::array_upgrade_version(
-    const ArrayDirectory& array_dir, const Config&) {
-  const URI& array_uri = array_dir.uri();
-
-=======
-Status StorageManager::array_upgrade_version(
-    const URI& array_uri, const Config* config) {
->>>>>>> 51769984
+    const URI& array_uri, const Config&) {
+
   // Check if array exists
   if (!is_array(array_uri))
     return logger_->status(Status_StorageManagerError(
         std::string("Cannot upgrade array; Array '") + array_uri.c_str() +
         "' does not exist"));
 
-<<<<<<< HEAD
-=======
   // Load URIs from the array directory
   tiledb::sm::ArrayDirectory array_dir{
       this->vfs(),
@@ -934,18 +905,18 @@
 
   // If 'config' is unset, use the 'config_' that was set during initialization
   // of this StorageManager instance.
-  if (!config) {
-    config = &config_;
-  }
-
->>>>>>> 51769984
+  // TODO if (!config) {
+  // TODO   config = &config_;
+  // TODO }
+  auto config = config_; // TODO fixme: allow optional override
+
   // Get encryption key from config
   bool found = false;
   std::string encryption_key_from_cfg =
-      config->get("sm.encryption_key", &found);
+      config.get("sm.encryption_key", &found);
   assert(found);
   std::string encryption_type_from_cfg =
-      config->get("sm.encryption_type", &found);
+      config.get("sm.encryption_type", &found);
   assert(found);
   auto [st1, etc] = encryption_type_enum(encryption_type_from_cfg);
   RETURN_NOT_OK(st1);
@@ -1474,41 +1445,7 @@
   return Status::Ok();
 }
 
-<<<<<<< HEAD
 ThreadPool* StorageManagerCanonical::compute_tp() const {
-=======
-Status StorageManager::init(const Config& config) {
-  config_ = config;
-
-  // Get config params
-  bool found = false;
-  uint64_t tile_cache_size = 0;
-  RETURN_NOT_OK(
-      config_.get<uint64_t>("sm.tile_cache_size", &tile_cache_size, &found));
-  assert(found);
-
-  tile_cache_ =
-      tdb_unique_ptr<BufferLRUCache>(tdb_new(BufferLRUCache, tile_cache_size));
-
-  // GlobalState must be initialized before initializing the VFS
-  // because S3::init calls GetGlobalState
-  auto& global_state = global_state::GlobalState::GetGlobalState();
-  RETURN_NOT_OK(global_state.init(config));
-
-  vfs_ = tdb_new(VFS, stats_, compute_tp_, io_tp_, config_);
-#ifdef TILEDB_SERIALIZATION
-  RETURN_NOT_OK(init_rest_client());
-#endif
-
-  RETURN_NOT_OK(set_default_tags());
-
-  global_state.register_storage_manager(this);
-
-  return Status::Ok();
-}
-
-ThreadPool* StorageManager::compute_tp() const {
->>>>>>> 51769984
   return compute_tp_;
 }
 
@@ -1526,11 +1463,7 @@
   queries_in_progress_cv_.notify_all();
 }
 
-<<<<<<< HEAD
-Status StorageManagerCanonical::is_array(const URI& uri, bool* is_array) const {
-=======
-bool StorageManager::is_array(const URI& uri) const {
->>>>>>> 51769984
+bool StorageManagerCanonical::is_array(const URI& uri) const {
   // Handle remote array
   if (uri.is_tiledb()) {
     auto&& [st, exists] = rest_client_->check_array_exists_from_rest(uri);
@@ -1698,11 +1631,7 @@
   return {Status::Ok(), array_schemas};
 }
 
-<<<<<<< HEAD
-Status StorageManagerCanonical::load_array_metadata(
-=======
-void StorageManager::load_array_metadata(
->>>>>>> 51769984
+void StorageManagerCanonical::load_array_metadata(
     const ArrayDirectory& array_dir,
     const EncryptionKey& encryption_key,
     Metadata* metadata) {
@@ -1743,21 +1672,14 @@
   metadata->set_loaded_metadata_uris(array_metadata_to_load);
 }
 
-<<<<<<< HEAD
-tuple<Status, optional<std::vector<QueryCondition>>>
-StorageManagerCanonical::load_delete_conditions(const Array& array) {
-  auto& locations = array.array_directory().delete_tiles_location();
-  auto delete_conditions = std::vector<QueryCondition>(locations.size());
-=======
 tuple<
     Status,
     optional<std::vector<QueryCondition>>,
     optional<std::vector<std::vector<UpdateValue>>>>
-StorageManager::load_delete_and_update_conditions(const Array& array) {
+StorageManagerCanonical::load_delete_and_update_conditions(const Array& array) {
   auto& locations = array.array_directory().delete_and_update_tiles_location();
   auto conditions = std::vector<QueryCondition>(locations.size());
   auto update_values = std::vector<std::vector<UpdateValue>>(locations.size());
->>>>>>> 51769984
 
   auto status = parallel_for(compute_tp_, 0, locations.size(), [&](size_t i) {
     // Get condition marker.
@@ -2320,11 +2242,7 @@
   return {Status::Ok(), std::nullopt};
 }
 
-<<<<<<< HEAD
-Status StorageManagerCanonical::load_group_metadata(
-=======
-void StorageManager::load_group_metadata(
->>>>>>> 51769984
+void StorageManagerCanonical::load_group_metadata(
     const shared_ptr<GroupDirectory>& group_dir,
     const EncryptionKey& encryption_key,
     Metadata* metadata) {
