--- conflicted
+++ resolved
@@ -1735,11 +1735,7 @@
       throw Status_StorageManagerError("Unknown condition marker extension");
     }
 
-<<<<<<< HEAD
-    RETURN_NOT_OK(delete_conditions[i].check(array.array_schema_latest()));
-=======
-    conditions[i].check(array.array_schema_latest());
->>>>>>> 51769984
+    RETURN_NOT_OK(conditions[i].check(array.array_schema_latest()));
     return Status::Ok();
   });
   RETURN_NOT_OK_TUPLE(status, nullopt, nullopt);
