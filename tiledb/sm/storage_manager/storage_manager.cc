/**
 * @file   storage_manager.cc
 *
 * @section LICENSE
 *
 * The MIT License
 *
 * @copyright Copyright (c) 2017-2021 TileDB, Inc.
 * @copyright Copyright (c) 2016 MIT and Intel Corporation
 *
 * Permission is hereby granted, free of charge, to any person obtaining a copy
 * of this software and associated documentation files (the "Software"), to deal
 * in the Software without restriction, including without limitation the rights
 * to use, copy, modify, merge, publish, distribute, sublicense, and/or sell
 * copies of the Software, and to permit persons to whom the Software is
 * furnished to do so, subject to the following conditions:
 *
 * The above copyright notice and this permission notice shall be included in
 * all copies or substantial portions of the Software.
 *
 * THE SOFTWARE IS PROVIDED "AS IS", WITHOUT WARRANTY OF ANY KIND, EXPRESS OR
 * IMPLIED, INCLUDING BUT NOT LIMITED TO THE WARRANTIES OF MERCHANTABILITY,
 * FITNESS FOR A PARTICULAR PURPOSE AND NONINFRINGEMENT. IN NO EVENT SHALL THE
 * AUTHORS OR COPYRIGHT HOLDERS BE LIABLE FOR ANY CLAIM, DAMAGES OR OTHER
 * LIABILITY, WHETHER IN AN ACTION OF CONTRACT, TORT OR OTHERWISE, ARISING FROM,
 * OUT OF OR IN CONNECTION WITH THE SOFTWARE OR THE USE OR OTHER DEALINGS IN
 * THE SOFTWARE.
 *
 * @section DESCRIPTION
 *
 * This file implements the StorageManager class.
 */

#include "tiledb/common/common.h"

#include <algorithm>
#include <functional>
#include <iostream>
#include <sstream>

#include "tiledb/common/heap_memory.h"
#include "tiledb/common/logger.h"
#include "tiledb/common/memory.h"
#include "tiledb/common/stdx_string.h"
#include "tiledb/sm/array/array.h"
#include "tiledb/sm/array/array_directory.h"
#include "tiledb/sm/array_schema/array_schema.h"
#include "tiledb/sm/array_schema/array_schema_evolution.h"
#include "tiledb/sm/cache/buffer_lru_cache.h"
#include "tiledb/sm/consolidator/consolidator.h"
#include "tiledb/sm/consolidator/fragment_consolidator.h"
#include "tiledb/sm/enums/array_type.h"
#include "tiledb/sm/enums/layout.h"
#include "tiledb/sm/enums/object_type.h"
#include "tiledb/sm/enums/query_type.h"
#include "tiledb/sm/filesystem/vfs.h"
#include "tiledb/sm/fragment/fragment_info.h"
#include "tiledb/sm/global_state/global_state.h"
#include "tiledb/sm/global_state/unit_test_config.h"
#include "tiledb/sm/group/group.h"
#include "tiledb/sm/group/group_v1.h"
#include "tiledb/sm/misc/parallel_functions.h"
#include "tiledb/sm/misc/tdb_time.h"
#include "tiledb/sm/misc/utils.h"
#include "tiledb/sm/misc/uuid.h"
#include "tiledb/sm/query/deletes_and_updates/serialization.h"
#include "tiledb/sm/query/query.h"
#include "tiledb/sm/query/update_value.h"
#include "tiledb/sm/rest/rest_client.h"
#include "tiledb/sm/stats/global_stats.h"
#include "tiledb/sm/storage_manager/storage_manager.h"
#include "tiledb/sm/tile/generic_tile_io.h"
#include "tiledb/sm/tile/tile.h"
#include "tiledb/storage_format/uri/parse_uri.h"

#include <algorithm>
#include <iostream>
#include <sstream>

using namespace tiledb::common;

namespace tiledb {
namespace sm {

/* ****************************** */
/*   CONSTRUCTORS & DESTRUCTORS   */
/* ****************************** */

StorageManagerCanonical::StorageManagerCanonical(
    ThreadPool* const compute_tp,
    ThreadPool* const io_tp,
    stats::Stats* const parent_stats,
    shared_ptr<Logger> logger,
    const Config& config)
    : stats_(parent_stats->create_child("StorageManager"))
    , logger_(logger)
    , cancellation_in_progress_(false)
    , config_(config)
    , queries_in_progress_(0)
    , compute_tp_(compute_tp)
    , io_tp_(io_tp)
    , vfs_(nullptr) {
  /*
   * This is a transitional version the implementation of this constructor. To
   * complete the transition, the `init` member function must disappear.
   */
  throw_if_not_ok(init());
}

Status StorageManagerCanonical::init() {
  // Get config params
  bool found = false;
  uint64_t tile_cache_size = 0;
  RETURN_NOT_OK(
      config_.get<uint64_t>("sm.tile_cache_size", &tile_cache_size, &found));
  assert(found);

  tile_cache_ =
      tdb_unique_ptr<BufferLRUCache>(tdb_new(BufferLRUCache, tile_cache_size));

  // GlobalState must be initialized before `vfs->init` because S3::init calls
  // GetGlobalState
  auto& global_state = global_state::GlobalState::GetGlobalState();
  RETURN_NOT_OK(global_state.init(config_));

  vfs_ = tdb_new(VFS, stats_, compute_tp_, io_tp_, config_);
#ifdef TILEDB_SERIALIZATION
  RETURN_NOT_OK(init_rest_client());
#endif

  RETURN_NOT_OK(set_default_tags());

  global_state.register_storage_manager(this);

  return Status::Ok();
}

StorageManagerCanonical::~StorageManagerCanonical() {
  global_state::GlobalState::GetGlobalState().unregister_storage_manager(this);

  if (vfs_ != nullptr) {
    throw_if_not_ok(cancel_all_tasks());
    tdb_delete(vfs_);
  }

  bool found{false};
  bool use_malloc_trim{false};
  const Status& st =
      config().get<bool>("sm.mem.malloc_trim", &use_malloc_trim, &found);
  if (st.ok() && found && use_malloc_trim) {
    tdb_malloc_trim();
  }
  assert(found);
}

/* ****************************** */
/*               API              */
/* ****************************** */

Status StorageManagerCanonical::array_close_for_reads(Array* array) {
  assert(open_arrays_.find(array) != open_arrays_.end());

  // Remove entry from open arrays
  std::lock_guard<std::mutex> lock{open_arrays_mtx_};
  open_arrays_.erase(array);

  return Status::Ok();
}

Status StorageManagerCanonical::array_close_for_writes(Array* array) {
  assert(open_arrays_.find(array) != open_arrays_.end());

  // Flush the array metadata
  RETURN_NOT_OK(store_metadata(
      array->array_uri(), *array->encryption_key(), array->unsafe_metadata()));

  // Remove entry from open arrays
  std::lock_guard<std::mutex> lock{open_arrays_mtx_};
  open_arrays_.erase(array);

  return Status::Ok();
}

Status StorageManagerCanonical::array_close_for_deletes(Array* array) {
  assert(open_arrays_.find(array) != open_arrays_.end());

  // Remove entry from open arrays
  std::lock_guard<std::mutex> lock{open_arrays_mtx_};
  open_arrays_.erase(array);

  return Status::Ok();
}

Status StorageManagerCanonical::array_close_for_updates(Array* array) {
  assert(open_arrays_.find(array) != open_arrays_.end());

  // Remove entry from open arrays
  std::lock_guard<std::mutex> lock{open_arrays_mtx_};
  open_arrays_.erase(array);

  return Status::Ok();
}

Status StorageManagerCanonical::group_close_for_reads(Group* group) {
  assert(open_groups_.find(group) != open_groups_.end());

  // Remove entry from open groups
  std::lock_guard<std::mutex> lock{open_groups_mtx_};
  open_groups_.erase(group);

  return Status::Ok();
}

Status StorageManagerCanonical::group_close_for_writes(Group* group) {
  assert(open_groups_.find(group) != open_groups_.end());

  // Flush the group metadata
  RETURN_NOT_OK(store_metadata(
      group->group_uri(), *group->encryption_key(), group->unsafe_metadata()));

  // Store any changes required
  if (group->changes_applied()) {
    RETURN_NOT_OK(store_group_detail(group, *group->encryption_key()));
  }

  // Remove entry from open groups
  std::lock_guard<std::mutex> lock{open_groups_mtx_};
  open_groups_.erase(group);

  return Status::Ok();
}

std::tuple<
    Status,
    optional<shared_ptr<ArraySchema>>,
    optional<std::unordered_map<std::string, shared_ptr<ArraySchema>>>,
    optional<std::vector<shared_ptr<FragmentMetadata>>>>
StorageManagerCanonical::load_array_schemas_and_fragment_metadata(
    const ArrayDirectory& array_dir,
    MemoryTracker* memory_tracker,
    const EncryptionKey& enc_key) {
  auto timer_se =
      stats_->start_timer("sm_load_array_schemas_and_fragment_metadata");

  // Load array schemas
  auto&& [st_schemas, array_schema_latest, array_schemas_all] =
      load_array_schemas(array_dir, enc_key);
  RETURN_NOT_OK_TUPLE(st_schemas, std::nullopt, std::nullopt, std::nullopt);

  auto filtered_fragment_uris = array_dir.filtered_fragment_uris(
      array_schema_latest.value().get()->dense());
  const auto& meta_uris = array_dir.fragment_meta_uris();
  const auto& fragments_to_load = filtered_fragment_uris.fragment_uris();

  // Get the consolidated fragment metadatas
  std::vector<shared_ptr<Tile>> f_tiles(meta_uris.size());
  std::vector<std::vector<std::pair<std::string, uint64_t>>> offsets_vectors(
      meta_uris.size());
  auto status = parallel_for(compute_tp_, 0, meta_uris.size(), [&](size_t i) {
    auto&& [st, tile_opt, offsets] =
        load_consolidated_fragment_meta(meta_uris[i], enc_key);
    RETURN_NOT_OK(st);
    f_tiles[i] = make_shared<Tile>(HERE(), std::move(*tile_opt));
    offsets_vectors[i] = std::move(offsets.value());
    return st;
  });
  RETURN_NOT_OK_TUPLE(status, nullopt, nullopt, nullopt);

  // Get the unique fragment metadatas into a map.
  std::unordered_map<std::string, std::pair<Tile*, uint64_t>> offsets;
  for (uint64_t i = 0; i < offsets_vectors.size(); i++) {
    for (auto& offset : offsets_vectors[i]) {
      if (offsets.count(offset.first) == 0) {
        offsets.emplace(
            offset.first, std::make_pair(f_tiles[i].get(), offset.second));
      }
    }
  }

  // Load the fragment metadata
  auto&& [st_fragment_meta, fragment_metadata] = load_fragment_metadata(
      memory_tracker,
      array_schema_latest.value(),
      array_schemas_all.value(),
      enc_key,
      fragments_to_load,
      offsets);
  RETURN_NOT_OK_TUPLE(st_fragment_meta, nullopt, nullopt, nullopt);

  return {
      Status::Ok(), array_schema_latest, array_schemas_all, fragment_metadata};
}

void ensure_supported_schema_version_for_read(format_version_t version) {
  // We do not allow reading from arrays written by newer version of TileDB
  if (version > constants::format_version) {
    std::stringstream err;
    err << "Cannot open array for reads; Array format version (";
    err << version;
    err << ") is newer than library format version (";
    err << constants::format_version << ")";
    throw Status_StorageManagerError(err.str());
  }
}

tuple<
    Status,
    optional<shared_ptr<ArraySchema>>,
    optional<std::unordered_map<std::string, shared_ptr<ArraySchema>>>,
    optional<std::vector<shared_ptr<FragmentMetadata>>>>
StorageManagerCanonical::array_open_for_reads(Array* array) {
  auto timer_se = stats_->start_timer("array_open_for_reads");
  auto&& [st, array_schema_latest, array_schemas_all, fragment_metadata] =
      load_array_schemas_and_fragment_metadata(
          array->array_directory(),
          array->memory_tracker(),
          *array->encryption_key());
  RETURN_NOT_OK_TUPLE(st, nullopt, nullopt, nullopt);

  auto version = array_schema_latest.value()->version();
  ensure_supported_schema_version_for_read(version);

  // Mark the array as open
  std::lock_guard<std::mutex> lock{open_arrays_mtx_};
  open_arrays_.insert(array);

  return {
      Status::Ok(), array_schema_latest, array_schemas_all, fragment_metadata};
}

tuple<
    Status,
    optional<shared_ptr<ArraySchema>>,
    optional<std::unordered_map<std::string, shared_ptr<ArraySchema>>>>
StorageManagerCanonical::array_open_for_reads_without_fragments(Array* array) {
  auto timer_se =
      stats_->start_timer("sm_array_open_for_reads_without_fragments");

  // Load array schemas
  auto&& [st_schemas, array_schema_latest, array_schemas_all] =
      load_array_schemas(array->array_directory(), *array->encryption_key());
  RETURN_NOT_OK_TUPLE(st_schemas, nullopt, nullopt);

  auto version = array_schema_latest.value()->version();
  ensure_supported_schema_version_for_read(version);

  // Mark the array as now open
  std::lock_guard<std::mutex> lock{open_arrays_mtx_};
  open_arrays_.insert(array);

  return {Status::Ok(), array_schema_latest, array_schemas_all};
}

tuple<
    Status,
    optional<shared_ptr<ArraySchema>>,
    optional<std::unordered_map<std::string, shared_ptr<ArraySchema>>>>
StorageManagerCanonical::array_open_for_writes(Array* array) {
  // Checks
  if (!vfs_->supports_uri_scheme(array->array_uri()))
    return {logger_->status(Status_StorageManagerError(
                "Cannot open array; URI scheme unsupported.")),
            nullopt,
            nullopt};

  // Load array schemas
  auto&& [st_schemas, array_schema_latest, array_schemas_all] =
      load_array_schemas(array->array_directory(), *array->encryption_key());
  RETURN_NOT_OK_TUPLE(st_schemas, nullopt, nullopt);

  // If building experimentally, this library should not be able to
  // write to newer-versioned or older-versioned arrays
  // Else, this library should not be able to write to newer-versioned arrays
  // (but it is ok to write to older arrays)
  auto version = array_schema_latest.value()->version();
  if constexpr (is_experimental_build) {
    if (version != constants::format_version) {
      std::stringstream err;
      err << "Cannot open array for writes; Array format version (";
      err << version;
      err << ") is not the library format version (";
      err << constants::format_version << ")";
      return {logger_->status(Status_StorageManagerError(err.str())),
              nullopt,
              nullopt};
    }
  } else {
    if (version > constants::format_version) {
      std::stringstream err;
      err << "Cannot open array for writes; Array format version (";
      err << version;
      err << ") is newer than library format version (";
      err << constants::format_version << ")";
      return {logger_->status(Status_StorageManagerError(err.str())),
              nullopt,
              nullopt};
    }
  }

  // Mark the array as open
  std::lock_guard<std::mutex> lock{open_arrays_mtx_};
  open_arrays_.insert(array);

  return {Status::Ok(), array_schema_latest, array_schemas_all};
}

tuple<Status, optional<std::vector<shared_ptr<FragmentMetadata>>>>
StorageManagerCanonical::array_load_fragments(
    Array* array, const std::vector<TimestampedURI>& fragments_to_load) {
  auto timer_se = stats_->start_timer("array_load_fragments");

  // Check if the array is open
  auto it = open_arrays_.find(array);
  if (it == open_arrays_.end()) {
    return {logger_->status(Status_StorageManagerError(
                std::string("Cannot load array fragments from ") +
                array->array_uri().to_string() + "; Array not open")),
            nullopt};
  }

  // Load the fragment metadata
  std::unordered_map<std::string, std::pair<Tile*, uint64_t>> offsets;
  auto&& [st_fragment_meta, fragment_metadata] = load_fragment_metadata(
      array->memory_tracker(),
      array->array_schema_latest_ptr(),
      array->array_schemas_all(),
      *array->encryption_key(),
      fragments_to_load,
      offsets);
  RETURN_NOT_OK_TUPLE(st_fragment_meta, nullopt);

  return {Status::Ok(), fragment_metadata};
}

tuple<
    Status,
    optional<shared_ptr<ArraySchema>>,
    optional<std::unordered_map<std::string, shared_ptr<ArraySchema>>>,
    optional<std::vector<shared_ptr<FragmentMetadata>>>>
StorageManagerCanonical::array_reopen(Array* array) {
  auto timer_se = stats_->start_timer("read_array_open");

  // Check if array is open
  auto it = open_arrays_.find(array);
  if (it == open_arrays_.end()) {
    return {logger_->status(Status_StorageManagerError(
                std::string("Cannot reopen array ") +
                array->array_uri().to_string() + "; Array not open")),
            nullopt,
            nullopt,
            nullopt};
  }

  return array_open_for_reads(array);
}

Status StorageManagerCanonical::array_consolidate(
    const char* array_name,
    EncryptionType encryption_type,
    const void* encryption_key,
    uint32_t key_length,
    const Config& config) {
  // Check array URI
  URI array_uri(array_name);
  if (array_uri.is_invalid()) {
    return logger_->status(
        Status_StorageManagerError("Cannot consolidate array; Invalid URI"));
  }

  // Check if array exists
  ObjectType obj_type;
  RETURN_NOT_OK(object_type(array_uri, &obj_type));

  if (obj_type != ObjectType::ARRAY) {
    return logger_->status(Status_StorageManagerError(
        "Cannot consolidate array; Array does not exist"));
  }

  // Get encryption key from config
  std::string encryption_key_from_cfg;
  if (!encryption_key) {
    bool found = false;
    encryption_key_from_cfg = config.get("sm.encryption_key", &found);
    assert(found);
  }

  if (!encryption_key_from_cfg.empty()) {
    encryption_key = encryption_key_from_cfg.c_str();
    std::string encryption_type_from_cfg;
    bool found = false;
    encryption_type_from_cfg = config.get("sm.encryption_type", &found);
    assert(found);
    auto [st, et] = encryption_type_enum(encryption_type_from_cfg);
    RETURN_NOT_OK(st);
    encryption_type = et.value();

    if (EncryptionKey::is_valid_key_length(
            encryption_type,
            static_cast<uint32_t>(encryption_key_from_cfg.size()))) {
      const UnitTestConfig& unit_test_cfg = UnitTestConfig::instance();
      if (unit_test_cfg.array_encryption_key_length.is_set()) {
        key_length = unit_test_cfg.array_encryption_key_length.get();
      } else {
        key_length = static_cast<uint32_t>(encryption_key_from_cfg.size());
      }
    } else {
      encryption_key = nullptr;
      key_length = 0;
    }
  }

  // Consolidate
  auto mode = Consolidator::mode_from_config(config);
  auto consolidator = Consolidator::create(mode, config, this);
  return consolidator->consolidate(
      array_name, encryption_type, encryption_key, key_length);
}

Status StorageManagerCanonical::fragments_consolidate(
    const char* array_name,
    EncryptionType encryption_type,
    const void* encryption_key,
    uint32_t key_length,
    const std::vector<std::string> fragment_uris,
    const Config& config) {
  // Check array URI
  URI array_uri(array_name);
  if (array_uri.is_invalid()) {
    return logger_->status(
        Status_StorageManagerError("Cannot consolidate array; Invalid URI"));
  }

  // Check if array exists
  ObjectType obj_type;
  RETURN_NOT_OK(object_type(array_uri, &obj_type));

  if (obj_type != ObjectType::ARRAY) {
    return logger_->status(Status_StorageManagerError(
        "Cannot consolidate array; Array does not exist"));
  }

  // Get encryption key from config
  std::string encryption_key_from_cfg;
  if (!encryption_key) {
    bool found = false;
    encryption_key_from_cfg = config.get("sm.encryption_key", &found);
    assert(found);
  }

  if (!encryption_key_from_cfg.empty()) {
    encryption_key = encryption_key_from_cfg.c_str();
    std::string encryption_type_from_cfg;
    bool found = false;
    encryption_type_from_cfg = config.get("sm.encryption_type", &found);
    assert(found);
    auto [st, et] = encryption_type_enum(encryption_type_from_cfg);
    RETURN_NOT_OK(st);
    encryption_type = et.value();

    if (EncryptionKey::is_valid_key_length(
            encryption_type,
            static_cast<uint32_t>(encryption_key_from_cfg.size()))) {
      const UnitTestConfig& unit_test_cfg = UnitTestConfig::instance();
      if (unit_test_cfg.array_encryption_key_length.is_set()) {
        key_length = unit_test_cfg.array_encryption_key_length.get();
      } else {
        key_length = static_cast<uint32_t>(encryption_key_from_cfg.size());
      }
    } else {
      encryption_key = nullptr;
      key_length = 0;
    }
  }

  // Consolidate
  auto consolidator =
      Consolidator::create(ConsolidationMode::FRAGMENT, config, this);
  auto fragment_consolidator =
      dynamic_cast<FragmentConsolidator*>(consolidator.get());
  return fragment_consolidator->consolidate_fragments(
      array_name, encryption_type, encryption_key, key_length, fragment_uris);
}

Status StorageManagerCanonical::write_commit_ignore_file(
    ArrayDirectory array_dir, const std::vector<URI>& commit_uris_to_ignore) {
  auto&& [st, name] = array_dir.compute_new_fragment_name(
      commit_uris_to_ignore.front(),
      commit_uris_to_ignore.back(),
      constants::format_version);
  RETURN_NOT_OK(st);

  // Write URIs, relative to the array URI.
  std::stringstream ss;
  auto base_uri_size = array_dir.uri().to_string().size();
  for (const auto& uri : commit_uris_to_ignore) {
    ss << uri.to_string().substr(base_uri_size) << "\n";
  }

  // Write an ignore file to ensure consolidated WRT files still work
  auto data = ss.str();
  URI ignore_file_uri =
      array_dir.get_commits_dir(constants::format_version)
          .join_path(name.value() + constants::ignore_file_suffix);
  RETURN_NOT_OK(vfs_->write(ignore_file_uri, data.c_str(), data.size()));
  RETURN_NOT_OK(vfs_->close_file(ignore_file_uri));

  return Status::Ok();
}

void StorageManagerCanonical::write_consolidated_commits_file(
    format_version_t write_version,
    ArrayDirectory array_dir,
    const std::vector<URI>& commit_uris) {
  // Compute the file name.
  auto&& [st1, name] = array_dir.compute_new_fragment_name(
      commit_uris.front(), commit_uris.back(), write_version);
  throw_if_not_ok(st1);

  // Compute size of consolidated file. Save the sizes of the files to re-use
  // below.
  storage_size_t total_size = 0;
  const auto base_uri_size = array_dir.uri().to_string().size();
  std::vector<storage_size_t> file_sizes(commit_uris.size());
  for (uint64_t i = 0; i < commit_uris.size(); i++) {
    const auto& uri = commit_uris[i];
    total_size += uri.to_string().size() - base_uri_size + 1;

    // If the file is a delete, add the file size to the count and the size of
    // the size variable.
    if (stdx::string::ends_with(
            uri.to_string(), constants::delete_file_suffix)) {
      throw_if_not_ok(this->vfs()->file_size(uri, &file_sizes[i]));
      total_size += file_sizes[i];
      total_size += sizeof(storage_size_t);
    }
  }

  // Write consolidated file, URIs are relative to the array URI.
  std::vector<uint8_t> data(total_size);
  storage_size_t file_index = 0;
  for (uint64_t i = 0; i < commit_uris.size(); i++) {
    // Add the uri.
    const auto& uri = commit_uris[i];
    std::string relative_uri = uri.to_string().substr(base_uri_size) + "\n";
    memcpy(&data[file_index], relative_uri.data(), relative_uri.size());
    file_index += relative_uri.size();

    // For deletes, read the delete condition to the output file.
    if (stdx::string::ends_with(
            uri.to_string(), constants::delete_file_suffix)) {
      memcpy(&data[file_index], &file_sizes[i], sizeof(storage_size_t));
      file_index += sizeof(storage_size_t);
      throw_if_not_ok(
          this->vfs()->read(uri, 0, &data[file_index], file_sizes[i]));
      file_index += file_sizes[i];
    }
  }

  // Write the file to storage.
  URI consolidated_commits_uri =
      array_dir.get_commits_dir(write_version)
          .join_path(name.value() + constants::con_commits_file_suffix);
  throw_if_not_ok(
      this->vfs()->write(consolidated_commits_uri, data.data(), data.size()));
  throw_if_not_ok(this->vfs()->close_file(consolidated_commits_uri));
}

void StorageManagerCanonical::delete_array(const char* array_name) {
  if (array_name == nullptr) {
    throw Status_StorageManagerError(
        "[delete_array] Array name cannot be null");
  }

  // Delete fragments and commits
  throw_if_not_ok(
      delete_fragments(array_name, 0, std::numeric_limits<uint64_t>::max()));

  auto array_dir = ArrayDirectory(
      vfs_,
      compute_tp_,
      URI(array_name),
      0,
      std::numeric_limits<uint64_t>::max());

  // Get the metadata and schema uris to be deleted
  /* Note: metadata files may not be present, try to delete anyway */
  const auto& array_meta_uris = array_dir.array_meta_uris();
  const auto& fragment_meta_uris = array_dir.fragment_meta_uris();
  const auto& array_schema_uris = array_dir.array_schema_uris();

  // Delete array metadata files
  auto status =
      parallel_for(compute_tp_, 0, array_meta_uris.size(), [&](size_t i) {
        RETURN_NOT_OK(vfs_->remove_file(array_meta_uris[i].uri_));
        return Status::Ok();
      });
  throw_if_not_ok(status);

  // Delete fragment metadata files
  status =
      parallel_for(compute_tp_, 0, fragment_meta_uris.size(), [&](size_t i) {
        RETURN_NOT_OK(vfs_->remove_file(fragment_meta_uris[i]));
        return Status::Ok();
      });
  throw_if_not_ok(status);

  // Delete array schema files
  status =
      parallel_for(compute_tp_, 0, array_schema_uris.size(), [&](size_t i) {
        RETURN_NOT_OK(vfs_->remove_file(array_schema_uris[i]));
        return Status::Ok();
      });
  throw_if_not_ok(status);
}

Status StorageManagerCanonical::delete_fragments(
    const char* array_name, uint64_t timestamp_start, uint64_t timestamp_end) {
  Status st;
  if (array_name == nullptr) {
    throw Status_StorageManagerError(
        "[delete_fragments] Array name cannot be null");
  }

  auto array_dir = ArrayDirectory(
      vfs_, compute_tp_, URI(array_name), timestamp_start, timestamp_end);

  // Get the fragment URIs to be deleted
  auto filtered_fragment_uris = array_dir.filtered_fragment_uris(true);
  const auto& fragment_uris = filtered_fragment_uris.fragment_uris();

  // Retrieve commit uris to delete and ignore
  std::vector<URI> commit_uris_to_delete;
  std::vector<URI> commit_uris_to_ignore;
  for (auto& fragment : fragment_uris) {
    auto commit_uri = array_dir.get_commit_uri(fragment.uri_);
    commit_uris_to_delete.emplace_back(commit_uri);
    if (array_dir.consolidated_commit_uris_set().count(commit_uri.c_str()) !=
        0) {
      commit_uris_to_ignore.emplace_back(commit_uri);
    }
  }

  // Write ignore file
  if (commit_uris_to_ignore.size() != 0) {
    RETURN_NOT_OK(write_commit_ignore_file(array_dir, commit_uris_to_ignore));
  }

  // Delete fragments and commits
  st = parallel_for(compute_tp(), 0, fragment_uris.size(), [&](size_t i) {
    RETURN_NOT_OK(vfs_->remove_dir(fragment_uris[i].uri_));
    bool is_file = false;
    RETURN_NOT_OK(vfs_->is_file(commit_uris_to_delete[i], &is_file));
    if (is_file) {
      RETURN_NOT_OK(vfs_->remove_file(commit_uris_to_delete[i]));
    }
    return Status::Ok();
  });
  RETURN_NOT_OK(st);

  return Status::Ok();
}

Status StorageManagerCanonical::array_vacuum(
    const char* array_name, const Config& config) {
  auto mode = Consolidator::mode_from_config(config, true);
  auto consolidator = Consolidator::create(mode, config, this);
  return consolidator->vacuum(array_name);

  return Status::Ok();
}

Status StorageManagerCanonical::array_metadata_consolidate(
    const char* array_name,
    EncryptionType encryption_type,
    const void* encryption_key,
    uint32_t key_length,
    const Config& config) {
  // Check array URI
  URI array_uri(array_name);
  if (array_uri.is_invalid()) {
    return logger_->status(Status_StorageManagerError(
        "Cannot consolidate array metadata; Invalid URI"));
  }
  // Check if array exists
  ObjectType obj_type;
  RETURN_NOT_OK(object_type(array_uri, &obj_type));

  if (obj_type != ObjectType::ARRAY) {
    return logger_->status(Status_StorageManagerError(
        "Cannot consolidate array metadata; Array does not exist"));
  }

  // Get encryption key from config
  std::string encryption_key_from_cfg;
  if (!encryption_key) {
    bool found = false;
    encryption_key_from_cfg = config.get("sm.encryption_key", &found);
    assert(found);
  }

  if (!encryption_key_from_cfg.empty()) {
    encryption_key = encryption_key_from_cfg.c_str();
    std::string encryption_type_from_cfg;
    bool found = false;
    encryption_type_from_cfg = config.get("sm.encryption_type", &found);
    assert(found);
    auto [st, et] = encryption_type_enum(encryption_type_from_cfg);
    RETURN_NOT_OK(st);
    encryption_type = et.value();

    if (EncryptionKey::is_valid_key_length(
            encryption_type,
            static_cast<uint32_t>(encryption_key_from_cfg.size()))) {
      const UnitTestConfig& unit_test_cfg = UnitTestConfig::instance();
      if (unit_test_cfg.array_encryption_key_length.is_set()) {
        key_length = unit_test_cfg.array_encryption_key_length.get();
      } else {
        key_length = static_cast<uint32_t>(encryption_key_from_cfg.size());
      }
    } else {
      encryption_key = nullptr;
      key_length = 0;
    }
  }

  // Consolidate
  auto consolidator =
      Consolidator::create(ConsolidationMode::ARRAY_META, config, this);
  return consolidator->consolidate(
      array_name, encryption_type, encryption_key, key_length);
}

Status StorageManagerCanonical::array_create(
    const URI& array_uri,
    const shared_ptr<ArraySchema>& array_schema,
    const EncryptionKey& encryption_key) {
  // Check array schema
  if (array_schema == nullptr) {
    return logger_->status(
        Status_StorageManagerError("Cannot create array; Empty array schema"));
  }

  // Check if array exists
  bool exists = is_array(array_uri);
  if (exists)
    return logger_->status(Status_StorageManagerError(
        std::string("Cannot create array; Array '") + array_uri.c_str() +
        "' already exists"));

  std::lock_guard<std::mutex> lock{object_create_mtx_};
  array_schema->set_array_uri(array_uri);
  RETURN_NOT_OK(array_schema->generate_uri());
  RETURN_NOT_OK(array_schema->check());

  // Create array directory
  RETURN_NOT_OK(vfs_->create_dir(array_uri));

  // Create array schema directory
  URI array_schema_dir_uri =
      array_uri.join_path(constants::array_schema_dir_name);
  RETURN_NOT_OK(vfs_->create_dir(array_schema_dir_uri));

  // Create commit directory
  URI array_commit_uri = array_uri.join_path(constants::array_commits_dir_name);
  RETURN_NOT_OK(vfs_->create_dir(array_commit_uri));

  // Create fragments directory
  URI array_fragments_uri =
      array_uri.join_path(constants::array_fragments_dir_name);
  RETURN_NOT_OK(vfs_->create_dir(array_fragments_uri));

  // Create array metadata directory
  URI array_metadata_uri =
      array_uri.join_path(constants::array_metadata_dir_name);
  RETURN_NOT_OK(vfs_->create_dir(array_metadata_uri));

  // Create fragment metadata directory
  URI array_fragment_metadata_uri =
      array_uri.join_path(constants::array_fragment_meta_dir_name);
  RETURN_NOT_OK(vfs_->create_dir(array_fragment_metadata_uri));

  if constexpr (is_experimental_build) {
    URI array_dimension_labels_uri =
        array_uri.join_path(constants::array_dimension_labels_dir_name);
    RETURN_NOT_OK(vfs_->create_dir(array_dimension_labels_uri));
  }

  // Get encryption key from config
  Status st;
  if (encryption_key.encryption_type() == EncryptionType::NO_ENCRYPTION) {
    bool found = false;
    std::string encryption_key_from_cfg =
        config_.get("sm.encryption_key", &found);
    assert(found);
    std::string encryption_type_from_cfg =
        config_.get("sm.encryption_type", &found);
    assert(found);
    auto&& [st_enc, etc] = encryption_type_enum(encryption_type_from_cfg);
    RETURN_NOT_OK(st_enc);
    EncryptionType encryption_type_cfg = etc.value();

    EncryptionKey encryption_key_cfg;
    if (encryption_key_from_cfg.empty()) {
      RETURN_NOT_OK(
          encryption_key_cfg.set_key(encryption_type_cfg, nullptr, 0));
    } else {
      uint32_t key_length = 0;
      if (EncryptionKey::is_valid_key_length(
              encryption_type_cfg,
              static_cast<uint32_t>(encryption_key_from_cfg.size()))) {
        const UnitTestConfig& unit_test_cfg = UnitTestConfig::instance();
        if (unit_test_cfg.array_encryption_key_length.is_set()) {
          key_length = unit_test_cfg.array_encryption_key_length.get();
        } else {
          key_length = static_cast<uint32_t>(encryption_key_from_cfg.size());
        }
      }
      RETURN_NOT_OK(encryption_key_cfg.set_key(
          encryption_type_cfg,
          (const void*)encryption_key_from_cfg.c_str(),
          key_length));
    }
    st = store_array_schema(array_schema, encryption_key_cfg);
  } else {
    st = store_array_schema(array_schema, encryption_key);
  }

  // Store array schema
  if (!st.ok()) {
    throw_if_not_ok(vfs_->remove_dir(array_uri));
    return st;
  }

  return Status::Ok();
}

Status StorageManager::array_evolve_schema(
    const URI& array_uri,
    ArraySchemaEvolution* schema_evolution,
    const EncryptionKey& encryption_key) {
  // Check array schema
  if (schema_evolution == nullptr) {
    return logger_->status(Status_StorageManagerError(
        "Cannot evolve array; Empty schema evolution"));
  }

  if (array_uri.is_tiledb()) {
    return rest_client_->post_array_schema_evolution_to_rest(
        array_uri, schema_evolution);
  }

  // Load URIs from the array directory
  tiledb::sm::ArrayDirectory array_dir{
      this->vfs(),
      this->io_tp(),
      array_uri,
      0,
      UINT64_MAX,
      tiledb::sm::ArrayDirectoryMode::SCHEMA_ONLY};

  // Check if array exists
  if (!is_array(array_uri)) {
    return logger_->status(Status_StorageManagerError(
        std::string("Cannot evolve array; Array '") + array_uri.c_str() +
        "' not exists"));
  }

  auto&& [st1, array_schema] =
      load_array_schema_latest(array_dir, encryption_key);
  RETURN_NOT_OK(st1);

  // Evolve schema
  auto&& [st2, array_schema_evolved] =
      schema_evolution->evolve_schema(array_schema.value());
  RETURN_NOT_OK(st2);

  Status st = store_array_schema(array_schema_evolved.value(), encryption_key);
  if (!st.ok()) {
    logger_->status_no_return_value(st);
    return logger_->status(Status_StorageManagerError(
        "Cannot evolve schema;  Not able to store evolved array schema."));
  }

  return Status::Ok();
}

Status StorageManagerCanonical::array_upgrade_version(
    const URI& array_uri, const Config& override_config) {
  // Check if array exists
  if (!is_array(array_uri))
    return logger_->status(Status_StorageManagerError(
        std::string("Cannot upgrade array; Array '") + array_uri.c_str() +
        "' does not exist"));

  // Load URIs from the array directory
  tiledb::sm::ArrayDirectory array_dir{
      this->vfs(),
      this->io_tp(),
      array_uri,
      0,
      UINT64_MAX,
      tiledb::sm::ArrayDirectoryMode::SCHEMA_ONLY};

  // Get encryption key from config
  bool found = false;
  std::string encryption_key_from_cfg =
      override_config.get("sm.encryption_key", &found);
  assert(found);
  std::string encryption_type_from_cfg =
      override_config.get("sm.encryption_type", &found);
  assert(found);
  auto [st1, etc] = encryption_type_enum(encryption_type_from_cfg);
  RETURN_NOT_OK(st1);
  EncryptionType encryption_type_cfg = etc.value();

  EncryptionKey encryption_key_cfg;
  if (encryption_key_from_cfg.empty()) {
    RETURN_NOT_OK(encryption_key_cfg.set_key(encryption_type_cfg, nullptr, 0));
  } else {
    uint32_t key_length = 0;
    if (EncryptionKey::is_valid_key_length(
            encryption_type_cfg,
            static_cast<uint32_t>(encryption_key_from_cfg.size()))) {
      const UnitTestConfig& unit_test_cfg = UnitTestConfig::instance();
      if (unit_test_cfg.array_encryption_key_length.is_set()) {
        key_length = unit_test_cfg.array_encryption_key_length.get();
      } else {
        key_length = static_cast<uint32_t>(encryption_key_from_cfg.size());
      }
    }
    RETURN_NOT_OK(encryption_key_cfg.set_key(
        encryption_type_cfg,
        (const void*)encryption_key_from_cfg.c_str(),
        key_length));
  }

  auto&& [st2, array_schema] =
      load_array_schema_latest(array_dir, encryption_key_cfg);
  RETURN_NOT_OK(st2);

  if (array_schema.value()->version() < constants::format_version) {
    auto st = array_schema.value()->generate_uri();
    RETURN_NOT_OK_ELSE(st, logger_->status_no_return_value(st));
    array_schema.value()->set_version(constants::format_version);

    // Create array schema directory if necessary
    URI array_schema_dir_uri =
        array_uri.join_path(constants::array_schema_dir_name);
    st = vfs_->create_dir(array_schema_dir_uri);
    RETURN_NOT_OK_ELSE(st, logger_->status_no_return_value(st));

    // Store array schema
    st = store_array_schema(array_schema.value(), encryption_key_cfg);
    RETURN_NOT_OK_ELSE(st, logger_->status_no_return_value(st));

    // Create commit directory if necessary
    URI array_commit_uri =
        array_uri.join_path(constants::array_commits_dir_name);
    RETURN_NOT_OK_ELSE(
        vfs_->create_dir(array_commit_uri),
        logger_->status_no_return_value(st));

    // Create fragments directory if necessary
    URI array_fragments_uri =
        array_uri.join_path(constants::array_fragments_dir_name);
    st = vfs_->create_dir(array_fragments_uri);
    RETURN_NOT_OK_ELSE(st, logger_->status_no_return_value(st));

    // Create fragment metadata directory if necessary
    URI array_fragment_metadata_uri =
        array_uri.join_path(constants::array_fragment_meta_dir_name);
    st = vfs_->create_dir(array_fragment_metadata_uri);
    RETURN_NOT_OK_ELSE(st, logger_->status_no_return_value(st));
  }

  return Status::Ok();
}

Status StorageManagerCanonical::array_get_non_empty_domain(
    Array* array, NDRange* domain, bool* is_empty) {
  if (domain == nullptr)
    return logger_->status(Status_StorageManagerError(
        "Cannot get non-empty domain; Domain object is null"));

  if (array == nullptr)
    return logger_->status(Status_StorageManagerError(
        "Cannot get non-empty domain; Array object is null"));

  if (!array->is_open())
    return logger_->status(Status_StorageManagerError(
        "Cannot get non-empty domain; Array is not open"));

  QueryType query_type{array->get_query_type()};
  if (query_type != QueryType::READ)
    return logger_->status(Status_StorageManagerError(
        "Cannot get non-empty domain; Array not opened for reads"));

  auto&& [st, domain_opt] = array->non_empty_domain();
  RETURN_NOT_OK(st);
  if (domain_opt.has_value()) {
    *domain = domain_opt.value();
    *is_empty = domain->empty();
  }

  return Status::Ok();
}

Status StorageManagerCanonical::array_get_non_empty_domain(
    Array* array, void* domain, bool* is_empty) {
  if (array == nullptr)
    return logger_->status(Status_StorageManagerError(
        "Cannot get non-empty domain; Array object is null"));

  if (!array->array_schema_latest().domain().all_dims_same_type())
    return logger_->status(Status_StorageManagerError(
        "Cannot get non-empty domain; Function non-applicable to arrays with "
        "heterogenous dimensions"));

  if (!array->array_schema_latest().domain().all_dims_fixed())
    return logger_->status(Status_StorageManagerError(
        "Cannot get non-empty domain; Function non-applicable to arrays with "
        "variable-sized dimensions"));

  NDRange dom;
  RETURN_NOT_OK(array_get_non_empty_domain(array, &dom, is_empty));
  if (*is_empty)
    return Status::Ok();

  const auto& array_schema = array->array_schema_latest();
  auto dim_num = array_schema.dim_num();
  auto domain_c = (unsigned char*)domain;
  uint64_t offset = 0;
  for (unsigned d = 0; d < dim_num; ++d) {
    std::memcpy(&domain_c[offset], dom[d].data(), dom[d].size());
    offset += dom[d].size();
  }

  return Status::Ok();
}

Status StorageManagerCanonical::array_get_non_empty_domain_from_index(
    Array* array, unsigned idx, void* domain, bool* is_empty) {
  // Check if array is open - must be open for reads
  if (!array->is_open())
    return logger_->status(Status_StorageManagerError(
        "Cannot get non-empty domain; Array is not open"));

  // For easy reference
  const auto& array_schema = array->array_schema_latest();
  auto& array_domain{array_schema.domain()};

  // Sanity checks
  if (idx >= array_schema.dim_num())
    return logger_->status(Status_StorageManagerError(
        "Cannot get non-empty domain; Invalid dimension index"));
  if (array_domain.dimension_ptr(idx)->var_size()) {
    std::string errmsg = "Cannot get non-empty domain; Dimension '";
    errmsg += array_domain.dimension_ptr(idx)->name();
    errmsg += "' is variable-sized";
    return logger_->status(Status_StorageManagerError(errmsg));
  }

  NDRange dom;
  RETURN_NOT_OK(array_get_non_empty_domain(array, &dom, is_empty));
  if (*is_empty)
    return Status::Ok();

  std::memcpy(domain, dom[idx].data(), dom[idx].size());
  return Status::Ok();
}

Status StorageManagerCanonical::array_get_non_empty_domain_from_name(
    Array* array, const char* name, void* domain, bool* is_empty) {
  // Sanity check
  if (name == nullptr)
    return logger_->status(Status_StorageManagerError(
        "Cannot get non-empty domain; Invalid dimension name"));

  // Check if array is open - must be open for reads
  if (!array->is_open())
    return logger_->status(Status_StorageManagerError(
        "Cannot get non-empty domain; Array is not open"));

  NDRange dom;
  RETURN_NOT_OK(array_get_non_empty_domain(array, &dom, is_empty));

  const auto& array_schema = array->array_schema_latest();
  auto& array_domain{array_schema.domain()};
  auto dim_num = array_schema.dim_num();
  for (unsigned d = 0; d < dim_num; ++d) {
    const auto& dim_name{array_schema.dimension_ptr(d)->name()};
    if (name == dim_name) {
      // Sanity check
      if (array_domain.dimension_ptr(d)->var_size()) {
        std::string errmsg = "Cannot get non-empty domain; Dimension '";
        errmsg += dim_name + "' is variable-sized";
        return logger_->status(Status_StorageManagerError(errmsg));
      }

      if (!*is_empty)
        std::memcpy(domain, dom[d].data(), dom[d].size());
      return Status::Ok();
    }
  }

  return logger_->status(Status_StorageManagerError(
      std::string("Cannot get non-empty domain; Dimension name '") + name +
      "' does not exist"));
}

Status StorageManagerCanonical::array_get_non_empty_domain_var_size_from_index(
    Array* array,
    unsigned idx,
    uint64_t* start_size,
    uint64_t* end_size,
    bool* is_empty) {
  // For easy reference
  const auto& array_schema = array->array_schema_latest();
  auto& array_domain{array_schema.domain()};

  // Sanity checks
  if (idx >= array_schema.dim_num())
    return logger_->status(Status_StorageManagerError(
        "Cannot get non-empty domain; Invalid dimension index"));
  if (!array_domain.dimension_ptr(idx)->var_size()) {
    std::string errmsg = "Cannot get non-empty domain; Dimension '";
    errmsg += array_domain.dimension_ptr(idx)->name();
    errmsg += "' is fixed-sized";
    return logger_->status(Status_StorageManagerError(errmsg));
  }

  NDRange dom;
  RETURN_NOT_OK(array_get_non_empty_domain(array, &dom, is_empty));
  if (*is_empty) {
    *start_size = 0;
    *end_size = 0;
    return Status::Ok();
  }

  *start_size = dom[idx].start_size();
  *end_size = dom[idx].end_size();

  return Status::Ok();
}

Status StorageManagerCanonical::array_get_non_empty_domain_var_size_from_name(
    Array* array,
    const char* name,
    uint64_t* start_size,
    uint64_t* end_size,
    bool* is_empty) {
  // Sanity check
  if (name == nullptr)
    return logger_->status(Status_StorageManagerError(
        "Cannot get non-empty domain; Invalid dimension name"));

  NDRange dom;
  RETURN_NOT_OK(array_get_non_empty_domain(array, &dom, is_empty));

  const auto& array_schema = array->array_schema_latest();
  auto& array_domain{array_schema.domain()};
  auto dim_num = array_schema.dim_num();
  for (unsigned d = 0; d < dim_num; ++d) {
    const auto& dim_name{array_schema.dimension_ptr(d)->name()};
    if (name == dim_name) {
      // Sanity check
      if (!array_domain.dimension_ptr(d)->var_size()) {
        std::string errmsg = "Cannot get non-empty domain; Dimension '";
        errmsg += dim_name + "' is fixed-sized";
        return logger_->status(Status_StorageManagerError(errmsg));
      }

      if (*is_empty) {
        *start_size = 0;
        *end_size = 0;
      } else {
        *start_size = dom[d].start_size();
        *end_size = dom[d].end_size();
      }

      return Status::Ok();
    }
  }

  return logger_->status(Status_StorageManagerError(
      std::string("Cannot get non-empty domain; Dimension name '") + name +
      "' does not exist"));
}

Status StorageManagerCanonical::array_get_non_empty_domain_var_from_index(
    Array* array, unsigned idx, void* start, void* end, bool* is_empty) {
  // For easy reference
  const auto& array_schema = array->array_schema_latest();
  auto& array_domain{array_schema.domain()};

  // Sanity checks
  if (idx >= array_schema.dim_num())
    return logger_->status(Status_StorageManagerError(
        "Cannot get non-empty domain; Invalid dimension index"));
  if (!array_domain.dimension_ptr(idx)->var_size()) {
    std::string errmsg = "Cannot get non-empty domain; Dimension '";
    errmsg += array_domain.dimension_ptr(idx)->name();
    errmsg += "' is fixed-sized";
    return logger_->status(Status_StorageManagerError(errmsg));
  }

  NDRange dom;
  RETURN_NOT_OK(array_get_non_empty_domain(array, &dom, is_empty));

  if (*is_empty)
    return Status::Ok();

  auto start_str = dom[idx].start_str();
  std::memcpy(start, start_str.data(), start_str.size());
  auto end_str = dom[idx].end_str();
  std::memcpy(end, end_str.data(), end_str.size());

  return Status::Ok();
}

Status StorageManagerCanonical::array_get_non_empty_domain_var_from_name(
    Array* array, const char* name, void* start, void* end, bool* is_empty) {
  // Sanity check
  if (name == nullptr)
    return logger_->status(Status_StorageManagerError(
        "Cannot get non-empty domain; Invalid dimension name"));

  NDRange dom;
  RETURN_NOT_OK(array_get_non_empty_domain(array, &dom, is_empty));

  const auto& array_schema = array->array_schema_latest();
  auto& array_domain{array_schema.domain()};
  auto dim_num = array_schema.dim_num();
  for (unsigned d = 0; d < dim_num; ++d) {
    const auto& dim_name{array_schema.dimension_ptr(d)->name()};
    if (name == dim_name) {
      // Sanity check
      if (!array_domain.dimension_ptr(d)->var_size()) {
        std::string errmsg = "Cannot get non-empty domain; Dimension '";
        errmsg += dim_name + "' is fixed-sized";
        return logger_->status(Status_StorageManagerError(errmsg));
      }

      if (!*is_empty) {
        auto start_str = dom[d].start_str();
        std::memcpy(start, start_str.data(), start_str.size());
        auto end_str = dom[d].end_str();
        std::memcpy(end, end_str.data(), end_str.size());
      }

      return Status::Ok();
    }
  }

  return logger_->status(Status_StorageManagerError(
      std::string("Cannot get non-empty domain; Dimension name '") + name +
      "' does not exist"));
}

Status StorageManagerCanonical::array_get_encryption(
    const ArrayDirectory& array_dir, EncryptionType* encryption_type) {
  const URI& uri = array_dir.uri();

  if (uri.is_invalid()) {
    return logger_->status(Status_StorageManagerError(
        "Cannot get array encryption; Invalid array URI"));
  }

  const URI& schema_uri = array_dir.latest_array_schema_uri();

  // Read tile header
  auto&& [st, header] =
      GenericTileIO::read_generic_tile_header(this, schema_uri, 0);
  RETURN_NOT_OK(st);
  *encryption_type = static_cast<EncryptionType>(header->encryption_type);

  return Status::Ok();
}

Status StorageManagerCanonical::async_push_query(Query* query) {
  cancelable_tasks_.execute(
      compute_tp_,
      [this, query]() {
        // Process query.
        Status st = query_submit(query);
        if (!st.ok())
          logger_->status_no_return_value(st);
        return st;
      },
      [query]() {
        // Task was cancelled. This is safe to perform in a separate thread,
        // as we are guaranteed by the thread pool not to have entered
        // query->process() yet.
        throw_if_not_ok(query->cancel());
      });

  return Status::Ok();
}

Status StorageManagerCanonical::cancel_all_tasks() {
  // Check if there is already a "cancellation" in progress.
  bool handle_cancel = false;
  {
    std::unique_lock<std::mutex> lck(cancellation_in_progress_mtx_);
    if (!cancellation_in_progress_) {
      cancellation_in_progress_ = true;
      handle_cancel = true;
    }
  }

  // Handle the cancellation.
  if (handle_cancel) {
    // Cancel any queued tasks.
    cancelable_tasks_.cancel_all_tasks();

    // Only call VFS cancel if the object has been constructed
    if (vfs_ != nullptr)
      throw_if_not_ok(vfs_->cancel_all_tasks());

    // Wait for in-progress queries to finish.
    wait_for_zero_in_progress();

    // Reset the cancellation flag.
    std::unique_lock<std::mutex> lck(cancellation_in_progress_mtx_);
    cancellation_in_progress_ = false;
  }

  return Status::Ok();
}

bool StorageManagerCanonical::cancellation_in_progress() {
  std::unique_lock<std::mutex> lck(cancellation_in_progress_mtx_);
  return cancellation_in_progress_;
}

const Config& StorageManagerCanonical::config() const {
  return config_;
}

Status StorageManagerCanonical::create_dir(const URI& uri) {
  return vfs_->create_dir(uri);
}

Status StorageManagerCanonical::is_dir(const URI& uri, bool* is_dir) const {
  return vfs_->is_dir(uri, is_dir);
}

Status StorageManagerCanonical::touch(const URI& uri) {
  return vfs_->touch(uri);
}

void StorageManagerCanonical::decrement_in_progress() {
  std::unique_lock<std::mutex> lck(queries_in_progress_mtx_);
  queries_in_progress_--;
  queries_in_progress_cv_.notify_all();
}

Status StorageManagerCanonical::object_remove(const char* path) const {
  auto uri = URI(path);
  if (uri.is_invalid())
    return logger_->status(Status_StorageManagerError(
        std::string("Cannot remove object '") + path + "'; Invalid URI"));

  ObjectType obj_type;
  RETURN_NOT_OK(object_type(uri, &obj_type));
  if (obj_type == ObjectType::INVALID)
    return logger_->status(Status_StorageManagerError(
        std::string("Cannot remove object '") + path +
        "'; Invalid TileDB object"));

  return vfs_->remove_dir(uri);
}

Status StorageManagerCanonical::object_move(
    const char* old_path, const char* new_path) const {
  auto old_uri = URI(old_path);
  if (old_uri.is_invalid())
    return logger_->status(Status_StorageManagerError(
        std::string("Cannot move object '") + old_path + "'; Invalid URI"));

  auto new_uri = URI(new_path);
  if (new_uri.is_invalid())
    return logger_->status(Status_StorageManagerError(
        std::string("Cannot move object to '") + new_path + "'; Invalid URI"));

  ObjectType obj_type;
  RETURN_NOT_OK(object_type(old_uri, &obj_type));
  if (obj_type == ObjectType::INVALID)
    return logger_->status(Status_StorageManagerError(
        std::string("Cannot move object '") + old_path +
        "'; Invalid TileDB object"));

  return vfs_->move_dir(old_uri, new_uri);
}

const std::unordered_map<std::string, std::string>&
StorageManagerCanonical::tags() const {
  return tags_;
}

Status StorageManagerCanonical::group_create(const std::string& group_uri) {
  // Create group URI
  URI uri(group_uri);
  if (uri.is_invalid())
    return logger_->status(Status_StorageManagerError(
        "Cannot create group '" + group_uri + "'; Invalid group URI"));

  // Check if group exists
  bool exists;
  RETURN_NOT_OK(is_group(uri, &exists));
  if (exists)
    return logger_->status(Status_StorageManagerError(
        std::string("Cannot create group; Group '") + uri.c_str() +
        "' already exists"));

  std::lock_guard<std::mutex> lock{object_create_mtx_};

  if (uri.is_tiledb()) {
    GroupV1 group(uri, this);
    RETURN_NOT_OK(rest_client_->post_group_create_to_rest(uri, &group));
    return Status::Ok();
  }

  // Create group directory
  RETURN_NOT_OK(vfs_->create_dir(uri));

  // Create group file
  URI group_filename = uri.join_path(constants::group_filename);
  RETURN_NOT_OK(vfs_->touch(group_filename));

  // Create metadata folder
  RETURN_NOT_OK(
      vfs_->create_dir(uri.join_path(constants::group_metadata_dir_name)));

  // Create group detail folder
  RETURN_NOT_OK(
      vfs_->create_dir(uri.join_path(constants::group_detail_dir_name)));
  return Status::Ok();
}

ThreadPool* StorageManagerCanonical::compute_tp() const {
  return compute_tp_;
}

ThreadPool* StorageManagerCanonical::io_tp() const {
  return io_tp_;
}

RestClient* StorageManagerCanonical::rest_client() const {
  return rest_client_.get();
}

void StorageManagerCanonical::increment_in_progress() {
  std::unique_lock<std::mutex> lck(queries_in_progress_mtx_);
  queries_in_progress_++;
  queries_in_progress_cv_.notify_all();
}

bool StorageManagerCanonical::is_array(const URI& uri) const {
  // Handle remote array
  if (uri.is_tiledb()) {
    auto&& [st, exists] = rest_client_->check_array_exists_from_rest(uri);
    throw_if_not_ok(st);
    assert(exists.has_value());
    return exists.value();
  } else {
    // Check if the schema directory exists or not
    bool dir_exists = false;
    throw_if_not_ok(vfs_->is_dir(
        uri.join_path(constants::array_schema_dir_name), &dir_exists));

    if (dir_exists) {
      return true;
    }

    bool schema_exists = false;
    // If there is no schema directory, we check schema file
    throw_if_not_ok(vfs_->is_file(
        uri.join_path(constants::array_schema_filename), &schema_exists));
    return schema_exists;
  }

  // TODO: mark unreachable
}

Status StorageManagerCanonical::is_file(const URI& uri, bool* is_file) const {
  RETURN_NOT_OK(vfs_->is_file(uri, is_file));
  return Status::Ok();
}

Status StorageManagerCanonical::is_group(const URI& uri, bool* is_group) const {
  // Handle remote array
  if (uri.is_tiledb()) {
    auto&& [st, exists] = rest_client_->check_group_exists_from_rest(uri);
    RETURN_NOT_OK(st);
    *is_group = *exists;
  } else {
    // Check for new group details directory
    RETURN_NOT_OK(vfs_->is_dir(
        uri.join_path(constants::group_detail_dir_name), is_group));

    if (*is_group) {
      return Status::Ok();
    }

    // Fall back to older group file to check for legacy (pre-format 12) groups
    RETURN_NOT_OK(
        vfs_->is_file(uri.join_path(constants::group_filename), is_group));
  }
  return Status::Ok();
}

tuple<Status, optional<shared_ptr<ArraySchema>>>
StorageManagerCanonical::load_array_schema_from_uri(
    const URI& schema_uri, const EncryptionKey& encryption_key) {
  auto timer_se = stats_->start_timer("sm_load_array_schema_from_uri");

  auto&& [st, tile_opt] =
      load_data_from_generic_tile(schema_uri, 0, encryption_key);
  RETURN_NOT_OK_TUPLE(st, nullopt);
  auto& tile = *tile_opt;

  stats_->add_counter("read_array_schema_size", tile.size());

  // Deserialize
  Deserializer deserializer(tile.data(), tile.size());

  try {
    return {Status::Ok(),
            make_shared<ArraySchema>(
                HERE(), ArraySchema::deserialize(deserializer, schema_uri))};
  } catch (const StatusException& e) {
    return {Status_StorageManagerError(e.what()), nullopt};
  }
}

tuple<Status, optional<shared_ptr<ArraySchema>>>
StorageManagerCanonical::load_array_schema_latest(
    const ArrayDirectory& array_dir, const EncryptionKey& encryption_key) {
  auto timer_se = stats_->start_timer("sm_load_array_schema_latest");

  const URI& array_uri = array_dir.uri();
  if (array_uri.is_invalid())
    return {logger_->status(Status_StorageManagerError(
                "Cannot load array schema; Invalid array URI")),
            nullopt};

  // Load schema from URI
  const URI& schema_uri = array_dir.latest_array_schema_uri();
  auto&& [st, array_schema] =
      load_array_schema_from_uri(schema_uri, encryption_key);
  RETURN_NOT_OK_TUPLE(st, nullopt);

  array_schema.value().get()->set_array_uri(array_uri);

  return {Status::Ok(), array_schema};
}

tuple<
    Status,
    optional<shared_ptr<ArraySchema>>,
    optional<std::unordered_map<std::string, shared_ptr<ArraySchema>>>>
StorageManagerCanonical::load_array_schemas(
    const ArrayDirectory& array_dir, const EncryptionKey& encryption_key) {
  // Load all array schemas
  auto&& [st, array_schemas] =
      load_all_array_schemas(array_dir, encryption_key);
  RETURN_NOT_OK_TUPLE(st, nullopt, nullopt);

  // Locate the latest array schema
  const auto& array_schema_latest_name =
      array_dir.latest_array_schema_uri().last_path_part();
  auto it = array_schemas->find(array_schema_latest_name);
  assert(it != array_schemas->end());

  return {Status::Ok(), it->second, array_schemas};
}

tuple<
    Status,
    optional<std::unordered_map<std::string, shared_ptr<ArraySchema>>>>
StorageManagerCanonical::load_all_array_schemas(
    const ArrayDirectory& array_dir, const EncryptionKey& encryption_key) {
  auto timer_se = stats_->start_timer("sm_load_all_array_schemas");

  const URI& array_uri = array_dir.uri();
  if (array_uri.is_invalid())
    return {logger_->status(Status_StorageManagerError(
                "Cannot load all array schemas; Invalid array URI")),
            nullopt};

  const std::vector<URI>& schema_uris = array_dir.array_schema_uris();
  if (schema_uris.empty()) {
    return {logger_->status(Status_StorageManagerError(
                "Cannot get the array schema vector; No array schemas found.")),
            nullopt};
  }

  std::vector<shared_ptr<ArraySchema>> schema_vector;
  auto schema_num = schema_uris.size();
  schema_vector.resize(schema_num);

  auto status =
      parallel_for(compute_tp_, 0, schema_num, [&](size_t schema_ith) {
        auto& schema_uri = schema_uris[schema_ith];
        try {
          auto&& [st, array_schema] =
              load_array_schema_from_uri(schema_uri, encryption_key);
          RETURN_NOT_OK(st);
          array_schema.value()->set_array_uri(array_uri);
          schema_vector[schema_ith] = array_schema.value();
        } catch (std::exception& e) {
          return Status_StorageManagerError(e.what());
        }

        return Status::Ok();
      });
  RETURN_NOT_OK_TUPLE(status, nullopt);

  std::unordered_map<std::string, shared_ptr<ArraySchema>> array_schemas;
  for (const auto& schema : schema_vector) {
    array_schemas[schema->name()] = schema;
  }

  return {Status::Ok(), array_schemas};
}

void StorageManagerCanonical::load_array_metadata(
    const ArrayDirectory& array_dir,
    const EncryptionKey& encryption_key,
    Metadata* metadata) {
  auto timer_se = stats_->start_timer("sm_load_array_metadata");

  // Special case
  if (metadata == nullptr) {
    return;
  }

  // Determine which array metadata to load
  const auto& array_metadata_to_load = array_dir.array_meta_uris();

  auto metadata_num = array_metadata_to_load.size();
  std::vector<shared_ptr<Tile>> metadata_tiles(metadata_num);
  auto status = parallel_for(compute_tp_, 0, metadata_num, [&](size_t m) {
    const auto& uri = array_metadata_to_load[m].uri_;

    auto&& [st, tile] = load_data_from_generic_tile(uri, 0, encryption_key);
    RETURN_NOT_OK(st);

    metadata_tiles[m] = tdb::make_shared<Tile>(HERE(), std::move(*tile));

    return Status::Ok();
  });
  throw_if_not_ok(status);

  // Compute array metadata size for the statistics
  uint64_t meta_size = 0;
  for (const auto& t : metadata_tiles) {
    meta_size += t->size();
  }
  stats_->add_counter("read_array_meta_size", meta_size);

  *metadata = Metadata::deserialize(metadata_tiles);

  // Sets the loaded metadata URIs
  metadata->set_loaded_metadata_uris(array_metadata_to_load);
}

tuple<
    Status,
    optional<std::vector<QueryCondition>>,
    optional<std::vector<std::vector<UpdateValue>>>>
StorageManagerCanonical::load_delete_and_update_conditions(const Array& array) {
  auto& locations = array.array_directory().delete_and_update_tiles_location();
  auto conditions = std::vector<QueryCondition>(locations.size());
  auto update_values = std::vector<std::vector<UpdateValue>>(locations.size());

  auto status = parallel_for(compute_tp_, 0, locations.size(), [&](size_t i) {
    // Get condition marker.
    auto& uri = locations[i].uri();

    // Read the condition from storage.
    auto&& [st, tile_opt] = load_data_from_generic_tile(
        uri, locations[i].offset(), *array.encryption_key());
    RETURN_NOT_OK(st);

    if (tiledb::sm::utils::parse::ends_with(
            locations[i].condition_marker(),
            tiledb::sm::constants::delete_file_suffix)) {
      conditions[i] =
          tiledb::sm::deletes_and_updates::serialization::deserialize_condition(
              i,
              locations[i].condition_marker(),
              tile_opt->data(),
              tile_opt->size());
    } else if (tiledb::sm::utils::parse::ends_with(
                   locations[i].condition_marker(),
                   tiledb::sm::constants::update_file_suffix)) {
      auto&& [cond, uvs] = tiledb::sm::deletes_and_updates::serialization::
          deserialize_update_condition_and_values(
              i,
              locations[i].condition_marker(),
              tile_opt->data(),
              tile_opt->size());
      conditions[i] = std::move(cond);
      update_values[i] = std::move(uvs);
    } else {
      throw Status_StorageManagerError("Unknown condition marker extension");
    }

    throw_if_not_ok(conditions[i].check(array.array_schema_latest()));
    return Status::Ok();
  });
  RETURN_NOT_OK_TUPLE(status, nullopt, nullopt);

  return {Status::Ok(), conditions, update_values};
}

Status StorageManagerCanonical::object_type(
    const URI& uri, ObjectType* type) const {
  URI dir_uri = uri;
  if (uri.is_s3() || uri.is_azure() || uri.is_gcs()) {
    // Always add a trailing '/' in the S3/Azure/GCS case so that listing the
    // URI as a directory will work as expected. Listing a non-directory object
    // is not an error for S3/Azure/GCS.
    auto uri_str = uri.to_string();
    dir_uri =
        URI(utils::parse::ends_with(uri_str, "/") ? uri_str : (uri_str + "/"));
  } else if (!uri.is_tiledb()) {
    // For non public cloud backends, listing a non-directory is an error.
    bool is_dir = false;
    RETURN_NOT_OK(vfs_->is_dir(uri, &is_dir));
    if (!is_dir) {
      *type = ObjectType::INVALID;
      return Status::Ok();
    }
  }
  bool exists = is_array(uri);
  if (exists) {
    *type = ObjectType::ARRAY;
    return Status::Ok();
  }

  RETURN_NOT_OK(is_group(uri, &exists));
  if (exists) {
    *type = ObjectType::GROUP;
    return Status::Ok();
  }

  *type = ObjectType::INVALID;
  return Status::Ok();
}

Status StorageManagerCanonical::object_iter_begin(
    ObjectIter** obj_iter, const char* path, WalkOrder order) {
  // Sanity check
  URI path_uri(path);
  if (path_uri.is_invalid()) {
    return logger_->status(Status_StorageManagerError(
        "Cannot create object iterator; Invalid input path"));
  }

  // Get all contents of path
  std::vector<URI> uris;
  RETURN_NOT_OK(vfs_->ls(path_uri, &uris));

  // Create a new object iterator
  *obj_iter = tdb_new(ObjectIter);
  (*obj_iter)->order_ = order;
  (*obj_iter)->recursive_ = true;

  // Include the uris that are TileDB objects in the iterator state
  ObjectType obj_type;
  for (auto& uri : uris) {
    RETURN_NOT_OK_ELSE(object_type(uri, &obj_type), tdb_delete(*obj_iter));
    if (obj_type != ObjectType::INVALID) {
      (*obj_iter)->objs_.push_back(uri);
      if (order == WalkOrder::POSTORDER)
        (*obj_iter)->expanded_.push_back(false);
    }
  }

  return Status::Ok();
}

Status StorageManagerCanonical::object_iter_begin(
    ObjectIter** obj_iter, const char* path) {
  // Sanity check
  URI path_uri(path);
  if (path_uri.is_invalid()) {
    return logger_->status(Status_StorageManagerError(
        "Cannot create object iterator; Invalid input path"));
  }

  // Get all contents of path
  std::vector<URI> uris;
  RETURN_NOT_OK(vfs_->ls(path_uri, &uris));

  // Create a new object iterator
  *obj_iter = tdb_new(ObjectIter);
  (*obj_iter)->order_ = WalkOrder::PREORDER;
  (*obj_iter)->recursive_ = false;

  // Include the uris that are TileDB objects in the iterator state
  ObjectType obj_type;
  for (auto& uri : uris) {
    RETURN_NOT_OK(object_type(uri, &obj_type));
    if (obj_type != ObjectType::INVALID)
      (*obj_iter)->objs_.push_back(uri);
  }

  return Status::Ok();
}

void StorageManagerCanonical::object_iter_free(ObjectIter* obj_iter) {
  tdb_delete(obj_iter);
}

Status StorageManagerCanonical::object_iter_next(
    ObjectIter* obj_iter, const char** path, ObjectType* type, bool* has_next) {
  // Handle case there is no next
  if (obj_iter->objs_.empty()) {
    *has_next = false;
    return Status::Ok();
  }

  // Retrieve next object
  switch (obj_iter->order_) {
    case WalkOrder::PREORDER:
      RETURN_NOT_OK(object_iter_next_preorder(obj_iter, path, type, has_next));
      break;
    case WalkOrder::POSTORDER:
      RETURN_NOT_OK(object_iter_next_postorder(obj_iter, path, type, has_next));
      break;
  }

  return Status::Ok();
}

Status StorageManagerCanonical::object_iter_next_postorder(
    ObjectIter* obj_iter, const char** path, ObjectType* type, bool* has_next) {
  // Get all contents of the next URI recursively till the bottom,
  // if the front of the list has not been expanded
  if (obj_iter->expanded_.front() == false) {
    uint64_t obj_num;
    do {
      obj_num = obj_iter->objs_.size();
      std::vector<URI> uris;
      RETURN_NOT_OK(vfs_->ls(obj_iter->objs_.front(), &uris));
      obj_iter->expanded_.front() = true;

      // Push the new TileDB objects in the front of the iterator's list
      ObjectType obj_type;
      for (auto it = uris.rbegin(); it != uris.rend(); ++it) {
        RETURN_NOT_OK(object_type(*it, &obj_type));
        if (obj_type != ObjectType::INVALID) {
          obj_iter->objs_.push_front(*it);
          obj_iter->expanded_.push_front(false);
        }
      }
    } while (obj_num != obj_iter->objs_.size());
  }

  // Prepare the values to be returned
  URI front_uri = obj_iter->objs_.front();
  obj_iter->next_ = front_uri.to_string();
  RETURN_NOT_OK(object_type(front_uri, type));
  *path = obj_iter->next_.c_str();
  *has_next = true;

  // Pop the front (next URI) of the iterator's object list
  obj_iter->objs_.pop_front();
  obj_iter->expanded_.pop_front();

  return Status::Ok();
}

Status StorageManagerCanonical::object_iter_next_preorder(
    ObjectIter* obj_iter, const char** path, ObjectType* type, bool* has_next) {
  // Prepare the values to be returned
  URI front_uri = obj_iter->objs_.front();
  obj_iter->next_ = front_uri.to_string();
  RETURN_NOT_OK(object_type(front_uri, type));
  *path = obj_iter->next_.c_str();
  *has_next = true;

  // Pop the front (next URI) of the iterator's object list
  obj_iter->objs_.pop_front();

  // Return if no recursion is needed
  if (!obj_iter->recursive_)
    return Status::Ok();

  // Get all contents of the next URI
  std::vector<URI> uris;
  RETURN_NOT_OK(vfs_->ls(front_uri, &uris));

  // Push the new TileDB objects in the front of the iterator's list
  ObjectType obj_type;
  for (auto it = uris.rbegin(); it != uris.rend(); ++it) {
    RETURN_NOT_OK(object_type(*it, &obj_type));
    if (obj_type != ObjectType::INVALID)
      obj_iter->objs_.push_front(*it);
  }

  return Status::Ok();
}

Status StorageManagerCanonical::query_submit(Query* query) {
  // Process the query
  QueryInProgress in_progress(this);
  auto st = query->process();

  return st;
}

Status StorageManagerCanonical::query_submit_async(Query* query) {
  // Push the query into the async queue
  return async_push_query(query);
}

Status StorageManagerCanonical::read_from_cache(
    const URI& uri,
    uint64_t offset,
    FilteredBuffer& buffer,
    uint64_t nbytes,
    bool* in_cache) const {
  std::stringstream key;
  key << uri.to_string() << "+" << offset;
  RETURN_NOT_OK(tile_cache_->read(key.str(), buffer, 0, nbytes, in_cache));

  return Status::Ok();
}

Status StorageManagerCanonical::read(
    const URI& uri, uint64_t offset, Buffer* buffer, uint64_t nbytes) const {
  RETURN_NOT_OK(buffer->realloc(nbytes));
  RETURN_NOT_OK(vfs_->read(uri, offset, buffer->data(), nbytes));
  buffer->set_size(nbytes);
  buffer->reset_offset();
  return Status::Ok();
}

Status StorageManagerCanonical::read(
    const URI& uri, uint64_t offset, void* buffer, uint64_t nbytes) const {
  RETURN_NOT_OK(vfs_->read(uri, offset, buffer, nbytes));
  return Status::Ok();
}

Status StorageManagerCanonical::set_tag(
    const std::string& key, const std::string& value) {
  tags_[key] = value;

  // Tags are added to REST requests as HTTP headers.
  if (rest_client_ != nullptr)
    RETURN_NOT_OK(rest_client_->set_header(key, value));

  return Status::Ok();
}

Status StorageManagerCanonical::store_group_detail(
    Group* group, const EncryptionKey& encryption_key) {
  const URI& group_detail_folder_uri = group->group_detail_uri();
  auto&& [st, group_detail_uri] = group->generate_detail_uri();
  RETURN_NOT_OK(st);

  // Serialize
  SizeComputationSerializer size_computation_serializer;
  group->serialize(size_computation_serializer);

  Tile tile{Tile::from_generic(size_computation_serializer.size())};

  Serializer serializer(tile.data(), tile.size());
  group->serialize(serializer);

  stats_->add_counter("write_group_size", tile.size());

  // Check if the array schema directory exists
  // If not create it, this is caused by a pre-v10 array
  bool group_detail_dir_exists = false;
  RETURN_NOT_OK(is_dir(group_detail_folder_uri, &group_detail_dir_exists));
  if (!group_detail_dir_exists)
    RETURN_NOT_OK(create_dir(group_detail_folder_uri));

  RETURN_NOT_OK(store_data_to_generic_tile(
      tile.data(), tile.size(), *group_detail_uri, encryption_key));

  return st;
}

Status StorageManagerCanonical::store_array_schema(
    const shared_ptr<ArraySchema>& array_schema,
    const EncryptionKey& encryption_key) {
  const URI schema_uri = array_schema->uri();

  // Serialize
  SizeComputationSerializer size_computation_serializer;
  array_schema->serialize(size_computation_serializer);

  Tile tile{Tile::from_generic(size_computation_serializer.size())};
  Serializer serializer(tile.data(), tile.size());
  array_schema->serialize(serializer);

  stats_->add_counter("write_array_schema_size", tile.size());

  // Delete file if it exists already
  bool exists;
  RETURN_NOT_OK(is_file(schema_uri, &exists));
  if (exists)
    RETURN_NOT_OK(vfs_->remove_file(schema_uri));

  // Check if the array schema directory exists
  // If not create it, this is caused by a pre-v10 array
  bool schema_dir_exists = false;
  URI array_schema_dir_uri =
      array_schema->array_uri().join_path(constants::array_schema_dir_name);
  RETURN_NOT_OK(is_dir(array_schema_dir_uri, &schema_dir_exists));
  if (!schema_dir_exists)
    RETURN_NOT_OK(create_dir(array_schema_dir_uri));

  RETURN_NOT_OK(store_data_to_generic_tile(tile, schema_uri, encryption_key));

  return Status::Ok();
}

Status StorageManagerCanonical::store_metadata(
    const URI& uri, const EncryptionKey& encryption_key, Metadata* metadata) {
  auto timer_se = stats_->start_timer("write_meta");

  // Trivial case
  if (metadata == nullptr)
    return Status::Ok();

  // Serialize array metadata

  SizeComputationSerializer size_computation_serializer;
  metadata->serialize(size_computation_serializer);

  // Do nothing if there are no metadata to write
  if (0 == size_computation_serializer.size()) {
    return Status::Ok();
  }
  Tile tile{Tile::from_generic(size_computation_serializer.size())};
  Serializer serializer(tile.data(), tile.size());
  metadata->serialize(serializer);

  stats_->add_counter("write_meta_size", serializer.size());

  // Create a metadata file name
  URI metadata_uri;
  RETURN_NOT_OK(metadata->get_uri(uri, &metadata_uri));

  RETURN_NOT_OK(store_data_to_generic_tile(
      tile.data(), tile.size(), metadata_uri, encryption_key));

  return Status::Ok();
}

Status StorageManagerCanonical::store_data_to_generic_tile(
    void* data,
    const size_t size,
    const URI& uri,
    const EncryptionKey& encryption_key) {
  Tile tile(
      constants::generic_tile_datatype,
      constants::generic_tile_cell_size,
      0,
      data,
      size);

  return store_data_to_generic_tile(tile, uri, encryption_key);
}

Status StorageManagerCanonical::store_data_to_generic_tile(
    Tile& tile, const URI& uri, const EncryptionKey& encryption_key) {
  GenericTileIO tile_io(this, uri);
  uint64_t nbytes = 0;
  Status st = tile_io.write_generic(&tile, encryption_key, &nbytes);

  if (st.ok()) {
    st = close_file(uri);
  }

  return st;
}

Status StorageManagerCanonical::close_file(const URI& uri) {
  return vfs_->close_file(uri);
}

Status StorageManagerCanonical::sync(const URI& uri) {
  return vfs_->sync(uri);
}

VFS* StorageManagerCanonical::vfs() const {
  return vfs_;
}

void StorageManagerCanonical::wait_for_zero_in_progress() {
  std::unique_lock<std::mutex> lck(queries_in_progress_mtx_);
  queries_in_progress_cv_.wait(
      lck, [this]() { return queries_in_progress_ == 0; });
}

Status StorageManagerCanonical::init_rest_client() {
  const char* server_address;
  RETURN_NOT_OK(config_.get("rest.server_address", &server_address));
  if (server_address != nullptr) {
    rest_client_.reset(tdb_new(RestClient));
    RETURN_NOT_OK(rest_client_->init(stats_, &config_, compute_tp_, logger_));
  }

  return Status::Ok();
}

Status StorageManagerCanonical::write_to_cache(
    const URI& uri, uint64_t offset, const FilteredBuffer& buffer) const {
  // Do not write metadata or array schema to cache
  std::string filename = uri.last_path_part();
  std::string uri_str = uri.to_string();
  if (filename == constants::fragment_metadata_filename ||
      (uri_str.find(constants::array_schema_dir_name) != std::string::npos) ||
      filename == constants::array_schema_filename) {
    return Status::Ok();
  }

  // Generate key (uri + offset)
  std::stringstream key;
  key << uri.to_string() << "+" << offset;

  // Insert to cache
  FilteredBuffer cached_buffer(buffer);
  RETURN_NOT_OK(
      tile_cache_->insert(key.str(), std::move(cached_buffer), false));

  return Status::Ok();
}

Status StorageManagerCanonical::write(
    const URI& uri, void* data, uint64_t size) const {
  return vfs_->write(uri, data, size);
}

stats::Stats* StorageManagerCanonical::stats() {
  return stats_;
}

shared_ptr<Logger> StorageManagerCanonical::logger() const {
  return logger_;
}

tuple<Status, optional<shared_ptr<Group>>>
StorageManagerCanonical::load_group_from_uri(
    const URI& group_uri, const URI& uri, const EncryptionKey& encryption_key) {
  auto timer_se = stats_->start_timer("sm_load_group_from_uri");

  auto&& [st, tile_opt] = load_data_from_generic_tile(uri, 0, encryption_key);
  RETURN_NOT_OK_TUPLE(st, nullopt);
  auto& tile = *tile_opt;

  stats_->add_counter("read_group_size", tile.size());

  // Deserialize
  Deserializer deserializer(tile.data(), tile.size());
  auto opt_group = Group::deserialize(deserializer, group_uri, this);
  return {Status::Ok(), opt_group};
}

tuple<Status, optional<shared_ptr<Group>>>
StorageManagerCanonical::load_group_details(
    const shared_ptr<GroupDirectory>& group_directory,
    const EncryptionKey& encryption_key) {
  auto timer_se = stats_->start_timer("sm_load_group_details");
  const URI& latest_group_uri = group_directory->latest_group_details_uri();
  if (latest_group_uri.is_invalid()) {
    // Returning ok because not having the latest group details means the group
    // has just been created and no members have been added yet.
    return {Status::Ok(), std::nullopt};
  }
  return load_group_from_uri(
      group_directory->uri(), latest_group_uri, encryption_key);
}

std::tuple<
    Status,
    std::optional<
        const std::unordered_map<std::string, tdb_shared_ptr<GroupMember>>>>
StorageManagerCanonical::group_open_for_reads(Group* group) {
  auto timer_se = stats_->start_timer("group_open_for_reads");

  // Load group data
  auto&& [st, group_deserialized] =
      load_group_details(group->group_directory(), *group->encryption_key());
  RETURN_NOT_OK_TUPLE(st, std::nullopt);

  // Mark the array as now open
  std::lock_guard<std::mutex> lock{open_groups_mtx_};
  open_groups_.insert(group);

  if (group_deserialized.has_value()) {
    return {Status::Ok(), group_deserialized.value()->members()};
  }

  // Return ok because having no members is acceptable if the group has never
  // been written to.
  return {Status::Ok(), std::nullopt};
}

std::tuple<
    Status,
    std::optional<
        const std::unordered_map<std::string, tdb_shared_ptr<GroupMember>>>>
StorageManagerCanonical::group_open_for_writes(Group* group) {
  auto timer_se = stats_->start_timer("group_open_for_writes");

  // Load group data
  auto&& [st, group_deserialized] =
      load_group_details(group->group_directory(), *group->encryption_key());
  RETURN_NOT_OK_TUPLE(st, std::nullopt);

  // Mark the array as now open
  std::lock_guard<std::mutex> lock{open_groups_mtx_};
  open_groups_.insert(group);

  if (group_deserialized.has_value()) {
    return {Status::Ok(), group_deserialized.value()->members()};
  }

  // Return ok because having no members is acceptable if the group has never
  // been written to.
  return {Status::Ok(), std::nullopt};
}

void StorageManagerCanonical::load_group_metadata(
    const shared_ptr<GroupDirectory>& group_dir,
    const EncryptionKey& encryption_key,
    Metadata* metadata) {
  auto timer_se = stats_->start_timer("sm_load_group_metadata");

  // Special case
  if (metadata == nullptr) {
    return;
  }

  // Determine which group metadata to load
  const auto& group_metadata_to_load = group_dir->group_meta_uris();

  auto metadata_num = group_metadata_to_load.size();
  // TBD: Might use DynamicArray when it is more capable.
  std::vector<shared_ptr<Tile>> metadata_tiles(metadata_num);
  auto status = parallel_for(compute_tp_, 0, metadata_num, [&](size_t m) {
    const auto& uri = group_metadata_to_load[m].uri_;

    auto&& [st, tile] = load_data_from_generic_tile(uri, 0, encryption_key);
    RETURN_NOT_OK(st);

    metadata_tiles[m] = tdb::make_shared<Tile>(HERE(), std::move(*tile));

    return Status::Ok();
  });
  throw_if_not_ok(status);

  // Compute array metadata size for the statistics
  uint64_t meta_size = 0;
  for (const auto& t : metadata_tiles) {
    meta_size += t->size();
  }
  stats_->add_counter("read_array_meta_size", meta_size);

  // Copy the deserialized metadata into the original Metadata object
  *metadata = Metadata::deserialize(metadata_tiles);
  metadata->set_loaded_metadata_uris(group_metadata_to_load);
}

tuple<Status, optional<Tile>>
StorageManagerCanonical::load_data_from_generic_tile(
    const URI& uri, uint64_t offset, const EncryptionKey& encryption_key) {
  GenericTileIO tile_io(this, uri);

  // Get encryption key from config
  if (encryption_key.encryption_type() == EncryptionType::NO_ENCRYPTION) {
    bool found = false;
    std::string encryption_key_from_cfg =
        config_.get("sm.encryption_key", &found);
    assert(found);
    std::string encryption_type_from_cfg =
        config_.get("sm.encryption_type", &found);
    assert(found);
    auto [st, etc] = encryption_type_enum(encryption_type_from_cfg);
    RETURN_NOT_OK_TUPLE(st, nullopt);
    EncryptionType encryption_type_cfg = etc.value();

    EncryptionKey encryption_key_cfg;
    if (encryption_key_from_cfg.empty()) {
      RETURN_NOT_OK_TUPLE(
          encryption_key_cfg.set_key(encryption_type_cfg, nullptr, 0), nullopt);
    } else {
      uint32_t key_length = 0;
      if (EncryptionKey::is_valid_key_length(
              encryption_type_cfg,
              static_cast<uint32_t>(encryption_key_from_cfg.size()))) {
        const UnitTestConfig& unit_test_cfg = UnitTestConfig::instance();
        if (unit_test_cfg.array_encryption_key_length.is_set()) {
          key_length = unit_test_cfg.array_encryption_key_length.get();
        } else {
          key_length = static_cast<uint32_t>(encryption_key_from_cfg.size());
        }
      }
      RETURN_NOT_OK_TUPLE(
          encryption_key_cfg.set_key(
              encryption_type_cfg,
              (const void*)encryption_key_from_cfg.c_str(),
              key_length),
          nullopt);
    }

    auto&& [st1, tile_opt] =
        tile_io.read_generic(offset, encryption_key_cfg, config_);
    RETURN_NOT_OK_TUPLE(st1, nullopt);

    return {Status::Ok(), std::move(*tile_opt)};
  } else {
    auto&& [st1, tile_opt] =
        tile_io.read_generic(offset, encryption_key, config_);
    RETURN_NOT_OK_TUPLE(st1, nullopt);

    return {Status::Ok(), std::move(*tile_opt)};
  }

  assert(false);
}

/* ****************************** */
/*         PRIVATE METHODS        */
/* ****************************** */

tuple<Status, optional<std::vector<shared_ptr<FragmentMetadata>>>>
StorageManagerCanonical::load_fragment_metadata(
    MemoryTracker* memory_tracker,
    const shared_ptr<const ArraySchema>& array_schema_latest,
    const std::unordered_map<std::string, shared_ptr<ArraySchema>>&
        array_schemas_all,
    const EncryptionKey& encryption_key,
    const std::vector<TimestampedURI>& fragments_to_load,
    const std::unordered_map<std::string, std::pair<Tile*, uint64_t>>&
        offsets) {
  auto timer_se = stats_->start_timer("load_fragment_metadata");

  // Load the metadata for each fragment
  auto fragment_num = fragments_to_load.size();
  std::vector<shared_ptr<FragmentMetadata>> fragment_metadata;
  fragment_metadata.resize(fragment_num);
  auto status = parallel_for(compute_tp_, 0, fragment_num, [&](size_t f) {
    const auto& sf = fragments_to_load[f];

    URI coords_uri =
        sf.uri_.join_path(constants::coords + constants::file_suffix);

    auto name = sf.uri_.remove_trailing_slash().last_path_part();
    uint32_t f_version;
    RETURN_NOT_OK(utils::parse::get_fragment_name_version(name, &f_version));

    // Note that the fragment metadata version is >= the array schema
    // version. Therefore, the check below is defensive and will always
    // ensure backwards compatibility.
    shared_ptr<FragmentMetadata> metadata;
    if (f_version == 1) {  // This is equivalent to format version <=2
      bool sparse;
      RETURN_NOT_OK(vfs_->is_file(coords_uri, &sparse));
      metadata = make_shared<FragmentMetadata>(
          HERE(),
          this,
          memory_tracker,
          array_schema_latest,
          sf.uri_,
          sf.timestamp_range_,
          !sparse);
    } else {  // Format version > 2
      metadata = make_shared<FragmentMetadata>(
          HERE(),
          this,
          memory_tracker,
          array_schema_latest,
          sf.uri_,
          sf.timestamp_range_);
    }

    // Potentially find the basic fragment metadata in the consolidated
    // metadata buffer
    Tile* f_tile = nullptr;
    uint64_t offset = 0;

    auto it = offsets.end();
    if (metadata->format_version() >= 9) {
      it = offsets.find(name);
    } else {
      it = offsets.find(sf.uri_.to_string());
    }
    if (it != offsets.end()) {
      f_tile = it->second.first;
      offset = it->second.second;
    }

    // Load fragment metadata
    RETURN_NOT_OK(
        metadata->load(encryption_key, f_tile, offset, array_schemas_all));

    fragment_metadata[f] = metadata;
    return Status::Ok();
  });
  RETURN_NOT_OK_TUPLE(status, nullopt);

  return {Status::Ok(), fragment_metadata};
}

tuple<
    Status,
    optional<Tile>,
    optional<std::vector<std::pair<std::string, uint64_t>>>>
StorageManagerCanonical::load_consolidated_fragment_meta(
    const URI& uri, const EncryptionKey& enc_key) {
  auto timer_se = stats_->start_timer("read_load_consolidated_frag_meta");

  // No consolidated fragment metadata file
  if (uri.to_string().empty())
    return {Status::Ok(), nullopt, nullopt};

  auto&& [st, tile_opt] = load_data_from_generic_tile(uri, 0, enc_key);
  RETURN_NOT_OK_TUPLE(st, nullopt, nullopt);
  auto& tile = *tile_opt;

  stats_->add_counter("consolidated_frag_meta_size", tile.size());


  uint32_t fragment_num;
<<<<<<< HEAD
  Deserializer deserializer(tile.data(), tile.size());
  fragment_num = deserializer.read<uint32_t>();
=======
  buffer.reset_offset();
  throw_if_not_ok(buffer.read(&fragment_num, sizeof(uint32_t)));
>>>>>>> acf71479

  uint64_t name_size, offset;
  std::string name;
  std::vector<std::pair<std::string, uint64_t>> ret;
  ret.reserve(fragment_num);
  for (uint32_t f = 0; f < fragment_num; ++f) {
<<<<<<< HEAD
    name_size = deserializer.read<uint64_t>();
    name.resize(name_size);
    deserializer.read(&name[0], name_size);
    offset = deserializer.read<uint64_t>();
=======
    throw_if_not_ok(buffer.read(&name_size, sizeof(uint64_t)));
    name.resize(name_size);
    throw_if_not_ok(buffer.read(&name[0], name_size));
    throw_if_not_ok(buffer.read(&offset, sizeof(uint64_t)));
>>>>>>> acf71479
    ret.emplace_back(name, offset);
  }

  return {Status::Ok(), std::move(tile), ret};
}

Status StorageManagerCanonical::set_default_tags() {
  const auto version = std::to_string(constants::library_version[0]) + "." +
                       std::to_string(constants::library_version[1]) + "." +
                       std::to_string(constants::library_version[2]);

  RETURN_NOT_OK(set_tag("x-tiledb-version", version));
  RETURN_NOT_OK(set_tag("x-tiledb-api-language", "c"));

  return Status::Ok();
}

Status StorageManagerCanonical::group_metadata_consolidate(
    const char* group_name, const Config& config) {
  // Check group URI
  URI group_uri(group_name);
  if (group_uri.is_invalid()) {
    return logger_->status(Status_StorageManagerError(
        "Cannot consolidate group metadata; Invalid URI"));
  }
  // Check if group exists
  ObjectType obj_type;
  RETURN_NOT_OK(object_type(group_uri, &obj_type));

  if (obj_type != ObjectType::GROUP) {
    return logger_->status(Status_StorageManagerError(
        "Cannot consolidate group metadata; Group does not exist"));
  }

  // Consolidate
  // Encryption credentials are loaded by Group from config
  auto consolidator =
      Consolidator::create(ConsolidationMode::GROUP_META, config, this);
  return consolidator->consolidate(
      group_name, EncryptionType::NO_ENCRYPTION, nullptr, 0);
}

Status StorageManagerCanonical::group_metadata_vacuum(
    const char* group_name, const Config& config) {
  // Check group URI
  URI group_uri(group_name);
  if (group_uri.is_invalid()) {
    return logger_->status(Status_StorageManagerError(
        "Cannot vacuum group metadata; Invalid URI"));
  }

  // Check if group exists
  ObjectType obj_type;
  RETURN_NOT_OK(object_type(group_uri, &obj_type));

  if (obj_type != ObjectType::GROUP) {
    return logger_->status(Status_StorageManagerError(
        "Cannot vacuum group metadata; Group does not exist"));
  }

  auto consolidator =
      Consolidator::create(ConsolidationMode::GROUP_META, config, this);
  return consolidator->vacuum(group_name);
}

}  // namespace sm
}  // namespace tiledb<|MERGE_RESOLUTION|>--- conflicted
+++ resolved
@@ -2533,30 +2533,18 @@
 
 
   uint32_t fragment_num;
-<<<<<<< HEAD
   Deserializer deserializer(tile.data(), tile.size());
   fragment_num = deserializer.read<uint32_t>();
-=======
-  buffer.reset_offset();
-  throw_if_not_ok(buffer.read(&fragment_num, sizeof(uint32_t)));
->>>>>>> acf71479
 
   uint64_t name_size, offset;
   std::string name;
   std::vector<std::pair<std::string, uint64_t>> ret;
   ret.reserve(fragment_num);
   for (uint32_t f = 0; f < fragment_num; ++f) {
-<<<<<<< HEAD
     name_size = deserializer.read<uint64_t>();
     name.resize(name_size);
     deserializer.read(&name[0], name_size);
     offset = deserializer.read<uint64_t>();
-=======
-    throw_if_not_ok(buffer.read(&name_size, sizeof(uint64_t)));
-    name.resize(name_size);
-    throw_if_not_ok(buffer.read(&name[0], name_size));
-    throw_if_not_ok(buffer.read(&offset, sizeof(uint64_t)));
->>>>>>> acf71479
     ret.emplace_back(name, offset);
   }
 
