/**
 * @file   storage_manager.cc
 *
 * @section LICENSE
 *
 * The MIT License
 *
 * @copyright Copyright (c) 2017-2023 TileDB, Inc.
 * @copyright Copyright (c) 2016 MIT and Intel Corporation
 *
 * Permission is hereby granted, free of charge, to any person obtaining a copy
 * of this software and associated documentation files (the "Software"), to deal
 * in the Software without restriction, including without limitation the rights
 * to use, copy, modify, merge, publish, distribute, sublicense, and/or sell
 * copies of the Software, and to permit persons to whom the Software is
 * furnished to do so, subject to the following conditions:
 *
 * The above copyright notice and this permission notice shall be included in
 * all copies or substantial portions of the Software.
 *
 * THE SOFTWARE IS PROVIDED "AS IS", WITHOUT WARRANTY OF ANY KIND, EXPRESS OR
 * IMPLIED, INCLUDING BUT NOT LIMITED TO THE WARRANTIES OF MERCHANTABILITY,
 * FITNESS FOR A PARTICULAR PURPOSE AND NONINFRINGEMENT. IN NO EVENT SHALL THE
 * AUTHORS OR COPYRIGHT HOLDERS BE LIABLE FOR ANY CLAIM, DAMAGES OR OTHER
 * LIABILITY, WHETHER IN AN ACTION OF CONTRACT, TORT OR OTHERWISE, ARISING FROM,
 * OUT OF OR IN CONNECTION WITH THE SOFTWARE OR THE USE OR OTHER DEALINGS IN
 * THE SOFTWARE.
 *
 * @section DESCRIPTION
 *
 * This file implements the StorageManager class.
 */

#include "tiledb/common/common.h"

#include <algorithm>
#include <functional>
#include <iostream>
#include <sstream>

#include "tiledb/common/heap_memory.h"
#include "tiledb/common/logger.h"
#include "tiledb/common/memory.h"
#include "tiledb/common/memory_tracker.h"
#include "tiledb/common/stdx_string.h"
#include "tiledb/sm/array/array.h"
#include "tiledb/sm/array/array_directory.h"
#include "tiledb/sm/array_schema/array_schema.h"
#include "tiledb/sm/array_schema/array_schema_evolution.h"
#include "tiledb/sm/array_schema/enumeration.h"
#include "tiledb/sm/consolidator/consolidator.h"
#include "tiledb/sm/consolidator/fragment_consolidator.h"
#include "tiledb/sm/enums/array_type.h"
#include "tiledb/sm/enums/layout.h"
#include "tiledb/sm/enums/object_type.h"
#include "tiledb/sm/enums/query_type.h"
#include "tiledb/sm/filesystem/vfs.h"
#include "tiledb/sm/fragment/fragment_info.h"
#include "tiledb/sm/global_state/global_state.h"
#include "tiledb/sm/global_state/unit_test_config.h"
#include "tiledb/sm/group/group.h"
#include "tiledb/sm/group/group_details_v1.h"
#include "tiledb/sm/group/group_details_v2.h"
#include "tiledb/sm/misc/parallel_functions.h"
#include "tiledb/sm/misc/tdb_time.h"
#include "tiledb/sm/misc/utils.h"
#include "tiledb/sm/query/deletes_and_updates/serialization.h"
#include "tiledb/sm/query/query.h"
#include "tiledb/sm/query/update_value.h"
#include "tiledb/sm/rest/rest_client.h"
#include "tiledb/sm/stats/global_stats.h"
#include "tiledb/sm/storage_manager/storage_manager.h"
#include "tiledb/sm/tile/generic_tile_io.h"
#include "tiledb/sm/tile/tile.h"
#include "tiledb/storage_format/uri/generate_uri.h"
#include "tiledb/storage_format/uri/parse_uri.h"

#include <algorithm>
#include <iostream>
#include <sstream>

using namespace tiledb::common;

namespace tiledb::sm {

/* ****************************** */
/*   CONSTRUCTORS & DESTRUCTORS   */
/* ****************************** */

StorageManagerCanonical::StorageManagerCanonical(
    ContextResources& resources,
    shared_ptr<Logger> logger,
    const Config& config)
    : resources_(resources)
    , logger_(logger)
    , cancellation_in_progress_(false)
    , config_(config)
    , queries_in_progress_(0) {
  /*
   * This is a transitional version the implementation of this constructor. To
   * complete the transition, the `init` member function must disappear.
   */
  throw_if_not_ok(init());
}

Status StorageManagerCanonical::init() {
  auto& global_state = global_state::GlobalState::GetGlobalState();
  RETURN_NOT_OK(global_state.init(config_));

  RETURN_NOT_OK(set_default_tags());

  global_state.register_storage_manager(this);

  return Status::Ok();
}

StorageManagerCanonical::~StorageManagerCanonical() {
  global_state::GlobalState::GetGlobalState().unregister_storage_manager(this);

  throw_if_not_ok(cancel_all_tasks());

  bool found{false};
  bool use_malloc_trim{false};
  const Status& st =
      config().get<bool>("sm.mem.malloc_trim", &use_malloc_trim, &found);
  if (st.ok() && found && use_malloc_trim) {
    tdb_malloc_trim();
  }
  assert(found);
}

/* ****************************** */
/*               API              */
/* ****************************** */

Status StorageManagerCanonical::group_close_for_reads(Group*) {
  // Closing a group does nothing at present
  return Status::Ok();
}

Status StorageManagerCanonical::group_close_for_writes(Group* group) {
  // Flush the group metadata
  RETURN_NOT_OK(store_metadata(
      group->group_uri(), *group->encryption_key(), group->unsafe_metadata()));

  // Store any changes required
  if (group->group_details()->is_modified()) {
    const URI& group_detail_folder_uri = group->group_detail_uri();
    auto group_detail_uri = group->generate_detail_uri();
    RETURN_NOT_OK(store_group_detail(
        group_detail_folder_uri,
        group_detail_uri,
        group->group_details(),
        *group->encryption_key()));
  }
  return Status::Ok();
}

void StorageManagerCanonical::delete_array(const char* array_name) {
  if (array_name == nullptr) {
    throw std::invalid_argument("[delete_array] Array name cannot be null");
  }

  // Delete fragments and commits
  delete_fragments(array_name, 0, std::numeric_limits<uint64_t>::max());

  auto array_dir = ArrayDirectory(
      resources(), URI(array_name), 0, std::numeric_limits<uint64_t>::max());

  // Delete array metadata, fragment metadata and array schema files
  // Note: metadata files may not be present, try to delete anyway
  vfs()->remove_files(compute_tp(), array_dir.array_meta_uris());
  vfs()->remove_files(compute_tp(), array_dir.fragment_meta_uris());
  vfs()->remove_files(compute_tp(), array_dir.array_schema_uris());

  // Delete all tiledb child directories
  // Note: using vfs()->ls() here could delete user data
  std::vector<URI> dirs;
  auto parent_dir = array_dir.uri().c_str();
  for (auto array_dir_name : constants::array_dir_names) {
    dirs.emplace_back(URI(parent_dir + array_dir_name));
  }
  vfs()->remove_dirs(compute_tp(), dirs);
}

void StorageManagerCanonical::delete_fragments(
    const char* array_name, uint64_t timestamp_start, uint64_t timestamp_end) {
  if (array_name == nullptr) {
    throw std::invalid_argument("[delete_fragments] Array name cannot be null");
  }

  auto array_dir = ArrayDirectory(
      resources(), URI(array_name), timestamp_start, timestamp_end);

  // Get the fragment URIs to be deleted
  auto filtered_fragment_uris = array_dir.filtered_fragment_uris(true);
  const auto& fragment_uris = filtered_fragment_uris.fragment_uris();

  // Retrieve commit uris to delete and ignore
  std::vector<URI> commit_uris_to_delete;
  std::vector<URI> commit_uris_to_ignore;
  for (auto& fragment : fragment_uris) {
    auto commit_uri = array_dir.get_commit_uri(fragment.uri_);
    commit_uris_to_delete.emplace_back(commit_uri);
    if (array_dir.consolidated_commit_uris_set().count(commit_uri.c_str()) !=
        0) {
      commit_uris_to_ignore.emplace_back(commit_uri);
    }
  }

  // Write ignore file
  if (commit_uris_to_ignore.size() != 0) {
    array_dir.write_commit_ignore_file(commit_uris_to_ignore);
  }

  // Delete fragments and commits
  throw_if_not_ok(
      parallel_for(compute_tp(), 0, fragment_uris.size(), [&](size_t i) {
        RETURN_NOT_OK(vfs()->remove_dir(fragment_uris[i].uri_));
        bool is_file = false;
        RETURN_NOT_OK(vfs()->is_file(commit_uris_to_delete[i], &is_file));
        if (is_file) {
          RETURN_NOT_OK(vfs()->remove_file(commit_uris_to_delete[i]));
        }
        return Status::Ok();
      }));
}

void StorageManagerCanonical::delete_group(const char* group_name) {
  if (group_name == nullptr) {
    throw Status_StorageManagerError(
        "[delete_group] Group name cannot be null");
  }

  auto group_dir = GroupDirectory(
      vfs(),
      compute_tp(),
      URI(group_name),
      0,
      std::numeric_limits<uint64_t>::max());

  // Delete the group detail, group metadata and group files
  vfs()->remove_files(compute_tp(), group_dir.group_detail_uris());
  vfs()->remove_files(compute_tp(), group_dir.group_meta_uris());
  vfs()->remove_files(compute_tp(), group_dir.group_meta_uris_to_vacuum());
  vfs()->remove_files(compute_tp(), group_dir.group_meta_vac_uris_to_vacuum());
  vfs()->remove_files(compute_tp(), group_dir.group_file_uris());

  // Delete all tiledb child directories
  // Note: using vfs()->ls() here could delete user data
  std::vector<URI> dirs;
  auto parent_dir = group_dir.uri().c_str();
  for (auto group_dir_name : constants::group_dir_names) {
    dirs.emplace_back(URI(parent_dir + group_dir_name));
  }
  vfs()->remove_dirs(compute_tp(), dirs);
}

Status StorageManagerCanonical::array_create(
    const URI& array_uri,
    const shared_ptr<ArraySchema>& array_schema,
    const EncryptionKey& encryption_key) {
  // Check array schema
  if (array_schema == nullptr) {
    return logger_->status(
        Status_StorageManagerError("Cannot create array; Empty array schema"));
  }

  // Check if array exists
  bool exists = is_array(array_uri);
  if (exists)
    return logger_->status(Status_StorageManagerError(
        std::string("Cannot create array; Array '") + array_uri.c_str() +
        "' already exists"));

  std::lock_guard<std::mutex> lock{object_create_mtx_};
  array_schema->set_array_uri(array_uri);
  array_schema->generate_uri();
  array_schema->check(config_);

  // Create array directory
  RETURN_NOT_OK(vfs()->create_dir(array_uri));

  // Create array schema directory
  URI array_schema_dir_uri =
      array_uri.join_path(constants::array_schema_dir_name);
  RETURN_NOT_OK(vfs()->create_dir(array_schema_dir_uri));

  // Create the enumerations directory inside the array schema directory
  URI array_enumerations_uri =
      array_schema_dir_uri.join_path(constants::array_enumerations_dir_name);
  RETURN_NOT_OK(vfs()->create_dir(array_enumerations_uri));

  // Create commit directory
  URI array_commit_uri = array_uri.join_path(constants::array_commits_dir_name);
  RETURN_NOT_OK(vfs()->create_dir(array_commit_uri));

  // Create fragments directory
  URI array_fragments_uri =
      array_uri.join_path(constants::array_fragments_dir_name);
  RETURN_NOT_OK(vfs()->create_dir(array_fragments_uri));

  // Create array metadata directory
  URI array_metadata_uri =
      array_uri.join_path(constants::array_metadata_dir_name);
  RETURN_NOT_OK(vfs()->create_dir(array_metadata_uri));

  // Create fragment metadata directory
  URI array_fragment_metadata_uri =
      array_uri.join_path(constants::array_fragment_meta_dir_name);
  RETURN_NOT_OK(vfs()->create_dir(array_fragment_metadata_uri));

  // Create dimension label directory
  URI array_dimension_labels_uri =
      array_uri.join_path(constants::array_dimension_labels_dir_name);
  RETURN_NOT_OK(vfs()->create_dir(array_dimension_labels_uri));

  // Get encryption key from config
  Status st;
  if (encryption_key.encryption_type() == EncryptionType::NO_ENCRYPTION) {
    bool found = false;
    std::string encryption_key_from_cfg =
        config_.get("sm.encryption_key", &found);
    assert(found);
    std::string encryption_type_from_cfg =
        config_.get("sm.encryption_type", &found);
    assert(found);
    auto&& [st_enc, etc] = encryption_type_enum(encryption_type_from_cfg);
    RETURN_NOT_OK(st_enc);
    EncryptionType encryption_type_cfg = etc.value();

    EncryptionKey encryption_key_cfg;
    if (encryption_key_from_cfg.empty()) {
      RETURN_NOT_OK(
          encryption_key_cfg.set_key(encryption_type_cfg, nullptr, 0));
    } else {
      RETURN_NOT_OK(encryption_key_cfg.set_key(
          encryption_type_cfg,
          (const void*)encryption_key_from_cfg.c_str(),
          static_cast<uint32_t>(encryption_key_from_cfg.size())));
    }
    st = store_array_schema(array_schema, encryption_key_cfg);
  } else {
    st = store_array_schema(array_schema, encryption_key);
  }

  // Store array schema
  if (!st.ok()) {
    throw_if_not_ok(vfs()->remove_dir(array_uri));
    return st;
  }

  return Status::Ok();
}

Status StorageManager::array_evolve_schema(
    const URI& array_uri,
    ArraySchemaEvolution* schema_evolution,
    const EncryptionKey& encryption_key) {
  // Check array schema
  if (schema_evolution == nullptr) {
    return logger_->status(Status_StorageManagerError(
        "Cannot evolve array; Empty schema evolution"));
  }

  if (array_uri.is_tiledb()) {
    return rest_client()->post_array_schema_evolution_to_rest(
        array_uri, schema_evolution);
  }

  // Load URIs from the array directory
  tiledb::sm::ArrayDirectory array_dir{
      resources(),
      array_uri,
      0,
      UINT64_MAX,
      tiledb::sm::ArrayDirectoryMode::SCHEMA_ONLY};

  // Check if array exists
  if (!is_array(array_uri)) {
    return logger_->status(Status_StorageManagerError(
        std::string("Cannot evolve array; Array '") + array_uri.c_str() +
        "' not exists"));
  }

<<<<<<< HEAD
  auto memory_tracker = resources_.create_memory_tracker();
  memory_tracker->set_type(MemoryTrackerType::ARRAY_LOAD);
  auto&& array_schema = array_dir.load_array_schema_latest(encryption_key);
=======
  auto&& array_schema = array_dir.load_array_schema_latest(
      encryption_key, resources_.ephemeral_memory_tracker());
>>>>>>> b43ac585

  // Load required enumerations before evolution.
  auto enmr_names = schema_evolution->enumeration_names_to_extend();
  if (enmr_names.size() > 0) {
    std::unordered_set<std::string> enmr_path_set;
    for (auto name : enmr_names) {
      enmr_path_set.insert(array_schema->get_enumeration_path_name(name));
    }
    std::vector<std::string> enmr_paths;
    for (auto path : enmr_path_set) {
      enmr_paths.emplace_back(path);
    }

    auto loaded_enmrs = array_dir.load_enumerations_from_paths(
        enmr_paths, encryption_key, resources_.create_memory_tracker());

    for (auto enmr : loaded_enmrs) {
      array_schema->store_enumeration(enmr);
    }
  }

  // Evolve schema
  auto array_schema_evolved = schema_evolution->evolve_schema(array_schema);

  Status st = store_array_schema(array_schema_evolved, encryption_key);
  if (!st.ok()) {
    logger_->status_no_return_value(st);
    return logger_->status(Status_StorageManagerError(
        "Cannot evolve schema;  Not able to store evolved array schema."));
  }

  return Status::Ok();
}

Status StorageManagerCanonical::array_upgrade_version(
    const URI& array_uri, const Config& override_config) {
  // Check if array exists
  if (!is_array(array_uri))
    return logger_->status(Status_StorageManagerError(
        std::string("Cannot upgrade array; Array '") + array_uri.c_str() +
        "' does not exist"));

  // Load URIs from the array directory
  tiledb::sm::ArrayDirectory array_dir{
      resources(),
      array_uri,
      0,
      UINT64_MAX,
      tiledb::sm::ArrayDirectoryMode::SCHEMA_ONLY};

  // Get encryption key from config
  bool found = false;
  std::string encryption_key_from_cfg =
      override_config.get("sm.encryption_key", &found);
  assert(found);
  std::string encryption_type_from_cfg =
      override_config.get("sm.encryption_type", &found);
  assert(found);
  auto [st1, etc] = encryption_type_enum(encryption_type_from_cfg);
  RETURN_NOT_OK(st1);
  EncryptionType encryption_type_cfg = etc.value();

  EncryptionKey encryption_key_cfg;
  if (encryption_key_from_cfg.empty()) {
    RETURN_NOT_OK(encryption_key_cfg.set_key(encryption_type_cfg, nullptr, 0));
  } else {
    RETURN_NOT_OK(encryption_key_cfg.set_key(
        encryption_type_cfg,
        (const void*)encryption_key_from_cfg.c_str(),
        static_cast<uint32_t>(encryption_key_from_cfg.size())));
  }

<<<<<<< HEAD
  auto memory_tracker = resources_.create_memory_tracker();
  memory_tracker->set_type(MemoryTrackerType::ARRAY_LOAD);
  auto&& array_schema = array_dir.load_array_schema_latest(encryption_key_cfg);
=======
  auto&& array_schema = array_dir.load_array_schema_latest(
      encryption_key_cfg, resources().ephemeral_memory_tracker());
>>>>>>> b43ac585

  if (array_schema->version() < constants::format_version) {
    array_schema->generate_uri();
    array_schema->set_version(constants::format_version);

    // Create array schema directory if necessary
    URI array_schema_dir_uri =
        array_uri.join_path(constants::array_schema_dir_name);
    auto st = vfs()->create_dir(array_schema_dir_uri);
    RETURN_NOT_OK_ELSE(st, logger_->status_no_return_value(st));

    // Store array schema
    st = store_array_schema(array_schema, encryption_key_cfg);
    RETURN_NOT_OK_ELSE(st, logger_->status_no_return_value(st));

    // Create commit directory if necessary
    URI array_commit_uri =
        array_uri.join_path(constants::array_commits_dir_name);
    RETURN_NOT_OK_ELSE(
        vfs()->create_dir(array_commit_uri),
        logger_->status_no_return_value(st));

    // Create fragments directory if necessary
    URI array_fragments_uri =
        array_uri.join_path(constants::array_fragments_dir_name);
    st = vfs()->create_dir(array_fragments_uri);
    RETURN_NOT_OK_ELSE(st, logger_->status_no_return_value(st));

    // Create fragment metadata directory if necessary
    URI array_fragment_metadata_uri =
        array_uri.join_path(constants::array_fragment_meta_dir_name);
    st = vfs()->create_dir(array_fragment_metadata_uri);
    RETURN_NOT_OK_ELSE(st, logger_->status_no_return_value(st));
  }

  return Status::Ok();
}

Status StorageManagerCanonical::array_get_non_empty_domain(
    Array* array, NDRange* domain, bool* is_empty) {
  if (domain == nullptr)
    return logger_->status(Status_StorageManagerError(
        "Cannot get non-empty domain; Domain object is null"));

  if (array == nullptr)
    return logger_->status(Status_StorageManagerError(
        "Cannot get non-empty domain; Array object is null"));

  if (!array->is_open())
    return logger_->status(Status_StorageManagerError(
        "Cannot get non-empty domain; Array is not open"));

  QueryType query_type{array->get_query_type()};
  if (query_type != QueryType::READ)
    return logger_->status(Status_StorageManagerError(
        "Cannot get non-empty domain; Array not opened for reads"));

  *domain = array->non_empty_domain();
  *is_empty = domain->empty();

  return Status::Ok();
}

Status StorageManagerCanonical::array_get_non_empty_domain(
    Array* array, void* domain, bool* is_empty) {
  if (array == nullptr)
    return logger_->status(Status_StorageManagerError(
        "Cannot get non-empty domain; Array object is null"));

  if (!array->array_schema_latest().domain().all_dims_same_type())
    return logger_->status(Status_StorageManagerError(
        "Cannot get non-empty domain; Function non-applicable to arrays with "
        "heterogenous dimensions"));

  if (!array->array_schema_latest().domain().all_dims_fixed())
    return logger_->status(Status_StorageManagerError(
        "Cannot get non-empty domain; Function non-applicable to arrays with "
        "variable-sized dimensions"));

  NDRange dom;
  RETURN_NOT_OK(array_get_non_empty_domain(array, &dom, is_empty));
  if (*is_empty)
    return Status::Ok();

  const auto& array_schema = array->array_schema_latest();
  auto dim_num = array_schema.dim_num();
  auto domain_c = (unsigned char*)domain;
  uint64_t offset = 0;
  for (unsigned d = 0; d < dim_num; ++d) {
    std::memcpy(&domain_c[offset], dom[d].data(), dom[d].size());
    offset += dom[d].size();
  }

  return Status::Ok();
}

Status StorageManagerCanonical::array_get_non_empty_domain_from_index(
    Array* array, unsigned idx, void* domain, bool* is_empty) {
  // Check if array is open - must be open for reads
  if (!array->is_open())
    return logger_->status(Status_StorageManagerError(
        "Cannot get non-empty domain; Array is not open"));

  // For easy reference
  const auto& array_schema = array->array_schema_latest();
  auto& array_domain{array_schema.domain()};

  // Sanity checks
  if (idx >= array_schema.dim_num())
    return logger_->status(Status_StorageManagerError(
        "Cannot get non-empty domain; Invalid dimension index"));
  if (array_domain.dimension_ptr(idx)->var_size()) {
    std::string errmsg = "Cannot get non-empty domain; Dimension '";
    errmsg += array_domain.dimension_ptr(idx)->name();
    errmsg += "' is variable-sized";
    return logger_->status(Status_StorageManagerError(errmsg));
  }

  NDRange dom;
  RETURN_NOT_OK(array_get_non_empty_domain(array, &dom, is_empty));
  if (*is_empty)
    return Status::Ok();

  std::memcpy(domain, dom[idx].data(), dom[idx].size());
  return Status::Ok();
}

Status StorageManagerCanonical::array_get_non_empty_domain_from_name(
    Array* array, const char* name, void* domain, bool* is_empty) {
  // Sanity check
  if (name == nullptr)
    return logger_->status(Status_StorageManagerError(
        "Cannot get non-empty domain; Invalid dimension name"));

  // Check if array is open - must be open for reads
  if (!array->is_open())
    return logger_->status(Status_StorageManagerError(
        "Cannot get non-empty domain; Array is not open"));

  NDRange dom;
  RETURN_NOT_OK(array_get_non_empty_domain(array, &dom, is_empty));

  const auto& array_schema = array->array_schema_latest();
  auto& array_domain{array_schema.domain()};
  auto dim_num = array_schema.dim_num();
  for (unsigned d = 0; d < dim_num; ++d) {
    const auto& dim_name{array_schema.dimension_ptr(d)->name()};
    if (name == dim_name) {
      // Sanity check
      if (array_domain.dimension_ptr(d)->var_size()) {
        std::string errmsg = "Cannot get non-empty domain; Dimension '";
        errmsg += dim_name + "' is variable-sized";
        return logger_->status(Status_StorageManagerError(errmsg));
      }

      if (!*is_empty)
        std::memcpy(domain, dom[d].data(), dom[d].size());
      return Status::Ok();
    }
  }

  return logger_->status(Status_StorageManagerError(
      std::string("Cannot get non-empty domain; Dimension name '") + name +
      "' does not exist"));
}

Status StorageManagerCanonical::array_get_non_empty_domain_var_size_from_index(
    Array* array,
    unsigned idx,
    uint64_t* start_size,
    uint64_t* end_size,
    bool* is_empty) {
  // For easy reference
  const auto& array_schema = array->array_schema_latest();
  auto& array_domain{array_schema.domain()};

  // Sanity checks
  if (idx >= array_schema.dim_num())
    return logger_->status(Status_StorageManagerError(
        "Cannot get non-empty domain; Invalid dimension index"));
  if (!array_domain.dimension_ptr(idx)->var_size()) {
    std::string errmsg = "Cannot get non-empty domain; Dimension '";
    errmsg += array_domain.dimension_ptr(idx)->name();
    errmsg += "' is fixed-sized";
    return logger_->status(Status_StorageManagerError(errmsg));
  }

  NDRange dom;
  RETURN_NOT_OK(array_get_non_empty_domain(array, &dom, is_empty));
  if (*is_empty) {
    *start_size = 0;
    *end_size = 0;
    return Status::Ok();
  }

  *start_size = dom[idx].start_size();
  *end_size = dom[idx].end_size();

  return Status::Ok();
}

Status StorageManagerCanonical::array_get_non_empty_domain_var_size_from_name(
    Array* array,
    const char* name,
    uint64_t* start_size,
    uint64_t* end_size,
    bool* is_empty) {
  // Sanity check
  if (name == nullptr)
    return logger_->status(Status_StorageManagerError(
        "Cannot get non-empty domain; Invalid dimension name"));

  NDRange dom;
  RETURN_NOT_OK(array_get_non_empty_domain(array, &dom, is_empty));

  const auto& array_schema = array->array_schema_latest();
  auto& array_domain{array_schema.domain()};
  auto dim_num = array_schema.dim_num();
  for (unsigned d = 0; d < dim_num; ++d) {
    const auto& dim_name{array_schema.dimension_ptr(d)->name()};
    if (name == dim_name) {
      // Sanity check
      if (!array_domain.dimension_ptr(d)->var_size()) {
        std::string errmsg = "Cannot get non-empty domain; Dimension '";
        errmsg += dim_name + "' is fixed-sized";
        return logger_->status(Status_StorageManagerError(errmsg));
      }

      if (*is_empty) {
        *start_size = 0;
        *end_size = 0;
      } else {
        *start_size = dom[d].start_size();
        *end_size = dom[d].end_size();
      }

      return Status::Ok();
    }
  }

  return logger_->status(Status_StorageManagerError(
      std::string("Cannot get non-empty domain; Dimension name '") + name +
      "' does not exist"));
}

Status StorageManagerCanonical::array_get_non_empty_domain_var_from_index(
    Array* array, unsigned idx, void* start, void* end, bool* is_empty) {
  // For easy reference
  const auto& array_schema = array->array_schema_latest();
  auto& array_domain{array_schema.domain()};

  // Sanity checks
  if (idx >= array_schema.dim_num())
    return logger_->status(Status_StorageManagerError(
        "Cannot get non-empty domain; Invalid dimension index"));
  if (!array_domain.dimension_ptr(idx)->var_size()) {
    std::string errmsg = "Cannot get non-empty domain; Dimension '";
    errmsg += array_domain.dimension_ptr(idx)->name();
    errmsg += "' is fixed-sized";
    return logger_->status(Status_StorageManagerError(errmsg));
  }

  NDRange dom;
  RETURN_NOT_OK(array_get_non_empty_domain(array, &dom, is_empty));

  if (*is_empty)
    return Status::Ok();

  auto start_str = dom[idx].start_str();
  std::memcpy(start, start_str.data(), start_str.size());
  auto end_str = dom[idx].end_str();
  std::memcpy(end, end_str.data(), end_str.size());

  return Status::Ok();
}

Status StorageManagerCanonical::array_get_non_empty_domain_var_from_name(
    Array* array, const char* name, void* start, void* end, bool* is_empty) {
  // Sanity check
  if (name == nullptr)
    return logger_->status(Status_StorageManagerError(
        "Cannot get non-empty domain; Invalid dimension name"));

  NDRange dom;
  RETURN_NOT_OK(array_get_non_empty_domain(array, &dom, is_empty));

  const auto& array_schema = array->array_schema_latest();
  auto& array_domain{array_schema.domain()};
  auto dim_num = array_schema.dim_num();
  for (unsigned d = 0; d < dim_num; ++d) {
    const auto& dim_name{array_schema.dimension_ptr(d)->name()};
    if (name == dim_name) {
      // Sanity check
      if (!array_domain.dimension_ptr(d)->var_size()) {
        std::string errmsg = "Cannot get non-empty domain; Dimension '";
        errmsg += dim_name + "' is fixed-sized";
        return logger_->status(Status_StorageManagerError(errmsg));
      }

      if (!*is_empty) {
        auto start_str = dom[d].start_str();
        std::memcpy(start, start_str.data(), start_str.size());
        auto end_str = dom[d].end_str();
        std::memcpy(end, end_str.data(), end_str.size());
      }

      return Status::Ok();
    }
  }

  return logger_->status(Status_StorageManagerError(
      std::string("Cannot get non-empty domain; Dimension name '") + name +
      "' does not exist"));
}

Status StorageManagerCanonical::array_get_encryption(
    const ArrayDirectory& array_dir, EncryptionType* encryption_type) {
  const URI& uri = array_dir.uri();

  if (uri.is_invalid()) {
    return logger_->status(Status_StorageManagerError(
        "Cannot get array encryption; Invalid array URI"));
  }

  const URI& schema_uri = array_dir.latest_array_schema_uri();

  // Read tile header
  auto&& header =
      GenericTileIO::read_generic_tile_header(resources_, schema_uri, 0);
  *encryption_type = static_cast<EncryptionType>(header.encryption_type);

  return Status::Ok();
}

Status StorageManagerCanonical::async_push_query(Query* query) {
  cancelable_tasks_.execute(
      compute_tp(),
      [this, query]() {
        // Process query.
        Status st = query_submit(query);
        if (!st.ok())
          logger_->status_no_return_value(st);
        return st;
      },
      [query]() {
        // Task was cancelled. This is safe to perform in a separate thread,
        // as we are guaranteed by the thread pool not to have entered
        // query->process() yet.
        throw_if_not_ok(query->cancel());
      });

  return Status::Ok();
}

Status StorageManagerCanonical::cancel_all_tasks() {
  // Check if there is already a "cancellation" in progress.
  bool handle_cancel = false;
  {
    std::unique_lock<std::mutex> lck(cancellation_in_progress_mtx_);
    if (!cancellation_in_progress_) {
      cancellation_in_progress_ = true;
      handle_cancel = true;
    }
  }

  // Handle the cancellation.
  if (handle_cancel) {
    // Cancel any queued tasks.
    cancelable_tasks_.cancel_all_tasks();
    throw_if_not_ok(resources().vfs().cancel_all_tasks());

    // Wait for in-progress queries to finish.
    wait_for_zero_in_progress();

    // Reset the cancellation flag.
    std::unique_lock<std::mutex> lck(cancellation_in_progress_mtx_);
    cancellation_in_progress_ = false;
  }

  return Status::Ok();
}

bool StorageManagerCanonical::cancellation_in_progress() {
  std::unique_lock<std::mutex> lck(cancellation_in_progress_mtx_);
  return cancellation_in_progress_;
}

const Config& StorageManagerCanonical::config() const {
  return config_;
}

void StorageManagerCanonical::decrement_in_progress() {
  std::unique_lock<std::mutex> lck(queries_in_progress_mtx_);
  queries_in_progress_--;
  queries_in_progress_cv_.notify_all();
}

Status StorageManagerCanonical::object_remove(const char* path) const {
  auto uri = URI(path);
  if (uri.is_invalid())
    return logger_->status(Status_StorageManagerError(
        std::string("Cannot remove object '") + path + "'; Invalid URI"));

  ObjectType obj_type;
  RETURN_NOT_OK(object_type(uri, &obj_type));
  if (obj_type == ObjectType::INVALID)
    return logger_->status(Status_StorageManagerError(
        std::string("Cannot remove object '") + path +
        "'; Invalid TileDB object"));

  return vfs()->remove_dir(uri);
}

Status StorageManagerCanonical::object_move(
    const char* old_path, const char* new_path) const {
  auto old_uri = URI(old_path);
  if (old_uri.is_invalid())
    return logger_->status(Status_StorageManagerError(
        std::string("Cannot move object '") + old_path + "'; Invalid URI"));

  auto new_uri = URI(new_path);
  if (new_uri.is_invalid())
    return logger_->status(Status_StorageManagerError(
        std::string("Cannot move object to '") + new_path + "'; Invalid URI"));

  ObjectType obj_type;
  RETURN_NOT_OK(object_type(old_uri, &obj_type));
  if (obj_type == ObjectType::INVALID)
    return logger_->status(Status_StorageManagerError(
        std::string("Cannot move object '") + old_path +
        "'; Invalid TileDB object"));

  return vfs()->move_dir(old_uri, new_uri);
}

const std::unordered_map<std::string, std::string>&
StorageManagerCanonical::tags() const {
  return tags_;
}

Status StorageManagerCanonical::group_create(const std::string& group_uri) {
  // Create group URI
  URI uri(group_uri);
  if (uri.is_invalid())
    return logger_->status(Status_StorageManagerError(
        "Cannot create group '" + group_uri + "'; Invalid group URI"));

  // Check if group exists
  bool exists;
  RETURN_NOT_OK(is_group(uri, &exists));
  if (exists)
    return logger_->status(Status_StorageManagerError(
        std::string("Cannot create group; Group '") + uri.c_str() +
        "' already exists"));

  std::lock_guard<std::mutex> lock{object_create_mtx_};

  if (uri.is_tiledb()) {
    Group group(resources_, uri, this);
    RETURN_NOT_OK(rest_client()->post_group_create_to_rest(uri, &group));
    return Status::Ok();
  }

  // Create group directory
  RETURN_NOT_OK(vfs()->create_dir(uri));

  // Create group file
  URI group_filename = uri.join_path(constants::group_filename);
  RETURN_NOT_OK(vfs()->touch(group_filename));

  // Create metadata folder
  RETURN_NOT_OK(
      vfs()->create_dir(uri.join_path(constants::group_metadata_dir_name)));

  // Create group detail folder
  RETURN_NOT_OK(
      vfs()->create_dir(uri.join_path(constants::group_detail_dir_name)));
  return Status::Ok();
}

void StorageManagerCanonical::increment_in_progress() {
  std::unique_lock<std::mutex> lck(queries_in_progress_mtx_);
  queries_in_progress_++;
  queries_in_progress_cv_.notify_all();
}

bool StorageManagerCanonical::is_array(const URI& uri) const {
  // Handle remote array
  if (uri.is_tiledb()) {
    auto&& [st, exists] = rest_client()->check_array_exists_from_rest(uri);
    throw_if_not_ok(st);
    assert(exists.has_value());
    return exists.value();
  } else {
    // Check if the schema directory exists or not
    bool dir_exists = false;
    throw_if_not_ok(vfs()->is_dir(
        uri.join_path(constants::array_schema_dir_name), &dir_exists));

    if (dir_exists) {
      return true;
    }

    bool schema_exists = false;
    // If there is no schema directory, we check schema file
    throw_if_not_ok(vfs()->is_file(
        uri.join_path(constants::array_schema_filename), &schema_exists));
    return schema_exists;
  }

  // TODO: mark unreachable
}

Status StorageManagerCanonical::is_group(const URI& uri, bool* is_group) const {
  // Handle remote array
  if (uri.is_tiledb()) {
    auto&& [st, exists] = rest_client()->check_group_exists_from_rest(uri);
    RETURN_NOT_OK(st);
    *is_group = *exists;
  } else {
    // Check for new group details directory
    RETURN_NOT_OK(vfs()->is_dir(
        uri.join_path(constants::group_detail_dir_name), is_group));

    if (*is_group) {
      return Status::Ok();
    }

    // Fall back to older group file to check for legacy (pre-format 12) groups
    RETURN_NOT_OK(
        vfs()->is_file(uri.join_path(constants::group_filename), is_group));
  }
  return Status::Ok();
}

tuple<
    Status,
    optional<std::vector<QueryCondition>>,
    optional<std::vector<std::vector<UpdateValue>>>>
StorageManagerCanonical::load_delete_and_update_conditions(
    const OpenedArray& opened_array) {
  auto& locations =
      opened_array.array_directory().delete_and_update_tiles_location();
  auto conditions = std::vector<QueryCondition>(locations.size());
  auto update_values = std::vector<std::vector<UpdateValue>>(locations.size());

  auto status = parallel_for(compute_tp(), 0, locations.size(), [&](size_t i) {
    // Get condition marker.
    auto& uri = locations[i].uri();

    // Read the condition from storage.
    auto tile = GenericTileIO::load(
        resources_,
        uri,
        locations[i].offset(),
        *(opened_array.encryption_key()),
        resources_.ephemeral_memory_tracker());

    if (tiledb::sm::utils::parse::ends_with(
            locations[i].condition_marker(),
            tiledb::sm::constants::delete_file_suffix)) {
      conditions[i] =
          tiledb::sm::deletes_and_updates::serialization::deserialize_condition(
              i, locations[i].condition_marker(), tile->data(), tile->size());
    } else if (tiledb::sm::utils::parse::ends_with(
                   locations[i].condition_marker(),
                   tiledb::sm::constants::update_file_suffix)) {
      auto&& [cond, uvs] = tiledb::sm::deletes_and_updates::serialization::
          deserialize_update_condition_and_values(
              i, locations[i].condition_marker(), tile->data(), tile->size());
      conditions[i] = std::move(cond);
      update_values[i] = std::move(uvs);
    } else {
      throw Status_StorageManagerError("Unknown condition marker extension");
    }

    throw_if_not_ok(conditions[i].check(opened_array.array_schema_latest()));
    return Status::Ok();
  });
  RETURN_NOT_OK_TUPLE(status, nullopt, nullopt);

  return {Status::Ok(), conditions, update_values};
}

Status StorageManagerCanonical::object_type(
    const URI& uri, ObjectType* type) const {
  URI dir_uri = uri;
  if (uri.is_s3() || uri.is_azure() || uri.is_gcs()) {
    // Always add a trailing '/' in the S3/Azure/GCS case so that listing the
    // URI as a directory will work as expected. Listing a non-directory object
    // is not an error for S3/Azure/GCS.
    auto uri_str = uri.to_string();
    dir_uri =
        URI(utils::parse::ends_with(uri_str, "/") ? uri_str : (uri_str + "/"));
  } else if (!uri.is_tiledb()) {
    // For non public cloud backends, listing a non-directory is an error.
    bool is_dir = false;
    RETURN_NOT_OK(vfs()->is_dir(uri, &is_dir));
    if (!is_dir) {
      *type = ObjectType::INVALID;
      return Status::Ok();
    }
  }
  bool exists = is_array(uri);
  if (exists) {
    *type = ObjectType::ARRAY;
    return Status::Ok();
  }

  RETURN_NOT_OK(is_group(uri, &exists));
  if (exists) {
    *type = ObjectType::GROUP;
    return Status::Ok();
  }

  *type = ObjectType::INVALID;
  return Status::Ok();
}

Status StorageManagerCanonical::object_iter_begin(
    ObjectIter** obj_iter, const char* path, WalkOrder order) {
  // Sanity check
  URI path_uri(path);
  if (path_uri.is_invalid()) {
    return logger_->status(Status_StorageManagerError(
        "Cannot create object iterator; Invalid input path"));
  }

  // Get all contents of path
  std::vector<URI> uris;
  RETURN_NOT_OK(vfs()->ls(path_uri, &uris));

  // Create a new object iterator
  *obj_iter = tdb_new(ObjectIter);
  (*obj_iter)->order_ = order;
  (*obj_iter)->recursive_ = true;

  // Include the uris that are TileDB objects in the iterator state
  ObjectType obj_type;
  for (auto& uri : uris) {
    RETURN_NOT_OK_ELSE(object_type(uri, &obj_type), tdb_delete(*obj_iter));
    if (obj_type != ObjectType::INVALID) {
      (*obj_iter)->objs_.push_back(uri);
      if (order == WalkOrder::POSTORDER)
        (*obj_iter)->expanded_.push_back(false);
    }
  }

  return Status::Ok();
}

Status StorageManagerCanonical::object_iter_begin(
    ObjectIter** obj_iter, const char* path) {
  // Sanity check
  URI path_uri(path);
  if (path_uri.is_invalid()) {
    return logger_->status(Status_StorageManagerError(
        "Cannot create object iterator; Invalid input path"));
  }

  // Get all contents of path
  std::vector<URI> uris;
  RETURN_NOT_OK(vfs()->ls(path_uri, &uris));

  // Create a new object iterator
  *obj_iter = tdb_new(ObjectIter);
  (*obj_iter)->order_ = WalkOrder::PREORDER;
  (*obj_iter)->recursive_ = false;

  // Include the uris that are TileDB objects in the iterator state
  ObjectType obj_type;
  for (auto& uri : uris) {
    RETURN_NOT_OK(object_type(uri, &obj_type));
    if (obj_type != ObjectType::INVALID)
      (*obj_iter)->objs_.push_back(uri);
  }

  return Status::Ok();
}

void StorageManagerCanonical::object_iter_free(ObjectIter* obj_iter) {
  tdb_delete(obj_iter);
}

Status StorageManagerCanonical::object_iter_next(
    ObjectIter* obj_iter, const char** path, ObjectType* type, bool* has_next) {
  // Handle case there is no next
  if (obj_iter->objs_.empty()) {
    *has_next = false;
    return Status::Ok();
  }

  // Retrieve next object
  switch (obj_iter->order_) {
    case WalkOrder::PREORDER:
      RETURN_NOT_OK(object_iter_next_preorder(obj_iter, path, type, has_next));
      break;
    case WalkOrder::POSTORDER:
      RETURN_NOT_OK(object_iter_next_postorder(obj_iter, path, type, has_next));
      break;
  }

  return Status::Ok();
}

Status StorageManagerCanonical::object_iter_next_postorder(
    ObjectIter* obj_iter, const char** path, ObjectType* type, bool* has_next) {
  // Get all contents of the next URI recursively till the bottom,
  // if the front of the list has not been expanded
  if (obj_iter->expanded_.front() == false) {
    uint64_t obj_num;
    do {
      obj_num = obj_iter->objs_.size();
      std::vector<URI> uris;
      RETURN_NOT_OK(vfs()->ls(obj_iter->objs_.front(), &uris));
      obj_iter->expanded_.front() = true;

      // Push the new TileDB objects in the front of the iterator's list
      ObjectType obj_type;
      for (auto it = uris.rbegin(); it != uris.rend(); ++it) {
        RETURN_NOT_OK(object_type(*it, &obj_type));
        if (obj_type != ObjectType::INVALID) {
          obj_iter->objs_.push_front(*it);
          obj_iter->expanded_.push_front(false);
        }
      }
    } while (obj_num != obj_iter->objs_.size());
  }

  // Prepare the values to be returned
  URI front_uri = obj_iter->objs_.front();
  obj_iter->next_ = front_uri.to_string();
  RETURN_NOT_OK(object_type(front_uri, type));
  *path = obj_iter->next_.c_str();
  *has_next = true;

  // Pop the front (next URI) of the iterator's object list
  obj_iter->objs_.pop_front();
  obj_iter->expanded_.pop_front();

  return Status::Ok();
}

Status StorageManagerCanonical::object_iter_next_preorder(
    ObjectIter* obj_iter, const char** path, ObjectType* type, bool* has_next) {
  // Prepare the values to be returned
  URI front_uri = obj_iter->objs_.front();
  obj_iter->next_ = front_uri.to_string();
  RETURN_NOT_OK(object_type(front_uri, type));
  *path = obj_iter->next_.c_str();
  *has_next = true;

  // Pop the front (next URI) of the iterator's object list
  obj_iter->objs_.pop_front();

  // Return if no recursion is needed
  if (!obj_iter->recursive_)
    return Status::Ok();

  // Get all contents of the next URI
  std::vector<URI> uris;
  RETURN_NOT_OK(vfs()->ls(front_uri, &uris));

  // Push the new TileDB objects in the front of the iterator's list
  ObjectType obj_type;
  for (auto it = uris.rbegin(); it != uris.rend(); ++it) {
    RETURN_NOT_OK(object_type(*it, &obj_type));
    if (obj_type != ObjectType::INVALID)
      obj_iter->objs_.push_front(*it);
  }

  return Status::Ok();
}

Status StorageManagerCanonical::query_submit(Query* query) {
  // Process the query
  QueryInProgress in_progress(this);
  auto st = query->process();

  return st;
}

Status StorageManagerCanonical::query_submit_async(Query* query) {
  // Push the query into the async queue
  return async_push_query(query);
}

Status StorageManagerCanonical::set_tag(
    const std::string& key, const std::string& value) {
  tags_[key] = value;

  // Tags are added to REST requests as HTTP headers.
  if (rest_client() != nullptr)
    RETURN_NOT_OK(rest_client()->set_header(key, value));

  return Status::Ok();
}

Status StorageManagerCanonical::store_group_detail(
    const URI& group_detail_folder_uri,
    const URI& group_detail_uri,
    tdb_shared_ptr<GroupDetails> group,
    const EncryptionKey& encryption_key) {
  // Serialize
  auto members = group->members_to_serialize();
  SizeComputationSerializer size_computation_serializer;
  group->serialize(members, size_computation_serializer);

  WriterTile tile{WriterTile::from_generic(
      size_computation_serializer.size(),
      resources_.ephemeral_memory_tracker())};

  Serializer serializer(tile.data(), tile.size());
  group->serialize(members, serializer);

  stats()->add_counter("write_group_size", tile.size());

  // Check if the array schema directory exists
  // If not create it, this is caused by a pre-v10 array
  bool group_detail_dir_exists = false;
  RETURN_NOT_OK(
      vfs()->is_dir(group_detail_folder_uri, &group_detail_dir_exists));
  if (!group_detail_dir_exists)
    RETURN_NOT_OK(vfs()->create_dir(group_detail_folder_uri));

  GenericTileIO::store_data(resources_, group_detail_uri, tile, encryption_key);

  return Status::Ok();
}

Status StorageManagerCanonical::store_array_schema(
    const shared_ptr<ArraySchema>& array_schema,
    const EncryptionKey& encryption_key) {
  const URI schema_uri = array_schema->uri();

  // Serialize
  SizeComputationSerializer size_computation_serializer;
  array_schema->serialize(size_computation_serializer);

  WriterTile tile{WriterTile::from_generic(
      size_computation_serializer.size(),
      resources_.ephemeral_memory_tracker())};
  Serializer serializer(tile.data(), tile.size());
  array_schema->serialize(serializer);

  stats()->add_counter("write_array_schema_size", tile.size());

  // Delete file if it exists already
  bool exists;
  RETURN_NOT_OK(vfs()->is_file(schema_uri, &exists));
  if (exists)
    RETURN_NOT_OK(vfs()->remove_file(schema_uri));

  // Check if the array schema directory exists
  // If not create it, this is caused by a pre-v10 array
  bool schema_dir_exists = false;
  URI array_schema_dir_uri =
      array_schema->array_uri().join_path(constants::array_schema_dir_name);
  RETURN_NOT_OK(vfs()->is_dir(array_schema_dir_uri, &schema_dir_exists));

  if (!schema_dir_exists)
    RETURN_NOT_OK(vfs()->create_dir(array_schema_dir_uri));

  GenericTileIO::store_data(resources_, schema_uri, tile, encryption_key);

  // Create the `__enumerations` directory under `__schema` if it doesn't
  // exist. This might happen if someone tries to add an enumeration to an
  // array created before version 19.
  bool enumerations_dir_exists = false;
  URI array_enumerations_dir_uri =
      array_schema_dir_uri.join_path(constants::array_enumerations_dir_name);
  RETURN_NOT_OK(
      vfs()->is_dir(array_enumerations_dir_uri, &enumerations_dir_exists));

  if (!enumerations_dir_exists) {
    RETURN_NOT_OK(vfs()->create_dir(array_enumerations_dir_uri));
  }

  // Serialize all enumerations into the `__enumerations` directory
  for (auto& enmr_name : array_schema->get_loaded_enumeration_names()) {
    auto enmr = array_schema->get_enumeration(enmr_name);
    if (enmr == nullptr) {
      return logger_->status(Status_StorageManagerError(
          "Error serializing enumeration; Loaded enumeration is null"));
    }

    SizeComputationSerializer enumeration_size_serializer;
    enmr->serialize(enumeration_size_serializer);

    WriterTile tile{WriterTile::from_generic(
        enumeration_size_serializer.size(),
        resources_.ephemeral_memory_tracker())};
    Serializer serializer(tile.data(), tile.size());
    enmr->serialize(serializer);

    auto abs_enmr_uri = array_enumerations_dir_uri.join_path(enmr->path_name());
    GenericTileIO::store_data(resources_, abs_enmr_uri, tile, encryption_key);
  }

  return Status::Ok();
}

Status StorageManagerCanonical::store_metadata(
    const URI& uri, const EncryptionKey& encryption_key, Metadata* metadata) {
  auto timer_se = stats()->start_timer("write_meta");

  // Trivial case
  if (metadata == nullptr)
    return Status::Ok();

  // Serialize array metadata

  SizeComputationSerializer size_computation_serializer;
  metadata->serialize(size_computation_serializer);

  // Do nothing if there are no metadata to write
  if (0 == size_computation_serializer.size()) {
    return Status::Ok();
  }
  WriterTile tile{WriterTile::from_generic(
      size_computation_serializer.size(),
      resources_.ephemeral_memory_tracker())};
  Serializer serializer(tile.data(), tile.size());
  metadata->serialize(serializer);

  stats()->add_counter("write_meta_size", size_computation_serializer.size());

  // Create a metadata file name
  URI metadata_uri = metadata->get_uri(uri);

  GenericTileIO::store_data(resources_, metadata_uri, tile, encryption_key);

  return Status::Ok();
}

void StorageManagerCanonical::wait_for_zero_in_progress() {
  std::unique_lock<std::mutex> lck(queries_in_progress_mtx_);
  queries_in_progress_cv_.wait(
      lck, [this]() { return queries_in_progress_ == 0; });
}

shared_ptr<Logger> StorageManagerCanonical::logger() const {
  return logger_;
}

/* ****************************** */
/*         PRIVATE METHODS        */
/* ****************************** */

Status StorageManagerCanonical::set_default_tags() {
  const auto version = std::to_string(constants::library_version[0]) + "." +
                       std::to_string(constants::library_version[1]) + "." +
                       std::to_string(constants::library_version[2]);

  RETURN_NOT_OK(set_tag("x-tiledb-version", version));
  RETURN_NOT_OK(set_tag("x-tiledb-api-language", "c"));

  return Status::Ok();
}

Status StorageManagerCanonical::group_metadata_consolidate(
    const char* group_name, const Config& config) {
  // Check group URI
  URI group_uri(group_name);
  if (group_uri.is_invalid()) {
    return logger_->status(Status_StorageManagerError(
        "Cannot consolidate group metadata; Invalid URI"));
  }
  // Check if group exists
  ObjectType obj_type;
  RETURN_NOT_OK(object_type(group_uri, &obj_type));

  if (obj_type != ObjectType::GROUP) {
    return logger_->status(Status_StorageManagerError(
        "Cannot consolidate group metadata; Group does not exist"));
  }

  // Consolidate
  // Encryption credentials are loaded by Group from config
  auto consolidator =
      Consolidator::create(ConsolidationMode::GROUP_META, config, this);
  return consolidator->consolidate(
      group_name, EncryptionType::NO_ENCRYPTION, nullptr, 0);
}

void StorageManagerCanonical::group_metadata_vacuum(
    const char* group_name, const Config& config) {
  // Check group URI
  URI group_uri(group_name);
  if (group_uri.is_invalid()) {
    throw Status_StorageManagerError(
        "Cannot vacuum group metadata; Invalid URI");
  }

  // Check if group exists
  ObjectType obj_type;
  throw_if_not_ok(object_type(group_uri, &obj_type));

  if (obj_type != ObjectType::GROUP) {
    throw Status_StorageManagerError(
        "Cannot vacuum group metadata; Group does not exist");
  }

  auto consolidator =
      Consolidator::create(ConsolidationMode::GROUP_META, config, this);
  consolidator->vacuum(group_name);
}

}  // namespace tiledb::sm<|MERGE_RESOLUTION|>--- conflicted
+++ resolved
@@ -383,14 +383,8 @@
         "' not exists"));
   }
 
-<<<<<<< HEAD
-  auto memory_tracker = resources_.create_memory_tracker();
-  memory_tracker->set_type(MemoryTrackerType::ARRAY_LOAD);
-  auto&& array_schema = array_dir.load_array_schema_latest(encryption_key);
-=======
   auto&& array_schema = array_dir.load_array_schema_latest(
       encryption_key, resources_.ephemeral_memory_tracker());
->>>>>>> b43ac585
 
   // Load required enumerations before evolution.
   auto enmr_names = schema_evolution->enumeration_names_to_extend();
@@ -463,14 +457,8 @@
         static_cast<uint32_t>(encryption_key_from_cfg.size())));
   }
 
-<<<<<<< HEAD
-  auto memory_tracker = resources_.create_memory_tracker();
-  memory_tracker->set_type(MemoryTrackerType::ARRAY_LOAD);
-  auto&& array_schema = array_dir.load_array_schema_latest(encryption_key_cfg);
-=======
   auto&& array_schema = array_dir.load_array_schema_latest(
       encryption_key_cfg, resources().ephemeral_memory_tracker());
->>>>>>> b43ac585
 
   if (array_schema->version() < constants::format_version) {
     array_schema->generate_uri();
