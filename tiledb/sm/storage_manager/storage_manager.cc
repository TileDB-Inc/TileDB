/**
 * @file   storage_manager.cc
 *
 * @section LICENSE
 *
 * The MIT License
 *
 * @copyright Copyright (c) 2017-2021 TileDB, Inc.
 * @copyright Copyright (c) 2016 MIT and Intel Corporation
 *
 * Permission is hereby granted, free of charge, to any person obtaining a copy
 * of this software and associated documentation files (the "Software"), to deal
 * in the Software without restriction, including without limitation the rights
 * to use, copy, modify, merge, publish, distribute, sublicense, and/or sell
 * copies of the Software, and to permit persons to whom the Software is
 * furnished to do so, subject to the following conditions:
 *
 * The above copyright notice and this permission notice shall be included in
 * all copies or substantial portions of the Software.
 *
 * THE SOFTWARE IS PROVIDED "AS IS", WITHOUT WARRANTY OF ANY KIND, EXPRESS OR
 * IMPLIED, INCLUDING BUT NOT LIMITED TO THE WARRANTIES OF MERCHANTABILITY,
 * FITNESS FOR A PARTICULAR PURPOSE AND NONINFRINGEMENT. IN NO EVENT SHALL THE
 * AUTHORS OR COPYRIGHT HOLDERS BE LIABLE FOR ANY CLAIM, DAMAGES OR OTHER
 * LIABILITY, WHETHER IN AN ACTION OF CONTRACT, TORT OR OTHERWISE, ARISING FROM,
 * OUT OF OR IN CONNECTION WITH THE SOFTWARE OR THE USE OR OTHER DEALINGS IN
 * THE SOFTWARE.
 *
 * @section DESCRIPTION
 *
 * This file implements the StorageManager class.
 */

#include <algorithm>
#include <functional>
#include <iostream>
#include <sstream>

#include "tiledb/common/heap_memory.h"
#include "tiledb/common/logger.h"
#include "tiledb/sm/array/array.h"
#include "tiledb/sm/array_schema/array_schema.h"
#include "tiledb/sm/array_schema/array_schema_evolution.h"
#include "tiledb/sm/cache/buffer_lru_cache.h"
#include "tiledb/sm/enums/array_type.h"
#include "tiledb/sm/enums/layout.h"
#include "tiledb/sm/enums/object_type.h"
#include "tiledb/sm/enums/query_type.h"
#include "tiledb/sm/filesystem/vfs.h"
#include "tiledb/sm/fragment/fragment_info.h"
#include "tiledb/sm/global_state/global_state.h"
#include "tiledb/sm/global_state/unit_test_config.h"
#include "tiledb/sm/misc/parallel_functions.h"
#include "tiledb/sm/misc/utils.h"
#include "tiledb/sm/misc/uuid.h"
#include "tiledb/sm/query/query.h"
#include "tiledb/sm/rest/rest_client.h"
#include "tiledb/sm/stats/global_stats.h"
#include "tiledb/sm/storage_manager/consolidator.h"
#include "tiledb/sm/storage_manager/open_array.h"
#include "tiledb/sm/storage_manager/storage_manager.h"
#include "tiledb/sm/tile/generic_tile_io.h"
#include "tiledb/sm/tile/tile.h"

#include <algorithm>
#include <iostream>
#include <sstream>

using namespace tiledb::common;

namespace tiledb {
namespace sm {

/* ****************************** */
/*   CONSTRUCTORS & DESTRUCTORS   */
/* ****************************** */

StorageManager::StorageManager(
    ThreadPool* const compute_tp,
    ThreadPool* const io_tp,
    stats::Stats* const parent_stats)
    : stats_(parent_stats->create_child("StorageManager"))
    , cancellation_in_progress_(false)
    , queries_in_progress_(0)
    , compute_tp_(compute_tp)
    , io_tp_(io_tp)
    , vfs_(nullptr) {
}

StorageManager::~StorageManager() {
  global_state::GlobalState::GetGlobalState().unregister_storage_manager(this);

  if (vfs_ != nullptr)
    cancel_all_tasks();

  // Release all filelocks and delete all opened arrays for reads
  for (auto& open_array_it : open_arrays_for_reads_) {
    open_array_it.second->file_unlock(vfs_);
    tdb_delete(open_array_it.second);
  }

  // Delete all opened arrays for writes
  for (auto& open_array_it : open_arrays_for_writes_)
    tdb_delete(open_array_it.second);

  for (auto& fl_it : xfilelocks_) {
    auto filelock = fl_it.second;
    auto lock_uri = URI(fl_it.first).join_path(constants::filelock_name);
    if (filelock != INVALID_FILELOCK)
      vfs_->filelock_unlock(lock_uri);
  }

  if (vfs_ != nullptr) {
    const Status st = vfs_->terminate();
    if (!st.ok()) {
      LOG_STATUS(Status::StorageManagerError("Failed to terminate VFS."));
    }

    tdb_delete(vfs_);
  }
}

/* ****************************** */
/*               API              */
/* ****************************** */

Status StorageManager::array_close_for_reads(const URI& array_uri) {
  // Lock mutex
  std::lock_guard<std::mutex> lock{open_array_for_reads_mtx_};

  // Find the open array entry
  auto it = open_arrays_for_reads_.find(array_uri.to_string());

  // Do nothing if array is closed
  if (it == open_arrays_for_reads_.end()) {
    return Status::Ok();
  }

  // For easy reference
  OpenArray* open_array = it->second;

  // Lock the mutex of the array and decrement counter
  open_array->mtx_lock();
  open_array->cnt_decr();

  // Close the array if the counter reaches 0
  if (open_array->cnt() == 0) {
    // Release file lock
    auto st = open_array->file_unlock(vfs_);
    if (!st.ok()) {
      open_array->mtx_unlock();
      return st;
    }
    // Remove open array entry
    open_array->mtx_unlock();
    tdb_delete(open_array);
    open_arrays_for_reads_.erase(it);
  } else {  // Just unlock the array mutex
    open_array->mtx_unlock();
  }

  xlock_cv_.notify_all();

  return Status::Ok();
}

Status StorageManager::array_close_for_writes(
    const URI& array_uri,
    const EncryptionKey& encryption_key,
    Metadata* array_metadata) {
  // Lock mutex
  std::lock_guard<std::mutex> lock{open_array_for_writes_mtx_};

  // Find the open array entry
  auto it = open_arrays_for_writes_.find(array_uri.to_string());

  // Do nothing if array is closed
  if (it == open_arrays_for_writes_.end()) {
    return Status::Ok();
  }

  // For easy reference
  OpenArray* open_array = it->second;

  // Flush the array metadata
  RETURN_NOT_OK(
      store_array_metadata(array_uri, encryption_key, array_metadata));

  // Lock the mutex of the array and decrement counter
  open_array->mtx_lock();
  open_array->cnt_decr();

  // Close the array if the counter reaches 0
  if (open_array->cnt() == 0) {
    open_array->mtx_unlock();
    tdb_delete(open_array);
    open_arrays_for_writes_.erase(it);
  } else {  // Just unlock the array mutex
    open_array->mtx_unlock();
  }

  return Status::Ok();
}

Status StorageManager::array_open_for_reads(
    const URI& array_uri,
    const EncryptionKey& enc_key,
    ArraySchema** array_schema,
    std::vector<tdb_shared_ptr<FragmentMetadata>>* fragment_metadata,
    uint64_t timestamp_start,
    uint64_t timestamp_end) {
  auto timer_se = stats_->start_timer("read_array_open");

  /* NOTE: these variables may be modified on a different thread
           in the load_array_fragments_task below.
  */
  std::vector<TimestampedURI> fragments_to_load;
  std::vector<URI> fragment_uris;
  URI meta_uri;
  Buffer f_buff;
  std::unordered_map<std::string, uint64_t> offsets;

  // Fetch array fragments async
  std::vector<ThreadPool::Task> load_array_fragments_task;
  load_array_fragments_task.emplace_back(io_tp_->execute([array_uri,
                                                          &enc_key,
                                                          &f_buff,
                                                          &fragments_to_load,
                                                          &fragment_uris,
                                                          &meta_uri,
                                                          &offsets,
                                                          &timestamp_start,
                                                          &timestamp_end,
                                                          this]() {
    // Determine which fragments to load
    RETURN_NOT_OK(get_fragment_uris(array_uri, &fragment_uris, &meta_uri));
    RETURN_NOT_OK(get_sorted_uris(
        fragment_uris, &fragments_to_load, timestamp_start, timestamp_end));
    // Get the consolidated fragment metadata
    RETURN_NOT_OK(
        load_consolidated_fragment_meta(meta_uri, enc_key, &f_buff, &offsets));
    return Status::Ok();
  }));

  // Wait for array fragments to be loaded.
  Status st = io_tp_->wait_all(load_array_fragments_task);

  auto open_array = (OpenArray*)nullptr;
  st = array_open_without_fragments(array_uri, enc_key, &open_array);

  if (!st.ok()) {
    io_tp_->wait_all(load_array_fragments_task);
    *array_schema = nullptr;
    return st;
  }

  if (!st.ok()) {
    open_array->mtx_unlock();
    array_close_for_reads(array_uri);
    *array_schema = nullptr;
    return st;
  }

  // Retrieve array schema
  *array_schema = open_array->array_schema();

  // Get fragment metadata in the case of reads, if not fetched already
  st = load_fragment_metadata(
      open_array,
      enc_key,
      fragments_to_load,
      &f_buff,
      offsets,
      fragment_metadata);

  if (!st.ok()) {
    open_array->mtx_unlock();
    array_close_for_reads(array_uri);
    *array_schema = nullptr;
    return st;
  }

  // Unlock the array mutex
  open_array->mtx_unlock();

  // Note that we retain the (shared) lock on the array filelock
  return Status::Ok();
}

Status StorageManager::array_open_for_reads_without_fragments(
    const URI& array_uri,
    const EncryptionKey& enc_key,
    ArraySchema** array_schema) {
  auto timer_se = stats_->start_timer("read_array_open");

  auto open_array = (OpenArray*)nullptr;
  Status st = array_open_without_fragments(array_uri, enc_key, &open_array);
  if (!st.ok()) {
    *array_schema = nullptr;
    return st;
  }

  // Retrieve array schema
  *array_schema = open_array->array_schema();

  // Unlock the array mutex
  open_array->mtx_unlock();

  // Note that we retain the (shared) lock on the array filelock
  return Status::Ok();
}

Status StorageManager::array_open_for_writes(
    const URI& array_uri,
    const EncryptionKey& encryption_key,
    ArraySchema** array_schema) {
  if (!vfs_->supports_uri_scheme(array_uri))
    return LOG_STATUS(Status::StorageManagerError(
        "Cannot open array; URI scheme unsupported."));

  // Check if array exists
  ObjectType obj_type;
  RETURN_NOT_OK(this->object_type(array_uri, &obj_type));
  if (obj_type != ObjectType::ARRAY) {
    return LOG_STATUS(
        Status::StorageManagerError("Cannot open array; Array does not exist"));
  }

  auto open_array = (OpenArray*)nullptr;

  // Lock mutex
  {
    std::lock_guard<std::mutex> lock{open_array_for_writes_mtx_};

    // Find the open array entry and check key correctness
    auto it = open_arrays_for_writes_.find(array_uri.to_string());
    if (it != open_arrays_for_writes_.end()) {
      RETURN_NOT_OK(it->second->set_encryption_key(encryption_key));
      open_array = it->second;
    } else {  // Create a new entry
      open_array = tdb_new(OpenArray, array_uri, QueryType::WRITE);
      RETURN_NOT_OK_ELSE(
          open_array->set_encryption_key(encryption_key),
          tdb_delete(open_array));
      open_arrays_for_writes_[array_uri.to_string()] = open_array;
    }

    // Lock the array and increment counter
    open_array->mtx_lock();
    open_array->cnt_incr();
  }

  // No shared filelock needed to be acquired

  // Load latest array schema if not fetched already
  if (open_array->array_schema() == nullptr) {
    auto st = load_array_schema(array_uri, open_array, encryption_key);
    if (!st.ok()) {
      open_array->mtx_unlock();
      array_close_for_writes(array_uri, encryption_key, nullptr);
      return st;
    }
  }

  // This library should not be able to write to newer-versioned arrays
  // (but it is ok to write to older arrays)
  if (open_array->array_schema()->version() > constants::format_version) {
    std::stringstream err;
    err << "Cannot open array for writes; Array format version (";
    err << open_array->array_schema()->version();
    err << ") is newer than library format version (";
    err << constants::format_version << ")";
    open_array->mtx_unlock();
    array_close_for_writes(array_uri, encryption_key, nullptr);
    return LOG_STATUS(Status::StorageManagerError(err.str()));
  }

  // No fragment metadata to be loaded
  *array_schema = open_array->array_schema();

  // Unlock the array mutex
  open_array->mtx_unlock();

  return Status::Ok();
}

Status StorageManager::array_load_fragments(
    const URI& array_uri,
    const EncryptionKey& enc_key,
    std::vector<tdb_shared_ptr<FragmentMetadata>>* fragment_metadata,
    const std::vector<TimestampedURI>& fragments_to_load) {
  auto timer_se = stats_->start_timer("read_array_open");

  auto open_array = (OpenArray*)nullptr;
  // Lock mutex
  {
    std::lock_guard<std::mutex> lock{open_array_for_reads_mtx_};

    // Find the open array entry
    auto it = open_arrays_for_reads_.find(array_uri.to_string());
    if (it == open_arrays_for_reads_.end()) {
      return LOG_STATUS(Status::StorageManagerError(
          std::string("Cannot reopen array ") + array_uri.to_string() +
          "; Array not open"));
    }
    RETURN_NOT_OK(it->second->set_encryption_key(enc_key));
    open_array = it->second;

    // Lock the array
    open_array->mtx_lock();
  }

  std::unordered_map<std::string, uint64_t> offsets;

  // Get fragment metadata in the case of reads, if not fetched already
  auto st = load_fragment_metadata(
      open_array,
      enc_key,
      fragments_to_load,
      nullptr,
      offsets,
      fragment_metadata);
  if (!st.ok()) {
    open_array->mtx_unlock();
    array_close_for_reads(array_uri);
    return st;
  }

  // Unlock the mutexes
  open_array->mtx_unlock();

  return st;
}

Status StorageManager::array_reopen(
    const URI& array_uri,
    const EncryptionKey& enc_key,
    ArraySchema** array_schema,
    std::vector<tdb_shared_ptr<FragmentMetadata>>* fragment_metadata,
    uint64_t timestamp_start,
    uint64_t timestamp_end) {
  auto timer_se = stats_->start_timer("read_array_open");

  auto open_array = (OpenArray*)nullptr;

  // Lock mutex
  {
    std::lock_guard<std::mutex> lock{open_array_for_reads_mtx_};

    // Find the open array entry
    auto it = open_arrays_for_reads_.find(array_uri.to_string());
    if (it == open_arrays_for_reads_.end()) {
      return LOG_STATUS(Status::StorageManagerError(
          std::string("Cannot reopen array ") + array_uri.to_string() +
          "; Array not open"));
    }
    RETURN_NOT_OK(it->second->set_encryption_key(enc_key));
    open_array = it->second;

    // Lock the array
    open_array->mtx_lock();
  }

  // Determine which fragments to load
  std::vector<TimestampedURI> fragments_to_load;
  std::vector<URI> fragment_uris;
  URI meta_uri;
  RETURN_NOT_OK(get_fragment_uris(array_uri, &fragment_uris, &meta_uri));
  RETURN_NOT_OK(get_sorted_uris(
      fragment_uris, &fragments_to_load, timestamp_start, timestamp_end));

  // Get the consolidated fragment metadata
  Buffer f_buff;
  std::unordered_map<std::string, uint64_t> offsets;
  RETURN_NOT_OK(
      load_consolidated_fragment_meta(meta_uri, enc_key, &f_buff, &offsets));

  // Get fragment metadata in the case of reads, if not fetched already
  auto st = load_fragment_metadata(
      open_array,
      enc_key,
      fragments_to_load,
      &f_buff,
      offsets,
      fragment_metadata);
  if (!st.ok()) {
    open_array->mtx_unlock();
    array_close_for_reads(array_uri);
    *array_schema = nullptr;
    return st;
  }

  // Get the array schema
  *array_schema = open_array->array_schema();

  // Unlock the mutexes
  open_array->mtx_unlock();

  return st;
}

Status StorageManager::array_consolidate(
    const char* array_name,
    EncryptionType encryption_type,
    const void* encryption_key,
    uint32_t key_length,
    const Config* config) {
  // Check array URI
  URI array_uri(array_name);
  if (array_uri.is_invalid()) {
    return LOG_STATUS(
        Status::StorageManagerError("Cannot consolidate array; Invalid URI"));
  }

  // Check if array exists
  ObjectType obj_type;
  RETURN_NOT_OK(object_type(array_uri, &obj_type));

  if (obj_type != ObjectType::ARRAY) {
    return LOG_STATUS(Status::StorageManagerError(
        "Cannot consolidate array; Array does not exist"));
  }

  // If 'config' is unset, use the 'config_' that was set during initialization
  // of this StorageManager instance.
  if (!config) {
    config = &config_;
  }

  // Get encryption key from config
  std::string encryption_key_from_cfg;
  if (!encryption_key) {
    bool found = false;
    encryption_key_from_cfg = config->get("sm.encryption_key", &found);
    assert(found);
  }

  if (!encryption_key_from_cfg.empty()) {
    encryption_key = encryption_key_from_cfg.c_str();
    std::string encryption_type_from_cfg;
    bool found = false;
    encryption_type_from_cfg = config->get("sm.encryption_type", &found);
    assert(found);
    auto [st, et] = encryption_type_enum(encryption_type_from_cfg);
    RETURN_NOT_OK(st);
    encryption_type = et.value();

    if (EncryptionKey::is_valid_key_length(
            encryption_type,
            static_cast<uint32_t>(encryption_key_from_cfg.size()))) {
      const UnitTestConfig& unit_test_cfg = UnitTestConfig::instance();
      if (unit_test_cfg.array_encryption_key_length.is_set()) {
        key_length = unit_test_cfg.array_encryption_key_length.get();
      } else {
        key_length = static_cast<uint32_t>(encryption_key_from_cfg.size());
      }
    } else {
      encryption_key = nullptr;
      key_length = 0;
    }
  }

  // Consolidate
  Consolidator consolidator(this);
  return consolidator.consolidate(
      array_name, encryption_type, encryption_key, key_length, config);
}

Status StorageManager::array_vacuum(
    const char* array_name, const Config* config) {
  // If 'config' is unset, use the 'config_' that was set during initialization
  // of this StorageManager instance.
  if (!config) {
    config = &config_;
  }

  // Get mode
  const char* mode;
  RETURN_NOT_OK(config->get("sm.vacuum.mode", &mode));

  bool found = false;
  uint64_t timestamp_start;
  RETURN_NOT_OK(config->get<uint64_t>(
      "sm.vacuum.timestamp_start", &timestamp_start, &found));
  assert(found);

  uint64_t timestamp_end;
  RETURN_NOT_OK(
      config->get<uint64_t>("sm.vacuum.timestamp_end", &timestamp_end, &found));
  assert(found);

  if (mode == nullptr)
    return LOG_STATUS(Status::StorageManagerError(
        "Cannot vacuum array; Vacuum mode cannot be null"));
  else if (std::string(mode) == "fragments")
    RETURN_NOT_OK(
        array_vacuum_fragments(array_name, timestamp_start, timestamp_end));
  else if (std::string(mode) == "fragment_meta")
    RETURN_NOT_OK(array_vacuum_fragment_meta(array_name));
  else if (std::string(mode) == "array_meta")
    RETURN_NOT_OK(
        array_vacuum_array_meta(array_name, timestamp_start, timestamp_end));
  else
    return LOG_STATUS(Status::StorageManagerError(
        "Cannot vacuum array; Invalid vacuum mode"));

  return Status::Ok();
}

Status StorageManager::array_vacuum_fragments(
    const char* array_name, uint64_t timestamp_start, uint64_t timestamp_end) {
  if (array_name == nullptr)
    return LOG_STATUS(Status::StorageManagerError(
        "Cannot vacuum fragments; Array name cannot be null"));

  // Get all URIs in the array directory
  URI array_uri(array_name);
  std::vector<URI> uris;
  RETURN_NOT_OK(vfs_->ls(array_uri.add_trailing_slash(), &uris));

  // Get URIs to be vacuumed
  std::vector<URI> to_vacuum, vac_uris;
  RETURN_NOT_OK(get_uris_to_vacuum(
      uris, timestamp_start, timestamp_end, &to_vacuum, &vac_uris));

  // Delete the ok files
  RETURN_NOT_OK(array_xlock(array_uri));
  auto status =
      parallel_for(compute_tp_, 0, to_vacuum.size(), [&, this](size_t i) {
        auto uri = URI(to_vacuum[i].to_string() + constants::ok_file_suffix);
        RETURN_NOT_OK(vfs_->remove_file(uri));

        return Status::Ok();
      });
  RETURN_NOT_OK_ELSE(status, array_xunlock(array_uri));
  RETURN_NOT_OK(array_xunlock(array_uri));

  // Delete fragment directories
  status = parallel_for(compute_tp_, 0, to_vacuum.size(), [&, this](size_t i) {
    RETURN_NOT_OK(vfs_->remove_dir(to_vacuum[i]));

    return Status::Ok();
  });
  RETURN_NOT_OK(status);

  // Delete vacuum files
  status = parallel_for(compute_tp_, 0, vac_uris.size(), [&, this](size_t i) {
    RETURN_NOT_OK(vfs_->remove_file(vac_uris[i]));
    return Status::Ok();
  });
  RETURN_NOT_OK(status);

  return Status::Ok();
}

Status StorageManager::array_vacuum_fragment_meta(const char* array_name) {
  if (array_name == nullptr)
    return LOG_STATUS(Status::StorageManagerError(
        "Cannot vacuum fragment metadata; Array name cannot be null"));

  // Get the consolidated fragment metadata URIs to be deleted
  // (all except the last one)
  URI array_uri(array_name);
  std::vector<URI> uris, to_vacuum;
  URI last;
  RETURN_NOT_OK(vfs_->ls(array_uri.add_trailing_slash(), &uris));
  RETURN_NOT_OK(get_consolidated_fragment_meta_uri(uris, &last));
  to_vacuum.reserve(uris.size());
  for (const auto& uri : uris) {
    if (utils::parse::ends_with(uri.to_string(), constants::meta_file_suffix) &&
        uri != last)
      to_vacuum.emplace_back(uri);
  }

  // Vacuum after exclusively locking the array
  RETURN_NOT_OK(array_xlock(array_uri));
  auto status =
      parallel_for(compute_tp_, 0, to_vacuum.size(), [&, this](size_t i) {
        RETURN_NOT_OK(vfs_->remove_file(to_vacuum[i]));
        return Status::Ok();
      });
  RETURN_NOT_OK_ELSE(status, array_xunlock(array_uri));
  RETURN_NOT_OK(array_xunlock(array_uri));

  return Status::Ok();
}

Status StorageManager::array_vacuum_array_meta(
    const char* array_name, uint64_t timestamp_start, uint64_t timestamp_end) {
  if (array_name == nullptr)
    return LOG_STATUS(Status::StorageManagerError(
        "Cannot vacuum array metadata; Array name cannot be null"));

  // Get all URIs in the array directory
  URI array_uri(array_name);
  auto meta_uri = array_uri.join_path(constants::array_metadata_folder_name);
  std::vector<URI> uris;
  RETURN_NOT_OK(vfs_->ls(meta_uri.add_trailing_slash(), &uris));

  // Get URIs to be vacuumed
  std::vector<URI> to_vacuum, vac_uris;
  RETURN_NOT_OK(get_uris_to_vacuum(
      uris, timestamp_start, timestamp_end, &to_vacuum, &vac_uris));

  // Delete the array metadata files
  RETURN_NOT_OK(array_xlock(array_uri));
  auto status =
      parallel_for(compute_tp_, 0, to_vacuum.size(), [&, this](size_t i) {
        RETURN_NOT_OK(vfs_->remove_file(to_vacuum[i]));

        return Status::Ok();
      });
  RETURN_NOT_OK_ELSE(status, array_xunlock(array_uri));
  RETURN_NOT_OK(array_xunlock(array_uri));

  // Delete vacuum files
  status = parallel_for(compute_tp_, 0, vac_uris.size(), [&, this](size_t i) {
    RETURN_NOT_OK(vfs_->remove_file(vac_uris[i]));
    return Status::Ok();
  });
  RETURN_NOT_OK(status);

  return Status::Ok();
}

Status StorageManager::array_metadata_consolidate(
    const char* array_name,
    EncryptionType encryption_type,
    const void* encryption_key,
    uint32_t key_length,
    const Config* config) {
  // Check array URI
  URI array_uri(array_name);
  if (array_uri.is_invalid()) {
    return LOG_STATUS(Status::StorageManagerError(
        "Cannot consolidate array metadata; Invalid URI"));
  }
  // Check if array exists
  ObjectType obj_type;
  RETURN_NOT_OK(object_type(array_uri, &obj_type));

  if (obj_type != ObjectType::ARRAY) {
    return LOG_STATUS(Status::StorageManagerError(
        "Cannot consolidate array metadata; Array does not exist"));
  }

  // If 'config' is unset, use the 'config_' that was set during initialization
  // of this StorageManager instance.
  if (!config) {
    config = &config_;
  }

  // Get encryption key from config
  std::string encryption_key_from_cfg;
  if (!encryption_key) {
    bool found = false;
    encryption_key_from_cfg = config->get("sm.encryption_key", &found);
    assert(found);
  }

  if (!encryption_key_from_cfg.empty()) {
    encryption_key = encryption_key_from_cfg.c_str();
    std::string encryption_type_from_cfg;
    bool found = false;
    encryption_type_from_cfg = config->get("sm.encryption_type", &found);
    assert(found);
    auto [st, et] = encryption_type_enum(encryption_type_from_cfg);
    RETURN_NOT_OK(st);
    encryption_type = et.value();

    if (EncryptionKey::is_valid_key_length(
            encryption_type,
            static_cast<uint32_t>(encryption_key_from_cfg.size()))) {
      const UnitTestConfig& unit_test_cfg = UnitTestConfig::instance();
      if (unit_test_cfg.array_encryption_key_length.is_set()) {
        key_length = unit_test_cfg.array_encryption_key_length.get();
      } else {
        key_length = static_cast<uint32_t>(encryption_key_from_cfg.size());
      }
    } else {
      encryption_key = nullptr;
      key_length = 0;
    }
  }

  // Consolidate
  Consolidator consolidator(this);
  return consolidator.consolidate_array_meta(
      array_name, encryption_type, encryption_key, key_length);
}

Status StorageManager::array_create(
    const URI& array_uri,
    ArraySchema* array_schema,
    const EncryptionKey& encryption_key) {
  // Check array schema
  if (array_schema == nullptr) {
    return LOG_STATUS(
        Status::StorageManagerError("Cannot create array; Empty array schema"));
  }

  // Check if array exists
  bool exists = false;
  RETURN_NOT_OK(is_array(array_uri, &exists));
  if (exists)
    return LOG_STATUS(Status::StorageManagerError(
        std::string("Cannot create array; Array '") + array_uri.c_str() +
        "' already exists"));

  std::lock_guard<std::mutex> lock{object_create_mtx_};
  array_schema->set_array_uri(array_uri);
  RETURN_NOT_OK(array_schema->generate_uri());
  RETURN_NOT_OK(array_schema->check());

  // Create array directory
  RETURN_NOT_OK(vfs_->create_dir(array_uri));

  // Create array schema directory
  URI array_schema_folder_uri =
      array_uri.join_path(constants::array_schema_folder_name);
  RETURN_NOT_OK(vfs_->create_dir(array_schema_folder_uri));

  // Create array metadata directory
  URI array_metadata_uri =
      array_uri.join_path(constants::array_metadata_folder_name);
  RETURN_NOT_OK(vfs_->create_dir(array_metadata_uri));
  Status st;

  // Get encryption key from config
  if (encryption_key.encryption_type() == EncryptionType::NO_ENCRYPTION) {
    bool found = false;
    std::string encryption_key_from_cfg =
        config_.get("sm.encryption_key", &found);
    assert(found);
    std::string encryption_type_from_cfg =
        config_.get("sm.encryption_type", &found);
    assert(found);
    auto [st, etc] = encryption_type_enum(encryption_type_from_cfg);
    RETURN_NOT_OK(st);
    EncryptionType encryption_type_cfg = etc.value();

    EncryptionKey encryption_key_cfg;
    if (encryption_key_from_cfg.empty()) {
      RETURN_NOT_OK(
          encryption_key_cfg.set_key(encryption_type_cfg, nullptr, 0));
    } else {
      uint32_t key_length = 0;
      if (EncryptionKey::is_valid_key_length(
              encryption_type_cfg,
              static_cast<uint32_t>(encryption_key_from_cfg.size()))) {
        const UnitTestConfig& unit_test_cfg = UnitTestConfig::instance();
        if (unit_test_cfg.array_encryption_key_length.is_set()) {
          key_length = unit_test_cfg.array_encryption_key_length.get();
        } else {
          key_length = static_cast<uint32_t>(encryption_key_from_cfg.size());
        }
      }
      RETURN_NOT_OK(encryption_key_cfg.set_key(
          encryption_type_cfg,
          (const void*)encryption_key_from_cfg.c_str(),
          key_length));
    }
    st = store_array_schema(array_schema, encryption_key_cfg);
  } else {
    st = store_array_schema(array_schema, encryption_key);
  }

  // Store array schema
  if (!st.ok()) {
    vfs_->remove_dir(array_uri);
    return st;
  }

  // Create array and array metadata filelocks
  URI array_filelock_uri = array_uri.join_path(constants::filelock_name);
  st = vfs_->touch(array_filelock_uri);
  if (!st.ok()) {
    vfs_->remove_dir(array_uri);
    return st;
  }

  return Status::Ok();
}

Status StorageManager::array_evolve_schema(
    const URI& array_uri,
    ArraySchemaEvolution* schema_evolution,
    const EncryptionKey& encryption_key) {
  // Check array schema
  if (schema_evolution == nullptr) {
    return LOG_STATUS(Status::StorageManagerError(
        "Cannot evolve array; Empty schema evolution"));
  }

  if (array_uri.is_tiledb()) {
    return rest_client_->post_array_schema_evolution_to_rest(
        array_uri, schema_evolution);
  }

  // Check if array exists
  bool exists = false;
  RETURN_NOT_OK(is_array(array_uri, &exists));
  if (!exists)
    return LOG_STATUS(Status::StorageManagerError(
        std::string("Cannot evolve array; Array '") + array_uri.c_str() +
        "' not exists"));

  ArraySchema* array_schema = (ArraySchema*)nullptr;
  RETURN_NOT_OK(load_array_schema(array_uri, encryption_key, &array_schema));

  // Evolve schema
  ArraySchema* array_schema_evolved = (ArraySchema*)nullptr;
  RETURN_NOT_OK(
      schema_evolution->evolve_schema(array_schema, &array_schema_evolved));

  Status st = store_array_schema(array_schema_evolved, encryption_key);
  if (!st.ok()) {
    tdb_delete(array_schema_evolved);
    return LOG_STATUS(Status::StorageManagerError(
        "Cannot evovle schema;  Not able to store evolved array schema."));
  }

  tdb_delete(array_schema);
  array_schema = nullptr;
  tdb_delete(array_schema_evolved);
  array_schema_evolved = nullptr;

  return Status::Ok();
}

<<<<<<< HEAD
Status StorageManager::array_upgrade_version(
    const URI& array_uri,
    const EncryptionKey& encryption_key,
    const Config* config) {
  // Check if array exists
  bool exists = false;
  RETURN_NOT_OK(is_array(array_uri, &exists));
  if (!exists)
    return LOG_STATUS(Status::StorageManagerError(
        std::string("Cannot upgrade array; Array '") + array_uri.c_str() +
        "' not exists"));

  // If 'config' is unset, use the 'config_' that was set during initialization
  // of this StorageManager instance.
  if (!config) {
    config = &config_;
  }

  // Get encryption key from config
  if (encryption_key.encryption_type() == EncryptionType::NO_ENCRYPTION) {
    bool found = false;
    std::string encryption_key_from_cfg =
        config_.get("sm.encryption_key", &found);
    assert(found);
    std::string encryption_type_from_cfg =
        config_.get("sm.encryption_type", &found);
    assert(found);
    auto [st, etc] = encryption_type_enum(encryption_type_from_cfg);
    RETURN_NOT_OK(st);
    EncryptionType encryption_type_cfg = etc.value();

    EncryptionKey encryption_key_cfg;
    if (encryption_key_from_cfg.empty()) {
      RETURN_NOT_OK(
          encryption_key_cfg.set_key(encryption_type_cfg, nullptr, 0));
    } else {
      uint32_t key_length = 0;
      if (EncryptionKey::is_valid_key_length(
              encryption_type_cfg,
              static_cast<uint32_t>(encryption_key_from_cfg.size()))) {
        const UnitTestConfig& unit_test_cfg = UnitTestConfig::instance();
        if (unit_test_cfg.array_encryption_key_length.is_set()) {
          key_length = unit_test_cfg.array_encryption_key_length.get();
        } else {
          key_length = static_cast<uint32_t>(encryption_key_from_cfg.size());
        }
      }
      RETURN_NOT_OK(encryption_key_cfg.set_key(
          encryption_type_cfg,
          (const void*)encryption_key_from_cfg.c_str(),
          key_length));
    }
  }

  ArraySchema* array_schema = (ArraySchema*)nullptr;
  RETURN_NOT_OK(load_array_schema(array_uri, encryption_key, &array_schema));

  if (array_schema->version() < constants::format_version) {
    RETURN_NOT_OK(array_schema->generate_uri());
    array_schema->set_version(constants::format_version);

    // Create array schema directory if necessary
    URI array_schema_folder_uri =
        array_uri.join_path(constants::array_schema_folder_name);
    RETURN_NOT_OK(vfs_->create_dir(array_schema_folder_uri));

    RETURN_NOT_OK(store_array_schema(array_schema, encryption_key));
  }

  // Clean up
  tdb_delete(array_schema);

  return Status::Ok();
}

OpenArrayMemoryTracker* StorageManager::array_get_memory_tracker(
    const URI& array_uri) {
=======
OpenArrayMemoryTracker* StorageManager::array_memory_tracker(
    const URI& array_uri, bool top_level) {
>>>>>>> d92425a4
  // Lock mutex
  std::lock_guard<std::mutex> lock{open_array_for_reads_mtx_};

  // Find the open array to retrieve the memory tracker.
  auto it = open_arrays_for_reads_.find(array_uri.to_string());
  if (it == open_arrays_for_reads_.end()) {
    if (top_level) {
      // TODO remove this work around once VCF runs on only context.
      // The memory tracker could live on another context, try to find it.
      auto& global_state = global_state::GlobalState::GetGlobalState();
      return global_state.array_memory_tracker(array_uri, this);
    } else {
      return nullptr;
    }
  }

  return it->second->memory_tracker();
}

Status StorageManager::array_get_non_empty_domain(
    Array* array, NDRange* domain, bool* is_empty) {
  if (domain == nullptr)
    return LOG_STATUS(Status::StorageManagerError(
        "Cannot get non-empty domain; Domain object is null"));

  if (array == nullptr)
    return LOG_STATUS(Status::StorageManagerError(
        "Cannot get non-empty domain; Array object is null"));

  if (!array->is_remote() &&
      open_arrays_for_reads_.find(array->array_uri().to_string()) ==
          open_arrays_for_reads_.end())
    return LOG_STATUS(Status::StorageManagerError(
        "Cannot get non-empty domain; Array not opened for reads"));

  *domain = array->non_empty_domain();
  *is_empty = domain->empty();

  return Status::Ok();
}

Status StorageManager::array_get_non_empty_domain(
    Array* array, void* domain, bool* is_empty) {
  if (array == nullptr)
    return LOG_STATUS(Status::StorageManagerError(
        "Cannot get non-empty domain; Array object is null"));

  if (!array->array_schema()->domain()->all_dims_same_type())
    return LOG_STATUS(Status::StorageManagerError(
        "Cannot get non-empty domain; Function non-applicable to arrays with "
        "heterogenous dimensions"));

  if (!array->array_schema()->domain()->all_dims_fixed())
    return LOG_STATUS(Status::StorageManagerError(
        "Cannot get non-empty domain; Function non-applicable to arrays with "
        "variable-sized dimensions"));

  NDRange dom;
  RETURN_NOT_OK(array_get_non_empty_domain(array, &dom, is_empty));
  if (*is_empty)
    return Status::Ok();

  auto array_schema = array->array_schema();
  auto dim_num = array_schema->dim_num();
  auto domain_c = (unsigned char*)domain;
  uint64_t offset = 0;
  for (unsigned d = 0; d < dim_num; ++d) {
    std::memcpy(&domain_c[offset], dom[d].data(), dom[d].size());
    offset += dom[d].size();
  }

  return Status::Ok();
}

Status StorageManager::array_get_non_empty_domain_from_index(
    Array* array, unsigned idx, void* domain, bool* is_empty) {
  // For easy reference
  auto array_schema = array->array_schema();
  auto array_domain = array_schema->domain();

  // Sanity checks
  if (idx >= array_schema->dim_num())
    return LOG_STATUS(Status::StorageManagerError(
        "Cannot get non-empty domain; Invalid dimension index"));
  if (array_domain->dimension(idx)->var_size()) {
    std::string errmsg = "Cannot get non-empty domain; Dimension '";
    errmsg += array_domain->dimension(idx)->name();
    errmsg += "' is variable-sized";
    return LOG_STATUS(Status::StorageManagerError(errmsg));
  }

  NDRange dom;
  RETURN_NOT_OK(array_get_non_empty_domain(array, &dom, is_empty));
  if (*is_empty)
    return Status::Ok();

  std::memcpy(domain, dom[idx].data(), dom[idx].size());
  return Status::Ok();
}

Status StorageManager::array_get_non_empty_domain_from_name(
    Array* array, const char* name, void* domain, bool* is_empty) {
  // Sanity check
  if (name == nullptr)
    return LOG_STATUS(Status::StorageManagerError(
        "Cannot get non-empty domain; Invalid dimension name"));

  NDRange dom;
  RETURN_NOT_OK(array_get_non_empty_domain(array, &dom, is_empty));

  auto array_schema = array->array_schema();
  auto array_domain = array_schema->domain();
  auto dim_num = array_schema->dim_num();
  for (unsigned d = 0; d < dim_num; ++d) {
    auto dim_name = array_schema->dimension(d)->name();
    if (name == dim_name) {
      // Sanity check
      if (array_domain->dimension(d)->var_size()) {
        std::string errmsg = "Cannot get non-empty domain; Dimension '";
        errmsg += dim_name + "' is variable-sized";
        return LOG_STATUS(Status::StorageManagerError(errmsg));
      }

      if (!*is_empty)
        std::memcpy(domain, dom[d].data(), dom[d].size());
      return Status::Ok();
    }
  }

  return LOG_STATUS(Status::StorageManagerError(
      std::string("Cannot get non-empty domain; Dimension name '") + name +
      "' does not exist"));
}

Status StorageManager::array_get_non_empty_domain_var_size_from_index(
    Array* array,
    unsigned idx,
    uint64_t* start_size,
    uint64_t* end_size,
    bool* is_empty) {
  // For easy reference
  auto array_schema = array->array_schema();
  auto array_domain = array_schema->domain();

  // Sanity checks
  if (idx >= array_schema->dim_num())
    return LOG_STATUS(Status::StorageManagerError(
        "Cannot get non-empty domain; Invalid dimension index"));
  if (!array_domain->dimension(idx)->var_size()) {
    std::string errmsg = "Cannot get non-empty domain; Dimension '";
    errmsg += array_domain->dimension(idx)->name();
    errmsg += "' is fixed-sized";
    return LOG_STATUS(Status::StorageManagerError(errmsg));
  }

  NDRange dom;
  RETURN_NOT_OK(array_get_non_empty_domain(array, &dom, is_empty));
  if (*is_empty) {
    *start_size = 0;
    *end_size = 0;
    return Status::Ok();
  }

  *start_size = dom[idx].start_size();
  *end_size = dom[idx].end_size();

  return Status::Ok();
}

Status StorageManager::array_get_non_empty_domain_var_size_from_name(
    Array* array,
    const char* name,
    uint64_t* start_size,
    uint64_t* end_size,
    bool* is_empty) {
  // Sanity check
  if (name == nullptr)
    return LOG_STATUS(Status::StorageManagerError(
        "Cannot get non-empty domain; Invalid dimension name"));

  NDRange dom;
  RETURN_NOT_OK(array_get_non_empty_domain(array, &dom, is_empty));

  auto array_schema = array->array_schema();
  auto array_domain = array_schema->domain();
  auto dim_num = array_schema->dim_num();
  for (unsigned d = 0; d < dim_num; ++d) {
    auto dim_name = array_schema->dimension(d)->name();
    if (name == dim_name) {
      // Sanity check
      if (!array_domain->dimension(d)->var_size()) {
        std::string errmsg = "Cannot get non-empty domain; Dimension '";
        errmsg += dim_name + "' is fixed-sized";
        return LOG_STATUS(Status::StorageManagerError(errmsg));
      }

      if (*is_empty) {
        *start_size = 0;
        *end_size = 0;
      } else {
        *start_size = dom[d].start_size();
        *end_size = dom[d].end_size();
      }

      return Status::Ok();
    }
  }

  return LOG_STATUS(Status::StorageManagerError(
      std::string("Cannot get non-empty domain; Dimension name '") + name +
      "' does not exist"));
}

Status StorageManager::array_get_non_empty_domain_var_from_index(
    Array* array, unsigned idx, void* start, void* end, bool* is_empty) {
  // For easy reference
  auto array_schema = array->array_schema();
  auto array_domain = array_schema->domain();

  // Sanity checks
  if (idx >= array_schema->dim_num())
    return LOG_STATUS(Status::StorageManagerError(
        "Cannot get non-empty domain; Invalid dimension index"));
  if (!array_domain->dimension(idx)->var_size()) {
    std::string errmsg = "Cannot get non-empty domain; Dimension '";
    errmsg += array_domain->dimension(idx)->name();
    errmsg += "' is fixed-sized";
    return LOG_STATUS(Status::StorageManagerError(errmsg));
  }

  NDRange dom;
  RETURN_NOT_OK(array_get_non_empty_domain(array, &dom, is_empty));

  if (*is_empty)
    return Status::Ok();

  std::memcpy(start, dom[idx].start(), dom[idx].start_size());
  std::memcpy(end, dom[idx].end(), dom[idx].end_size());

  return Status::Ok();
}

Status StorageManager::array_get_non_empty_domain_var_from_name(
    Array* array, const char* name, void* start, void* end, bool* is_empty) {
  // Sanity check
  if (name == nullptr)
    return LOG_STATUS(Status::StorageManagerError(
        "Cannot get non-empty domain; Invalid dimension name"));

  NDRange dom;
  RETURN_NOT_OK(array_get_non_empty_domain(array, &dom, is_empty));

  auto array_schema = array->array_schema();
  auto array_domain = array_schema->domain();
  auto dim_num = array_schema->dim_num();
  for (unsigned d = 0; d < dim_num; ++d) {
    auto dim_name = array_schema->dimension(d)->name();
    if (name == dim_name) {
      // Sanity check
      if (!array_domain->dimension(d)->var_size()) {
        std::string errmsg = "Cannot get non-empty domain; Dimension '";
        errmsg += dim_name + "' is fixed-sized";
        return LOG_STATUS(Status::StorageManagerError(errmsg));
      }

      if (!*is_empty) {
        std::memcpy(start, dom[d].start(), dom[d].start_size());
        std::memcpy(end, dom[d].end(), dom[d].end_size());
      }

      return Status::Ok();
    }
  }

  return LOG_STATUS(Status::StorageManagerError(
      std::string("Cannot get non-empty domain; Dimension name '") + name +
      "' does not exist"));
}

Status StorageManager::array_get_encryption(
    const std::string& array_uri, EncryptionType* encryption_type) {
  URI uri(array_uri);

  if (uri.is_invalid())
    return LOG_STATUS(Status::StorageManagerError(
        "Cannot get array encryption; Invalid array URI"));

  URI schema_uri;
  RETURN_NOT_OK(get_latest_array_schema_uri(uri, &schema_uri));

  // Read tile header.
  GenericTileIO::GenericTileHeader header;
  RETURN_NOT_OK(
      GenericTileIO::read_generic_tile_header(this, schema_uri, 0, &header));
  *encryption_type = static_cast<EncryptionType>(header.encryption_type);

  return Status::Ok();
}

Status StorageManager::array_xlock(const URI& array_uri) {
  // Get exclusive lock for threads
  xlock_mtx_.lock();

  // Wait until the array is closed for reads
  std::unique_lock<std::mutex> lk(open_array_for_reads_mtx_);
  xlock_cv_.wait(lk, [this, array_uri] {
    return open_arrays_for_reads_.find(array_uri.to_string()) ==
           open_arrays_for_reads_.end();
  });

  // Get exclusive lock for processes through a filelock
  filelock_t filelock = INVALID_FILELOCK;
  auto lock_uri = array_uri.join_path(constants::filelock_name);
  RETURN_NOT_OK_ELSE(
      vfs_->filelock_lock(lock_uri, &filelock, false), xlock_mtx_.unlock());
  xfilelocks_[array_uri.to_string()] = filelock;

  return Status::Ok();
}

Status StorageManager::array_xunlock(const URI& array_uri) {
  // Get filelock if it exists
  auto it = xfilelocks_.find(array_uri.to_string());
  if (it == xfilelocks_.end())
    return LOG_STATUS(Status::StorageManagerError(
        "Cannot unlock array exclusive lock; Filelock not found"));
  auto filelock = it->second;

  // Release exclusive lock for processes through the filelock
  auto lock_uri = array_uri.join_path(constants::filelock_name);
  if (filelock != INVALID_FILELOCK)
    RETURN_NOT_OK(vfs_->filelock_unlock(lock_uri));
  xfilelocks_.erase(it);

  // Release exclusive lock for threads
  xlock_mtx_.unlock();

  return Status::Ok();
}

Status StorageManager::async_push_query(Query* query) {
  cancelable_tasks_.execute(
      compute_tp_,
      [this, query]() {
        // Process query.
        Status st = query_submit(query);
        if (!st.ok())
          LOG_STATUS(st);
        return st;
      },
      [query]() {
        // Task was cancelled. This is safe to perform in a separate thread,
        // as we are guaranteed by the thread pool not to have entered
        // query->process() yet.
        query->cancel();
      });

  return Status::Ok();
}

Status StorageManager::cancel_all_tasks() {
  // Check if there is already a "cancellation" in progress.
  bool handle_cancel = false;
  {
    std::unique_lock<std::mutex> lck(cancellation_in_progress_mtx_);
    if (!cancellation_in_progress_) {
      cancellation_in_progress_ = true;
      handle_cancel = true;
    }
  }

  // Handle the cancellation.
  if (handle_cancel) {
    // Cancel any queued tasks.
    cancelable_tasks_.cancel_all_tasks();

    // Only call VFS cancel if the object has been constructed
    if (vfs_ != nullptr)
      vfs_->cancel_all_tasks();

    // Wait for in-progress queries to finish.
    wait_for_zero_in_progress();

    // Reset the cancellation flag.
    std::unique_lock<std::mutex> lck(cancellation_in_progress_mtx_);
    cancellation_in_progress_ = false;
  }

  return Status::Ok();
}

bool StorageManager::cancellation_in_progress() {
  std::unique_lock<std::mutex> lck(cancellation_in_progress_mtx_);
  return cancellation_in_progress_;
}

const Config& StorageManager::config() const {
  return config_;
}

Status StorageManager::create_dir(const URI& uri) {
  return vfs_->create_dir(uri);
}

Status StorageManager::is_dir(const URI& uri, bool* is_dir) const {
  return vfs_->is_dir(uri, is_dir);
}

Status StorageManager::touch(const URI& uri) {
  return vfs_->touch(uri);
}

void StorageManager::decrement_in_progress() {
  std::unique_lock<std::mutex> lck(queries_in_progress_mtx_);
  queries_in_progress_--;
  queries_in_progress_cv_.notify_all();
}

Status StorageManager::object_remove(const char* path) const {
  auto uri = URI(path);
  if (uri.is_invalid())
    return LOG_STATUS(Status::StorageManagerError(
        std::string("Cannot remove object '") + path + "'; Invalid URI"));

  ObjectType obj_type;
  RETURN_NOT_OK(object_type(uri, &obj_type));
  if (obj_type == ObjectType::INVALID)
    return LOG_STATUS(Status::StorageManagerError(
        std::string("Cannot remove object '") + path +
        "'; Invalid TileDB object"));

  return vfs_->remove_dir(uri);
}

Status StorageManager::object_move(
    const char* old_path, const char* new_path) const {
  auto old_uri = URI(old_path);
  if (old_uri.is_invalid())
    return LOG_STATUS(Status::StorageManagerError(
        std::string("Cannot move object '") + old_path + "'; Invalid URI"));

  auto new_uri = URI(new_path);
  if (new_uri.is_invalid())
    return LOG_STATUS(Status::StorageManagerError(
        std::string("Cannot move object to '") + new_path + "'; Invalid URI"));

  ObjectType obj_type;
  RETURN_NOT_OK(object_type(old_uri, &obj_type));
  if (obj_type == ObjectType::INVALID)
    return LOG_STATUS(Status::StorageManagerError(
        std::string("Cannot move object '") + old_path +
        "'; Invalid TileDB object"));

  return vfs_->move_dir(old_uri, new_uri);
}

Status StorageManager::get_fragment_info(
    const Array& array,
    uint64_t timestamp_start,
    uint64_t timestamp_end,
    FragmentInfo* fragment_info,
    bool get_to_vacuum) {
  fragment_info->clear();

  // Open array for reading
  auto array_schema = array.array_schema();
  auto array_type = array_schema->array_type();

  fragment_info->set_dim_info(
      array_schema->dim_names(), array_schema->dim_types());

  std::vector<tdb_shared_ptr<FragmentMetadata>> fragment_metadata;

  // Get encryption key from config
  RETURN_NOT_OK(array_reopen(
      array.array_uri(),
      *array.encryption_key(),
      &array_schema,
      &fragment_metadata,
      array_type == ArrayType::SPARSE ? timestamp_start : 0,
      timestamp_end));

  // Return if array is empty
  if (fragment_metadata.empty())
    return Status::Ok();

  std::vector<uint64_t> sizes(fragment_metadata.size());

  RETURN_NOT_OK(parallel_for(
      this->compute_tp_,
      0,
      fragment_metadata.size(),
      [&fragment_metadata, &sizes](uint64_t i) {
        const auto meta = fragment_metadata[i];

        // Get fragment size
        uint64_t size;
        RETURN_NOT_OK(meta->fragment_size(&size));
        sizes[i] = size;

        return Status::Ok();
      }));

  for (uint64_t i = 0; i < fragment_metadata.size(); i++) {
    const auto meta = fragment_metadata[i];
    const auto& non_empty_domain = meta->non_empty_domain();

    if (meta->timestamp_range().first < timestamp_start) {
      fragment_info->expand_anterior_ndrange(
          array_schema->domain(), non_empty_domain);
    } else {
      const auto& uri = meta->fragment_uri();
      bool sparse = !meta->dense();

      // compute expanded non-empty domain (only for dense fragments)
      auto expanded_non_empty_domain = non_empty_domain;
      if (!sparse)
        array_schema->domain()->expand_to_tiles(&expanded_non_empty_domain);

      // Push new fragment info
      fragment_info->append(SingleFragmentInfo(
          uri,
          sparse,
          meta->timestamp_range(),
          sizes[i],
          non_empty_domain,
          expanded_non_empty_domain,
          meta));
    }
  }

  // Optionally get the URIs to vacuum
  if (get_to_vacuum) {
    std::vector<URI> to_vacuum, vac_uris, fragment_uris;
    URI meta_uri;
    RETURN_NOT_OK(
        get_fragment_uris(array.array_uri(), &fragment_uris, &meta_uri));
    RETURN_NOT_OK(get_uris_to_vacuum(
        fragment_uris, timestamp_start, timestamp_end, &to_vacuum, &vac_uris));
    fragment_info->set_to_vacuum(to_vacuum);
  }

  return Status::Ok();
}

Status StorageManager::get_fragment_uris(
    const URI& array_uri,
    std::vector<URI>* fragment_uris,
    URI* meta_uri) const {
  auto timer_se = stats_->start_timer("read_get_fragment_uris");
  // Get all uris in the array directory
  std::vector<URI> uris;
  RETURN_NOT_OK(vfs_->ls(array_uri.add_trailing_slash(), &uris));

  // Get the fragments that have special "ok" URIs, which indicate
  // that fragments are "committed" for versions >= 5
  std::set<URI> ok_uris;
  for (size_t i = 0; i < uris.size(); ++i) {
    if (utils::parse::ends_with(
            uris[i].to_string(), constants::ok_file_suffix)) {
      auto name = uris[i].to_string();
      name = name.substr(0, name.size() - constants::ok_file_suffix.size());
      ok_uris.emplace(URI(name));
    }
  }

  // Get only the committed fragment uris
  std::vector<int> is_fragment(uris.size(), 0);
  auto status = parallel_for(compute_tp_, 0, uris.size(), [&](size_t i) {
    if (utils::parse::starts_with(uris[i].last_path_part(), "."))
      return Status::Ok();
    RETURN_NOT_OK(this->is_fragment(uris[i], ok_uris, &is_fragment[i]));
    return Status::Ok();
  });
  RETURN_NOT_OK(status);

  for (size_t i = 0; i < uris.size(); ++i) {
    if (is_fragment[i])
      fragment_uris->emplace_back(uris[i]);
    else if (this->is_vacuum_file(uris[i]))
      fragment_uris->emplace_back(uris[i]);
  }

  // Get the latest consolidated fragment metadata URI
  RETURN_NOT_OK(get_consolidated_fragment_meta_uri(uris, meta_uri));

  return Status::Ok();
}

const std::unordered_map<std::string, std::string>& StorageManager::tags()
    const {
  return tags_;
}

Status StorageManager::get_fragment_info(
    const Array& array,
    const URI& fragment_uri,
    SingleFragmentInfo* fragment_info) {
  // Get timestamp range
  std::pair<uint64_t, uint64_t> timestamp_range;
  RETURN_NOT_OK(
      utils::parse::get_timestamp_range(fragment_uri, &timestamp_range));
  uint32_t version;
  auto name = fragment_uri.remove_trailing_slash().last_path_part();
  RETURN_NOT_OK(utils::parse::get_fragment_name_version(name, &version));

  // Check if fragment is sparse
  bool sparse = false;
  if (version == 1) {  // This corresponds to format version <=2
    URI coords_uri =
        fragment_uri.join_path(constants::coords + constants::file_suffix);
    RETURN_NOT_OK(vfs_->is_file(coords_uri, &sparse));
  } else {
    // Do nothing. It does not matter what the `sparse` value
    // is, since the FragmentMetadata object will load the correct
    // value from the metadata file.

    // Also `sparse` is updated below after loading the metadata
  }

  // Get fragment non-empty domain
  auto meta = tdb_make_shared(
      FragmentMetadata,
      this,
      array.array_schema(),
      fragment_uri,
      timestamp_range,
      !sparse);
  RETURN_NOT_OK(meta->load(
      *array.encryption_key(),
      nullptr,
      0,
      std::unordered_map<std::string, tiledb_shared_ptr<ArraySchema>>()));

  // This is important for format version > 2
  sparse = !meta->dense();

  // Get fragment size
  uint64_t size;
  RETURN_NOT_OK(meta->fragment_size(&size));

  // Compute expanded non-empty domain only for dense fragments
  // Get non-empty domain, and compute expanded non-empty domain
  // (only for dense fragments)
  const auto& non_empty_domain = meta->non_empty_domain();
  auto expanded_non_empty_domain = non_empty_domain;
  if (!sparse)
    array.array_schema()->domain()->expand_to_tiles(&expanded_non_empty_domain);

  // Set fragment info
  *fragment_info = SingleFragmentInfo(
      fragment_uri,
      sparse,
      timestamp_range,
      size,
      non_empty_domain,
      expanded_non_empty_domain,
      meta);

  return Status::Ok();
}

Status StorageManager::group_create(const std::string& group) {
  // Create group URI
  URI uri(group);
  if (uri.is_invalid())
    return LOG_STATUS(Status::StorageManagerError(
        "Cannot create group '" + group + "'; Invalid group URI"));

  // Check if group exists
  bool exists;
  RETURN_NOT_OK(is_group(uri, &exists));
  if (exists)
    return LOG_STATUS(Status::StorageManagerError(
        std::string("Cannot create group; Group '") + uri.c_str() +
        "' already exists"));

  std::lock_guard<std::mutex> lock{object_create_mtx_};

  // Create group directory
  RETURN_NOT_OK(vfs_->create_dir(uri));

  // Create group file
  URI group_filename = uri.join_path(constants::group_filename);
  Status st = vfs_->touch(group_filename);
  if (!st.ok()) {
    vfs_->remove_dir(uri);
    return st;
  }
  return st;
}

Status StorageManager::init(const Config* config) {
  if (config != nullptr)
    config_ = *config;

  // set logging level from config
  bool found = false;
  uint32_t level = static_cast<unsigned int>(Logger::Level::ERR);
  RETURN_NOT_OK(config_.get<uint32_t>("config.logging_level", &level, &found));
  assert(found);
  if (level > static_cast<unsigned int>(Logger::Level::TRACE)) {
    return LOG_STATUS(Status::StorageManagerError(
        "Cannot set logger level; Unsupported level:" + std::to_string(level) +
        "set in configuration"));
  }

  global_logger().set_level(static_cast<Logger::Level>(level));

  // Get config params
  uint64_t tile_cache_size = 0;
  RETURN_NOT_OK(
      config_.get<uint64_t>("sm.tile_cache_size", &tile_cache_size, &found));
  assert(found);

  tile_cache_ =
      tdb_unique_ptr<BufferLRUCache>(tdb_new(BufferLRUCache, tile_cache_size));

  // GlobalState must be initialized before `vfs->init` because S3::init calls
  // GetGlobalState
  auto& global_state = global_state::GlobalState::GetGlobalState();
  RETURN_NOT_OK(global_state.init(config));

  vfs_ = tdb_new(VFS);
  RETURN_NOT_OK(vfs_->init(stats_, compute_tp_, io_tp_, &config_, nullptr));
#ifdef TILEDB_SERIALIZATION
  RETURN_NOT_OK(init_rest_client());
#endif

  RETURN_NOT_OK(set_default_tags());

  global_state.register_storage_manager(this);

  return Status::Ok();
}

ThreadPool* StorageManager::compute_tp() {
  return compute_tp_;
}

ThreadPool* StorageManager::io_tp() {
  return io_tp_;
}

RestClient* StorageManager::rest_client() const {
  return rest_client_.get();
}

void StorageManager::increment_in_progress() {
  std::unique_lock<std::mutex> lck(queries_in_progress_mtx_);
  queries_in_progress_++;
  queries_in_progress_cv_.notify_all();
}

Status StorageManager::is_array(const URI& uri, bool* is_array) const {
  // Check if the schema directory exists or not
  bool is_dir = false;
  // Since is_dir could return NOT Ok status, we will not use RETURN_NOT_OK here
  Status st =
      vfs_->is_dir(uri.join_path(constants::array_schema_folder_name), &is_dir);
  if (st.ok() && is_dir) {
    *is_array = true;
    return Status::Ok();
  }

  // If there is no schema directory, we check schema file
  RETURN_NOT_OK(
      vfs_->is_file(uri.join_path(constants::array_schema_filename), is_array));
  return Status::Ok();
}

Status StorageManager::is_file(const URI& uri, bool* is_file) const {
  RETURN_NOT_OK(vfs_->is_file(uri, is_file));
  return Status::Ok();
}

Status StorageManager::is_fragment(
    const URI& uri, const std::set<URI>& ok_uris, int* is_fragment) const {
  // If the URI name has a suffix, then it is not a fragment
  auto name = uri.remove_trailing_slash().last_path_part();
  if (name.find_first_of('.') != std::string::npos) {
    *is_fragment = 0;
    return Status::Ok();
  }

  // Check set membership in ok_uris
  if (ok_uris.find(uri) != ok_uris.end()) {
    *is_fragment = 1;
    return Status::Ok();
  }

  // If the format version is >= 5, then the above suffices to check if
  // the URI is indeed a fragment
  uint32_t version;
  RETURN_NOT_OK(utils::parse::get_fragment_version(name, &version));
  if (version != UINT32_MAX && version >= 5) {
    *is_fragment = false;
    return Status::Ok();
  }

  // Versions < 5
  bool is_file;
  RETURN_NOT_OK(vfs_->is_file(
      uri.join_path(constants::fragment_metadata_filename), &is_file));
  *is_fragment = (int)is_file;
  return Status::Ok();
}

Status StorageManager::is_group(const URI& uri, bool* is_group) const {
  RETURN_NOT_OK(
      vfs_->is_file(uri.join_path(constants::group_filename), is_group));
  return Status::Ok();
}

bool StorageManager::is_vacuum_file(const URI& uri) const {
  // If the URI name has a suffix, then it is not a fragment
  if (utils::parse::ends_with(uri.to_string(), constants::vacuum_file_suffix))
    return true;

  return false;
}

Status StorageManager::get_array_schema_uris(
    const URI& array_uri, std::vector<URI>* schema_uris) const {
  auto timer_se = stats_->start_timer("read_get_array_schema_uris");

  schema_uris->clear();
  URI old_schema_uri = array_uri.join_path(constants::array_schema_filename);
  bool has_file = false;
  RETURN_NOT_OK(vfs_->is_file(old_schema_uri, &has_file));
  if (has_file) {
    schema_uris->push_back(old_schema_uri);
  }

  URI schema_folder_uri =
      array_uri.join_path(constants::array_schema_folder_name);
  // Check if schema_folder_uri exists. For some file systems, such as win, ls
  // will return error if the folder does not exist.
  bool has_dir = false;
  RETURN_NOT_OK(vfs_->is_dir(schema_folder_uri, &has_dir));
  if (has_dir) {
    std::vector<URI> array_schema_uris;
    RETURN_NOT_OK(vfs_->ls(schema_folder_uri, &array_schema_uris));
    if (array_schema_uris.size() > 0) {
      schema_uris->reserve(schema_uris->size() + array_schema_uris.size());
      std::copy(
          array_schema_uris.begin(),
          array_schema_uris.end(),
          std::back_inserter(*schema_uris));
    }
  }

  // Check if schema_uris is empty
  if (schema_uris->empty()) {
    return LOG_STATUS(Status::StorageManagerError(
        "Can not get the array schemas; No array schemas found."));
  }

  return Status::Ok();
}

Status StorageManager::get_latest_array_schema_uri(
    const URI& array_uri, URI* uri) const {
  auto timer_se = stats_->start_timer("read_get_latest_array_schema_uri");

  std::vector<URI> schema_uris;
  RETURN_NOT_OK(get_array_schema_uris(array_uri, &schema_uris));
  if (schema_uris.size() == 0) {
    return LOG_STATUS(Status::StorageManagerError(
        "Can not get the latest array schema; No array schemas found."));
  }
  *uri = schema_uris.back();
  if (uri->is_invalid()) {
    return LOG_STATUS(
        Status::StorageManagerError("Could not find array schema URI"));
  }

  return Status::Ok();
}

Status StorageManager::load_array_schema_from_uri(
    const URI& schema_uri,
    const EncryptionKey& encryption_key,
    ArraySchema** array_schema) {
  auto timer_se = stats_->start_timer("read_load_array_schema_from_uri");

  GenericTileIO tile_io(this, schema_uri);
  Tile* tile = nullptr;

  // Get encryption key from config
  if (encryption_key.encryption_type() == EncryptionType::NO_ENCRYPTION) {
    bool found = false;
    std::string encryption_key_from_cfg =
        config_.get("sm.encryption_key", &found);
    assert(found);
    std::string encryption_type_from_cfg =
        config_.get("sm.encryption_type", &found);
    assert(found);
    auto [st, etc] = encryption_type_enum(encryption_type_from_cfg);
    RETURN_NOT_OK(st);
    EncryptionType encryption_type_cfg = etc.value();

    EncryptionKey encryption_key_cfg;
    if (encryption_key_from_cfg.empty()) {
      RETURN_NOT_OK(
          encryption_key_cfg.set_key(encryption_type_cfg, nullptr, 0));
    } else {
      uint32_t key_length = 0;
      if (EncryptionKey::is_valid_key_length(
              encryption_type_cfg,
              static_cast<uint32_t>(encryption_key_from_cfg.size()))) {
        const UnitTestConfig& unit_test_cfg = UnitTestConfig::instance();
        if (unit_test_cfg.array_encryption_key_length.is_set()) {
          key_length = unit_test_cfg.array_encryption_key_length.get();
        } else {
          key_length = static_cast<uint32_t>(encryption_key_from_cfg.size());
        }
      }
      RETURN_NOT_OK(encryption_key_cfg.set_key(
          encryption_type_cfg,
          (const void*)encryption_key_from_cfg.c_str(),
          key_length));
    }
    RETURN_NOT_OK(tile_io.read_generic(&tile, 0, encryption_key_cfg, config_));
  } else {
    RETURN_NOT_OK(tile_io.read_generic(&tile, 0, encryption_key, config_));
  }

  auto buffer = tile->buffer();
  Buffer buff;
  buff.realloc(buffer->size());
  buff.set_size(buffer->size());
  RETURN_NOT_OK_ELSE(buffer->read(buff.data(), buff.size()), tdb_delete(tile));
  tdb_delete(tile);

  stats_->add_counter("read_array_schema_size", buff.size());

  // Deserialize
  ConstBuffer cbuff(&buff);
  *array_schema = tdb_new(ArraySchema);
  Status st = (*array_schema)->deserialize(&cbuff);
  if (!st.ok()) {
    tdb_delete(*array_schema);
    *array_schema = nullptr;
    return st;
  }
  (*array_schema)->set_uri(schema_uri);
  return st;
}

Status StorageManager::load_array_schema(
    const URI& array_uri,
    const EncryptionKey& encryption_key,
    ArraySchema** array_schema) {
  auto timer_se = stats_->start_timer("read_load_array_schema");

  if (array_uri.is_invalid())
    return LOG_STATUS(Status::StorageManagerError(
        "Cannot load array schema; Invalid array URI"));

  URI schema_uri;
  RETURN_NOT_OK(get_latest_array_schema_uri(array_uri, &schema_uri));

  RETURN_NOT_OK(
      load_array_schema_from_uri(schema_uri, encryption_key, array_schema));
  (*array_schema)->set_array_uri(array_uri);
  return Status::Ok();
}

Status StorageManager::load_all_array_schemas(
    const URI& array_uri,
    const EncryptionKey& encryption_key,
    std::unordered_map<std::string, tdb_shared_ptr<ArraySchema>>&
        array_schemas) {
  auto timer_se = stats_->start_timer("read_load_all_array_schemas");

  if (array_uri.is_invalid())
    return LOG_STATUS(Status::StorageManagerError(
        "Cannot load all array schemas; Invalid array URI"));

  std::vector<URI> schema_uris;
  RETURN_NOT_OK(get_array_schema_uris(array_uri, &schema_uris));
  if (schema_uris.size() == 0) {
    return LOG_STATUS(Status::StorageManagerError(
        "Can not get the array schema vector; No array schemas found."));
  }

  std::vector<ArraySchema*> schema_vector;
  auto schema_num = schema_uris.size();
  schema_vector.resize(schema_num);

  auto status =
      parallel_for(compute_tp_, 0, schema_num, [&](size_t schema_ith) {
        auto& schema_uri = schema_uris[schema_ith];
        auto array_schema = (ArraySchema*)nullptr;
        RETURN_NOT_OK(load_array_schema_from_uri(
            schema_uri, encryption_key, &array_schema));
        schema_vector[schema_ith] = array_schema;
        return Status::Ok();
      });
  RETURN_NOT_OK(status);

  array_schemas.clear();
  for (size_t i = 0; i < schema_vector.size(); ++i) {
    auto array_schema = schema_vector[i];
    array_schemas[array_schema->name()] =
        tdb_shared_ptr<ArraySchema>(array_schema);
  }

  return Status::Ok();
}

Status StorageManager::load_array_metadata(
    const URI& array_uri,
    const EncryptionKey& encryption_key,
    uint64_t timestamp_start,
    uint64_t timestamp_end,
    Metadata* metadata) {
  auto timer_se = stats_->start_timer("read_load_array_meta");

  OpenArray* open_array;
  // Lock mutex
  {
    std::lock_guard<std::mutex> lock{open_array_for_reads_mtx_};

    // Find the open array entry
    auto it = open_arrays_for_reads_.find(array_uri.to_string());
    assert(it != open_arrays_for_reads_.end());
    open_array = it->second;

    // Lock the array
    open_array->mtx_lock();
  }

  // Determine which array metadata to load
  std::vector<TimestampedURI> array_metadata_to_load;
  std::vector<URI> array_metadata_uris;
  RETURN_NOT_OK_ELSE(
      get_array_metadata_uris(array_uri, &array_metadata_uris),
      open_array->mtx_unlock());
  RETURN_NOT_OK_ELSE(
      get_sorted_uris(
          array_metadata_uris,
          &array_metadata_to_load,
          timestamp_start,
          timestamp_end),
      open_array->mtx_unlock());

  // Get the array metadata
  RETURN_NOT_OK_ELSE(
      load_array_metadata(
          open_array, encryption_key, array_metadata_to_load, metadata),
      open_array->mtx_unlock());

  // Unlock the array
  open_array->mtx_unlock();

  return Status::Ok();
}

Status StorageManager::object_type(const URI& uri, ObjectType* type) const {
  URI dir_uri = uri;
  if (uri.is_s3() || uri.is_azure() || uri.is_gcs()) {
    // Always add a trailing '/' in the S3/Azure/GCS case so that listing the
    // URI as a directory will work as expected. Listing a non-directory object
    // is not an error for S3/Azure/GCS.
    auto uri_str = uri.to_string();
    dir_uri =
        URI(utils::parse::ends_with(uri_str, "/") ? uri_str : (uri_str + "/"));
  } else {
    // For non public cloud backends, listing a non-directory is an error.
    bool is_dir = false;
    RETURN_NOT_OK(vfs_->is_dir(uri, &is_dir));
    if (!is_dir) {
      *type = ObjectType::INVALID;
      return Status::Ok();
    }
  }

  std::vector<URI> child_uris;
  RETURN_NOT_OK(vfs_->ls(dir_uri, &child_uris));

  for (const auto& child_uri : child_uris) {
    auto uri_str = child_uri.to_string();
    if (utils::parse::ends_with(uri_str, constants::group_filename)) {
      *type = ObjectType::GROUP;
      return Status::Ok();
    } else if (utils::parse::ends_with(
                   uri_str, constants::array_schema_filename)) {
      *type = ObjectType::ARRAY;
      return Status::Ok();
    } else if (utils::parse::ends_with(
                   uri_str, constants::array_schema_folder_name)) {
      *type = ObjectType::ARRAY;
      return Status::Ok();
    }
  }

  *type = ObjectType::INVALID;
  return Status::Ok();
}

Status StorageManager::object_iter_begin(
    ObjectIter** obj_iter, const char* path, WalkOrder order) {
  // Sanity check
  URI path_uri(path);
  if (path_uri.is_invalid()) {
    return LOG_STATUS(Status::StorageManagerError(
        "Cannot create object iterator; Invalid input path"));
  }

  // Get all contents of path
  std::vector<URI> uris;
  RETURN_NOT_OK(vfs_->ls(path_uri, &uris));

  // Create a new object iterator
  *obj_iter = tdb_new(ObjectIter);
  (*obj_iter)->order_ = order;
  (*obj_iter)->recursive_ = true;

  // Include the uris that are TileDB objects in the iterator state
  ObjectType obj_type;
  for (auto& uri : uris) {
    RETURN_NOT_OK_ELSE(object_type(uri, &obj_type), tdb_delete(*obj_iter));
    if (obj_type != ObjectType::INVALID) {
      (*obj_iter)->objs_.push_back(uri);
      if (order == WalkOrder::POSTORDER)
        (*obj_iter)->expanded_.push_back(false);
    }
  }

  return Status::Ok();
}

Status StorageManager::object_iter_begin(
    ObjectIter** obj_iter, const char* path) {
  // Sanity check
  URI path_uri(path);
  if (path_uri.is_invalid()) {
    return LOG_STATUS(Status::StorageManagerError(
        "Cannot create object iterator; Invalid input path"));
  }

  // Get all contents of path
  std::vector<URI> uris;
  RETURN_NOT_OK(vfs_->ls(path_uri, &uris));

  // Create a new object iterator
  *obj_iter = tdb_new(ObjectIter);
  (*obj_iter)->order_ = WalkOrder::PREORDER;
  (*obj_iter)->recursive_ = false;

  // Include the uris that are TileDB objects in the iterator state
  ObjectType obj_type;
  for (auto& uri : uris) {
    RETURN_NOT_OK(object_type(uri, &obj_type));
    if (obj_type != ObjectType::INVALID)
      (*obj_iter)->objs_.push_back(uri);
  }

  return Status::Ok();
}

void StorageManager::object_iter_free(ObjectIter* obj_iter) {
  tdb_delete(obj_iter);
}

Status StorageManager::object_iter_next(
    ObjectIter* obj_iter, const char** path, ObjectType* type, bool* has_next) {
  // Handle case there is no next
  if (obj_iter->objs_.empty()) {
    *has_next = false;
    return Status::Ok();
  }

  // Retrieve next object
  switch (obj_iter->order_) {
    case WalkOrder::PREORDER:
      RETURN_NOT_OK(object_iter_next_preorder(obj_iter, path, type, has_next));
      break;
    case WalkOrder::POSTORDER:
      RETURN_NOT_OK(object_iter_next_postorder(obj_iter, path, type, has_next));
      break;
  }

  return Status::Ok();
}

Status StorageManager::object_iter_next_postorder(
    ObjectIter* obj_iter, const char** path, ObjectType* type, bool* has_next) {
  // Get all contents of the next URI recursively till the bottom,
  // if the front of the list has not been expanded
  if (obj_iter->expanded_.front() == false) {
    uint64_t obj_num;
    do {
      obj_num = obj_iter->objs_.size();
      std::vector<URI> uris;
      RETURN_NOT_OK(vfs_->ls(obj_iter->objs_.front(), &uris));
      obj_iter->expanded_.front() = true;

      // Push the new TileDB objects in the front of the iterator's list
      ObjectType obj_type;
      for (auto it = uris.rbegin(); it != uris.rend(); ++it) {
        RETURN_NOT_OK(object_type(*it, &obj_type));
        if (obj_type != ObjectType::INVALID) {
          obj_iter->objs_.push_front(*it);
          obj_iter->expanded_.push_front(false);
        }
      }
    } while (obj_num != obj_iter->objs_.size());
  }

  // Prepare the values to be returned
  URI front_uri = obj_iter->objs_.front();
  obj_iter->next_ = front_uri.to_string();
  RETURN_NOT_OK(object_type(front_uri, type));
  *path = obj_iter->next_.c_str();
  *has_next = true;

  // Pop the front (next URI) of the iterator's object list
  obj_iter->objs_.pop_front();
  obj_iter->expanded_.pop_front();

  return Status::Ok();
}

Status StorageManager::object_iter_next_preorder(
    ObjectIter* obj_iter, const char** path, ObjectType* type, bool* has_next) {
  // Prepare the values to be returned
  URI front_uri = obj_iter->objs_.front();
  obj_iter->next_ = front_uri.to_string();
  RETURN_NOT_OK(object_type(front_uri, type));
  *path = obj_iter->next_.c_str();
  *has_next = true;

  // Pop the front (next URI) of the iterator's object list
  obj_iter->objs_.pop_front();

  // Return if no recursion is needed
  if (!obj_iter->recursive_)
    return Status::Ok();

  // Get all contents of the next URI
  std::vector<URI> uris;
  RETURN_NOT_OK(vfs_->ls(front_uri, &uris));

  // Push the new TileDB objects in the front of the iterator's list
  ObjectType obj_type;
  for (auto it = uris.rbegin(); it != uris.rend(); ++it) {
    RETURN_NOT_OK(object_type(*it, &obj_type));
    if (obj_type != ObjectType::INVALID)
      obj_iter->objs_.push_front(*it);
  }

  return Status::Ok();
}

Status StorageManager::query_submit(Query* query) {
  // Process the query
  QueryInProgress in_progress(this);
  auto st = query->process();

  return st;
}

Status StorageManager::query_submit_async(Query* query) {
  // Push the query into the async queue
  return async_push_query(query);
}

Status StorageManager::read_from_cache(
    const URI& uri,
    uint64_t offset,
    Buffer* buffer,
    uint64_t nbytes,
    bool* in_cache) const {
  std::stringstream key;
  key << uri.to_string() << "+" << offset;
  RETURN_NOT_OK(tile_cache_->read(key.str(), buffer, 0, nbytes, in_cache));
  buffer->set_size(nbytes);
  buffer->reset_offset();

  return Status::Ok();
}

Status StorageManager::read(
    const URI& uri, uint64_t offset, Buffer* buffer, uint64_t nbytes) const {
  RETURN_NOT_OK(buffer->realloc(nbytes));
  RETURN_NOT_OK(vfs_->read(uri, offset, buffer->data(), nbytes));
  buffer->set_size(nbytes);
  buffer->reset_offset();

  return Status::Ok();
}

Status StorageManager::read(
    const URI& uri, uint64_t offset, void* buffer, uint64_t nbytes) const {
  RETURN_NOT_OK(vfs_->read(uri, offset, buffer, nbytes));
  return Status::Ok();
}

Status StorageManager::set_tag(
    const std::string& key, const std::string& value) {
  tags_[key] = value;

  // Tags are added to REST requests as HTTP headers.
  if (rest_client_ != nullptr)
    RETURN_NOT_OK(rest_client_->set_header(key, value));

  return Status::Ok();
}

Status StorageManager::store_array_schema(
    ArraySchema* array_schema, const EncryptionKey& encryption_key) {
  const URI schema_uri = array_schema->uri();

  // Serialize
  Buffer buff;
  RETURN_NOT_OK(array_schema->serialize(&buff));

  stats_->add_counter("write_array_schema_size", buff.size());

  // Delete file if it exists already
  bool exists;
  RETURN_NOT_OK(is_file(schema_uri, &exists));
  if (exists)
    RETURN_NOT_OK(vfs_->remove_file(schema_uri));

  // Write to file
  Tile tile(
      constants::generic_tile_datatype,
      constants::generic_tile_cell_size,
      0,
      &buff,
      false);

  GenericTileIO tile_io(this, schema_uri);
  uint64_t nbytes;
  Status st = tile_io.write_generic(&tile, encryption_key, &nbytes);
  (void)nbytes;
  if (st.ok())
    st = close_file(schema_uri);

  buff.clear();

  return st;
}

Status StorageManager::store_array_metadata(
    const URI& array_uri,
    const EncryptionKey& encryption_key,
    Metadata* array_metadata) {
  auto timer_se = stats_->start_timer("write_array_meta");

  // Trivial case
  if (array_metadata == nullptr)
    return Status::Ok();

  // Serialize array metadata
  Buffer metadata_buff;
  RETURN_NOT_OK(array_metadata->serialize(&metadata_buff));

  // Do nothing if there are no metadata to write
  if (metadata_buff.size() == 0)
    return Status::Ok();

  stats_->add_counter("write_array_meta_size", metadata_buff.size());

  // Create a metadata file name
  URI array_metadata_uri;
  RETURN_NOT_OK(array_metadata->get_uri(array_uri, &array_metadata_uri));

  Tile tile(
      constants::generic_tile_datatype,
      constants::generic_tile_cell_size,
      0,
      &metadata_buff,
      false);

  GenericTileIO tile_io(this, array_metadata_uri);
  uint64_t nbytes;
  Status st = tile_io.write_generic(&tile, encryption_key, &nbytes);
  (void)nbytes;

  if (st.ok()) {
    st = close_file(array_metadata_uri);
  }

  metadata_buff.clear();

  return st;
}

Status StorageManager::close_file(const URI& uri) {
  return vfs_->close_file(uri);
}

Status StorageManager::sync(const URI& uri) {
  return vfs_->sync(uri);
}

VFS* StorageManager::vfs() const {
  return vfs_;
}

void StorageManager::wait_for_zero_in_progress() {
  std::unique_lock<std::mutex> lck(queries_in_progress_mtx_);
  queries_in_progress_cv_.wait(
      lck, [this]() { return queries_in_progress_ == 0; });
}

Status StorageManager::init_rest_client() {
  const char* server_address;
  RETURN_NOT_OK(config_.get("rest.server_address", &server_address));
  if (server_address != nullptr) {
    rest_client_.reset(tdb_new(RestClient));
    RETURN_NOT_OK(rest_client_->init(stats_, &config_, compute_tp_));
  }

  return Status::Ok();
}

Status StorageManager::write_to_cache(
    const URI& uri, uint64_t offset, Buffer* buffer) const {
  // Do not write metadata or array schema to cache
  std::string filename = uri.last_path_part();
  std::string uri_str = uri.to_string();
  if (filename == constants::fragment_metadata_filename ||
      (uri_str.find(constants::array_schema_folder_name) !=
       std::string::npos) ||
      filename == constants::array_schema_filename) {
    return Status::Ok();
  }

  // Generate key (uri + offset)
  std::stringstream key;
  key << uri.to_string() << "+" << offset;

  // Insert to cache
  Buffer cached_buffer;
  RETURN_NOT_OK(cached_buffer.write(buffer->data(), buffer->size()));
  RETURN_NOT_OK(
      tile_cache_->insert(key.str(), std::move(cached_buffer), false));

  return Status::Ok();
}

Status StorageManager::write(const URI& uri, Buffer* buffer) const {
  return vfs_->write(uri, buffer->data(), buffer->size());
}

Status StorageManager::write(const URI& uri, void* data, uint64_t size) const {
  return vfs_->write(uri, data, size);
}

stats::Stats* StorageManager::stats() {
  return stats_;
}

/* ****************************** */
/*         PRIVATE METHODS        */
/* ****************************** */

Status StorageManager::array_open_without_fragments(
    const URI& array_uri,
    const EncryptionKey& encryption_key,
    OpenArray** open_array) {
  auto timer_se = stats_->start_timer("read_array_open_without_fragments");
  if (!vfs_->supports_uri_scheme(array_uri))
    return LOG_STATUS(
        Status::StorageManagerError("Cannot open array; "
                                    "URI scheme "
                                    "unsupported."));

  // Lock mutexes
  {
    std::lock_guard<std::mutex> lock{open_array_for_reads_mtx_};
    std::lock_guard<std::mutex> xlock{xlock_mtx_};

    // Find the open array entry and check encryption key
    auto it = open_arrays_for_reads_.find(array_uri.to_string());
    if (it != open_arrays_for_reads_.end()) {
      RETURN_NOT_OK(it->second->set_encryption_key(encryption_key));
      *open_array = it->second;
    } else {  // Create a new entry
      *open_array = tdb_new(OpenArray, array_uri, QueryType::READ);
      RETURN_NOT_OK_ELSE(
          (*open_array)->set_encryption_key(encryption_key),
          tdb_delete(*open_array));
      open_arrays_for_reads_[array_uri.to_string()] = *open_array;
    }
    // Lock the array and increment counter
    (*open_array)->mtx_lock();
    (*open_array)->cnt_incr();
  }

  // Acquire a shared filelock
  auto st = (*open_array)->file_lock(vfs_);
  if (!st.ok()) {
    (*open_array)->mtx_unlock();
    array_close_for_reads(array_uri);
    return st;
  }

  // Load array schema if not fetched already
  if ((*open_array)->array_schema() == nullptr) {
    auto st = load_array_schema(array_uri, *open_array, encryption_key);
    if (!st.ok()) {
      (*open_array)->mtx_unlock();
      array_close_for_reads(array_uri);
      return st;
    }
  }

  return Status::Ok();
}

Status StorageManager::get_array_metadata_uris(
    const URI& array_uri, std::vector<URI>* array_metadata_uris) const {
  // Get all uris in the array metadata directory
  URI metadata_dir = array_uri.join_path(constants::array_metadata_folder_name);
  std::vector<URI> uris;

  bool is_dir;
  RETURN_NOT_OK(vfs_->is_dir(metadata_dir, &is_dir));
  if (!is_dir)
    return Status::Ok();

  RETURN_NOT_OK(vfs_->ls(metadata_dir.add_trailing_slash(), &uris));

  // Get only the metadata uris
  for (auto& uri : uris) {
    auto uri_last_path = uri.last_path_part();
    if (utils::parse::starts_with(uri_last_path, "."))
      continue;

    if (utils::parse::starts_with(uri_last_path, "__") &&
        !utils::parse::ends_with(uri_last_path, constants::vacuum_file_suffix))
      array_metadata_uris->push_back(uri);
  }

  return Status::Ok();
}

Status StorageManager::load_array_schema(
    const URI& array_uri,
    OpenArray* open_array,
    const EncryptionKey& encryption_key) {
  // Do nothing if the array schema is already loaded
  if (open_array->array_schema() != nullptr)
    return Status::Ok();

  auto array_schema = (ArraySchema*)nullptr;
  RETURN_NOT_OK(load_array_schema(array_uri, encryption_key, &array_schema));
  open_array->set_array_schema(array_schema);

  RETURN_NOT_OK(load_all_array_schemas(
      array_uri, encryption_key, open_array->array_schemas()));

  return Status::Ok();
}

Status StorageManager::load_array_metadata(
    OpenArray* open_array,
    const EncryptionKey& encryption_key,
    const std::vector<TimestampedURI>& array_metadata_to_load,
    Metadata* metadata) {
  // Special case
  if (metadata == nullptr)
    return Status::Ok();

  auto metadata_num = array_metadata_to_load.size();
  std::vector<tdb_shared_ptr<Buffer>> metadata_buffs;
  metadata_buffs.resize(metadata_num);
  auto status = parallel_for(compute_tp_, 0, metadata_num, [&](size_t m) {
    const auto& uri = array_metadata_to_load[m].uri_;
    auto metadata_buff = open_array->array_metadata(uri);
    if (metadata_buff == nullptr) {  // Array metadata does not exist - load it
      GenericTileIO tile_io(this, uri);
      auto tile = (Tile*)nullptr;
      RETURN_NOT_OK(tile_io.read_generic(&tile, 0, encryption_key, config_));

      auto buffer = tile->buffer();
      metadata_buff = tdb_make_shared(Buffer);
      RETURN_NOT_OK(metadata_buff->realloc(buffer->size()));
      metadata_buff->set_size(buffer->size());
      buffer->reset_offset();
      RETURN_NOT_OK_ELSE(
          buffer->read(metadata_buff->data(), metadata_buff->size()),
          tdb_delete(tile));
      tdb_delete(tile);

      open_array->insert_array_metadata(uri, metadata_buff);
    }
    metadata_buffs[m] = metadata_buff;
    return Status::Ok();
  });
  RETURN_NOT_OK(status);

  // Compute array metadata size for the statistics
  uint64_t meta_size = 0;
  for (const auto& b : metadata_buffs)
    meta_size += b->size();
  stats_->add_counter("read_array_meta_size", meta_size);

  // Deserialize metadata buffers
  metadata->deserialize(metadata_buffs);

  // Sets the loaded metadata URIs
  metadata->set_loaded_metadata_uris(array_metadata_to_load);

  return Status::Ok();
}

Status StorageManager::load_fragment_metadata(
    OpenArray* open_array,
    const EncryptionKey& encryption_key,
    const std::vector<TimestampedURI>& fragments_to_load,
    Buffer* meta_buff,
    const std::unordered_map<std::string, uint64_t>& offsets,
    std::vector<tdb_shared_ptr<FragmentMetadata>>* fragment_metadata) {
  auto timer_se = stats_->start_timer("read_load_frag_meta");

  // Load the metadata for each fragment, only if they are not already
  // loaded
  auto fragment_num = fragments_to_load.size();
  fragment_metadata->resize(fragment_num);
  auto status = parallel_for(compute_tp_, 0, fragment_num, [&](size_t f) {
    const auto& sf = fragments_to_load[f];
    auto array_schema = open_array->array_schema();

    auto metadata = open_array->fragment_metadata(sf.uri_);
    if (metadata == nullptr) {  // Fragment metadata does not exist - load it
      URI coords_uri =
          sf.uri_.join_path(constants::coords + constants::file_suffix);

      auto name = sf.uri_.remove_trailing_slash().last_path_part();
      uint32_t f_version;
      RETURN_NOT_OK(utils::parse::get_fragment_name_version(name, &f_version));

      // Note that the fragment metadata version is >= the array schema
      // version. Therefore, the check below is defensive and will always
      // ensure backwards compatibility.
      if (f_version == 1) {  // This is equivalent to format version <=2
        bool sparse;
        RETURN_NOT_OK(vfs_->is_file(coords_uri, &sparse));
        metadata = tdb_make_shared(
            FragmentMetadata,
            this,
            array_schema,
            sf.uri_,
            sf.timestamp_range_,
            !sparse);
      } else {  // Format version > 2
        metadata = tdb_make_shared(
            FragmentMetadata, this, array_schema, sf.uri_, sf.timestamp_range_);
      }

      // Potentially find the basic fragment metadata in the consolidated
      // metadata buffer
      Buffer* f_buff = nullptr;
      uint64_t offset = 0;

      auto it = offsets.end();
      if (metadata->format_version() >= 9) {
        it = offsets.find(name);
      } else {
        it = offsets.find(sf.uri_.to_string());
      }
      if (it != offsets.end()) {
        f_buff = meta_buff;
        offset = it->second;
      }

      // Load fragment metadata
      RETURN_NOT_OK(metadata->load(
          encryption_key, f_buff, offset, open_array->array_schemas()));
      open_array->insert_fragment_metadata(metadata);
    }

    (*fragment_metadata)[f] = metadata;
    return Status::Ok();
  });
  RETURN_NOT_OK(status);

  return Status::Ok();
}

Status StorageManager::load_consolidated_fragment_meta(
    const URI& uri,
    const EncryptionKey& enc_key,
    Buffer* f_buff,
    std::unordered_map<std::string, uint64_t>* offsets) {
  auto timer_se = stats_->start_timer("read_load_consolidated_frag_meta");

  // No consolidated fragment metadata file
  if (uri.to_string().empty())
    return Status::Ok();

  GenericTileIO tile_io(this, uri);
  Tile* tile = nullptr;
  RETURN_NOT_OK(tile_io.read_generic(&tile, 0, enc_key, config_));

  auto buffer = tile->buffer();
  f_buff->realloc(buffer->size());
  f_buff->set_size(buffer->size());
  buffer->reset_offset();
  RETURN_NOT_OK_ELSE(
      buffer->read(f_buff->data(), f_buff->size()), tdb_delete(tile));
  tdb_delete(tile);

  stats_->add_counter("consolidated_frag_meta_size", f_buff->size());

  uint32_t fragment_num;
  f_buff->reset_offset();
  f_buff->read(&fragment_num, sizeof(uint32_t));

  uint64_t name_size, offset;
  std::string name;
  for (uint32_t f = 0; f < fragment_num; ++f) {
    f_buff->read(&name_size, sizeof(uint64_t));
    name.resize(name_size);
    f_buff->read(&name[0], name_size);
    f_buff->read(&offset, sizeof(uint64_t));
    (*offsets)[name] = offset;
  }

  return Status::Ok();
}

Status StorageManager::get_consolidated_fragment_meta_uri(
    const std::vector<URI>& uris, URI* meta_uri) const {
  uint64_t t_latest = 0;
  std::pair<uint64_t, uint64_t> timestamp_range;
  for (const auto& uri : uris) {
    if (utils::parse::ends_with(uri.to_string(), constants::meta_file_suffix)) {
      RETURN_NOT_OK(utils::parse::get_timestamp_range(uri, &timestamp_range));
      if (timestamp_range.second > t_latest) {
        t_latest = timestamp_range.second;
        *meta_uri = uri;
      }
    }
  }

  return Status::Ok();
}

Status StorageManager::get_sorted_uris(
    const std::vector<URI>& uris,
    std::vector<TimestampedURI>* sorted_uris,
    uint64_t timestamp_start,
    uint64_t timestamp_end) const {
  // Do nothing if there are not enough URIs
  if (uris.empty())
    return Status::Ok();

  // Get the URIs that must be ignored
  std::vector<URI> vac_uris, to_ignore;
  RETURN_NOT_OK(get_uris_to_vacuum(
      uris, timestamp_start, timestamp_end, &to_ignore, &vac_uris, false));
  std::set<URI> to_ignore_set;
  for (const auto& uri : to_ignore)
    to_ignore_set.emplace(uri);

  // Filter based on vacuumed URIs and timestamp
  for (auto& uri : uris) {
    // Ignore vacuumed URIs
    if (to_ignore_set.find(uri) != to_ignore_set.end())
      continue;

    // Also ignore any vac uris
    if (this->is_vacuum_file(uri))
      continue;

    // Add only URIs whose first timestamp is greater than or equal to the
    // timestamp_start and whose second timestamp is smaller than or equal to
    // the timestamp_end
    std::pair<uint64_t, uint64_t> timestamp_range;
    RETURN_NOT_OK(utils::parse::get_timestamp_range(uri, &timestamp_range));
    auto t1 = timestamp_range.first;
    auto t2 = timestamp_range.second;
    if (t1 >= timestamp_start && t2 <= timestamp_end)
      sorted_uris->emplace_back(uri, timestamp_range);
  }

  // Sort the names based on the timestamps
  std::sort(sorted_uris->begin(), sorted_uris->end());

  return Status::Ok();
}

Status StorageManager::get_uris_to_vacuum(
    const std::vector<URI>& uris,
    uint64_t timestamp_start,
    uint64_t timestamp_end,
    std::vector<URI>* to_vacuum,
    std::vector<URI>* vac_uris,
    bool allow_partial) const {
  // Get vacuum URIs
  std::vector<URI> vac_files;
  std::unordered_set<std::string> non_vac_uris_set;
  std::unordered_map<std::string, size_t> uris_map;
  for (size_t i = 0; i < uris.size(); ++i) {
    std::pair<uint64_t, uint64_t> timestamp_range;
    RETURN_NOT_OK(utils::parse::get_timestamp_range(uris[i], &timestamp_range));

    if (this->is_vacuum_file(uris[i])) {
      if (allow_partial) {
        if (timestamp_range.first <= timestamp_end &&
            timestamp_range.second >= timestamp_start)
          vac_files.emplace_back(uris[i]);
      } else {
        if (timestamp_range.first >= timestamp_start &&
            timestamp_range.second <= timestamp_end)
          vac_files.emplace_back(uris[i]);
      }
    } else {
      if (timestamp_range.first < timestamp_start ||
          timestamp_range.second > timestamp_end) {
        non_vac_uris_set.emplace(uris[i].to_string());
      } else {
        uris_map[uris[i].to_string()] = i;
      }
    }
  }

  // Compute fragment URIs to vacuum as a bitmap vector
  // Also determine which vac files to vacuum
  std::vector<int32_t> to_vacuum_vec(uris.size(), 0);
  std::vector<int32_t> to_vacuum_vac_files_vec(vac_files.size(), 0);
  auto status =
      parallel_for(compute_tp_, 0, vac_files.size(), [&, this](size_t i) {
        uint64_t size = 0;
        RETURN_NOT_OK(vfs_->file_size(vac_files[i], &size));
        std::string names;
        names.resize(size);
        RETURN_NOT_OK(vfs_->read(vac_files[i], 0, &names[0], size));
        std::stringstream ss(names);
        bool vacuum_vac_file = true;
        for (std::string uri_str; std::getline(ss, uri_str);) {
          auto it = uris_map.find(uri_str);
          if (it != uris_map.end())
            to_vacuum_vec[it->second] = 1;

          if (vacuum_vac_file &&
              non_vac_uris_set.find(uri_str) != non_vac_uris_set.end()) {
            vacuum_vac_file = false;
          }
        }

        to_vacuum_vac_files_vec[i] = vacuum_vac_file;

        return Status::Ok();
      });
  RETURN_NOT_OK(status);

  // Compute the URIs to vacuum
  to_vacuum->clear();
  for (size_t i = 0; i < uris.size(); ++i) {
    if (to_vacuum_vec[i] == 1)
      to_vacuum->emplace_back(uris[i]);
  }

  // Compute the vac URIs to vacuum
  vac_uris->clear();
  for (size_t i = 0; i < vac_files.size(); ++i) {
    if (to_vacuum_vac_files_vec[i] == 1)
      vac_uris->emplace_back(vac_files[i]);
  }

  return Status::Ok();
}

Status StorageManager::set_default_tags() {
  const auto version = std::to_string(constants::library_version[0]) + "." +
                       std::to_string(constants::library_version[1]) + "." +
                       std::to_string(constants::library_version[2]);

  RETURN_NOT_OK(set_tag("x-tiledb-version", version));
  RETURN_NOT_OK(set_tag("x-tiledb-api-language", "c"));

  return Status::Ok();
}

}  // namespace sm
}  // namespace tiledb<|MERGE_RESOLUTION|>--- conflicted
+++ resolved
@@ -928,7 +928,6 @@
   return Status::Ok();
 }
 
-<<<<<<< HEAD
 Status StorageManager::array_upgrade_version(
     const URI& array_uri,
     const EncryptionKey& encryption_key,
@@ -1004,12 +1003,8 @@
   return Status::Ok();
 }
 
-OpenArrayMemoryTracker* StorageManager::array_get_memory_tracker(
-    const URI& array_uri) {
-=======
 OpenArrayMemoryTracker* StorageManager::array_memory_tracker(
     const URI& array_uri, bool top_level) {
->>>>>>> d92425a4
   // Lock mutex
   std::lock_guard<std::mutex> lock{open_array_for_reads_mtx_};
 
