--- conflicted
+++ resolved
@@ -53,7 +53,6 @@
     , compute_tp_(get_compute_thread_count(config))
     , io_tp_(get_io_thread_count(config))
     , stats_(make_shared<stats::Stats>(HERE(), "Context"))
-<<<<<<< HEAD
     , storage_manager_{&compute_tp_, &io_tp_, stats_.get(), logger_, config} {
   /*
    * Logger class is not yet C.41-compliant
@@ -63,14 +62,6 @@
    * Explicitly register our `stats` object with the global.
    */
   stats::all_stats.register_stats(stats_);
-=======
-    , storage_manager_{} {
-  if (!init(config).ok()) {
-    logger_->status_no_return_value(
-        Status_ContextError("Failed to initialize Context in constructor."));
-    throw std::logic_error("Could not initialize Context in constructor");
-  }
->>>>>>> 5c89658d
 }
 
 /* ****************************** */
