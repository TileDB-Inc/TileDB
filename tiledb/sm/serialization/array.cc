--- conflicted
+++ resolved
@@ -270,18 +270,10 @@
     if (all_schemas_reader.hasEntries()) {
       auto entries = array_reader.getArraySchemasAll().getEntries();
       for (auto array_schema_build : entries) {
-<<<<<<< HEAD
-        auto schema{array_schema_from_capnp(
-            array_schema_build.getValue(), array->array_uri(), memory_tracker)};
-        schema.set_array_uri(array->array_uri());
-        all_schemas[array_schema_build.getKey()] =
-            make_shared<ArraySchema>(HERE(), schema);
-=======
         auto schema = array_schema_from_capnp(
             array_schema_build.getValue(), array->array_uri(), memory_tracker);
         schema->set_array_uri(array->array_uri());
         all_schemas[array_schema_build.getKey()] = schema;
->>>>>>> 2f8188e7
       }
     }
     array->set_array_schemas_all(std::move(all_schemas));
@@ -291,14 +283,8 @@
     auto array_schema_latest_reader = array_reader.getArraySchemaLatest();
     auto array_schema_latest{array_schema_from_capnp(
         array_schema_latest_reader, array->array_uri(), memory_tracker)};
-<<<<<<< HEAD
-    array_schema_latest.set_array_uri(array->array_uri());
-    array->set_array_schema_latest(
-        make_shared<ArraySchema>(HERE(), array_schema_latest));
-=======
     array_schema_latest->set_array_uri(array->array_uri());
     array->set_array_schema_latest(array_schema_latest);
->>>>>>> 2f8188e7
   }
 
   // Deserialize array directory
