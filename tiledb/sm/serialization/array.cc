/**
 * @file   array.cc
 *
 * @section LICENSE
 *
 * The MIT License
 *
 * @copyright Copyright (c) 2023-2024 TileDB, Inc.
 *
 * Permission is hereby granted, free of charge, to any person obtaining a copy
 * of this software and associated documentation files (the "Software"), to deal
 * in the Software without restriction, including without limitation the rights
 * to use, copy, modify, merge, publish, distribute, sublicense, and/or sell
 * copies of the Software, and to permit persons to whom the Software is
 * furnished to do so, subject to the following conditions:
 *
 * The above copyright notice and this permission notice shall be included in
 * all copies or substantial portions of the Software.
 *
 * THE SOFTWARE IS PROVIDED "AS IS", WITHOUT WARRANTY OF ANY KIND, EXPRESS OR
 * IMPLIED, INCLUDING BUT NOT LIMITED TO THE WARRANTIES OF MERCHANTABILITY,
 * FITNESS FOR A PARTICULAR PURPOSE AND NONINFRINGEMENT. IN NO EVENT SHALL THE
 * AUTHORS OR COPYRIGHT HOLDERS BE LIABLE FOR ANY CLAIM, DAMAGES OR OTHER
 * LIABILITY, WHETHER IN AN ACTION OF CONTRACT, TORT OR OTHERWISE, ARISING FROM,
 * OUT OF OR IN CONNECTION WITH THE SOFTWARE OR THE USE OR OTHER DEALINGS IN
 * THE SOFTWARE.
 *
 * @section DESCRIPTION
 *
 * This file declares serialization functions for Array.
 */

// clang-format off
#ifdef TILEDB_SERIALIZATION
#include <capnp/compat/json.h>
#include <capnp/message.h>
#include <capnp/serialize.h>
#include "tiledb/sm/serialization/capnp_utils.h"
#endif
// clang-format on

#include <string>

#include "tiledb/common/common.h"
#include "tiledb/sm/buffer/buffer_list.h"
#include "tiledb/sm/enums/query_type.h"
#include "tiledb/sm/enums/serialization_type.h"
#include "tiledb/sm/misc/tdb_time.h"
#include "tiledb/sm/serialization/array.h"
#include "tiledb/sm/serialization/array_directory.h"
#include "tiledb/sm/serialization/array_schema.h"
#include "tiledb/sm/serialization/fragment_metadata.h"
#include "tiledb/sm/storage_manager/storage_manager.h"

using namespace tiledb::common;
using namespace tiledb::sm::stats;

namespace tiledb::sm::serialization {

class ArraySerializationException : public StatusException {
 public:
  explicit ArraySerializationException(const std::string& message)
      : StatusException("[TileDB::Serialization][Array]", message) {
  }
};

class ArraySerializationDisabledException : public ArraySerializationException {
 public:
  explicit ArraySerializationDisabledException()
      : ArraySerializationException(
            "Cannot (de)serialize; serialization not enabled.") {
  }
};

#ifdef TILEDB_SERIALIZATION

Status metadata_to_capnp(
    const Metadata* metadata,
    capnp::ArrayMetadata::Builder* array_metadata_builder) {
  if (metadata == nullptr)
    return LOG_STATUS(Status_SerializationError(
        "Error serializing array metadata; array metadata instance is null"));

  auto entries_builder = array_metadata_builder->initEntries(metadata->num());
  size_t i = 0;
  for (auto it = metadata->begin(); it != metadata->end(); ++it) {
    auto entry_builder = entries_builder[i++];
    const auto& entry = it->second;
    auto datatype = static_cast<Datatype>(entry.type_);
    entry_builder.setKey(it->first);
    entry_builder.setType(datatype_str(datatype));
    entry_builder.setValueNum(entry.num_);
    entry_builder.setValue(kj::arrayPtr(
        static_cast<const uint8_t*>(entry.value_.data()), entry.value_.size()));
    entry_builder.setDel(entry.del_ == 1);
  }

  return Status::Ok();
}

Status metadata_from_capnp(
    const capnp::ArrayMetadata::Reader& array_metadata_reader,
    Metadata* metadata) {
  auto entries_reader = array_metadata_reader.getEntries();
  const size_t num_entries = entries_reader.size();

  for (size_t i = 0; i < num_entries; i++) {
    auto entry_reader = entries_reader[i];
    auto key = std::string{std::string_view{
        entry_reader.getKey().cStr(), entry_reader.getKey().size()}};
    Datatype type = datatype_enum(entry_reader.getType());
    uint32_t value_num = entry_reader.getValueNum();

    auto value_ptr = entry_reader.getValue();
    const void* value = (void*)value_ptr.begin();
    if (value_ptr.size() != datatype_size(type) * value_num) {
      return LOG_STATUS(Status_SerializationError(
          "Error deserializing array metadata; value size sanity check "
          "failed for " +
          key + "."));
    }

    if (entry_reader.getDel()) {
      metadata->del(key.c_str());
    } else {
      metadata->put(key.c_str(), type, value_num, value);
    }
  }

  return Status::Ok();
}

Status array_to_capnp(
    Array* array,
    capnp::Array::Builder* array_builder,
    const bool client_side) {
  // The serialized URI is set if it exists
  // this is used for backwards compatibility with pre TileDB 2.5 clients that
  // want to serialized a query object TileDB >= 2.5 no longer needs to send the
  // array URI
  if (!array->array_uri_serialized().to_string().empty()) {
    array_builder->setUri(array->array_uri_serialized().to_string());
  }
  array_builder->setStartTimestamp(array->timestamp_start());
  array_builder->setEndTimestamp(array->timestamp_end());
  array_builder->setOpenedAtEndTimestamp(array->timestamp_end_opened_at());

  array_builder->setQueryType(query_type_str(array->get_query_type()));

  if (array->use_refactored_array_open() && array->serialize_enumerations()) {
    array->load_all_enumerations();
  }

  const auto& array_schema_latest = array->array_schema_latest();
  auto array_schema_latest_builder = array_builder->initArraySchemaLatest();
  RETURN_NOT_OK(array_schema_to_capnp(
      array_schema_latest, &array_schema_latest_builder, client_side));

  const auto& array_schemas_all = array->array_schemas_all();
  auto array_schemas_all_builder = array_builder->initArraySchemasAll();
  auto entries_builder =
      array_schemas_all_builder.initEntries(array_schemas_all.size());
  uint64_t i = 0;
  for (const auto& schema : array_schemas_all) {
    auto entry = entries_builder[i++];
    entry.setKey(schema.first);
    auto schema_builder = entry.initValue();
    RETURN_NOT_OK(array_schema_to_capnp(
        *(schema.second.get()), &schema_builder, client_side));
  }

  if (array->use_refactored_query_submit()) {
    // Serialize array directory (load if not loaded already)
    const auto array_directory = array->load_array_directory();
    auto array_directory_builder = array_builder->initArrayDirectory();
    array_directory_to_capnp(array_directory, &array_directory_builder);

    // Serialize fragment metadata iff loaded (if the array is open for READs)
    if (array->get_query_type() == QueryType::READ) {
      auto fragment_metadata_all = array->fragment_metadata();
      if (!fragment_metadata_all.empty()) {
        auto fragment_metadata_all_builder =
            array_builder->initFragmentMetadataAll(
                fragment_metadata_all.size());
        for (size_t i = 0; i < fragment_metadata_all.size(); i++) {
          auto fragment_metadata_builder = fragment_metadata_all_builder[i];

          // Old fragment with zipped coordinates didn't have a format that
          // allow to dynamically load tile offsets and sizes and since they all
          // get loaded at array open, we need to serialize them here.
          if (fragment_metadata_all[i]->format_version() <= 2) {
            fragment_meta_sizes_offsets_to_capnp(
                *fragment_metadata_all[i], &fragment_metadata_builder);
          }
          RETURN_NOT_OK(fragment_metadata_to_capnp(
              *fragment_metadata_all[i], &fragment_metadata_builder));
        }
      }
    }
  }

  if (array->use_refactored_array_open()) {
    if (array->serialize_non_empty_domain()) {
      auto nonempty_domain_builder = array_builder->initNonEmptyDomain();
      utils::serialize_non_empty_domain(nonempty_domain_builder, array);
    }

    if (array->serialize_metadata()) {
      auto array_metadata_builder = array_builder->initArrayMetadata();
      // If this is the Cloud server, it should load and serialize metadata
      // If this is the client, it should have previously received the array
      // metadata from the Cloud server, so it should just serialize it
      auto& metadata = array->metadata();
      RETURN_NOT_OK(metadata_to_capnp(&metadata, &array_metadata_builder));
    }
  } else {
    if (array->non_empty_domain_computed()) {
      auto nonempty_domain_builder = array_builder->initNonEmptyDomain();
      utils::serialize_non_empty_domain(nonempty_domain_builder, array);
    }

    if (array->metadata_loaded()) {
      auto array_metadata_builder = array_builder->initArrayMetadata();
      RETURN_NOT_OK(
          metadata_to_capnp(array->unsafe_metadata(), &array_metadata_builder));
    }
  }

  return Status::Ok();
}

void array_from_capnp(
    const capnp::Array::Reader& array_reader,
    ContextResources& resources,
    Array* array,
    const bool client_side,
    shared_ptr<MemoryTracker> memory_tracker) {
  // The serialized URI is set if it exists
  // this is used for backwards compatibility with pre TileDB 2.5 clients that
  // want to serialized a query object TileDB >= 2.5 no longer needs to receive
  // the array URI
  if (array_reader.hasUri()) {
    array->set_uri_serialized(array_reader.getUri().cStr());
  }

  if (array_reader.hasQueryType()) {
    auto query_type_str = array_reader.getQueryType();
    QueryType query_type = QueryType::READ;
    throw_if_not_ok(query_type_enum(query_type_str, &query_type));
    array->set_query_type(query_type);

    array->set_timestamps(
        array_reader.getStartTimestamp(),
        array_reader.getEndTimestamp(),
        query_type == QueryType::READ);
  } else {
    array->set_timestamps(
        array_reader.getStartTimestamp(),
        array_reader.getEndTimestamp(),
        false);
  };

  if (!array->is_open()) {
    array->set_serialized_array_open();
  }

  if (array_reader.hasArraySchemasAll()) {
    std::unordered_map<std::string, shared_ptr<ArraySchema>> all_schemas;
    auto all_schemas_reader = array_reader.getArraySchemasAll();

    if (all_schemas_reader.hasEntries()) {
      auto entries = array_reader.getArraySchemasAll().getEntries();
      for (auto array_schema_build : entries) {
        auto schema = array_schema_from_capnp(
            array_schema_build.getValue(), array->array_uri(), memory_tracker);
        schema->set_array_uri(array->array_uri());
        all_schemas[array_schema_build.getKey()] = schema;
      }
    }
    array->set_array_schemas_all(std::move(all_schemas));
  }

  if (array_reader.hasArraySchemaLatest()) {
    auto array_schema_latest_reader = array_reader.getArraySchemaLatest();
    auto array_schema_latest{array_schema_from_capnp(
        array_schema_latest_reader, array->array_uri(), memory_tracker)};
    array_schema_latest->set_array_uri(array->array_uri());
    array->set_array_schema_latest(array_schema_latest);
  }

  // Deserialize array directory
  if (array_reader.hasArrayDirectory()) {
    const auto& array_directory_reader = array_reader.getArrayDirectory();
    auto array_dir = array_directory_from_capnp(
        array_directory_reader, resources, array->array_uri());
    array->set_array_directory(std::move(*array_dir));
  } else {
    array->set_array_directory(ArrayDirectory(resources, array->array_uri()));
  }

  if (array_reader.hasFragmentMetadataAll()) {
    auto fragment_metadata = array->fragment_metadata();
    fragment_metadata.clear();
    auto fragment_metadata_all_reader = array_reader.getFragmentMetadataAll();
    fragment_metadata.reserve(fragment_metadata_all_reader.size());
    for (auto frag_meta_reader : fragment_metadata_all_reader) {
<<<<<<< HEAD
      auto meta = fragment_metadata_from_capnp(
          array->array_schema_latest_ptr(),
          frag_meta_reader,
          &storage_manager->resources(),
          array->memory_tracker());
=======
      auto meta = make_shared<FragmentMetadata>(
          HERE(), &resources, array->memory_tracker());
      throw_if_not_ok(fragment_metadata_from_capnp(
          array->array_schema_latest_ptr(), frag_meta_reader, meta));
>>>>>>> 8de7d1ca
      if (client_side) {
        meta->set_rtree_loaded();
      }
      fragment_metadata.emplace_back(meta);
    }
    array->set_fragment_metadata(std::move(fragment_metadata));
  }

  if (array_reader.hasNonEmptyDomain()) {
    // Deserialize
<<<<<<< HEAD
    utils::deserialize_non_empty_domain(
        array_reader.getNonEmptyDomain(), array);
=======
    throw_if_not_ok(
        utils::deserialize_non_empty_domain(nonempty_domain_reader, array));
>>>>>>> 8de7d1ca
    array->set_non_empty_domain_computed(true);
  }

  if (array_reader.hasArrayMetadata()) {
    const auto& array_metadata_reader = array_reader.getArrayMetadata();
    throw_if_not_ok(
        metadata_from_capnp(array_metadata_reader, array->unsafe_metadata()));
    array->set_metadata_loaded(true);
  }
}

Status array_open_to_capnp(
    const Array& array, capnp::ArrayOpen::Builder* array_open_builder) {
  // Set config
  auto config_builder = array_open_builder->initConfig();
  auto config = array.config();
  RETURN_NOT_OK(config_to_capnp(config, &config_builder));

  array_open_builder->setQueryType(query_type_str(array.get_query_type()));

  return Status::Ok();
}

Status array_open_from_capnp(
    const capnp::ArrayOpen::Reader& array_open_reader, Array* array) {
  if (array == nullptr) {
    return LOG_STATUS(Status_SerializationError(
        "Error deserializing array open; array is null."));
  }

  if (array_open_reader.hasConfig()) {
    tdb_unique_ptr<Config> decoded_config = nullptr;
    RETURN_NOT_OK(
        config_from_capnp(array_open_reader.getConfig(), &decoded_config));
    array->unsafe_set_config(*decoded_config);
  }

  if (array_open_reader.hasQueryType()) {
    auto query_type_str = array_open_reader.getQueryType();
    QueryType query_type = QueryType::READ;
    RETURN_NOT_OK(query_type_enum(query_type_str, &query_type));
    array->set_query_type(query_type);
  }

  return Status::Ok();
}

Status metadata_serialize(
    Metadata* metadata,
    SerializationType serialize_type,
    Buffer* serialized_buffer) {
  if (metadata == nullptr)
    return LOG_STATUS(Status_SerializationError(
        "Error serializing array metadata; array instance is null"));

  try {
    // Serialize
    ::capnp::MallocMessageBuilder message;
    auto builder = message.initRoot<capnp::ArrayMetadata>();

    RETURN_NOT_OK(metadata_to_capnp(metadata, &builder));

    // Copy to buffer
    serialized_buffer->reset_size();
    serialized_buffer->reset_offset();
    switch (serialize_type) {
      case SerializationType::JSON: {
        ::capnp::JsonCodec json;
        kj::String capnp_json = json.encode(builder);
        const auto json_len = capnp_json.size();
        const char nul = '\0';
        // size does not include needed null terminator, so add +1
        RETURN_NOT_OK(serialized_buffer->realloc(json_len + 1));
        RETURN_NOT_OK(serialized_buffer->write(capnp_json.cStr(), json_len));
        RETURN_NOT_OK(serialized_buffer->write(&nul, 1));
        break;
      }
      case SerializationType::CAPNP: {
        kj::Array<::capnp::word> protomessage = messageToFlatArray(message);
        kj::ArrayPtr<const char> message_chars = protomessage.asChars();
        const auto nbytes = message_chars.size();
        RETURN_NOT_OK(serialized_buffer->realloc(nbytes));
        RETURN_NOT_OK(serialized_buffer->write(message_chars.begin(), nbytes));
        break;
      }
      default: {
        return LOG_STATUS(Status_SerializationError(
            "Error serializing array metadata; Unknown serialization type "
            "passed"));
      }
    }

  } catch (kj::Exception& e) {
    return LOG_STATUS(Status_SerializationError(
        "Error serializing array metadata; kj::Exception: " +
        std::string(e.getDescription().cStr())));
  } catch (std::exception& e) {
    return LOG_STATUS(Status_SerializationError(
        "Error serializing array metadata; exception " +
        std::string(e.what())));
  }

  return Status::Ok();
}

Status metadata_deserialize(
    Metadata* metadata,
    SerializationType serialize_type,
    const Buffer& serialized_buffer) {
  if (metadata == nullptr)
    return LOG_STATUS(Status_SerializationError(
        "Error deserializing metadata; null metadata instance given."));

  try {
    switch (serialize_type) {
      case SerializationType::JSON: {
        ::capnp::JsonCodec json;
        ::capnp::MallocMessageBuilder message_builder;
        auto builder = message_builder.initRoot<capnp::ArrayMetadata>();
        json.decode(
            kj::StringPtr(static_cast<const char*>(serialized_buffer.data())),
            builder);
        auto reader = builder.asReader();

        // Deserialize
        RETURN_NOT_OK(metadata_from_capnp(reader, metadata));

        break;
      }
      case SerializationType::CAPNP: {
        const auto mBytes =
            reinterpret_cast<const kj::byte*>(serialized_buffer.data());
        ::capnp::FlatArrayMessageReader msg_reader(kj::arrayPtr(
            reinterpret_cast<const ::capnp::word*>(mBytes),
            serialized_buffer.size() / sizeof(::capnp::word)));
        auto reader = msg_reader.getRoot<capnp::ArrayMetadata>();

        // Deserialize
        RETURN_NOT_OK(metadata_from_capnp(reader, metadata));

        break;
      }
      default: {
        return LOG_STATUS(Status_SerializationError(
            "Error deserializing array metadata; Unknown serialization type "
            "passed"));
      }
    }
  } catch (kj::Exception& e) {
    return LOG_STATUS(Status_SerializationError(
        "Error deserializing array metadata; kj::Exception: " +
        std::string(e.getDescription().cStr())));
  } catch (std::exception& e) {
    return LOG_STATUS(Status_SerializationError(
        "Error deserializing array metadata; exception " +
        std::string(e.what())));
  }

  return Status::Ok();
}

Status array_serialize(
    Array* array,
    SerializationType serialize_type,
    Buffer* serialized_buffer,
    const bool client_side) {
  try {
    ::capnp::MallocMessageBuilder message;
    capnp::Array::Builder ArrayBuilder = message.initRoot<capnp::Array>();
    RETURN_NOT_OK(array_to_capnp(array, &ArrayBuilder, client_side));

    serialized_buffer->reset_size();
    serialized_buffer->reset_offset();

    switch (serialize_type) {
      case SerializationType::JSON: {
        ::capnp::JsonCodec json;
        kj::String capnp_json = json.encode(ArrayBuilder);
        const auto json_len = capnp_json.size();
        const char nul = '\0';
        // size does not include needed null terminator, so add +1
        RETURN_NOT_OK(serialized_buffer->realloc(json_len + 1));
        RETURN_NOT_OK(serialized_buffer->write(capnp_json.cStr(), json_len));
        RETURN_NOT_OK(serialized_buffer->write(&nul, 1));
        break;
      }
      case SerializationType::CAPNP: {
        kj::Array<::capnp::word> protomessage = messageToFlatArray(message);
        kj::ArrayPtr<const char> message_chars = protomessage.asChars();
        const auto nbytes = message_chars.size();
        RETURN_NOT_OK(serialized_buffer->realloc(nbytes));
        RETURN_NOT_OK(serialized_buffer->write(message_chars.begin(), nbytes));
        break;
      }
      default: {
        return LOG_STATUS(Status_SerializationError(
            "Error serializing array; Unknown serialization type "
            "passed"));
      }
    }

  } catch (kj::Exception& e) {
    return LOG_STATUS(Status_SerializationError(
        "Error serializing array; kj::Exception: " +
        std::string(e.getDescription().cStr())));
  } catch (std::exception& e) {
    return LOG_STATUS(Status_SerializationError(
        "Error serializing array; exception " + std::string(e.what())));
  }

  return Status::Ok();
}

void array_deserialize(
    Array* array,
    SerializationType serialize_type,
    const Buffer& serialized_buffer,
    ContextResources& resources,
    shared_ptr<MemoryTracker> memory_tracker) {
  try {
    switch (serialize_type) {
      case SerializationType::JSON: {
        ::capnp::JsonCodec json;
        ::capnp::MallocMessageBuilder message_builder;
        capnp::Array::Builder array_builder =
            message_builder.initRoot<capnp::Array>();
        json.decode(
            kj::StringPtr(static_cast<const char*>(serialized_buffer.data())),
            array_builder);
        capnp::Array::Reader array_reader = array_builder.asReader();
        array_from_capnp(array_reader, resources, array, true, memory_tracker);
        break;
      }
      case SerializationType::CAPNP: {
        // Set traversal limit from config
        uint64_t limit = resources.config()
                             .get<uint64_t>("rest.capnp_traversal_limit")
                             .value();
        ::capnp::ReaderOptions readerOptions;
        // capnp uses the limit in words
        readerOptions.traversalLimitInWords = limit / sizeof(::capnp::word);

        const auto mBytes =
            reinterpret_cast<const kj::byte*>(serialized_buffer.data());
        ::capnp::FlatArrayMessageReader reader(
            kj::arrayPtr(
                reinterpret_cast<const ::capnp::word*>(mBytes),
                serialized_buffer.size() / sizeof(::capnp::word)),
            readerOptions);
        capnp::Array::Reader array_reader = reader.getRoot<capnp::Array>();
        array_from_capnp(array_reader, resources, array, true, memory_tracker);
        break;
      }
      default: {
        throw ArraySerializationException(
            "Error deserializing array; Unknown serialization type passed");
      }
    }

  } catch (kj::Exception& e) {
    throw ArraySerializationException(
        "Error deserializing array; kj::Exception: " +
        std::string(e.getDescription().cStr()));
  } catch (std::exception& e) {
    throw ArraySerializationException(
        "Error deserializing array; exception " + std::string(e.what()));
  }
}

Status array_open_serialize(
    const Array& array,
    SerializationType serialize_type,
    Buffer* serialized_buffer) {
  try {
    ::capnp::MallocMessageBuilder message;
    capnp::ArrayOpen::Builder arrayOpenBuilder =
        message.initRoot<capnp::ArrayOpen>();
    RETURN_NOT_OK(array_open_to_capnp(array, &arrayOpenBuilder));

    serialized_buffer->reset_size();
    serialized_buffer->reset_offset();

    switch (serialize_type) {
      case SerializationType::JSON: {
        ::capnp::JsonCodec json;
        kj::String capnp_json = json.encode(arrayOpenBuilder);
        const auto json_len = capnp_json.size();
        const char nul = '\0';
        // size does not include needed null terminator, so add +1
        RETURN_NOT_OK(serialized_buffer->realloc(json_len + 1));
        RETURN_NOT_OK(serialized_buffer->write(capnp_json.cStr(), json_len));
        RETURN_NOT_OK(serialized_buffer->write(&nul, 1));
        break;
      }
      case SerializationType::CAPNP: {
        kj::Array<::capnp::word> protomessage = messageToFlatArray(message);
        kj::ArrayPtr<const char> message_chars = protomessage.asChars();
        const auto nbytes = message_chars.size();
        RETURN_NOT_OK(serialized_buffer->realloc(nbytes));
        RETURN_NOT_OK(serialized_buffer->write(message_chars.begin(), nbytes));
        break;
      }
      default: {
        return LOG_STATUS(Status_SerializationError(
            "Error serializing array open; Unknown serialization type "
            "passed: " +
            std::to_string(static_cast<uint8_t>(serialize_type))));
      }
    }

  } catch (kj::Exception& e) {
    return LOG_STATUS(Status_SerializationError(
        "Error serializing array open; kj::Exception: " +
        std::string(e.getDescription().cStr())));
  } catch (std::exception& e) {
    return LOG_STATUS(Status_SerializationError(
        "Error serializing array open; exception " + std::string(e.what())));
  }

  return Status::Ok();
}

Status array_open_deserialize(
    Array* array,
    SerializationType serialize_type,
    const Buffer& serialized_buffer) {
  try {
    switch (serialize_type) {
      case SerializationType::JSON: {
        ::capnp::JsonCodec json;
        json.handleByAnnotation<capnp::ArrayOpen>();
        ::capnp::MallocMessageBuilder message_builder;
        capnp::ArrayOpen::Builder array_open_builder =
            message_builder.initRoot<capnp::ArrayOpen>();
        json.decode(
            kj::StringPtr(static_cast<const char*>(serialized_buffer.data())),
            array_open_builder);
        capnp::ArrayOpen::Reader array_open_reader =
            array_open_builder.asReader();
        RETURN_NOT_OK(array_open_from_capnp(array_open_reader, array));
        break;
      }
      case SerializationType::CAPNP: {
        const auto mBytes =
            reinterpret_cast<const kj::byte*>(serialized_buffer.data());
        ::capnp::FlatArrayMessageReader reader(kj::arrayPtr(
            reinterpret_cast<const ::capnp::word*>(mBytes),
            serialized_buffer.size() / sizeof(::capnp::word)));
        capnp::ArrayOpen::Reader array_open_reader =
            reader.getRoot<capnp::ArrayOpen>();
        RETURN_NOT_OK(array_open_from_capnp(array_open_reader, array));
        break;
      }
      default: {
        return LOG_STATUS(Status_SerializationError(
            "Error deserializing array open; Unknown serialization type "
            "passed"));
      }
    }

  } catch (kj::Exception& e) {
    return LOG_STATUS(Status_SerializationError(
        "Error deserializing array open; kj::Exception: " +
        std::string(e.getDescription().cStr())));
  } catch (std::exception& e) {
    return LOG_STATUS(Status_SerializationError(
        "Error deserializing array open; exception " + std::string(e.what())));
  }

  return Status::Ok();
}

#else

Status array_serialize(Array*, SerializationType, Buffer*, const bool) {
  return LOG_STATUS(Status_SerializationError(
      "Cannot serialize; serialization not enabled."));
}

void array_deserialize(
    Array*,
    SerializationType,
    const Buffer&,
    ContextResources&,
    shared_ptr<MemoryTracker>) {
  throw ArraySerializationDisabledException();
}

Status array_open_serialize(const Array&, SerializationType, Buffer*) {
  throw ArraySerializationDisabledException();
}

Status array_open_deserialize(Array*, SerializationType, const Buffer&) {
  throw ArraySerializationDisabledException();
  ;
}

Status metadata_serialize(Metadata*, SerializationType, Buffer*) {
  throw ArraySerializationDisabledException();
}

Status metadata_deserialize(Metadata*, SerializationType, const Buffer&) {
  throw ArraySerializationDisabledException();
}

#endif  // TILEDB_SERIALIZATION

}  // namespace tiledb::sm::serialization<|MERGE_RESOLUTION|>--- conflicted
+++ resolved
@@ -304,18 +304,11 @@
     auto fragment_metadata_all_reader = array_reader.getFragmentMetadataAll();
     fragment_metadata.reserve(fragment_metadata_all_reader.size());
     for (auto frag_meta_reader : fragment_metadata_all_reader) {
-<<<<<<< HEAD
       auto meta = fragment_metadata_from_capnp(
           array->array_schema_latest_ptr(),
           frag_meta_reader,
-          &storage_manager->resources(),
+          &resources,
           array->memory_tracker());
-=======
-      auto meta = make_shared<FragmentMetadata>(
-          HERE(), &resources, array->memory_tracker());
-      throw_if_not_ok(fragment_metadata_from_capnp(
-          array->array_schema_latest_ptr(), frag_meta_reader, meta));
->>>>>>> 8de7d1ca
       if (client_side) {
         meta->set_rtree_loaded();
       }
@@ -326,13 +319,8 @@
 
   if (array_reader.hasNonEmptyDomain()) {
     // Deserialize
-<<<<<<< HEAD
     utils::deserialize_non_empty_domain(
         array_reader.getNonEmptyDomain(), array);
-=======
-    throw_if_not_ok(
-        utils::deserialize_non_empty_domain(nonempty_domain_reader, array));
->>>>>>> 8de7d1ca
     array->set_non_empty_domain_computed(true);
   }
 
