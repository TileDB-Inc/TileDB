--- conflicted
+++ resolved
@@ -2722,9 +2722,6 @@
           }
         }
 
-<<<<<<< HEAD
-        RETURN_NOT_OK(global_writer->set_multipart_upload_state(
-=======
         if (state.hasBufferedChunks()) {
           deserialized_state.buffered_chunks.emplace();
           auto& chunks = deserialized_state.buffered_chunks.value();
@@ -2737,8 +2734,7 @@
           }
         }
 
-        RETURN_NOT_OK(globalwriter->set_multipart_upload_state(
->>>>>>> b986f3bf
+        RETURN_NOT_OK(global_writer->set_multipart_upload_state(
             buffer_uri,
             deserialized_state,
             context == SerializationContext::CLIENT));
