--- conflicted
+++ resolved
@@ -167,36 +167,8 @@
 
 shared_ptr<FragmentMetadata> fragment_metadata_from_capnp(
     const shared_ptr<const ArraySchema>& array_schema,
-    const capnp::FragmentMetadata::Reader& frag_meta_reader,
-<<<<<<< HEAD
-    ContextResources* resources,
-    MemoryTracker* memory_tracker) {
+    const capnp::FragmentMetadata::Reader& frag_meta_reader) {
   URI fragment_uri;
-=======
-    shared_ptr<FragmentMetadata> frag_meta) {
-  if (frag_meta_reader.hasFileSizes()) {
-    auto filesizes_reader = frag_meta_reader.getFileSizes();
-    frag_meta->file_sizes().reserve(filesizes_reader.size());
-    for (const auto& file_size : filesizes_reader) {
-      frag_meta->file_sizes().emplace_back(file_size);
-    }
-  }
-  if (frag_meta_reader.hasFileVarSizes()) {
-    auto filevarsizes_reader = frag_meta_reader.getFileVarSizes();
-    frag_meta->file_var_sizes().reserve(filevarsizes_reader.size());
-    for (const auto& file_var_size : filevarsizes_reader) {
-      frag_meta->file_var_sizes().emplace_back(file_var_size);
-    }
-  }
-  if (frag_meta_reader.hasFileValiditySizes()) {
-    auto filevaliditysizes_reader = frag_meta_reader.getFileValiditySizes();
-    frag_meta->file_validity_sizes().reserve(filevaliditysizes_reader.size());
-
-    for (const auto& file_validity_size : filevaliditysizes_reader) {
-      frag_meta->file_validity_sizes().emplace_back(file_validity_size);
-    }
-  }
->>>>>>> ec0ff6ea
   if (frag_meta_reader.hasFragmentUri()) {
     // Reconstruct the fragment uri out of the received fragment name
     fragment_uri = deserialize_array_uri_to_absolute(
