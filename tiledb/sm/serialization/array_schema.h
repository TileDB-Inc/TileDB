--- conflicted
+++ resolved
@@ -51,11 +51,8 @@
 class ArraySchema;
 class Dimension;
 class MemoryTracker;
-<<<<<<< HEAD
 class SerializationBuffer;
-=======
 class URI;
->>>>>>> dc00b3b6
 enum class SerializationType : uint8_t;
 
 namespace serialization {
@@ -215,13 +212,9 @@
     SerializationType serialization_type, span<const char> data);
 
 void serialize_load_array_schema_response(
-<<<<<<< HEAD
-    const ArraySchema& schema,
+    const Array& array,
     SerializationType serialization_type,
     SerializationBuffer& data);
-=======
-    const Array& array, SerializationType serialization_type, Buffer& data);
->>>>>>> dc00b3b6
 
 std::tuple<
     shared_ptr<ArraySchema>,
