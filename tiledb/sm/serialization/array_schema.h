--- conflicted
+++ resolved
@@ -113,11 +113,7 @@
  * @param memory_tracker The memory tracker to use.
  * @return a new ArraySchema
  */
-<<<<<<< HEAD
-ArraySchema array_schema_from_capnp(
-=======
 shared_ptr<ArraySchema> array_schema_from_capnp(
->>>>>>> 2f8188e7
     const capnp::ArraySchema::Reader& schema_reader,
     const URI& uri,
     shared_ptr<MemoryTracker> memory_tracker);
@@ -162,11 +158,7 @@
     Buffer* serialized_buffer,
     const bool client_side);
 
-<<<<<<< HEAD
-ArraySchema array_schema_deserialize(
-=======
 shared_ptr<ArraySchema> array_schema_deserialize(
->>>>>>> 2f8188e7
     SerializationType serialize_type,
     const Buffer& serialized_buffer,
     shared_ptr<MemoryTracker> memory_tracker);
@@ -220,11 +212,7 @@
     SerializationType serialization_type,
     Buffer& data);
 
-<<<<<<< HEAD
-ArraySchema deserialize_load_array_schema_response(
-=======
 shared_ptr<ArraySchema> deserialize_load_array_schema_response(
->>>>>>> 2f8188e7
     SerializationType serialization_type,
     const Buffer& data,
     shared_ptr<MemoryTracker> memory_tracker);
