/**
 * @file tiledb/sm/serialization/test/unit_capnp_utils.cc
 *
 * @section LICENSE
 *
 * The MIT License
 *
 * @copyright Copyright (c) 2023 TileDB, Inc.
 *
 * Permission is hereby granted, free of charge, to any person obtaining a copy
 * of this software and associated documentation files (the "Software"), to deal
 * in the Software without restriction, including without limitation the rights
 * to use, copy, modify, merge, publish, distribute, sublicense, and/or sell
 * copies of the Software, and to permit persons to whom the Software is
 * furnished to do so, subject to the following conditions:
 *
 * The above copyright notice and this permission notice shall be included in
 * all copies or substantial portions of the Software.
 *
 * THE SOFTWARE IS PROVIDED "AS IS", WITHOUT WARRANTY OF ANY KIND, EXPRESS OR
 * IMPLIED, INCLUDING BUT NOT LIMITED TO THE WARRANTIES OF MERCHANTABILITY,
 * FITNESS FOR A PARTICULAR PURPOSE AND NONINFRINGEMENT. IN NO EVENT SHALL THE
 * AUTHORS OR COPYRIGHT HOLDERS BE LIABLE FOR ANY CLAIM, DAMAGES OR OTHER
 * LIABILITY, WHETHER IN AN ACTION OF CONTRACT, TORT OR OTHERWISE, ARISING FROM,
 * OUT OF OR IN CONNECTION WITH THE SOFTWARE OR THE USE OR OTHER DEALINGS IN
 * THE SOFTWARE.
 *
 * @section DESCRIPTION
 *
 * This file contains unit tests for the array schema
 */

#include <capnp/message.h>

#include <test/support/tdb_catch.h>
#include "test/support/src/mem_helpers.h"
#include "tiledb/sm/array_schema/array_schema.h"
#include "tiledb/sm/array_schema/attribute.h"
#include "tiledb/sm/array_schema/dimension.h"
#include "tiledb/sm/array_schema/dimension_label.h"
#include "tiledb/sm/array_schema/domain.h"
#include "tiledb/sm/enums/array_type.h"
#include "tiledb/sm/enums/data_order.h"
#include "tiledb/sm/enums/datatype.h"
#include "tiledb/sm/enums/layout.h"
#include "tiledb/sm/serialization/array_schema.h"

using namespace tiledb::common;
using namespace tiledb::sm;

/**
 * Check the two array schemas have equivalent values.
 *
 * Note: For dimensions, attributes, and dimension labels this only checks the
 * name and number of components, no the propoperties set on those components.
 *
 * Note: Does not check filters.
 */
void check_array_schema_is_equivalent(
    ArraySchema* schema1, ArraySchema* schema2) {
  CHECK(schema1->array_uri().to_string() == schema2->array_uri().to_string());
  CHECK(schema1->capacity() == schema2->capacity());
  CHECK(schema1->cell_order() == schema2->cell_order());
  CHECK(schema1->tile_order() == schema2->tile_order());
  CHECK(schema1->dense() == schema2->dense());
  CHECK(schema1->allows_dups() == schema2->allows_dups());
  CHECK(schema1->timestamp_range() == schema2->timestamp_range());

  // Check attribute number and names.
  CHECK(schema1->attribute_num() == schema2->attribute_num());
  auto nattr = schema1->attribute_num();
  for (uint32_t index{0}; index < nattr; ++index) {
    CHECK(
        schema1->attribute(index)->name() == schema2->attribute(index)->name());
  }

  // Check dimension number and names.
  CHECK(schema1->dim_num() == schema2->dim_num());
  auto ndim = schema1->dim_num();
  for (uint32_t index{0}; index < ndim; ++index) {
    CHECK(
        schema1->domain().dimension_ptr(index)->name() ==
        schema2->domain().dimension_ptr(index)->name());
  }

  // Check dimension label number and names.
  CHECK(schema1->dim_label_num() == schema2->dim_label_num());
  auto nlabel = schema1->dim_label_num();
  for (uint32_t index{0}; index < nlabel; ++index) {
    CHECK(
        schema1->dimension_label(index).name() ==
        schema2->dimension_label(index).name());
  }
}

TEST_CASE(
    "Serialize and deserialize dimension label",
    "[DimensionLabel][serialization]") {
  shared_ptr<DimensionLabel> dim_label{nullptr};
  auto memory_tracker = tiledb::test::create_test_memory_tracker();

  SECTION("Internal dimension label") {
    // Create dimension label array schema.
    Status st;
<<<<<<< HEAD
    auto schema =
        make_shared<ArraySchema>(HERE(), ArrayType::DENSE, memory_tracker);
    std::vector<shared_ptr<Dimension>> dims{
        make_shared<Dimension>(HERE(), "index", Datatype::UINT32)};
=======
    auto schema = make_shared<ArraySchema>(
        HERE(), ArrayType::DENSE, tiledb::test::create_test_memory_tracker());
    std::vector<shared_ptr<Dimension>> dims{make_shared<Dimension>(
        HERE(),
        "index",
        Datatype::UINT32,
        tiledb::test::get_test_memory_tracker())};
>>>>>>> 0a349d60
    uint32_t domain1[2]{1, 64};
    st = dims[0]->set_domain(&domain1[0]);
    REQUIRE(st.ok());
    st = schema->set_domain(make_shared<Domain>(
        HERE(), Layout::ROW_MAJOR, dims, Layout::ROW_MAJOR, memory_tracker));
    REQUIRE(st.ok());
    st = schema->add_attribute(
        make_shared<Attribute>(HERE(), "label", Datatype::FLOAT64));
    REQUIRE(st.ok());
    schema->check_without_config();

    // Create dimension label.
    dim_label = make_shared<DimensionLabel>(
        HERE(),
        3,
        "label1",
        URI("__labels/l1"),
        "label",
        DataOrder::INCREASING_DATA,
        Datatype::FLOAT64,
        1,
        schema,
        false,
        true);
  }
  SECTION("Loaded dimension label") {
    // After writing to disk, the dimension label schema is not loaded back into
    // memory.
    // Create dimension label.
    dim_label = make_shared<DimensionLabel>(
        HERE(),
        3,
        "label1",
        URI("__labels/l1"),
        "label",
        DataOrder::INCREASING_DATA,
        Datatype::FLOAT64,
        1,
        nullptr,
        false,
        true);
  }

  // Serialize
  ::capnp::MallocMessageBuilder message;
  tiledb::sm::serialization::capnp::DimensionLabel::Builder builder =
      message.initRoot<tiledb::sm::serialization::capnp::DimensionLabel>();
  tiledb::sm::serialization::dimension_label_to_capnp(
      *dim_label.get(), &builder, true);
  auto dim_label_clone = tiledb::sm::serialization::dimension_label_from_capnp(
      builder, memory_tracker);

  // Check dimension label properties and components.
  CHECK(dim_label->has_schema() == dim_label_clone->has_schema());
  if (dim_label->has_schema() && dim_label_clone->has_schema()) {
    check_array_schema_is_equivalent(
        dim_label->schema().get(), dim_label_clone->schema().get());
  }
  CHECK(dim_label->dimension_index() == dim_label_clone->dimension_index());
  CHECK(dim_label->is_external() == dim_label_clone->is_external());
  CHECK(dim_label->is_var() == dim_label_clone->is_var());
  CHECK(dim_label->label_attr_name() == dim_label->label_attr_name());
  CHECK(dim_label->label_cell_val_num() == dim_label->label_cell_val_num());
  CHECK(dim_label->label_order() == dim_label->label_order());
  CHECK(dim_label->label_type() == dim_label->label_type());
  CHECK(dim_label->name() == dim_label->name());
  CHECK(dim_label->uri().to_string() == dim_label->uri().to_string());
  CHECK(dim_label->uri_is_relative() == dim_label->uri_is_relative());
}<|MERGE_RESOLUTION|>--- conflicted
+++ resolved
@@ -97,17 +97,10 @@
     "Serialize and deserialize dimension label",
     "[DimensionLabel][serialization]") {
   shared_ptr<DimensionLabel> dim_label{nullptr};
-  auto memory_tracker = tiledb::test::create_test_memory_tracker();
 
   SECTION("Internal dimension label") {
     // Create dimension label array schema.
     Status st;
-<<<<<<< HEAD
-    auto schema =
-        make_shared<ArraySchema>(HERE(), ArrayType::DENSE, memory_tracker);
-    std::vector<shared_ptr<Dimension>> dims{
-        make_shared<Dimension>(HERE(), "index", Datatype::UINT32)};
-=======
     auto schema = make_shared<ArraySchema>(
         HERE(), ArrayType::DENSE, tiledb::test::create_test_memory_tracker());
     std::vector<shared_ptr<Dimension>> dims{make_shared<Dimension>(
@@ -115,12 +108,15 @@
         "index",
         Datatype::UINT32,
         tiledb::test::get_test_memory_tracker())};
->>>>>>> 0a349d60
     uint32_t domain1[2]{1, 64};
     st = dims[0]->set_domain(&domain1[0]);
     REQUIRE(st.ok());
     st = schema->set_domain(make_shared<Domain>(
-        HERE(), Layout::ROW_MAJOR, dims, Layout::ROW_MAJOR, memory_tracker));
+        HERE(),
+        Layout::ROW_MAJOR,
+        dims,
+        Layout::ROW_MAJOR,
+        tiledb::test::get_test_memory_tracker()));
     REQUIRE(st.ok());
     st = schema->add_attribute(
         make_shared<Attribute>(HERE(), "label", Datatype::FLOAT64));
@@ -166,7 +162,7 @@
   tiledb::sm::serialization::dimension_label_to_capnp(
       *dim_label.get(), &builder, true);
   auto dim_label_clone = tiledb::sm::serialization::dimension_label_from_capnp(
-      builder, memory_tracker);
+      builder, tiledb::test::get_test_memory_tracker());
 
   // Check dimension label properties and components.
   CHECK(dim_label->has_schema() == dim_label_clone->has_schema());
