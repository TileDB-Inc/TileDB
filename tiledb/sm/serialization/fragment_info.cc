--- conflicted
+++ resolved
@@ -284,14 +284,8 @@
         fragment_info_reader.getArraySchemaLatest();
     auto array_schema_latest{array_schema_from_capnp(
         array_schema_latest_reader, array_uri, memory_tracker)};
-<<<<<<< HEAD
-    array_schema_latest.set_array_uri(array_uri);
-    fragment_info->array_schema_latest() =
-        make_shared<ArraySchema>(HERE(), array_schema_latest);
-=======
     array_schema_latest->set_array_uri(array_uri);
     fragment_info->array_schema_latest() = array_schema_latest;
->>>>>>> 2f8188e7
   }
 
   // Get array_schemas_all from capnp
@@ -303,11 +297,7 @@
       for (auto array_schema_build : entries) {
         auto schema{array_schema_from_capnp(
             array_schema_build.getValue(), array_uri, memory_tracker)};
-<<<<<<< HEAD
-        schema.set_array_uri(array_uri);
-=======
         schema->set_array_uri(array_uri);
->>>>>>> 2f8188e7
         auto key = std::string_view{
             array_schema_build.getKey().cStr(),
             array_schema_build.getKey().size()};
