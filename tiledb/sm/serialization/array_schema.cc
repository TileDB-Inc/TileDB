/**
 * @file   array_schema.cc
 *
 * @section LICENSE
 *
 * The MIT License
 *
 * @copyright Copyright (c) 2018-2022 TileDB, Inc.
 *
 * Permission is hereby granted, free of charge, to any person obtaining a copy
 * of this software and associated documentation files (the "Software"), to deal
 * in the Software without restriction, including without limitation the rights
 * to use, copy, modify, merge, publish, distribute, sublicense, and/or sell
 * copies of the Software, and to permit persons to whom the Software is
 * furnished to do so, subject to the following conditions:
 *
 * The above copyright notice and this permission notice shall be included in
 * all copies or substantial portions of the Software.
 *
 * THE SOFTWARE IS PROVIDED "AS IS", WITHOUT WARRANTY OF ANY KIND, EXPRESS OR
 * IMPLIED, INCLUDING BUT NOT LIMITED TO THE WARRANTIES OF MERCHANTABILITY,
 * FITNESS FOR A PARTICULAR PURPOSE AND NONINFRINGEMENT. IN NO EVENT SHALL THE
 * AUTHORS OR COPYRIGHT HOLDERS BE LIABLE FOR ANY CLAIM, DAMAGES OR OTHER
 * LIABILITY, WHETHER IN AN ACTION OF CONTRACT, TORT OR OTHERWISE, ARISING FROM,
 * OUT OF OR IN CONNECTION WITH THE SOFTWARE OR THE USE OR OTHER DEALINGS IN
 * THE SOFTWARE.
 *
 * @section DESCRIPTION
 *
 * This file defines serialization functions for ArraySchema.
 */
#ifdef TILEDB_SERIALIZATION
#include <capnp/compat/json.h>
#include <capnp/serialize.h>
#include "tiledb/sm/serialization/capnp_utils.h"
#endif

#include "tiledb/common/heap_memory.h"
#include "tiledb/common/logger.h"
#include "tiledb/sm/array/array.h"
#include "tiledb/sm/array_schema/attribute.h"
#include "tiledb/sm/array_schema/dimension.h"
#include "tiledb/sm/array_schema/dimension_label_reference.h"
#include "tiledb/sm/array_schema/domain.h"
#include "tiledb/sm/enums/array_type.h"
#include "tiledb/sm/enums/compressor.h"
#include "tiledb/sm/enums/datatype.h"
#include "tiledb/sm/enums/filter_option.h"
#include "tiledb/sm/enums/filter_type.h"
#include "tiledb/sm/enums/layout.h"
#include "tiledb/sm/enums/serialization_type.h"
#include "tiledb/sm/filter/bit_width_reduction_filter.h"
#include "tiledb/sm/filter/bitshuffle_filter.h"
#include "tiledb/sm/filter/bitsort_filter.h"
#include "tiledb/sm/filter/byteshuffle_filter.h"
#include "tiledb/sm/filter/checksum_md5_filter.h"
#include "tiledb/sm/filter/checksum_sha256_filter.h"
#include "tiledb/sm/filter/compression_filter.h"
#include "tiledb/sm/filter/encryption_aes256gcm_filter.h"
#include "tiledb/sm/filter/filter_create.h"
#include "tiledb/sm/filter/float_scaling_filter.h"
#include "tiledb/sm/filter/positive_delta_filter.h"
#include "tiledb/sm/filter/xor_filter.h"
#include "tiledb/sm/misc/constants.h"
#include "tiledb/sm/serialization/array_schema.h"

#include <cstring>
#include <set>
#include <string>

using namespace tiledb::common;

namespace tiledb {
namespace sm {
namespace serialization {

#ifdef TILEDB_SERIALIZATION

Status filter_to_capnp(
    const Filter* filter, capnp::Filter::Builder* filter_builder) {
  filter_builder->setType(filter_type_str(filter->type()));
  switch (filter->type()) {
    case FilterType::FILTER_BIT_WIDTH_REDUCTION: {
      uint32_t window;
      RETURN_NOT_OK(
          filter->get_option(FilterOption::BIT_WIDTH_MAX_WINDOW, &window));
      auto data = filter_builder->initData();
      data.setUint32(window);
      break;
    }
    case FilterType::FILTER_POSITIVE_DELTA: {
      uint32_t window;
      RETURN_NOT_OK(
          filter->get_option(FilterOption::POSITIVE_DELTA_MAX_WINDOW, &window));
      auto data = filter_builder->initData();
      data.setUint32(window);
      break;
    }
    case FilterType::FILTER_GZIP:
    case FilterType::FILTER_ZSTD:
    case FilterType::FILTER_LZ4:
    case FilterType::FILTER_RLE:
    case FilterType::FILTER_BZIP2:
    case FilterType::FILTER_DOUBLE_DELTA:
    case FilterType::FILTER_DICTIONARY: {
      int32_t level;
      RETURN_NOT_OK(
          filter->get_option(FilterOption::COMPRESSION_LEVEL, &level));
      auto data = filter_builder->initData();
      data.setInt32(level);
      break;
    }
    case FilterType::FILTER_SCALE_FLOAT: {
      double scale, offset;
      uint64_t byte_width;
      RETURN_NOT_OK(
          filter->get_option(FilterOption::SCALE_FLOAT_BYTEWIDTH, &byte_width));
      RETURN_NOT_OK(
          filter->get_option(FilterOption::SCALE_FLOAT_FACTOR, &scale));
      RETURN_NOT_OK(
          filter->get_option(FilterOption::SCALE_FLOAT_OFFSET, &offset));
      auto config = filter_builder->initFloatScaleConfig();
      config.setScale(scale);
      config.setOffset(offset);
      config.setByteWidth(byte_width);
      break;
    }
    case FilterType::FILTER_NONE:
    case FilterType::FILTER_BITSHUFFLE:
    case FilterType::FILTER_BYTESHUFFLE:
    case FilterType::FILTER_CHECKSUM_MD5:
    case FilterType::FILTER_CHECKSUM_SHA256:
    case FilterType::INTERNAL_FILTER_AES_256_GCM:
<<<<<<< HEAD
    case FilterType::FILTER_BITSORT:
=======
    case FilterType::FILTER_XOR:
>>>>>>> 48a9caef
      break;
  }

  return Status::Ok();
}

Status filter_pipeline_to_capnp(
    const FilterPipeline* filter_pipeline,
    capnp::FilterPipeline::Builder* filter_pipeline_builder) {
  if (filter_pipeline == nullptr)
    return LOG_STATUS(Status_SerializationError(
        "Error serializing filter pipeline; filter pipeline is null."));

  const unsigned num_filters = filter_pipeline->size();
  if (num_filters == 0)
    return Status::Ok();

  auto filter_list_builder = filter_pipeline_builder->initFilters(num_filters);
  for (unsigned i = 0; i < num_filters; i++) {
    const auto* filter = filter_pipeline->get_filter(i);
    auto filter_builder = filter_list_builder[i];
    filter_to_capnp(filter, &filter_builder);
  }

  return Status::Ok();
}

tuple<Status, optional<shared_ptr<Filter>>> filter_from_capnp(
    const capnp::Filter::Reader& filter_reader) {
  FilterType type = FilterType::FILTER_NONE;
  RETURN_NOT_OK_TUPLE(
      filter_type_enum(filter_reader.getType().cStr(), &type), nullopt);

  switch (type) {
    case FilterType::FILTER_BIT_WIDTH_REDUCTION: {
      auto data = filter_reader.getData();
      uint32_t window = data.getUint32();
      return {
          Status::Ok(),
          tiledb::common::make_shared<BitWidthReductionFilter>(HERE(), window)};
    }
    case FilterType::FILTER_POSITIVE_DELTA: {
      auto data = filter_reader.getData();
      uint32_t window = data.getUint32();
      return {Status::Ok(),
              tiledb::common::make_shared<PositiveDeltaFilter>(HERE(), window)};
    }
    case FilterType::FILTER_GZIP:
    case FilterType::FILTER_ZSTD:
    case FilterType::FILTER_LZ4:
    case FilterType::FILTER_RLE:
    case FilterType::FILTER_BZIP2:
    case FilterType::FILTER_DOUBLE_DELTA:
    case FilterType::FILTER_DICTIONARY: {
      auto data = filter_reader.getData();
      int32_t level = data.getInt32();
      return {
          Status::Ok(),
          tiledb::common::make_shared<CompressionFilter>(HERE(), type, level)};
    }
    case FilterType::FILTER_SCALE_FLOAT: {
      if (filter_reader.hasFloatScaleConfig()) {
        auto float_scale_config = filter_reader.getFloatScaleConfig();
        double scale = float_scale_config.getScale();
        double offset = float_scale_config.getOffset();
        uint64_t byte_width = float_scale_config.getByteWidth();
        return {Status::Ok(),
                tiledb::common::make_shared<FloatScalingFilter>(
                    HERE(), byte_width, scale, offset)};
      }

      return {Status::Ok(),
              tiledb::common::make_shared<FloatScalingFilter>(HERE())};
    }
    case FilterType::FILTER_NONE:
      break;
    case FilterType::FILTER_BITSHUFFLE: {
      return {Status::Ok(),
              tiledb::common::make_shared<BitshuffleFilter>(HERE())};
    }
    case FilterType::FILTER_BYTESHUFFLE: {
      return {Status::Ok(),
              tiledb::common::make_shared<ByteshuffleFilter>(HERE())};
    }
    case FilterType::FILTER_CHECKSUM_MD5: {
      return {Status::Ok(),
              tiledb::common::make_shared<ChecksumMD5Filter>(HERE())};
    }
    case FilterType::FILTER_CHECKSUM_SHA256: {
      return {Status::Ok(),
              tiledb::common::make_shared<ChecksumSHA256Filter>(HERE())};
    }
    case FilterType::INTERNAL_FILTER_AES_256_GCM: {
      return {Status::Ok(),
              tiledb::common::make_shared<EncryptionAES256GCMFilter>(HERE())};
    }
<<<<<<< HEAD
    case FilterType::FILTER_BITSORT: {
      return {Status::Ok(), tiledb::common::make_shared<BitsortFilter>(HERE())};
=======
    case FilterType::FILTER_XOR: {
      return {Status::Ok(), tiledb::common::make_shared<XORFilter>(HERE())};
>>>>>>> 48a9caef
    }
    default: {
      throw std::logic_error(
          "Invalid data received from filter pipeline capnp reader, unknown "
          "type");
    }
  }
  return {Status_SerializationError(
              "Invalid data received from filter pipeline capnp reader, "
              "unknown type " +
              filter_type_str(type)),
          std::nullopt};
}

tuple<Status, optional<shared_ptr<FilterPipeline>>> filter_pipeline_from_capnp(
    const capnp::FilterPipeline::Reader& filter_pipeline_reader) {
  if (!filter_pipeline_reader.hasFilters())
    return {Status::Ok(), make_shared<FilterPipeline>(HERE())};

  std::vector<shared_ptr<Filter>> filter_list;
  auto filter_list_reader = filter_pipeline_reader.getFilters();
  for (auto filter_reader : filter_list_reader) {
    auto&& [st_f, filter]{filter_from_capnp(filter_reader)};
    RETURN_NOT_OK_TUPLE(st_f, nullopt);
    filter_list.push_back(filter.value());
  }

  return {Status::Ok(),
          make_shared<FilterPipeline>(
              HERE(), constants::max_tile_chunk_size, filter_list)};
}

Status attribute_to_capnp(
    const Attribute* attribute, capnp::Attribute::Builder* attribute_builder) {
  if (attribute == nullptr)
    return LOG_STATUS(Status_SerializationError(
        "Error serializing attribute; attribute is null."));

  attribute_builder->setName(attribute->name());
  attribute_builder->setType(datatype_str(attribute->type()));
  attribute_builder->setCellValNum(attribute->cell_val_num());
  attribute_builder->setNullable(attribute->nullable());

  // Get the fill value from `attribute`.
  const void* fill_value;
  uint64_t fill_value_size;
  uint8_t fill_validity = true;
  if (!attribute->nullable())
    RETURN_NOT_OK(attribute->get_fill_value(&fill_value, &fill_value_size));
  else
    RETURN_NOT_OK(attribute->get_fill_value(
        &fill_value, &fill_value_size, &fill_validity));

  // Copy the fill value buffer into a capnp vector of bytes.
  auto capnpFillValue = kj::Vector<uint8_t>();
  capnpFillValue.addAll(kj::ArrayPtr<uint8_t>(
      const_cast<uint8_t*>(reinterpret_cast<const uint8_t*>(fill_value)),
      fill_value_size));

  // Store the fill value vector of bytes.
  attribute_builder->setFillValue(capnpFillValue.asPtr());

  // Set the validity fill value.
  attribute_builder->setFillValueValidity(fill_validity ? true : false);

  const auto& filters = attribute->filters();
  auto filter_pipeline_builder = attribute_builder->initFilterPipeline();
  RETURN_NOT_OK(filter_pipeline_to_capnp(&filters, &filter_pipeline_builder));

  return Status::Ok();
}

tuple<Status, optional<shared_ptr<Attribute>>> attribute_from_capnp(
    const capnp::Attribute::Reader& attribute_reader) {
  // Get datatype
  Datatype datatype = Datatype::ANY;
  RETURN_NOT_OK_TUPLE(
      datatype_enum(attribute_reader.getType(), &datatype), nullopt);

  // Set nullable.
  const bool nullable = attribute_reader.getNullable();

  // Filter pipelines
  shared_ptr<FilterPipeline> filters{};
  if (attribute_reader.hasFilterPipeline()) {
    auto filter_pipeline_reader = attribute_reader.getFilterPipeline();
    auto&& [st_fp, f]{filter_pipeline_from_capnp(filter_pipeline_reader)};
    RETURN_NOT_OK_TUPLE(st_fp, nullopt);
    filters = f.value();
  } else {
    filters = make_shared<FilterPipeline>(HERE());
  }

  // Fill value
  ByteVecValue fill_value_vec;
  uint8_t fill_value_validity = 0;
  if (attribute_reader.hasFillValue()) {
    // To initialize the ByteVecValue object, we do so by instantiating a
    // vector of type uint8_t that points to the data stored in the
    // byte vector.
    auto capnp_byte_vec = attribute_reader.getFillValue().asBytes();
    auto vec_ptr = capnp_byte_vec.begin();
    std::vector<uint8_t> byte_vec(vec_ptr, vec_ptr + capnp_byte_vec.size());
    fill_value_vec = ByteVecValue(move(byte_vec));
    if (nullable) {
      fill_value_validity = attribute_reader.getFillValueValidity();
    }
  } else {
    // default initialization
    fill_value_vec = Attribute::default_fill_value(
        datatype, attribute_reader.getCellValNum());
  }

  return {Status::Ok(),
          tiledb::common::make_shared<Attribute>(
              HERE(),
              attribute_reader.getName(),
              datatype,
              nullable,
              attribute_reader.getCellValNum(),
              *(filters.get()),
              fill_value_vec,
              fill_value_validity)};
}

Status dimension_to_capnp(
    const Dimension* dimension, capnp::Dimension::Builder* dimension_builder) {
  if (dimension == nullptr)
    return LOG_STATUS(Status_SerializationError(
        "Error serializing dimension; dimension is null."));

  dimension_builder->setName(dimension->name());
  dimension_builder->setType(datatype_str(dimension->type()));
  dimension_builder->setNullTileExtent(!dimension->tile_extent());

  // Only set the domain if its not empty/null. String dimensions have null
  // domains
  if (!dimension->domain().empty()) {
    auto domain_builder = dimension_builder->initDomain();
    RETURN_NOT_OK(utils::set_capnp_array_ptr(
        domain_builder, dimension->type(), dimension->domain().data(), 2));
  }

  // Only set the tile extent if its not empty
  if (dimension->tile_extent()) {
    auto tile_extent_builder = dimension_builder->initTileExtent();
    RETURN_NOT_OK(utils::set_capnp_scalar(
        tile_extent_builder,
        dimension->type(),
        dimension->tile_extent().data()));
  }

  // Set filters
  const FilterPipeline& coords_filters = dimension->filters();
  capnp::FilterPipeline::Builder filters_builder =
      dimension_builder->initFilterPipeline();
  RETURN_NOT_OK(filter_pipeline_to_capnp(&coords_filters, &filters_builder));
  return Status::Ok();
}

/**
 * Deserialize a tile extent from a cap'n proto object.
 *
 * @pre dim_type is valid.
 */
ByteVecValue tile_extent_from_capnp(
    const capnp::Dimension::TileExtent::Reader tile_extent_reader,
    Datatype dim_type) {
  auto coord_size = datatype_size(dim_type);
  ByteVecValue tile_extent(coord_size);
  switch (dim_type) {
    case Datatype::INT8: {
      auto val = tile_extent_reader.getInt8();
      std::memcpy(tile_extent.data(), &val, coord_size);
      break;
    }
    case Datatype::UINT8: {
      auto val = tile_extent_reader.getUint8();
      std::memcpy(tile_extent.data(), &val, coord_size);
      break;
    }
    case Datatype::INT16: {
      auto val = tile_extent_reader.getInt16();
      std::memcpy(tile_extent.data(), &val, coord_size);
      break;
    }
    case Datatype::UINT16: {
      auto val = tile_extent_reader.getUint16();
      std::memcpy(tile_extent.data(), &val, coord_size);
      break;
    }
    case Datatype::INT32: {
      auto val = tile_extent_reader.getInt32();
      std::memcpy(tile_extent.data(), &val, coord_size);
      break;
    }
    case Datatype::UINT32: {
      auto val = tile_extent_reader.getUint32();
      std::memcpy(tile_extent.data(), &val, coord_size);
      break;
    }
    case Datatype::DATETIME_YEAR:
    case Datatype::DATETIME_MONTH:
    case Datatype::DATETIME_WEEK:
    case Datatype::DATETIME_DAY:
    case Datatype::DATETIME_HR:
    case Datatype::DATETIME_MIN:
    case Datatype::DATETIME_SEC:
    case Datatype::DATETIME_MS:
    case Datatype::DATETIME_US:
    case Datatype::DATETIME_NS:
    case Datatype::DATETIME_PS:
    case Datatype::DATETIME_FS:
    case Datatype::DATETIME_AS:
    case Datatype::TIME_HR:
    case Datatype::TIME_MIN:
    case Datatype::TIME_SEC:
    case Datatype::TIME_MS:
    case Datatype::TIME_US:
    case Datatype::TIME_NS:
    case Datatype::TIME_PS:
    case Datatype::TIME_FS:
    case Datatype::TIME_AS:
    case Datatype::INT64: {
      auto val = tile_extent_reader.getInt64();
      std::memcpy(tile_extent.data(), &val, coord_size);
      break;
    }
    case Datatype::UINT64: {
      auto val = tile_extent_reader.getUint64();
      std::memcpy(tile_extent.data(), &val, coord_size);
      break;
    }
    case Datatype::FLOAT32: {
      auto val = tile_extent_reader.getFloat32();
      std::memcpy(tile_extent.data(), &val, coord_size);
      break;
    }
    case Datatype::FLOAT64: {
      auto val = tile_extent_reader.getFloat64();
      std::memcpy(tile_extent.data(), &val, coord_size);
      break;
    }
    default:
      throw std::logic_error(
          "[Deserialization::tile_extent_from_capnp] Precondition violated; "
          "Input Datatype is invalid.");
  }
  return tile_extent;
}

/** Deserialize a range from a cap'n proto object.
 *
 * @pre dim_type is valid.
 */
Range range_from_capnp(
    Datatype dim_type, const capnp::Dimension::Reader& dimension_reader) {
  if (dimension_reader.hasDomain()) {
    auto domain_reader = dimension_reader.getDomain();
    Buffer domain_buffer;
    Status st = utils::copy_capnp_list(domain_reader, dim_type, &domain_buffer);
    if (!st.ok()) {
      throw std::runtime_error(
          "[Deserialization::range_from_capnp] Failed to copy " +
          std::string(dimension_reader.getType().cStr()) + " typed Capnp List");
    }
    return Range{domain_buffer.data(), datatype_size(dim_type) * 2};
  } else {
    return Range{};
  }
}

/** Deserialize a dimension from a cap'n proto object. */
shared_ptr<Dimension> dimension_from_capnp(
    const capnp::Dimension::Reader& dimension_reader) {
  Status st;

  // Deserialize datatype
  Datatype dim_type;
  st = datatype_enum(dimension_reader.getType().cStr(), &dim_type);
  if (!st.ok()) {
    throw std::runtime_error(
        "[Deserialization::dimension_from_capnp] " +
        std::string(dimension_reader.getType().cStr()) +
        " is not a valid datatype identifer.");
  }

  // Validate the dim_type, satisfying precondition of tile_extent_from_capnp
  try {
    ensure_datatype_is_valid(dim_type);
  } catch (const std::exception& e) {
    std::throw_with_nested(
        std::runtime_error("[Deserialization::dimension_from_capnp] "));
  }

  // Calculate size of coordinates and re-ensure dim_type is valid (size != 0)
  auto coord_size = datatype_size(dim_type);
  if (coord_size == 0) {
    throw std::logic_error(
        "[Deserialization::dimension_from_capnp] " +
        std::to_string(std::underlying_type_t<Datatype>(dim_type)) +
        " is not valid as a datatype; datatype_size is 0.");
  }

  // Calculate cell_val_num
  uint32_t cell_val_num = datatype_is_string(dim_type) ? constants::var_num : 1;

  // Load domain
  // Note: If there is no domain in capnp, a default one is constructed.
  Range domain{range_from_capnp(dim_type, dimension_reader)};

  // Load filters
  // Note: If there is no FilterPipeline in capnp, a default one is constructed.
  shared_ptr<FilterPipeline> filters{};
  if (dimension_reader.hasFilterPipeline()) {
    auto reader = dimension_reader.getFilterPipeline();
    auto&& [st_fp, f]{filter_pipeline_from_capnp(reader)};
    if (!st_fp.ok()) {
      throw std::runtime_error(
          "[Deserialization::dimension_from_capnp] Failed to deserialize "
          "filter pipeline.");
    }
    filters = f.value();
  } else {
    filters = make_shared<FilterPipeline>(HERE());
  }

  // Load tile extent
  // Note: If there is no tile extent in capnp, a default one is constructed.
  ByteVecValue tile_extent{};
  if (!dimension_reader.getNullTileExtent()) {
    auto tile_extent_reader = dimension_reader.getTileExtent();
    tile_extent = tile_extent_from_capnp(tile_extent_reader, dim_type);
  }

  return make_shared<Dimension>(
      HERE(),
      dimension_reader.getName(),
      dim_type,
      cell_val_num,
      domain,
      *(filters.get()),
      tile_extent);
}

Status domain_to_capnp(
    const Domain* domain, capnp::Domain::Builder* domainBuilder) {
  if (domain == nullptr)
    return LOG_STATUS(
        Status_SerializationError("Error serializing domain; domain is null."));

  // The type must be serialized for backwards compatibility with pre
  // TileDB 2.10 clients
  domainBuilder->setType(datatype_str(domain->dimension_ptr(0)->type()));
  domainBuilder->setTileOrder(layout_str(domain->tile_order()));
  domainBuilder->setCellOrder(layout_str(domain->cell_order()));

  const unsigned ndims = domain->dim_num();
  auto dimensions_builder = domainBuilder->initDimensions(ndims);
  for (unsigned i = 0; i < ndims; i++) {
    auto dim_builder = dimensions_builder[i];
    RETURN_NOT_OK(dimension_to_capnp(domain->dimension_ptr(i), &dim_builder));
  }

  return Status::Ok();
}

/* Deserialize a domain from a cap'n proto object. */
shared_ptr<Domain> domain_from_capnp(
    const capnp::Domain::Reader& domain_reader) {
  Status st;

  // Deserialize and validate cell order
  Layout cell_order = Layout::ROW_MAJOR;
  st = layout_enum(domain_reader.getCellOrder().cStr(), &cell_order);
  if (!st.ok()) {
    throw std::runtime_error(
        "[Deserialization::domain_from_capnp] " +
        std::string(domain_reader.getCellOrder().cStr()) +
        " is not a valid cell order identifer.");
  }
  try {
    ensure_cell_order_is_valid(std::underlying_type_t<Layout>(cell_order));
  } catch (std::exception& e) {
    std::throw_with_nested(
        std::runtime_error("[Deserialization::domain_from_capnp] "));
  }

  // Deserialize and validate tile order
  Layout tile_order = Layout::ROW_MAJOR;
  st = layout_enum(domain_reader.getTileOrder().cStr(), &tile_order);
  if (!st.ok()) {
    throw std::runtime_error(
        "[Deserialization::domain_from_capnp] " +
        std::string(domain_reader.getTileOrder().cStr()) +
        " is not a valid tile order identifer.");
  }
  try {
    ensure_tile_order_is_valid(std::underlying_type_t<Layout>(tile_order));
  } catch (std::exception& e) {
    std::throw_with_nested(
        std::runtime_error("[Deserialization::domain_from_capnp] "));
  }

  // Deserialize dimensions
  // Note: Security validation delegated to invoked API
  std::vector<shared_ptr<Dimension>> dims;
  auto dimensions = domain_reader.getDimensions();
  for (auto dimension : dimensions) {
    dims.emplace_back(dimension_from_capnp(dimension));
  }

  return make_shared<Domain>(HERE(), cell_order, dims, tile_order);
}

Status array_schema_to_capnp(
    const ArraySchema& array_schema,
    capnp::ArraySchema::Builder* array_schema_builder,
    const bool client_side) {
  // Only set the URI if client side
  if (client_side)
    array_schema_builder->setUri(array_schema.array_uri().to_string());

  array_schema_builder->setName(array_schema.name());
  auto v = kj::heapArray<int32_t>(1);
  v[0] = array_schema.version();
  array_schema_builder->setVersion(v);
  array_schema_builder->setArrayType(array_type_str(array_schema.array_type()));
  array_schema_builder->setTileOrder(layout_str(array_schema.tile_order()));
  array_schema_builder->setCellOrder(layout_str(array_schema.cell_order()));
  array_schema_builder->setCapacity(array_schema.capacity());
  array_schema_builder->setAllowsDuplicates(array_schema.allows_dups());

  // Set coordinate filters
  const FilterPipeline& coords_filters = array_schema.coords_filters();
  capnp::FilterPipeline::Builder coords_filters_builder =
      array_schema_builder->initCoordsFilterPipeline();
  RETURN_NOT_OK(
      filter_pipeline_to_capnp(&coords_filters, &coords_filters_builder));

  // Set offset filters
  const FilterPipeline& offsets_filters =
      array_schema.cell_var_offsets_filters();
  capnp::FilterPipeline::Builder offsets_filters_builder =
      array_schema_builder->initOffsetFilterPipeline();
  RETURN_NOT_OK(
      filter_pipeline_to_capnp(&offsets_filters, &offsets_filters_builder));

  // Set validity filters
  const FilterPipeline& validity_filters = array_schema.cell_validity_filters();
  capnp::FilterPipeline::Builder validity_filters_builder =
      array_schema_builder->initValidityFilterPipeline();
  RETURN_NOT_OK(
      filter_pipeline_to_capnp(&validity_filters, &validity_filters_builder));

  // Domain
  auto domain_builder = array_schema_builder->initDomain();
  RETURN_NOT_OK(domain_to_capnp(&array_schema.domain(), &domain_builder));

  // Attributes
  const unsigned num_attrs = array_schema.attribute_num();
  auto attributes_buidler = array_schema_builder->initAttributes(num_attrs);
  for (size_t i = 0; i < num_attrs; i++) {
    auto attribute_builder = attributes_buidler[i];
    RETURN_NOT_OK(
        attribute_to_capnp(array_schema.attribute(i), &attribute_builder));
  }

  // Set timestamp range
  auto timestamp_builder = array_schema_builder->initTimestampRange(2);
  const auto& timestamp_range = array_schema.timestamp_range();
  timestamp_builder.set(0, timestamp_range.first);
  timestamp_builder.set(1, timestamp_range.second);

  return Status::Ok();
}

// #TODO Add security validation on incoming URI
ArraySchema array_schema_from_capnp(
    const capnp::ArraySchema::Reader& schema_reader, const URI& uri) {
  // Deserialize and validate array_type
  ArrayType array_type = ArrayType::DENSE;
  Status st = array_type_enum(schema_reader.getArrayType(), &array_type);
  if (!st.ok()) {
    throw std::runtime_error(
        "[Deserialization::array_schema_from_capnp] " +
        std::string(schema_reader.getArrayType().cStr()) +
        " is not a valid ArrayType identifer.");
  }

  try {
    ensure_array_type_is_valid(std::underlying_type_t<ArrayType>(array_type));
  } catch (std::exception& e) {
    std::throw_with_nested(
        std::runtime_error("[Deserialization::array_schema_from_capnp] "));
  }

  // Deserialize and validate tile_order
  Layout tile_order = Layout::ROW_MAJOR;
  st = layout_enum(schema_reader.getTileOrder().cStr(), &tile_order);
  if (!st.ok()) {
    throw std::runtime_error(
        "[Deserialization::array_schema_from_capnp] " +
        std::string(schema_reader.getTileOrder().cStr()) +
        " is not a valid tile order identifer.");
  }

  try {
    ensure_tile_order_is_valid(std::underlying_type_t<Layout>(tile_order));
  } catch (std::exception& e) {
    std::throw_with_nested(
        std::runtime_error("[Deserialization::array_schema_from_capnp] "));
  }

  // Deserialize and validate cell_order
  Layout cell_order = Layout::ROW_MAJOR;
  st = layout_enum(schema_reader.getCellOrder().cStr(), &cell_order);
  if (!st.ok()) {
    throw std::runtime_error(
        "[Deserialization::array_schema_from_capnp] " +
        std::string(schema_reader.getCellOrder().cStr()) +
        " is not a valid cell order identifer.");
  }

  try {
    ensure_cell_order_is_valid(std::underlying_type_t<Layout>(cell_order));
  } catch (std::exception& e) {
    std::throw_with_nested(
        std::runtime_error("[Deserialization::array_schema_from_capnp] "));
  }

  // Deserialize URI
  // #TODO Add security validation
  URI uri_deserialized = URI();
  if (schema_reader.hasUri()) {
    uri_deserialized = URI(schema_reader.getUri().cStr());
  } else {
    uri_deserialized = uri;
  }

  // Deserialize capacity
  // #TODO Add security validation
  uint64_t capacity = schema_reader.getCapacity();

  // Deserialize allows_dups
  // Note: No security validation is possible.
  bool allows_dups = schema_reader.getAllowsDuplicates();

  // Pre 1.8 TileDB serialized the version as the library version
  // This would have been a list of size 3, so only set the version
  // if the list size is 1, meaning tiledb 1.8 or later
  // #TODO Add security validation
  uint32_t version = constants::format_version;
  if (schema_reader.hasVersion() && schema_reader.getVersion().size() == 1) {
    version = schema_reader.getVersion()[0];
  }

  // Deserialize domain
  // Note: Security validation delegated to invoked API
  auto domain_reader = schema_reader.getDomain();
  auto domain{domain_from_capnp(domain_reader)};

  // Set coords filter pipelines
  // Note: Security validation delegated to invoked API
  // #TODO Add security validation
  FilterPipeline coords_filters;
  if (schema_reader.hasCoordsFilterPipeline()) {
    auto reader = schema_reader.getCoordsFilterPipeline();
    auto&& [st_fp, filters]{filter_pipeline_from_capnp(reader)};
    if (!st_fp.ok()) {
      throw std::runtime_error(
          "[Deserialization::array_schema_from_capnp] Cannot deserialize "
          "coords filters.");
    }
    coords_filters = *filters.value().get();
  }

  // Set offsets filter pipelines
  // Note: Security validation delegated to invoked API
  // #TODO Add security validation
  FilterPipeline cell_var_offsets_filters;
  if (schema_reader.hasOffsetFilterPipeline()) {
    auto reader = schema_reader.getOffsetFilterPipeline();
    auto&& [st_fp, filters]{filter_pipeline_from_capnp(reader)};
    if (!st_fp.ok()) {
      throw std::runtime_error(
          "[Deserialization::array_schema_from_capnp] Cannot deserialize "
          "offset filters.");
    }
    cell_var_offsets_filters = *filters.value().get();
  }

  // Set validity filter pipelines
  // Note: Security validation delegated to invoked API
  // #TODO Add security validation
  FilterPipeline cell_validity_filters;
  if (schema_reader.hasValidityFilterPipeline()) {
    auto reader = schema_reader.getValidityFilterPipeline();
    auto&& [st_fp, filters]{filter_pipeline_from_capnp(reader)};
    if (!st_fp.ok()) {
      throw std::runtime_error(
          "[Deserialization::array_schema_from_capnp] Cannot deserialize "
          "validity filters.");
    }
    cell_validity_filters = *filters.value().get();
  }

  // Set attributes
  // Note: Security validation delegated to invoked API
  // #TODO Add security validation
  auto attributes_reader = schema_reader.getAttributes();
  std::vector<shared_ptr<const Attribute>> attributes;
  attributes.reserve(attributes_reader.size());
  for (auto attr_reader : attributes_reader) {
    auto&& [st_attr, attr]{attribute_from_capnp(attr_reader)};
    if (!st_attr.ok()) {
      throw std::runtime_error(
          "[Deserialization::array_schema_from_capnp] Cannot deserialize "
          "attributes.");
    }
    attributes.emplace_back(attr.value());
  }

  // Placeholder for deserializing dimension label references
  std::vector<shared_ptr<const DimensionLabelReference>> dimension_labels{};

  // Set the range if we have two values
  // #TODO Add security validation
  std::pair<uint64_t, uint64_t> timestamp_range;
  if (schema_reader.hasTimestampRange() &&
      schema_reader.getTimestampRange().size() >= 2) {
    const auto& range = schema_reader.getTimestampRange();
    timestamp_range = std::make_pair(range[0], range[1]);
  }

  // Deserialize the name
  // #TODO Add security validation
  std::string name;
  if (schema_reader.hasName()) {
    name = schema_reader.getName().cStr();
  }

  return ArraySchema(
      uri_deserialized,
      version,
      timestamp_range,
      name,
      array_type,
      allows_dups,
      make_shared<Domain>(HERE(), domain.get()),
      cell_order,
      tile_order,
      capacity,
      attributes,
      dimension_labels,
      cell_var_offsets_filters,
      cell_validity_filters,
      coords_filters);
}

Status array_schema_serialize(
    const ArraySchema& array_schema,
    SerializationType serialize_type,
    Buffer* serialized_buffer,
    const bool client_side) {
  try {
    ::capnp::MallocMessageBuilder message;
    capnp::ArraySchema::Builder arraySchemaBuilder =
        message.initRoot<capnp::ArraySchema>();
    RETURN_NOT_OK(
        array_schema_to_capnp(array_schema, &arraySchemaBuilder, client_side));

    serialized_buffer->reset_size();
    serialized_buffer->reset_offset();

    switch (serialize_type) {
      case SerializationType::JSON: {
        ::capnp::JsonCodec json;
        kj::String capnp_json = json.encode(arraySchemaBuilder);
        const auto json_len = capnp_json.size();
        const char nul = '\0';
        // size does not include needed null terminator, so add +1
        RETURN_NOT_OK(serialized_buffer->realloc(json_len + 1));
        RETURN_NOT_OK(serialized_buffer->write(capnp_json.cStr(), json_len));
        RETURN_NOT_OK(serialized_buffer->write(&nul, 1));
        break;
      }
      case SerializationType::CAPNP: {
        kj::Array<::capnp::word> protomessage = messageToFlatArray(message);
        kj::ArrayPtr<const char> message_chars = protomessage.asChars();
        const auto nbytes = message_chars.size();
        RETURN_NOT_OK(serialized_buffer->realloc(nbytes));
        RETURN_NOT_OK(serialized_buffer->write(message_chars.begin(), nbytes));
        break;
      }
      default: {
        return LOG_STATUS(Status_SerializationError(
            "Error serializing array schema; Unknown serialization type "
            "passed"));
      }
    }

  } catch (kj::Exception& e) {
    return LOG_STATUS(Status_SerializationError(
        "Error serializing array schema; kj::Exception: " +
        std::string(e.getDescription().cStr())));
  } catch (std::exception& e) {
    return LOG_STATUS(Status_SerializationError(
        "Error serializing array schema; exception " + std::string(e.what())));
  }

  return Status::Ok();
}

ArraySchema array_schema_deserialize(
    SerializationType serialize_type, const Buffer& serialized_buffer) {
  capnp::ArraySchema::Reader array_schema_reader;
  ::capnp::MallocMessageBuilder message_builder;

  try {
    switch (serialize_type) {
      case SerializationType::JSON: {
        ::capnp::JsonCodec json;
        capnp::ArraySchema::Builder array_schema_builder =
            message_builder.initRoot<capnp::ArraySchema>();
        json.decode(
            kj::StringPtr(static_cast<const char*>(serialized_buffer.data())),
            array_schema_builder);
        array_schema_reader = array_schema_builder.asReader();
        break;
      }
      case SerializationType::CAPNP: {
        const auto mBytes =
            reinterpret_cast<const kj::byte*>(serialized_buffer.data());
        ::capnp::FlatArrayMessageReader reader(kj::arrayPtr(
            reinterpret_cast<const ::capnp::word*>(mBytes),
            serialized_buffer.size() / sizeof(::capnp::word)));
        array_schema_reader = reader.getRoot<capnp::ArraySchema>();
        break;
      }
      default: {
        throw StatusException(Status_SerializationError(
            "Error deserializing array schema; Unknown serialization type "
            "passed"));
      }
    }
  } catch (kj::Exception& e) {
    throw StatusException(Status_SerializationError(
        "Error deserializing array schema; kj::Exception: " +
        std::string(e.getDescription().cStr())));
  } catch (std::exception& e) {
    throw StatusException(Status_SerializationError(
        "Error deserializing array schema; exception " +
        std::string(e.what())));
  }

  return array_schema_from_capnp(array_schema_reader, URI());
}

Status nonempty_domain_serialize(
    const Dimension* dimension,
    const void* nonempty_domain,
    bool is_empty,
    SerializationType serialize_type,
    Buffer* serialized_buffer) {
  if (!is_empty && nonempty_domain == nullptr)
    return LOG_STATUS(Status_SerializationError(
        "Error serializing nonempty domain; nonempty domain is null."));

  try {
    // Serialize
    ::capnp::MallocMessageBuilder message;
    auto builder = message.initRoot<capnp::NonEmptyDomain>();
    builder.setIsEmpty(is_empty);

    if (!is_empty) {
      auto subarray_builder = builder.initNonEmptyDomain();
      RETURN_NOT_OK(utils::serialize_coords(
          subarray_builder, dimension, nonempty_domain));
    }

    // Copy to buffer
    serialized_buffer->reset_size();
    serialized_buffer->reset_offset();

    switch (serialize_type) {
      case SerializationType::JSON: {
        ::capnp::JsonCodec json;
        kj::String capnp_json = json.encode(builder);
        const auto json_len = capnp_json.size();
        const char nul = '\0';
        // size does not include needed null terminator, so add +1
        RETURN_NOT_OK(serialized_buffer->realloc(json_len + 1));
        RETURN_NOT_OK(serialized_buffer->write(capnp_json.cStr(), json_len));
        RETURN_NOT_OK(serialized_buffer->write(&nul, 1));
        break;
      }
      case SerializationType::CAPNP: {
        kj::Array<::capnp::word> protomessage = messageToFlatArray(message);
        kj::ArrayPtr<const char> message_chars = protomessage.asChars();
        const auto nbytes = message_chars.size();
        RETURN_NOT_OK(serialized_buffer->realloc(nbytes));
        RETURN_NOT_OK(serialized_buffer->write(message_chars.begin(), nbytes));
        break;
      }
      default: {
        return LOG_STATUS(Status_SerializationError(
            "Error serializing nonempty domain; Unknown serialization type "
            "passed"));
      }
    }

  } catch (kj::Exception& e) {
    return LOG_STATUS(Status_SerializationError(
        "Error serializing nonempty domain; kj::Exception: " +
        std::string(e.getDescription().cStr())));
  } catch (std::exception& e) {
    return LOG_STATUS(Status_SerializationError(
        "Error serializing nonempty domain; exception " +
        std::string(e.what())));
  }

  return Status::Ok();
}

Status nonempty_domain_deserialize(
    const Dimension* dimension,
    const Buffer& serialized_buffer,
    SerializationType serialize_type,
    void* nonempty_domain,
    bool* is_empty) {
  if (nonempty_domain == nullptr)
    return LOG_STATUS(Status_SerializationError(
        "Error deserializing nonempty domain; nonempty domain is null."));

  try {
    switch (serialize_type) {
      case SerializationType::JSON: {
        ::capnp::JsonCodec json;
        ::capnp::MallocMessageBuilder message_builder;
        auto builder = message_builder.initRoot<capnp::NonEmptyDomain>();
        json.decode(
            kj::StringPtr(static_cast<const char*>(serialized_buffer.data())),
            builder);
        auto reader = builder.asReader();

        // Deserialize
        *is_empty = reader.getIsEmpty();
        if (!*is_empty) {
          void* subarray;
          RETURN_NOT_OK(utils::deserialize_coords(
              reader.getNonEmptyDomain(), dimension, &subarray));
          std::memcpy(nonempty_domain, subarray, 2 * dimension->coord_size());
          tdb_free(subarray);
        }

        break;
      }
      case SerializationType::CAPNP: {
        const auto mBytes =
            reinterpret_cast<const kj::byte*>(serialized_buffer.data());
        ::capnp::FlatArrayMessageReader msg_reader(kj::arrayPtr(
            reinterpret_cast<const ::capnp::word*>(mBytes),
            serialized_buffer.size() / sizeof(::capnp::word)));
        auto reader = msg_reader.getRoot<capnp::NonEmptyDomain>();

        // Deserialize
        *is_empty = reader.getIsEmpty();
        if (!*is_empty) {
          void* subarray;
          RETURN_NOT_OK(utils::deserialize_coords(
              reader.getNonEmptyDomain(), dimension, &subarray));
          std::memcpy(nonempty_domain, subarray, 2 * dimension->coord_size());
          tdb_free(subarray);
        }

        break;
      }
      default: {
        return LOG_STATUS(Status_SerializationError(
            "Error deserializing nonempty domain; Unknown serialization type "
            "passed"));
      }
    }
  } catch (kj::Exception& e) {
    return LOG_STATUS(Status_SerializationError(
        "Error deserializing nonempty domain; kj::Exception: " +
        std::string(e.getDescription().cStr())));
  } catch (std::exception& e) {
    return LOG_STATUS(Status_SerializationError(
        "Error deserializing nonempty domain; exception " +
        std::string(e.what())));
  }

  return Status::Ok();
}

Status nonempty_domain_serialize(
    const Array* array,
    const void* nonempty_domain,
    bool is_empty,
    SerializationType serialize_type,
    Buffer* serialized_buffer) {
  if (!is_empty && nonempty_domain == nullptr)
    return LOG_STATUS(Status_SerializationError(
        "Error serializing nonempty domain; nonempty domain is null."));

  const auto& schema = array->array_schema_latest();

  try {
    // Serialize
    ::capnp::MallocMessageBuilder message;
    auto builder = message.initRoot<capnp::NonEmptyDomain>();
    builder.setIsEmpty(is_empty);

    if (!is_empty) {
      auto subarray_builder = builder.initNonEmptyDomain();
      RETURN_NOT_OK(
          utils::serialize_subarray(subarray_builder, schema, nonempty_domain));
    }

    // Copy to buffer
    serialized_buffer->reset_size();
    serialized_buffer->reset_offset();

    switch (serialize_type) {
      case SerializationType::JSON: {
        ::capnp::JsonCodec json;
        kj::String capnp_json = json.encode(builder);
        const auto json_len = capnp_json.size();
        const char nul = '\0';
        // size does not include needed null terminator, so add +1
        RETURN_NOT_OK(serialized_buffer->realloc(json_len + 1));
        RETURN_NOT_OK(serialized_buffer->write(capnp_json.cStr(), json_len));
        RETURN_NOT_OK(serialized_buffer->write(&nul, 1));
        break;
      }
      case SerializationType::CAPNP: {
        kj::Array<::capnp::word> protomessage = messageToFlatArray(message);
        kj::ArrayPtr<const char> message_chars = protomessage.asChars();
        const auto nbytes = message_chars.size();
        RETURN_NOT_OK(serialized_buffer->realloc(nbytes));
        RETURN_NOT_OK(serialized_buffer->write(message_chars.begin(), nbytes));
        break;
      }
      default: {
        return LOG_STATUS(Status_SerializationError(
            "Error serializing nonempty domain; Unknown serialization type "
            "passed"));
      }
    }

  } catch (kj::Exception& e) {
    return LOG_STATUS(Status_SerializationError(
        "Error serializing nonempty domain; kj::Exception: " +
        std::string(e.getDescription().cStr())));
  } catch (std::exception& e) {
    return LOG_STATUS(Status_SerializationError(
        "Error serializing nonempty domain; exception " +
        std::string(e.what())));
  }

  return Status::Ok();
}

Status nonempty_domain_deserialize(
    const Array* array,
    const Buffer& serialized_buffer,
    SerializationType serialize_type,
    void* nonempty_domain,
    bool* is_empty) {
  if (nonempty_domain == nullptr)
    return LOG_STATUS(Status_SerializationError(
        "Error deserializing nonempty domain; nonempty domain is null."));

  const auto& schema = array->array_schema_latest();

  try {
    switch (serialize_type) {
      case SerializationType::JSON: {
        ::capnp::JsonCodec json;
        ::capnp::MallocMessageBuilder message_builder;
        auto builder = message_builder.initRoot<capnp::NonEmptyDomain>();
        json.decode(
            kj::StringPtr(static_cast<const char*>(serialized_buffer.data())),
            builder);
        auto reader = builder.asReader();

        // Deserialize
        *is_empty = reader.getIsEmpty();
        if (!*is_empty) {
          void* subarray;
          RETURN_NOT_OK(utils::deserialize_subarray(
              reader.getNonEmptyDomain(), schema, &subarray));
          std::memcpy(
              nonempty_domain,
              subarray,
              2 * schema.dimension_ptr(0)->coord_size());
          tdb_free(subarray);
        }

        break;
      }
      case SerializationType::CAPNP: {
        const auto mBytes =
            reinterpret_cast<const kj::byte*>(serialized_buffer.data());
        ::capnp::FlatArrayMessageReader msg_reader(kj::arrayPtr(
            reinterpret_cast<const ::capnp::word*>(mBytes),
            serialized_buffer.size() / sizeof(::capnp::word)));
        auto reader = msg_reader.getRoot<capnp::NonEmptyDomain>();

        // Deserialize
        *is_empty = reader.getIsEmpty();
        if (!*is_empty) {
          void* subarray;
          RETURN_NOT_OK(utils::deserialize_subarray(
              reader.getNonEmptyDomain(), schema, &subarray));
          std::memcpy(
              nonempty_domain,
              subarray,
              2 * schema.dimension_ptr(0)->coord_size());
          tdb_free(subarray);
        }

        break;
      }
      default: {
        return LOG_STATUS(Status_SerializationError(
            "Error deserializing nonempty domain; Unknown serialization type "
            "passed"));
      }
    }
  } catch (kj::Exception& e) {
    return LOG_STATUS(Status_SerializationError(
        "Error deserializing nonempty domain; kj::Exception: " +
        std::string(e.getDescription().cStr())));
  } catch (std::exception& e) {
    return LOG_STATUS(Status_SerializationError(
        "Error deserializing nonempty domain; exception " +
        std::string(e.what())));
  }

  return Status::Ok();
}

Status nonempty_domain_serialize(
    Array* array, SerializationType serialize_type, Buffer* serialized_buffer) {
  try {
    // Serialize
    ::capnp::MallocMessageBuilder message;
    auto builder = message.initRoot<capnp::NonEmptyDomainList>();

    RETURN_NOT_OK(utils::serialize_non_empty_domain(builder, array));

    // Copy to buffer
    serialized_buffer->reset_size();
    serialized_buffer->reset_offset();

    switch (serialize_type) {
      case SerializationType::JSON: {
        ::capnp::JsonCodec json;
        kj::String capnp_json = json.encode(builder);
        const auto json_len = capnp_json.size();
        const char nul = '\0';
        // size does not include needed null terminator, so add +1
        RETURN_NOT_OK(serialized_buffer->realloc(json_len + 1));
        RETURN_NOT_OK(serialized_buffer->write(capnp_json.cStr(), json_len));
        RETURN_NOT_OK(serialized_buffer->write(&nul, 1));
        break;
      }
      case SerializationType::CAPNP: {
        kj::Array<::capnp::word> protomessage = messageToFlatArray(message);
        kj::ArrayPtr<const char> message_chars = protomessage.asChars();
        const auto nbytes = message_chars.size();
        RETURN_NOT_OK(serialized_buffer->realloc(nbytes));
        RETURN_NOT_OK(serialized_buffer->write(message_chars.begin(), nbytes));
        break;
      }
      default: {
        return LOG_STATUS(Status_SerializationError(
            "Error serializing nonempty domain; Unknown serialization type "
            "passed"));
      }
    }

  } catch (kj::Exception& e) {
    return LOG_STATUS(Status_SerializationError(
        "Error serializing nonempty domain; kj::Exception: " +
        std::string(e.getDescription().cStr())));
  } catch (std::exception& e) {
    return LOG_STATUS(Status_SerializationError(
        "Error serializing nonempty domain; exception " +
        std::string(e.what())));
  }

  return Status::Ok();
}

Status nonempty_domain_deserialize(
    Array* array,
    const Buffer& serialized_buffer,
    SerializationType serialize_type) {
  try {
    switch (serialize_type) {
      case SerializationType::JSON: {
        ::capnp::JsonCodec json;
        ::capnp::MallocMessageBuilder message_builder;
        auto builder = message_builder.initRoot<capnp::NonEmptyDomainList>();
        json.decode(
            kj::StringPtr(static_cast<const char*>(serialized_buffer.data())),
            builder);
        auto reader = builder.asReader();

        // Deserialize
        RETURN_NOT_OK(utils::deserialize_non_empty_domain(reader, array));
        break;
      }
      case SerializationType::CAPNP: {
        const auto mBytes =
            reinterpret_cast<const kj::byte*>(serialized_buffer.data());
        ::capnp::FlatArrayMessageReader msg_reader(kj::arrayPtr(
            reinterpret_cast<const ::capnp::word*>(mBytes),
            serialized_buffer.size() / sizeof(::capnp::word)));
        auto reader = msg_reader.getRoot<capnp::NonEmptyDomainList>();

        // Deserialize
        RETURN_NOT_OK(utils::deserialize_non_empty_domain(reader, array));
        break;
      }
      default: {
        return LOG_STATUS(Status_SerializationError(
            "Error deserializing nonempty domain; Unknown serialization type "
            "passed"));
      }
    }
  } catch (kj::Exception& e) {
    return LOG_STATUS(Status_SerializationError(
        "Error deserializing nonempty domain; kj::Exception: " +
        std::string(e.getDescription().cStr())));
  } catch (std::exception& e) {
    return LOG_STATUS(Status_SerializationError(
        "Error deserializing nonempty domain; exception " +
        std::string(e.what())));
  }

  return Status::Ok();
}

Status max_buffer_sizes_serialize(
    Array* array,
    const void* subarray,
    SerializationType serialize_type,
    Buffer* serialized_buffer) {
  const auto& schema = array->array_schema_latest();

  try {
    // Serialize
    ::capnp::MallocMessageBuilder message;
    auto builder = message.initRoot<capnp::MaxBufferSizes>();

    // Get all attribute names including coords
    const auto& attrs = schema.attributes();
    std::set<std::string> attr_names;
    attr_names.insert(constants::coords);
    for (const auto& a : attrs)
      attr_names.insert(a->name());

    // Get max buffer size for each attribute from the given Array instance
    // and serialize it.
    auto max_buffer_sizes_builder =
        builder.initMaxBufferSizes(attr_names.size());
    size_t i = 0;
    for (const auto& attr_name : attr_names) {
      bool var_size =
          attr_name != constants::coords && schema.var_size(attr_name);
      auto max_buffer_size_builder = max_buffer_sizes_builder[i++];
      max_buffer_size_builder.setAttribute(attr_name);

      if (var_size) {
        uint64_t offset_bytes, data_bytes;
        RETURN_NOT_OK(array->get_max_buffer_size(
            attr_name.c_str(), subarray, &offset_bytes, &data_bytes));
        max_buffer_size_builder.setOffsetBytes(offset_bytes);
        max_buffer_size_builder.setDataBytes(data_bytes);
      } else {
        uint64_t data_bytes;
        RETURN_NOT_OK(array->get_max_buffer_size(
            attr_name.c_str(), subarray, &data_bytes));
        max_buffer_size_builder.setOffsetBytes(0);
        max_buffer_size_builder.setDataBytes(data_bytes);
      }
    }

    // Copy to buffer
    serialized_buffer->reset_size();
    serialized_buffer->reset_offset();

    switch (serialize_type) {
      case SerializationType::JSON: {
        ::capnp::JsonCodec json;
        kj::String capnp_json = json.encode(builder);
        const auto json_len = capnp_json.size();
        const char nul = '\0';
        // size does not include needed null terminator, so add +1
        RETURN_NOT_OK(serialized_buffer->realloc(json_len + 1));
        RETURN_NOT_OK(serialized_buffer->write(capnp_json.cStr(), json_len));
        RETURN_NOT_OK(serialized_buffer->write(&nul, 1));
        break;
      }
      case SerializationType::CAPNP: {
        kj::Array<::capnp::word> protomessage = messageToFlatArray(message);
        kj::ArrayPtr<const char> message_chars = protomessage.asChars();
        const auto nbytes = message_chars.size();
        RETURN_NOT_OK(serialized_buffer->realloc(nbytes));
        RETURN_NOT_OK(serialized_buffer->write(message_chars.begin(), nbytes));
        break;
      }
      default: {
        return LOG_STATUS(Status_SerializationError(
            "Error serializing max buffer sizes; Unknown serialization type "
            "passed"));
      }
    }

  } catch (kj::Exception& e) {
    return LOG_STATUS(Status_SerializationError(
        "Error serializing max buffer sizes; kj::Exception: " +
        std::string(e.getDescription().cStr())));
  } catch (std::exception& e) {
    return LOG_STATUS(Status_SerializationError(
        "Error serializing max buffer sizes; exception " +
        std::string(e.what())));
  }

  return Status::Ok();
}

Status max_buffer_sizes_deserialize(
    const ArraySchema& schema,
    const Buffer& serialized_buffer,
    SerializationType serialize_type,
    std::unordered_map<std::string, std::pair<uint64_t, uint64_t>>*
        buffer_sizes) {
  try {
    switch (serialize_type) {
      case SerializationType::JSON: {
        ::capnp::JsonCodec json;
        ::capnp::MallocMessageBuilder message_builder;
        auto builder = message_builder.initRoot<capnp::MaxBufferSizes>();
        json.decode(
            kj::StringPtr(static_cast<const char*>(serialized_buffer.data())),
            builder);
        auto reader = builder.asReader();

        // Deserialize
        auto max_buffer_sizes_reader = reader.getMaxBufferSizes();
        const size_t num_max_buffer_sizes = max_buffer_sizes_reader.size();
        for (size_t i = 0; i < num_max_buffer_sizes; i++) {
          auto max_buffer_size_reader = max_buffer_sizes_reader[i];
          std::string attribute = max_buffer_size_reader.getAttribute();
          uint64_t offset_size = max_buffer_size_reader.getOffsetBytes();
          uint64_t data_size = max_buffer_size_reader.getDataBytes();

          if (attribute == constants::coords || !schema.var_size(attribute)) {
            (*buffer_sizes)[attribute] = std::make_pair(data_size, 0);
          } else {
            (*buffer_sizes)[attribute] = std::make_pair(offset_size, data_size);
          }
        }

        break;
      }
      case SerializationType::CAPNP: {
        const auto mBytes =
            reinterpret_cast<const kj::byte*>(serialized_buffer.data());
        ::capnp::FlatArrayMessageReader msg_reader(kj::arrayPtr(
            reinterpret_cast<const ::capnp::word*>(mBytes),
            serialized_buffer.size() / sizeof(::capnp::word)));
        auto reader = msg_reader.getRoot<capnp::MaxBufferSizes>();

        // Deserialize
        auto max_buffer_sizes_reader = reader.getMaxBufferSizes();
        const size_t num_max_buffer_sizes = max_buffer_sizes_reader.size();
        for (size_t i = 0; i < num_max_buffer_sizes; i++) {
          auto max_buffer_size_reader = max_buffer_sizes_reader[i];
          std::string attribute = max_buffer_size_reader.getAttribute();
          uint64_t offset_size = max_buffer_size_reader.getOffsetBytes();
          uint64_t data_size = max_buffer_size_reader.getDataBytes();

          if (attribute == constants::coords || !schema.var_size(attribute)) {
            (*buffer_sizes)[attribute] = std::make_pair(data_size, 0);
          } else {
            (*buffer_sizes)[attribute] = std::make_pair(offset_size, data_size);
          }
        }

        break;
      }
      default: {
        return LOG_STATUS(Status_SerializationError(
            "Error deserializing max buffer sizes; Unknown serialization type "
            "passed"));
      }
    }
  } catch (kj::Exception& e) {
    return LOG_STATUS(Status_SerializationError(
        "Error deserializing max buffer sizes; kj::Exception: " +
        std::string(e.getDescription().cStr())));
  } catch (std::exception& e) {
    return LOG_STATUS(Status_SerializationError(
        "Error deserializing max buffer sizes; exception " +
        std::string(e.what())));
  }

  return Status::Ok();
}

#else

Status array_schema_serialize(
    const ArraySchema&, SerializationType, Buffer*, const bool) {
  return LOG_STATUS(Status_SerializationError(
      "Cannot serialize; serialization not enabled."));
}

ArraySchema array_schema_deserialize(SerializationType, const Buffer&) {
  throw StatusException(Status_SerializationError(
      "Cannot serialize; serialization not enabled."));
}

Status nonempty_domain_serialize(Array*, SerializationType, Buffer*) {
  return LOG_STATUS(Status_SerializationError(
      "Cannot serialize; serialization not enabled."));
}

Status nonempty_domain_deserialize(Array*, const Buffer&, SerializationType) {
  return LOG_STATUS(Status_SerializationError(
      "Cannot serialize; serialization not enabled."));
}

Status nonempty_domain_serialize(
    const Array*, const void*, bool, SerializationType, Buffer*) {
  return LOG_STATUS(Status_SerializationError(
      "Cannot serialize; serialization not enabled."));
}

Status nonempty_domain_deserialize(
    const Array*, const Buffer&, SerializationType, void*, bool*) {
  return LOG_STATUS(Status_SerializationError(
      "Cannot serialize; serialization not enabled."));
}

Status max_buffer_sizes_serialize(
    Array*, const void*, SerializationType, Buffer*) {
  return LOG_STATUS(Status_SerializationError(
      "Cannot serialize; serialization not enabled."));
}

Status max_buffer_sizes_deserialize(
    const ArraySchema&,
    const Buffer&,
    SerializationType,
    std::unordered_map<std::string, std::pair<uint64_t, uint64_t>>*) {
  return LOG_STATUS(Status_SerializationError(
      "Cannot serialize; serialization not enabled."));
}

#endif  // TILEDB_SERIALIZATION

}  // namespace serialization
}  // namespace sm
}  // namespace tiledb<|MERGE_RESOLUTION|>--- conflicted
+++ resolved
@@ -131,11 +131,8 @@
     case FilterType::FILTER_CHECKSUM_MD5:
     case FilterType::FILTER_CHECKSUM_SHA256:
     case FilterType::INTERNAL_FILTER_AES_256_GCM:
-<<<<<<< HEAD
+    case FilterType::FILTER_XOR:
     case FilterType::FILTER_BITSORT:
-=======
-    case FilterType::FILTER_XOR:
->>>>>>> 48a9caef
       break;
   }
 
@@ -232,13 +229,11 @@
       return {Status::Ok(),
               tiledb::common::make_shared<EncryptionAES256GCMFilter>(HERE())};
     }
-<<<<<<< HEAD
+    case FilterType::FILTER_XOR: {
+      return {Status::Ok(), tiledb::common::make_shared<XORFilter>(HERE())};
+    }
     case FilterType::FILTER_BITSORT: {
       return {Status::Ok(), tiledb::common::make_shared<BitsortFilter>(HERE())};
-=======
-    case FilterType::FILTER_XOR: {
-      return {Status::Ok(), tiledb::common::make_shared<XORFilter>(HERE())};
->>>>>>> 48a9caef
     }
     default: {
       throw std::logic_error(
