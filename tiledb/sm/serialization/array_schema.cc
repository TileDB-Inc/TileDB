--- conflicted
+++ resolved
@@ -1910,13 +1910,9 @@
 }
 
 void serialize_load_array_schema_response(
-<<<<<<< HEAD
-    const ArraySchema& schema,
+    const Array& array,
     SerializationType serialization_type,
     SerializationBuffer& data) {
-=======
-    const Array& array, SerializationType serialization_type, Buffer& data) {
->>>>>>> dc00b3b6
   try {
     ::capnp::MallocMessageBuilder message;
     auto builder = message.initRoot<capnp::LoadArraySchemaResponse>();
@@ -2093,15 +2089,7 @@
 }
 
 void serialize_load_array_schema_response(
-<<<<<<< HEAD
-    const ArraySchema&, SerializationType, SerializationBuffer&) {
-  throw ArraySchemaSerializationDisabledException();
-}
-
-shared_ptr<ArraySchema> deserialize_load_array_schema_response(
-    SerializationType, span<const char>, shared_ptr<MemoryTracker>) {
-=======
-    const Array&, SerializationType, Buffer&) {
+    const Array&, SerializationType, SerializationBuffer&) {
   throw ArraySchemaSerializationDisabledException();
 }
 
@@ -2109,8 +2097,10 @@
     shared_ptr<ArraySchema>,
     std::unordered_map<std::string, shared_ptr<ArraySchema>>>
 deserialize_load_array_schema_response(
-    const URI&, SerializationType, const Buffer&, shared_ptr<MemoryTracker>) {
->>>>>>> dc00b3b6
+    const URI&,
+    SerializationType,
+    span<const char>,
+    shared_ptr<MemoryTracker>) {
   throw ArraySchemaSerializationDisabledException();
 }
 
