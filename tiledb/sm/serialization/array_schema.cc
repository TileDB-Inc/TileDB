--- conflicted
+++ resolved
@@ -128,12 +128,7 @@
   for (auto filter_reader : filter_list_reader) {
     FilterType type = FilterType::FILTER_NONE;
     RETURN_NOT_OK(filter_type_enum(filter_reader.getType().cStr(), &type));
-<<<<<<< HEAD
-    tdb_unique_ptr<Filter> filter(Filter::create(type));
-
-=======
     tdb_unique_ptr<Filter> filter(FilterCreate::make(type));
->>>>>>> 17aee387
     if (filter == nullptr)
       return LOG_STATUS(Status::SerializationError(
           "Error deserializing filter pipeline; failed to create filter."));
