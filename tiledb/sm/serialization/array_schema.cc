/**
 * @file   array_schema.cc
 *
 * @section LICENSE
 *
 * The MIT License
 *
 * @copyright Copyright (c) 2018-2021 TileDB, Inc.
 *
 * Permission is hereby granted, free of charge, to any person obtaining a copy
 * of this software and associated documentation files (the "Software"), to deal
 * in the Software without restriction, including without limitation the rights
 * to use, copy, modify, merge, publish, distribute, sublicense, and/or sell
 * copies of the Software, and to permit persons to whom the Software is
 * furnished to do so, subject to the following conditions:
 *
 * The above copyright notice and this permission notice shall be included in
 * all copies or substantial portions of the Software.
 *
 * THE SOFTWARE IS PROVIDED "AS IS", WITHOUT WARRANTY OF ANY KIND, EXPRESS OR
 * IMPLIED, INCLUDING BUT NOT LIMITED TO THE WARRANTIES OF MERCHANTABILITY,
 * FITNESS FOR A PARTICULAR PURPOSE AND NONINFRINGEMENT. IN NO EVENT SHALL THE
 * AUTHORS OR COPYRIGHT HOLDERS BE LIABLE FOR ANY CLAIM, DAMAGES OR OTHER
 * LIABILITY, WHETHER IN AN ACTION OF CONTRACT, TORT OR OTHERWISE, ARISING FROM,
 * OUT OF OR IN CONNECTION WITH THE SOFTWARE OR THE USE OR OTHER DEALINGS IN
 * THE SOFTWARE.
 *
 * @section DESCRIPTION
 *
 * This file defines serialization functions for ArraySchema.
 */
#ifdef TILEDB_SERIALIZATION
#include <capnp/compat/json.h>
#include <capnp/serialize.h>
#include "tiledb/sm/serialization/capnp_utils.h"
#endif

#include "tiledb/common/heap_memory.h"
#include "tiledb/common/logger.h"
#include "tiledb/sm/array/array.h"
#include "tiledb/sm/array_schema/attribute.h"
#include "tiledb/sm/array_schema/dimension.h"
#include "tiledb/sm/array_schema/domain.h"
#include "tiledb/sm/enums/array_type.h"
#include "tiledb/sm/enums/compressor.h"
#include "tiledb/sm/enums/datatype.h"
#include "tiledb/sm/enums/filter_option.h"
#include "tiledb/sm/enums/filter_type.h"
#include "tiledb/sm/enums/layout.h"
#include "tiledb/sm/enums/serialization_type.h"
#include "tiledb/sm/filter/filter_create.h"
#include "tiledb/sm/misc/constants.h"
#include "tiledb/sm/serialization/array_schema.h"

#include <set>

using namespace tiledb::common;

namespace tiledb {
namespace sm {
namespace serialization {

#ifdef TILEDB_SERIALIZATION

Status filter_pipeline_to_capnp(
    const FilterPipeline* filter_pipeline,
    capnp::FilterPipeline::Builder* filter_pipeline_builder) {
  if (filter_pipeline == nullptr)
    return LOG_STATUS(Status_SerializationError(
        "Error serializing filter pipeline; filter pipeline is null."));

  const unsigned num_filters = filter_pipeline->size();
  if (num_filters == 0)
    return Status::Ok();

  auto filter_list_builder = filter_pipeline_builder->initFilters(num_filters);
  for (unsigned i = 0; i < num_filters; i++) {
    const auto* filter = filter_pipeline->get_filter(i);
    auto filter_builder = filter_list_builder[i];
    filter_builder.setType(filter_type_str(filter->type()));

    switch (filter->type()) {
      case FilterType::FILTER_BIT_WIDTH_REDUCTION: {
        uint32_t window;
        RETURN_NOT_OK(
            filter->get_option(FilterOption::BIT_WIDTH_MAX_WINDOW, &window));
        auto data = filter_builder.initData();
        data.setUint32(window);
        break;
      }
      case FilterType::FILTER_POSITIVE_DELTA: {
        uint32_t window;
        RETURN_NOT_OK(filter->get_option(
            FilterOption::POSITIVE_DELTA_MAX_WINDOW, &window));
        auto data = filter_builder.initData();
        data.setUint32(window);
        break;
      }
      case FilterType::FILTER_GZIP:
      case FilterType::FILTER_ZSTD:
      case FilterType::FILTER_LZ4:
      case FilterType::FILTER_RLE:
      case FilterType::FILTER_BZIP2:
      case FilterType::FILTER_DOUBLE_DELTA: {
        int32_t level;
        RETURN_NOT_OK(
            filter->get_option(FilterOption::COMPRESSION_LEVEL, &level));
        auto data = filter_builder.initData();
        data.setInt32(level);
        break;
      }
      default:
        break;
    }
  }

  return Status::Ok();
}

tuple<Status, optional<shared_ptr<FilterPipeline>>> filter_pipeline_from_capnp(
    const capnp::FilterPipeline::Reader& filter_pipeline_reader) {
  if (!filter_pipeline_reader.hasFilters())
    return {Status::Ok(), make_shared<FilterPipeline>(HERE())};

  std::vector<Filter*> filter_list;
  auto filter_list_reader = filter_pipeline_reader.getFilters();
  for (auto filter_reader : filter_list_reader) {
    FilterType type = FilterType::FILTER_NONE;
    RETURN_NOT_OK_TUPLE(
        filter_type_enum(filter_reader.getType().cStr(), &type), nullopt);

    Filter* filter(FilterCreate::make(type));
    if (filter == nullptr)
      return {
          LOG_STATUS(Status_SerializationError(
              "Error deserializing filter pipeline; failed to create filter.")),
          nullopt};

    switch (filter->type()) {
      case FilterType::FILTER_BIT_WIDTH_REDUCTION: {
        auto data = filter_reader.getData();
        uint32_t window = data.getUint32();
        RETURN_NOT_OK_TUPLE(
            filter->set_option(FilterOption::BIT_WIDTH_MAX_WINDOW, &window),
            nullopt);
        break;
      }
      case FilterType::FILTER_POSITIVE_DELTA: {
        auto data = filter_reader.getData();
        uint32_t window = data.getUint32();
        RETURN_NOT_OK_TUPLE(
            filter->set_option(
                FilterOption::POSITIVE_DELTA_MAX_WINDOW, &window),
            nullopt);
        break;
      }
      case FilterType::FILTER_GZIP:
      case FilterType::FILTER_ZSTD:
      case FilterType::FILTER_LZ4:
      case FilterType::FILTER_RLE:
      case FilterType::FILTER_BZIP2:
      case FilterType::FILTER_DOUBLE_DELTA: {
        auto data = filter_reader.getData();
        int32_t level = data.getInt32();
        RETURN_NOT_OK_TUPLE(
            filter->set_option(FilterOption::COMPRESSION_LEVEL, &level),
            nullopt);
        break;
      }
      default:
        break;
    }

    filter_list.push_back(filter);
  }

  return {Status::Ok(),
          make_shared<FilterPipeline>(
              HERE(), filter_list, constants::max_tile_chunk_size)};
}

Status attribute_to_capnp(
    const Attribute* attribute, capnp::Attribute::Builder* attribute_builder) {
  if (attribute == nullptr)
    return LOG_STATUS(Status_SerializationError(
        "Error serializing attribute; attribute is null."));

  attribute_builder->setName(attribute->name());
  attribute_builder->setType(datatype_str(attribute->type()));
  attribute_builder->setCellValNum(attribute->cell_val_num());
  attribute_builder->setNullable(attribute->nullable());

  // Get the fill value from `attribute`.
  const void* fill_value;
  uint64_t fill_value_size;
  uint8_t fill_validity = true;
  if (!attribute->nullable())
    RETURN_NOT_OK(attribute->get_fill_value(&fill_value, &fill_value_size));
  else
    RETURN_NOT_OK(attribute->get_fill_value(
        &fill_value, &fill_value_size, &fill_validity));

  // Copy the fill value buffer into a capnp vector of bytes.
  auto capnpFillValue = kj::Vector<uint8_t>();
  capnpFillValue.addAll(kj::ArrayPtr<uint8_t>(
      const_cast<uint8_t*>(reinterpret_cast<const uint8_t*>(fill_value)),
      fill_value_size));

  // Store the fill value vector of bytes.
  attribute_builder->setFillValue(capnpFillValue.asPtr());

  // Set the validity fill value.
  attribute_builder->setFillValueValidity(fill_validity ? true : false);

  const auto& filters = attribute->filters();
  auto filter_pipeline_builder = attribute_builder->initFilterPipeline();
  RETURN_NOT_OK(filter_pipeline_to_capnp(&filters, &filter_pipeline_builder));

  return Status::Ok();
}

tuple<Status, optional<shared_ptr<Attribute>>> attribute_from_capnp(
    const capnp::Attribute::Reader& attribute_reader) {
  // Get datatype
  Datatype datatype = Datatype::ANY;
  RETURN_NOT_OK_TUPLE(
      datatype_enum(attribute_reader.getType(), &datatype), nullopt);

  // Set nullable.
  const bool nullable = attribute_reader.getNullable();

  // FIlter pipelines
  tdb_unique_ptr<FilterPipeline> filters;
  if (attribute_reader.hasFilterPipeline()) {
    auto filter_pipeline_reader = attribute_reader.getFilterPipeline();
<<<<<<< HEAD
    auto&& [st_fp, filters]{filter_pipeline_from_capnp(filter_pipeline_reader)};
    RETURN_NOT_OK(st_fp);
    RETURN_NOT_OK((*attribute)->set_filter_pipeline(filters.value().get()));
=======
    RETURN_NOT_OK_TUPLE(
        filter_pipeline_from_capnp(filter_pipeline_reader, &filters), nullopt);
>>>>>>> 0665c00c
  }

  // Fill value
  ByteVecValue fill_value_vec;
  uint8_t fill_value_validity = 0;
  if (attribute_reader.hasFillValue()) {
    // To initialize the ByteVecValue object, we do so by instantiating a
    // vector of type uint8_t that points to the data stored in the
    // byte vector.
    auto capnp_byte_vec = attribute_reader.getFillValue().asBytes();
    auto vec_ptr = capnp_byte_vec.begin();
    std::vector<uint8_t> byte_vec(vec_ptr, vec_ptr + capnp_byte_vec.size());
    fill_value_vec = ByteVecValue(move(byte_vec));
    if (nullable) {
      fill_value_validity = attribute_reader.getFillValueValidity();
    }
  } else {
    // default initialization
    fill_value_vec = Attribute::default_fill_value(
        datatype, attribute_reader.getCellValNum());
  }

  return {Status::Ok(),
          tiledb::common::make_shared<Attribute>(
              HERE(),
              attribute_reader.getName(),
              datatype,
              nullable,
              attribute_reader.getCellValNum(),
              *(filters.get()),
              fill_value_vec,
              fill_value_validity)};
}

Status dimension_to_capnp(
    const Dimension* dimension, capnp::Dimension::Builder* dimension_builder) {
  if (dimension == nullptr)
    return LOG_STATUS(Status_SerializationError(
        "Error serializing dimension; dimension is null."));

  dimension_builder->setName(dimension->name());
  dimension_builder->setType(datatype_str(dimension->type()));
  dimension_builder->setNullTileExtent(!dimension->tile_extent());

  // Only set the domain if its not empty/null. String dimensions have null
  // domains
  if (!dimension->domain().empty()) {
    auto domain_builder = dimension_builder->initDomain();
    RETURN_NOT_OK(utils::set_capnp_array_ptr(
        domain_builder, dimension->type(), dimension->domain().data(), 2));
  }

  // Only set the tile extent if its not empty
  if (dimension->tile_extent()) {
    auto tile_extent_builder = dimension_builder->initTileExtent();
    RETURN_NOT_OK(utils::set_capnp_scalar(
        tile_extent_builder,
        dimension->type(),
        dimension->tile_extent().data()));
  }

  // Set filters
  const FilterPipeline& coords_filters = dimension->filters();
  capnp::FilterPipeline::Builder filters_builder =
      dimension_builder->initFilterPipeline();
  RETURN_NOT_OK(filter_pipeline_to_capnp(&coords_filters, &filters_builder));
  return Status::Ok();
}

Status dimension_from_capnp(
    const capnp::Dimension::Reader& dimension_reader,
    tdb_unique_ptr<Dimension>* dimension) {
  Datatype dim_type = Datatype::ANY;
  RETURN_NOT_OK(datatype_enum(dimension_reader.getType().cStr(), &dim_type));
  dimension->reset(tdb_new(Dimension, dimension_reader.getName(), dim_type));

  if (dimension_reader.hasDomain()) {
    auto domain_reader = dimension_reader.getDomain();
    Buffer domain_buffer;
    RETURN_NOT_OK(
        utils::copy_capnp_list(domain_reader, dim_type, &domain_buffer));
    RETURN_NOT_OK((*dimension)->set_domain_unsafe(domain_buffer.data()));
  }

  if (dimension_reader.hasFilterPipeline()) {
    auto reader = dimension_reader.getFilterPipeline();
    auto&& [st_fp, filters]{filter_pipeline_from_capnp(reader)};
    RETURN_NOT_OK(st_fp);
    RETURN_NOT_OK((*dimension)->set_filter_pipeline(filters.value().get()));
  }

  if (!dimension_reader.getNullTileExtent()) {
    auto tile_extent_reader = dimension_reader.getTileExtent();
    switch (dim_type) {
      case Datatype::INT8: {
        auto val = tile_extent_reader.getInt8();
        RETURN_NOT_OK((*dimension)->set_tile_extent(&val));
        break;
      }
      case Datatype::UINT8: {
        auto val = tile_extent_reader.getUint8();
        RETURN_NOT_OK((*dimension)->set_tile_extent(&val));
        break;
      }
      case Datatype::INT16: {
        auto val = tile_extent_reader.getInt16();
        RETURN_NOT_OK((*dimension)->set_tile_extent(&val));
        break;
      }
      case Datatype::UINT16: {
        auto val = tile_extent_reader.getUint16();
        RETURN_NOT_OK((*dimension)->set_tile_extent(&val));
        break;
      }
      case Datatype::INT32: {
        auto val = tile_extent_reader.getInt32();
        RETURN_NOT_OK((*dimension)->set_tile_extent(&val));
        break;
      }
      case Datatype::UINT32: {
        auto val = tile_extent_reader.getUint32();
        RETURN_NOT_OK((*dimension)->set_tile_extent(&val));
        break;
      }
      case Datatype::DATETIME_YEAR:
      case Datatype::DATETIME_MONTH:
      case Datatype::DATETIME_WEEK:
      case Datatype::DATETIME_DAY:
      case Datatype::DATETIME_HR:
      case Datatype::DATETIME_MIN:
      case Datatype::DATETIME_SEC:
      case Datatype::DATETIME_MS:
      case Datatype::DATETIME_US:
      case Datatype::DATETIME_NS:
      case Datatype::DATETIME_PS:
      case Datatype::DATETIME_FS:
      case Datatype::DATETIME_AS:
      case Datatype::TIME_HR:
      case Datatype::TIME_MIN:
      case Datatype::TIME_SEC:
      case Datatype::TIME_MS:
      case Datatype::TIME_US:
      case Datatype::TIME_NS:
      case Datatype::TIME_PS:
      case Datatype::TIME_FS:
      case Datatype::TIME_AS:
      case Datatype::INT64: {
        auto val = tile_extent_reader.getInt64();
        RETURN_NOT_OK((*dimension)->set_tile_extent(&val));
        break;
      }
      case Datatype::UINT64: {
        auto val = tile_extent_reader.getUint64();
        RETURN_NOT_OK((*dimension)->set_tile_extent(&val));
        break;
      }
      case Datatype::FLOAT32: {
        auto val = tile_extent_reader.getFloat32();
        RETURN_NOT_OK((*dimension)->set_tile_extent(&val));
        break;
      }
      case Datatype::FLOAT64: {
        auto val = tile_extent_reader.getFloat64();
        RETURN_NOT_OK((*dimension)->set_tile_extent(&val));
        break;
      }
      default:
        return LOG_STATUS(Status_SerializationError(
            "Error deserializing dimension; unknown datatype."));
    }
  }

  return Status::Ok();
}

Status domain_to_capnp(
    const Domain* domain, capnp::Domain::Builder* domainBuilder) {
  if (domain == nullptr)
    return LOG_STATUS(
        Status_SerializationError("Error serializing domain; domain is null."));

  domainBuilder->setType(datatype_str(domain->dimension(0)->type()));
  domainBuilder->setTileOrder(layout_str(domain->tile_order()));
  domainBuilder->setCellOrder(layout_str(domain->cell_order()));

  const unsigned ndims = domain->dim_num();
  auto dimensions_builder = domainBuilder->initDimensions(ndims);
  for (unsigned i = 0; i < ndims; i++) {
    auto dim_builder = dimensions_builder[i];
    RETURN_NOT_OK(dimension_to_capnp(domain->dimension(i), &dim_builder));
  }

  return Status::Ok();
}

Status domain_from_capnp(
    const capnp::Domain::Reader& domain_reader,
    tdb_unique_ptr<Domain>* domain) {
  Datatype datatype = Datatype::ANY;
  RETURN_NOT_OK(datatype_enum(domain_reader.getType(), &datatype));
  domain->reset(tdb_new(Domain));

  auto dimensions = domain_reader.getDimensions();
  for (auto dimension : dimensions) {
    tdb_unique_ptr<Dimension> dim;
    RETURN_NOT_OK(dimension_from_capnp(dimension, &dim));
    RETURN_NOT_OK((*domain)->add_dimension(dim.get()));
  }

  return Status::Ok();
}

Status array_schema_to_capnp(
    const ArraySchema& array_schema,
    capnp::ArraySchema::Builder* array_schema_builder,
    const bool client_side) {
  // Only set the URI if client side
  if (client_side)
    array_schema_builder->setUri(array_schema.array_uri().to_string());

  array_schema_builder->setName(array_schema.name());
  auto v = kj::heapArray<int32_t>(1);
  v[0] = array_schema.version();
  array_schema_builder->setVersion(v);
  array_schema_builder->setArrayType(array_type_str(array_schema.array_type()));
  array_schema_builder->setTileOrder(layout_str(array_schema.tile_order()));
  array_schema_builder->setCellOrder(layout_str(array_schema.cell_order()));
  array_schema_builder->setCapacity(array_schema.capacity());
  array_schema_builder->setAllowsDuplicates(array_schema.allows_dups());

  // Set coordinate filters
  const FilterPipeline& coords_filters = array_schema.coords_filters();
  capnp::FilterPipeline::Builder coords_filters_builder =
      array_schema_builder->initCoordsFilterPipeline();
  RETURN_NOT_OK(
      filter_pipeline_to_capnp(&coords_filters, &coords_filters_builder));

  // Set offset filters
  const FilterPipeline& offsets_filters =
      array_schema.cell_var_offsets_filters();
  capnp::FilterPipeline::Builder offsets_filters_builder =
      array_schema_builder->initOffsetFilterPipeline();
  RETURN_NOT_OK(
      filter_pipeline_to_capnp(&offsets_filters, &offsets_filters_builder));

  // Set validity filters
  const FilterPipeline& validity_filters = array_schema.cell_validity_filters();
  capnp::FilterPipeline::Builder validity_filters_builder =
      array_schema_builder->initValidityFilterPipeline();
  RETURN_NOT_OK(
      filter_pipeline_to_capnp(&validity_filters, &validity_filters_builder));

  // Domain
  auto domain_builder = array_schema_builder->initDomain();
  RETURN_NOT_OK(domain_to_capnp(array_schema.domain().get(), &domain_builder));

  // Attributes
  const unsigned num_attrs = array_schema.attribute_num();
  auto attributes_buidler = array_schema_builder->initAttributes(num_attrs);
  for (size_t i = 0; i < num_attrs; i++) {
    auto attribute_builder = attributes_buidler[i];
    RETURN_NOT_OK(
        attribute_to_capnp(array_schema.attribute(i), &attribute_builder));
  }

  // Set timestamp range
  auto timestamp_builder = array_schema_builder->initTimestampRange(2);
  const auto& timestamp_range = array_schema.timestamp_range();
  timestamp_builder.set(0, timestamp_range.first);
  timestamp_builder.set(1, timestamp_range.second);

  return Status::Ok();
}

Status array_schema_from_capnp(
    const capnp::ArraySchema::Reader& schema_reader,
    tdb_unique_ptr<ArraySchema>* array_schema) {
  ArrayType array_type = ArrayType::DENSE;
  RETURN_NOT_OK(array_type_enum(schema_reader.getArrayType(), &array_type));
  array_schema->reset(tdb_new(ArraySchema, array_type));

  Layout layout = Layout::ROW_MAJOR;
  RETURN_NOT_OK(layout_enum(schema_reader.getTileOrder().cStr(), &layout));
  (*array_schema)->set_tile_order(layout);
  RETURN_NOT_OK(layout_enum(schema_reader.getCellOrder().cStr(), &layout));

  if (schema_reader.hasUri())
    (*array_schema)->set_array_uri(URI(schema_reader.getUri().cStr()));

  (*array_schema)->set_cell_order(layout);
  (*array_schema)->set_capacity(schema_reader.getCapacity());
  (*array_schema)->set_allows_dups(schema_reader.getAllowsDuplicates());
  // Pre 1.8 TileDB serialized the version as the library version
  // This would have been a list of size 3, so only set the version
  // if the list size is 1, meaning tiledb 1.8 or later
  if (schema_reader.hasVersion() && schema_reader.getVersion().size() == 1) {
    (*array_schema)->set_version(schema_reader.getVersion()[0]);
  }

  auto domain_reader = schema_reader.getDomain();
  tdb_unique_ptr<Domain> domain;
  RETURN_NOT_OK(domain_from_capnp(domain_reader, &domain));
  RETURN_NOT_OK(
      (*array_schema)->set_domain(make_shared<Domain>(HERE(), domain.get())));

  // Set coords filter pipelines
  if (schema_reader.hasCoordsFilterPipeline()) {
    auto reader = schema_reader.getCoordsFilterPipeline();
    auto&& [st_fp, filters]{filter_pipeline_from_capnp(reader)};
    RETURN_NOT_OK(st_fp);
    RETURN_NOT_OK(
        (*array_schema)->set_coords_filter_pipeline(filters.value().get()));
  }

  // Set offsets filter pipelines
  if (schema_reader.hasOffsetFilterPipeline()) {
    auto reader = schema_reader.getOffsetFilterPipeline();
    auto&& [st_fp, filters]{filter_pipeline_from_capnp(reader)};
    RETURN_NOT_OK(st_fp);
    RETURN_NOT_OK(
        (*array_schema)
            ->set_cell_var_offsets_filter_pipeline(filters.value().get()));
  }

  // Set validity filter pipelines
  if (schema_reader.hasValidityFilterPipeline()) {
    auto reader = schema_reader.getValidityFilterPipeline();
    auto&& [st_fp, filters]{filter_pipeline_from_capnp(reader)};
    RETURN_NOT_OK(st_fp);
    RETURN_NOT_OK(
        (*array_schema)
            ->set_cell_validity_filter_pipeline(filters.value().get()));
  }

  // Set attributes
  auto attributes_reader = schema_reader.getAttributes();
  for (auto attr_reader : attributes_reader) {
    auto&& [st_attr, attr]{attribute_from_capnp(attr_reader)};
    RETURN_NOT_OK(st_attr);
    RETURN_NOT_OK((*array_schema)->add_attribute(attr.value()));
  }

  // Set the range if we have two values
  if (schema_reader.hasTimestampRange() &&
      schema_reader.getTimestampRange().size() >= 2) {
    const auto& timestamp_range = schema_reader.getTimestampRange();
    (*array_schema)
        ->set_timestamp_range(
            std::make_pair(timestamp_range[0], timestamp_range[1]));
  }

  if (schema_reader.hasName())
    (*array_schema)->set_name(schema_reader.getName().cStr());

  // Initialize
  RETURN_NOT_OK((*array_schema)->init());

  return Status::Ok();
}

Status array_schema_serialize(
    const ArraySchema& array_schema,
    SerializationType serialize_type,
    Buffer* serialized_buffer,
    const bool client_side) {
  try {
    ::capnp::MallocMessageBuilder message;
    capnp::ArraySchema::Builder arraySchemaBuilder =
        message.initRoot<capnp::ArraySchema>();
    RETURN_NOT_OK(
        array_schema_to_capnp(array_schema, &arraySchemaBuilder, client_side));

    serialized_buffer->reset_size();
    serialized_buffer->reset_offset();

    switch (serialize_type) {
      case SerializationType::JSON: {
        ::capnp::JsonCodec json;
        kj::String capnp_json = json.encode(arraySchemaBuilder);
        const auto json_len = capnp_json.size();
        const char nul = '\0';
        // size does not include needed null terminator, so add +1
        RETURN_NOT_OK(serialized_buffer->realloc(json_len + 1));
        RETURN_NOT_OK(serialized_buffer->write(capnp_json.cStr(), json_len));
        RETURN_NOT_OK(serialized_buffer->write(&nul, 1));
        break;
      }
      case SerializationType::CAPNP: {
        kj::Array<::capnp::word> protomessage = messageToFlatArray(message);
        kj::ArrayPtr<const char> message_chars = protomessage.asChars();
        const auto nbytes = message_chars.size();
        RETURN_NOT_OK(serialized_buffer->realloc(nbytes));
        RETURN_NOT_OK(serialized_buffer->write(message_chars.begin(), nbytes));
        break;
      }
      default: {
        return LOG_STATUS(Status_SerializationError(
            "Error serializing array schema; Unknown serialization type "
            "passed"));
      }
    }

  } catch (kj::Exception& e) {
    return LOG_STATUS(Status_SerializationError(
        "Error serializing array schema; kj::Exception: " +
        std::string(e.getDescription().cStr())));
  } catch (std::exception& e) {
    return LOG_STATUS(Status_SerializationError(
        "Error serializing array schema; exception " + std::string(e.what())));
  }

  return Status::Ok();
}

tuple<Status, optional<shared_ptr<ArraySchema>>> array_schema_deserialize(
    SerializationType serialize_type, const Buffer& serialized_buffer) {
  shared_ptr<ArraySchema> array_schema;

  try {
    tdb_unique_ptr<ArraySchema> decoded_array_schema = nullptr;

    switch (serialize_type) {
      case SerializationType::JSON: {
        ::capnp::JsonCodec json;
        ::capnp::MallocMessageBuilder message_builder;
        capnp::ArraySchema::Builder array_schema_builder =
            message_builder.initRoot<capnp::ArraySchema>();
        json.decode(
            kj::StringPtr(static_cast<const char*>(serialized_buffer.data())),
            array_schema_builder);
        capnp::ArraySchema::Reader array_schema_reader =
            array_schema_builder.asReader();
        RETURN_NOT_OK_TUPLE(
            array_schema_from_capnp(array_schema_reader, &decoded_array_schema),
            nullopt);
        break;
      }
      case SerializationType::CAPNP: {
        const auto mBytes =
            reinterpret_cast<const kj::byte*>(serialized_buffer.data());
        ::capnp::FlatArrayMessageReader reader(kj::arrayPtr(
            reinterpret_cast<const ::capnp::word*>(mBytes),
            serialized_buffer.size() / sizeof(::capnp::word)));
        capnp::ArraySchema::Reader array_schema_reader =
            reader.getRoot<capnp::ArraySchema>();
        RETURN_NOT_OK_TUPLE(
            array_schema_from_capnp(array_schema_reader, &decoded_array_schema),
            nullopt);
        break;
      }
      default: {
        return {
            LOG_STATUS(Status_SerializationError(
                "Error deserializing array schema; Unknown serialization type "
                "passed")),
            nullopt};
      }
    }

    if (decoded_array_schema == nullptr)
      return {
          LOG_STATUS(Status_SerializationError(
              "Error serializing array schema; deserialized schema is null")),
          nullopt};

    array_schema = std::move(decoded_array_schema);
  } catch (kj::Exception& e) {
    return {LOG_STATUS(Status_SerializationError(
                "Error deserializing array schema; kj::Exception: " +
                std::string(e.getDescription().cStr()))),
            nullopt};
  } catch (std::exception& e) {
    return {LOG_STATUS(Status_SerializationError(
                "Error deserializing array schema; exception " +
                std::string(e.what()))),
            nullopt};
  }

  return {Status::Ok(), array_schema};
}

Status nonempty_domain_serialize(
    const Dimension* dimension,
    const void* nonempty_domain,
    bool is_empty,
    SerializationType serialize_type,
    Buffer* serialized_buffer) {
  if (!is_empty && nonempty_domain == nullptr)
    return LOG_STATUS(Status_SerializationError(
        "Error serializing nonempty domain; nonempty domain is null."));

  try {
    // Serialize
    ::capnp::MallocMessageBuilder message;
    auto builder = message.initRoot<capnp::NonEmptyDomain>();
    builder.setIsEmpty(is_empty);

    if (!is_empty) {
      auto subarray_builder = builder.initNonEmptyDomain();
      RETURN_NOT_OK(utils::serialize_coords(
          subarray_builder, dimension, nonempty_domain));
    }

    // Copy to buffer
    serialized_buffer->reset_size();
    serialized_buffer->reset_offset();

    switch (serialize_type) {
      case SerializationType::JSON: {
        ::capnp::JsonCodec json;
        kj::String capnp_json = json.encode(builder);
        const auto json_len = capnp_json.size();
        const char nul = '\0';
        // size does not include needed null terminator, so add +1
        RETURN_NOT_OK(serialized_buffer->realloc(json_len + 1));
        RETURN_NOT_OK(serialized_buffer->write(capnp_json.cStr(), json_len));
        RETURN_NOT_OK(serialized_buffer->write(&nul, 1));
        break;
      }
      case SerializationType::CAPNP: {
        kj::Array<::capnp::word> protomessage = messageToFlatArray(message);
        kj::ArrayPtr<const char> message_chars = protomessage.asChars();
        const auto nbytes = message_chars.size();
        RETURN_NOT_OK(serialized_buffer->realloc(nbytes));
        RETURN_NOT_OK(serialized_buffer->write(message_chars.begin(), nbytes));
        break;
      }
      default: {
        return LOG_STATUS(Status_SerializationError(
            "Error serializing nonempty domain; Unknown serialization type "
            "passed"));
      }
    }

  } catch (kj::Exception& e) {
    return LOG_STATUS(Status_SerializationError(
        "Error serializing nonempty domain; kj::Exception: " +
        std::string(e.getDescription().cStr())));
  } catch (std::exception& e) {
    return LOG_STATUS(Status_SerializationError(
        "Error serializing nonempty domain; exception " +
        std::string(e.what())));
  }

  return Status::Ok();
}

Status nonempty_domain_deserialize(
    const Dimension* dimension,
    const Buffer& serialized_buffer,
    SerializationType serialize_type,
    void* nonempty_domain,
    bool* is_empty) {
  if (nonempty_domain == nullptr)
    return LOG_STATUS(Status_SerializationError(
        "Error deserializing nonempty domain; nonempty domain is null."));

  try {
    switch (serialize_type) {
      case SerializationType::JSON: {
        ::capnp::JsonCodec json;
        ::capnp::MallocMessageBuilder message_builder;
        auto builder = message_builder.initRoot<capnp::NonEmptyDomain>();
        json.decode(
            kj::StringPtr(static_cast<const char*>(serialized_buffer.data())),
            builder);
        auto reader = builder.asReader();

        // Deserialize
        *is_empty = reader.getIsEmpty();
        if (!*is_empty) {
          void* subarray;
          RETURN_NOT_OK(utils::deserialize_coords(
              reader.getNonEmptyDomain(), dimension, &subarray));
          std::memcpy(nonempty_domain, subarray, 2 * dimension->coord_size());
          tdb_free(subarray);
        }

        break;
      }
      case SerializationType::CAPNP: {
        const auto mBytes =
            reinterpret_cast<const kj::byte*>(serialized_buffer.data());
        ::capnp::FlatArrayMessageReader msg_reader(kj::arrayPtr(
            reinterpret_cast<const ::capnp::word*>(mBytes),
            serialized_buffer.size() / sizeof(::capnp::word)));
        auto reader = msg_reader.getRoot<capnp::NonEmptyDomain>();

        // Deserialize
        *is_empty = reader.getIsEmpty();
        if (!*is_empty) {
          void* subarray;
          RETURN_NOT_OK(utils::deserialize_coords(
              reader.getNonEmptyDomain(), dimension, &subarray));
          std::memcpy(nonempty_domain, subarray, 2 * dimension->coord_size());
          tdb_free(subarray);
        }

        break;
      }
      default: {
        return LOG_STATUS(Status_SerializationError(
            "Error deserializing nonempty domain; Unknown serialization type "
            "passed"));
      }
    }
  } catch (kj::Exception& e) {
    return LOG_STATUS(Status_SerializationError(
        "Error deserializing nonempty domain; kj::Exception: " +
        std::string(e.getDescription().cStr())));
  } catch (std::exception& e) {
    return LOG_STATUS(Status_SerializationError(
        "Error deserializing nonempty domain; exception " +
        std::string(e.what())));
  }

  return Status::Ok();
}

Status nonempty_domain_serialize(
    const Array* array,
    const void* nonempty_domain,
    bool is_empty,
    SerializationType serialize_type,
    Buffer* serialized_buffer) {
  if (!is_empty && nonempty_domain == nullptr)
    return LOG_STATUS(Status_SerializationError(
        "Error serializing nonempty domain; nonempty domain is null."));

  const auto& schema = array->array_schema_latest();

  try {
    // Serialize
    ::capnp::MallocMessageBuilder message;
    auto builder = message.initRoot<capnp::NonEmptyDomain>();
    builder.setIsEmpty(is_empty);

    if (!is_empty) {
      auto subarray_builder = builder.initNonEmptyDomain();
      RETURN_NOT_OK(
          utils::serialize_subarray(subarray_builder, schema, nonempty_domain));
    }

    // Copy to buffer
    serialized_buffer->reset_size();
    serialized_buffer->reset_offset();

    switch (serialize_type) {
      case SerializationType::JSON: {
        ::capnp::JsonCodec json;
        kj::String capnp_json = json.encode(builder);
        const auto json_len = capnp_json.size();
        const char nul = '\0';
        // size does not include needed null terminator, so add +1
        RETURN_NOT_OK(serialized_buffer->realloc(json_len + 1));
        RETURN_NOT_OK(serialized_buffer->write(capnp_json.cStr(), json_len));
        RETURN_NOT_OK(serialized_buffer->write(&nul, 1));
        break;
      }
      case SerializationType::CAPNP: {
        kj::Array<::capnp::word> protomessage = messageToFlatArray(message);
        kj::ArrayPtr<const char> message_chars = protomessage.asChars();
        const auto nbytes = message_chars.size();
        RETURN_NOT_OK(serialized_buffer->realloc(nbytes));
        RETURN_NOT_OK(serialized_buffer->write(message_chars.begin(), nbytes));
        break;
      }
      default: {
        return LOG_STATUS(Status_SerializationError(
            "Error serializing nonempty domain; Unknown serialization type "
            "passed"));
      }
    }

  } catch (kj::Exception& e) {
    return LOG_STATUS(Status_SerializationError(
        "Error serializing nonempty domain; kj::Exception: " +
        std::string(e.getDescription().cStr())));
  } catch (std::exception& e) {
    return LOG_STATUS(Status_SerializationError(
        "Error serializing nonempty domain; exception " +
        std::string(e.what())));
  }

  return Status::Ok();
}

Status nonempty_domain_deserialize(
    const Array* array,
    const Buffer& serialized_buffer,
    SerializationType serialize_type,
    void* nonempty_domain,
    bool* is_empty) {
  if (nonempty_domain == nullptr)
    return LOG_STATUS(Status_SerializationError(
        "Error deserializing nonempty domain; nonempty domain is null."));

  const auto& schema = array->array_schema_latest();

  try {
    switch (serialize_type) {
      case SerializationType::JSON: {
        ::capnp::JsonCodec json;
        ::capnp::MallocMessageBuilder message_builder;
        auto builder = message_builder.initRoot<capnp::NonEmptyDomain>();
        json.decode(
            kj::StringPtr(static_cast<const char*>(serialized_buffer.data())),
            builder);
        auto reader = builder.asReader();

        // Deserialize
        *is_empty = reader.getIsEmpty();
        if (!*is_empty) {
          void* subarray;
          RETURN_NOT_OK(utils::deserialize_subarray(
              reader.getNonEmptyDomain(), schema, &subarray));
          std::memcpy(
              nonempty_domain, subarray, 2 * schema.dimension(0)->coord_size());
          tdb_free(subarray);
        }

        break;
      }
      case SerializationType::CAPNP: {
        const auto mBytes =
            reinterpret_cast<const kj::byte*>(serialized_buffer.data());
        ::capnp::FlatArrayMessageReader msg_reader(kj::arrayPtr(
            reinterpret_cast<const ::capnp::word*>(mBytes),
            serialized_buffer.size() / sizeof(::capnp::word)));
        auto reader = msg_reader.getRoot<capnp::NonEmptyDomain>();

        // Deserialize
        *is_empty = reader.getIsEmpty();
        if (!*is_empty) {
          void* subarray;
          RETURN_NOT_OK(utils::deserialize_subarray(
              reader.getNonEmptyDomain(), schema, &subarray));
          std::memcpy(
              nonempty_domain, subarray, 2 * schema.dimension(0)->coord_size());
          tdb_free(subarray);
        }

        break;
      }
      default: {
        return LOG_STATUS(Status_SerializationError(
            "Error deserializing nonempty domain; Unknown serialization type "
            "passed"));
      }
    }
  } catch (kj::Exception& e) {
    return LOG_STATUS(Status_SerializationError(
        "Error deserializing nonempty domain; kj::Exception: " +
        std::string(e.getDescription().cStr())));
  } catch (std::exception& e) {
    return LOG_STATUS(Status_SerializationError(
        "Error deserializing nonempty domain; exception " +
        std::string(e.what())));
  }

  return Status::Ok();
}

Status nonempty_domain_serialize(
    Array* array, SerializationType serialize_type, Buffer* serialized_buffer) {
  try {
    // Serialize
    ::capnp::MallocMessageBuilder message;
    auto builder = message.initRoot<capnp::NonEmptyDomainList>();

    RETURN_NOT_OK(utils::serialize_non_empty_domain(builder, array));

    // Copy to buffer
    serialized_buffer->reset_size();
    serialized_buffer->reset_offset();

    switch (serialize_type) {
      case SerializationType::JSON: {
        ::capnp::JsonCodec json;
        kj::String capnp_json = json.encode(builder);
        const auto json_len = capnp_json.size();
        const char nul = '\0';
        // size does not include needed null terminator, so add +1
        RETURN_NOT_OK(serialized_buffer->realloc(json_len + 1));
        RETURN_NOT_OK(serialized_buffer->write(capnp_json.cStr(), json_len));
        RETURN_NOT_OK(serialized_buffer->write(&nul, 1));
        break;
      }
      case SerializationType::CAPNP: {
        kj::Array<::capnp::word> protomessage = messageToFlatArray(message);
        kj::ArrayPtr<const char> message_chars = protomessage.asChars();
        const auto nbytes = message_chars.size();
        RETURN_NOT_OK(serialized_buffer->realloc(nbytes));
        RETURN_NOT_OK(serialized_buffer->write(message_chars.begin(), nbytes));
        break;
      }
      default: {
        return LOG_STATUS(Status_SerializationError(
            "Error serializing nonempty domain; Unknown serialization type "
            "passed"));
      }
    }

  } catch (kj::Exception& e) {
    return LOG_STATUS(Status_SerializationError(
        "Error serializing nonempty domain; kj::Exception: " +
        std::string(e.getDescription().cStr())));
  } catch (std::exception& e) {
    return LOG_STATUS(Status_SerializationError(
        "Error serializing nonempty domain; exception " +
        std::string(e.what())));
  }

  return Status::Ok();
}

Status nonempty_domain_deserialize(
    Array* array,
    const Buffer& serialized_buffer,
    SerializationType serialize_type) {
  try {
    switch (serialize_type) {
      case SerializationType::JSON: {
        ::capnp::JsonCodec json;
        ::capnp::MallocMessageBuilder message_builder;
        auto builder = message_builder.initRoot<capnp::NonEmptyDomainList>();
        json.decode(
            kj::StringPtr(static_cast<const char*>(serialized_buffer.data())),
            builder);
        auto reader = builder.asReader();

        // Deserialize
        RETURN_NOT_OK(utils::deserialize_non_empty_domain(reader, array));
        break;
      }
      case SerializationType::CAPNP: {
        const auto mBytes =
            reinterpret_cast<const kj::byte*>(serialized_buffer.data());
        ::capnp::FlatArrayMessageReader msg_reader(kj::arrayPtr(
            reinterpret_cast<const ::capnp::word*>(mBytes),
            serialized_buffer.size() / sizeof(::capnp::word)));
        auto reader = msg_reader.getRoot<capnp::NonEmptyDomainList>();

        // Deserialize
        RETURN_NOT_OK(utils::deserialize_non_empty_domain(reader, array));
        break;
      }
      default: {
        return LOG_STATUS(Status_SerializationError(
            "Error deserializing nonempty domain; Unknown serialization type "
            "passed"));
      }
    }
  } catch (kj::Exception& e) {
    return LOG_STATUS(Status_SerializationError(
        "Error deserializing nonempty domain; kj::Exception: " +
        std::string(e.getDescription().cStr())));
  } catch (std::exception& e) {
    return LOG_STATUS(Status_SerializationError(
        "Error deserializing nonempty domain; exception " +
        std::string(e.what())));
  }

  return Status::Ok();
}

Status max_buffer_sizes_serialize(
    Array* array,
    const void* subarray,
    SerializationType serialize_type,
    Buffer* serialized_buffer) {
  const auto& schema = array->array_schema_latest();

  try {
    // Serialize
    ::capnp::MallocMessageBuilder message;
    auto builder = message.initRoot<capnp::MaxBufferSizes>();

    // Get all attribute names including coords
    const auto& attrs = schema.attributes();
    std::set<std::string> attr_names;
    attr_names.insert(constants::coords);
    for (const auto& a : attrs)
      attr_names.insert(a->name());

    // Get max buffer size for each attribute from the given Array instance
    // and serialize it.
    auto max_buffer_sizes_builder =
        builder.initMaxBufferSizes(attr_names.size());
    size_t i = 0;
    for (const auto& attr_name : attr_names) {
      bool var_size =
          attr_name != constants::coords && schema.var_size(attr_name);
      auto max_buffer_size_builder = max_buffer_sizes_builder[i++];
      max_buffer_size_builder.setAttribute(attr_name);

      if (var_size) {
        uint64_t offset_bytes, data_bytes;
        RETURN_NOT_OK(array->get_max_buffer_size(
            attr_name.c_str(), subarray, &offset_bytes, &data_bytes));
        max_buffer_size_builder.setOffsetBytes(offset_bytes);
        max_buffer_size_builder.setDataBytes(data_bytes);
      } else {
        uint64_t data_bytes;
        RETURN_NOT_OK(array->get_max_buffer_size(
            attr_name.c_str(), subarray, &data_bytes));
        max_buffer_size_builder.setOffsetBytes(0);
        max_buffer_size_builder.setDataBytes(data_bytes);
      }
    }

    // Copy to buffer
    serialized_buffer->reset_size();
    serialized_buffer->reset_offset();

    switch (serialize_type) {
      case SerializationType::JSON: {
        ::capnp::JsonCodec json;
        kj::String capnp_json = json.encode(builder);
        const auto json_len = capnp_json.size();
        const char nul = '\0';
        // size does not include needed null terminator, so add +1
        RETURN_NOT_OK(serialized_buffer->realloc(json_len + 1));
        RETURN_NOT_OK(serialized_buffer->write(capnp_json.cStr(), json_len));
        RETURN_NOT_OK(serialized_buffer->write(&nul, 1));
        break;
      }
      case SerializationType::CAPNP: {
        kj::Array<::capnp::word> protomessage = messageToFlatArray(message);
        kj::ArrayPtr<const char> message_chars = protomessage.asChars();
        const auto nbytes = message_chars.size();
        RETURN_NOT_OK(serialized_buffer->realloc(nbytes));
        RETURN_NOT_OK(serialized_buffer->write(message_chars.begin(), nbytes));
        break;
      }
      default: {
        return LOG_STATUS(Status_SerializationError(
            "Error serializing max buffer sizes; Unknown serialization type "
            "passed"));
      }
    }

  } catch (kj::Exception& e) {
    return LOG_STATUS(Status_SerializationError(
        "Error serializing max buffer sizes; kj::Exception: " +
        std::string(e.getDescription().cStr())));
  } catch (std::exception& e) {
    return LOG_STATUS(Status_SerializationError(
        "Error serializing max buffer sizes; exception " +
        std::string(e.what())));
  }

  return Status::Ok();
}

Status max_buffer_sizes_deserialize(
    const ArraySchema& schema,
    const Buffer& serialized_buffer,
    SerializationType serialize_type,
    std::unordered_map<std::string, std::pair<uint64_t, uint64_t>>*
        buffer_sizes) {
  try {
    switch (serialize_type) {
      case SerializationType::JSON: {
        ::capnp::JsonCodec json;
        ::capnp::MallocMessageBuilder message_builder;
        auto builder = message_builder.initRoot<capnp::MaxBufferSizes>();
        json.decode(
            kj::StringPtr(static_cast<const char*>(serialized_buffer.data())),
            builder);
        auto reader = builder.asReader();

        // Deserialize
        auto max_buffer_sizes_reader = reader.getMaxBufferSizes();
        const size_t num_max_buffer_sizes = max_buffer_sizes_reader.size();
        for (size_t i = 0; i < num_max_buffer_sizes; i++) {
          auto max_buffer_size_reader = max_buffer_sizes_reader[i];
          std::string attribute = max_buffer_size_reader.getAttribute();
          uint64_t offset_size = max_buffer_size_reader.getOffsetBytes();
          uint64_t data_size = max_buffer_size_reader.getDataBytes();

          if (attribute == constants::coords || !schema.var_size(attribute)) {
            (*buffer_sizes)[attribute] = std::make_pair(data_size, 0);
          } else {
            (*buffer_sizes)[attribute] = std::make_pair(offset_size, data_size);
          }
        }

        break;
      }
      case SerializationType::CAPNP: {
        const auto mBytes =
            reinterpret_cast<const kj::byte*>(serialized_buffer.data());
        ::capnp::FlatArrayMessageReader msg_reader(kj::arrayPtr(
            reinterpret_cast<const ::capnp::word*>(mBytes),
            serialized_buffer.size() / sizeof(::capnp::word)));
        auto reader = msg_reader.getRoot<capnp::MaxBufferSizes>();

        // Deserialize
        auto max_buffer_sizes_reader = reader.getMaxBufferSizes();
        const size_t num_max_buffer_sizes = max_buffer_sizes_reader.size();
        for (size_t i = 0; i < num_max_buffer_sizes; i++) {
          auto max_buffer_size_reader = max_buffer_sizes_reader[i];
          std::string attribute = max_buffer_size_reader.getAttribute();
          uint64_t offset_size = max_buffer_size_reader.getOffsetBytes();
          uint64_t data_size = max_buffer_size_reader.getDataBytes();

          if (attribute == constants::coords || !schema.var_size(attribute)) {
            (*buffer_sizes)[attribute] = std::make_pair(data_size, 0);
          } else {
            (*buffer_sizes)[attribute] = std::make_pair(offset_size, data_size);
          }
        }

        break;
      }
      default: {
        return LOG_STATUS(Status_SerializationError(
            "Error deserializing max buffer sizes; Unknown serialization type "
            "passed"));
      }
    }
  } catch (kj::Exception& e) {
    return LOG_STATUS(Status_SerializationError(
        "Error deserializing max buffer sizes; kj::Exception: " +
        std::string(e.getDescription().cStr())));
  } catch (std::exception& e) {
    return LOG_STATUS(Status_SerializationError(
        "Error deserializing max buffer sizes; exception " +
        std::string(e.what())));
  }

  return Status::Ok();
}

#else

Status array_schema_serialize(
    const ArraySchema&, SerializationType, Buffer*, const bool) {
  return LOG_STATUS(Status_SerializationError(
      "Cannot serialize; serialization not enabled."));
}

tuple<Status, optional<shared_ptr<ArraySchema>>> array_schema_deserialize(
    SerializationType, const Buffer&) {
  return {LOG_STATUS(Status_SerializationError(
              "Cannot serialize; serialization not enabled.")),
          nullopt};
}

Status nonempty_domain_serialize(Array*, SerializationType, Buffer*) {
  return LOG_STATUS(Status_SerializationError(
      "Cannot serialize; serialization not enabled."));
}

Status nonempty_domain_deserialize(Array*, const Buffer&, SerializationType) {
  return LOG_STATUS(Status_SerializationError(
      "Cannot serialize; serialization not enabled."));
}

Status nonempty_domain_serialize(
    const Array*, const void*, bool, SerializationType, Buffer*) {
  return LOG_STATUS(Status_SerializationError(
      "Cannot serialize; serialization not enabled."));
}

Status nonempty_domain_deserialize(
    const Array*, const Buffer&, SerializationType, void*, bool*) {
  return LOG_STATUS(Status_SerializationError(
      "Cannot serialize; serialization not enabled."));
}

Status max_buffer_sizes_serialize(
    Array*, const void*, SerializationType, Buffer*) {
  return LOG_STATUS(Status_SerializationError(
      "Cannot serialize; serialization not enabled."));
}

Status max_buffer_sizes_deserialize(
    const ArraySchema&,
    const Buffer&,
    SerializationType,
    std::unordered_map<std::string, std::pair<uint64_t, uint64_t>>*) {
  return LOG_STATUS(Status_SerializationError(
      "Cannot serialize; serialization not enabled."));
}

#endif  // TILEDB_SERIALIZATION

}  // namespace serialization
}  // namespace sm
}  // namespace tiledb<|MERGE_RESOLUTION|>--- conflicted
+++ resolved
@@ -122,14 +122,14 @@
   if (!filter_pipeline_reader.hasFilters())
     return {Status::Ok(), make_shared<FilterPipeline>(HERE())};
 
-  std::vector<Filter*> filter_list;
+  std::vector<shared_ptr<Filter>> filter_list;
   auto filter_list_reader = filter_pipeline_reader.getFilters();
   for (auto filter_reader : filter_list_reader) {
     FilterType type = FilterType::FILTER_NONE;
     RETURN_NOT_OK_TUPLE(
         filter_type_enum(filter_reader.getType().cStr(), &type), nullopt);
 
-    Filter* filter(FilterCreate::make(type));
+    shared_ptr<Filter> filter(FilterCreate::make(type));
     if (filter == nullptr)
       return {
           LOG_STATUS(Status_SerializationError(
@@ -176,7 +176,7 @@
 
   return {Status::Ok(),
           make_shared<FilterPipeline>(
-              HERE(), filter_list, constants::max_tile_chunk_size)};
+              HERE(), constants::max_tile_chunk_size, filter_list)};
 }
 
 Status attribute_to_capnp(
@@ -233,14 +233,8 @@
   tdb_unique_ptr<FilterPipeline> filters;
   if (attribute_reader.hasFilterPipeline()) {
     auto filter_pipeline_reader = attribute_reader.getFilterPipeline();
-<<<<<<< HEAD
     auto&& [st_fp, filters]{filter_pipeline_from_capnp(filter_pipeline_reader)};
-    RETURN_NOT_OK(st_fp);
-    RETURN_NOT_OK((*attribute)->set_filter_pipeline(filters.value().get()));
-=======
-    RETURN_NOT_OK_TUPLE(
-        filter_pipeline_from_capnp(filter_pipeline_reader, &filters), nullopt);
->>>>>>> 0665c00c
+    RETURN_NOT_OK_TUPLE(st_fp, nullopt);
   }
 
   // Fill value
