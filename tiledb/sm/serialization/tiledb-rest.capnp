--- conflicted
+++ resolved
@@ -1264,14 +1264,11 @@
 struct LoadArraySchemaRequest {
   config @0 :Config;
   # Config
-<<<<<<< HEAD
-=======
 
   includeEnumerations @1 :Bool;
   # When true, include all enumeration data in the returned ArraySchema
   # This field is only serialized for backwards compatibility. Future options
   # that modify array schema load behavior should be handled within the Config.
->>>>>>> 9b4e5ea0
 }
 
 struct LoadArraySchemaResponse {
