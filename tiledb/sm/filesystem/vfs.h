/**
 * @file   vfs.h
 *
 * @section LICENSE
 *
 * The MIT License
 *
 * @copyright Copyright (c) 2017-2023 TileDB, Inc.
 *
 * Permission is hereby granted, free of charge, to any person obtaining a copy
 * of this software and associated documentation files (the "Software"), to deal
 * in the Software without restriction, including without limitation the rights
 * to use, copy, modify, merge, publish, distribute, sublicense, and/or sell
 * copies of the Software, and to permit persons to whom the Software is
 * furnished to do so, subject to the following conditions:
 *
 * The above copyright notice and this permission notice shall be included in
 * all copies or substantial portions of the Software.
 *
 * THE SOFTWARE IS PROVIDED "AS IS", WITHOUT WARRANTY OF ANY KIND, EXPRESS OR
 * IMPLIED, INCLUDING BUT NOT LIMITED TO THE WARRANTIES OF MERCHANTABILITY,
 * FITNESS FOR A PARTICULAR PURPOSE AND NONINFRINGEMENT. IN NO EVENT SHALL THE
 * AUTHORS OR COPYRIGHT HOLDERS BE LIABLE FOR ANY CLAIM, DAMAGES OR OTHER
 * LIABILITY, WHETHER IN AN ACTION OF CONTRACT, TORT OR OTHERWISE, ARISING FROM,
 * OUT OF OR IN CONNECTION WITH THE SOFTWARE OR THE USE OR OTHER DEALINGS IN
 * THE SOFTWARE.
 *
 * @section DESCRIPTION
 *
 * This file declares the VFS class.
 */

#ifndef TILEDB_VFS_H
#define TILEDB_VFS_H

#include <functional>
#include <list>
#include <set>
#include <string>
#include <vector>

#include "filesystem_base.h"
#include "ls_scanner.h"
#include "tiledb/common/common.h"
#include "tiledb/common/filesystem/directory_entry.h"
#include "tiledb/common/macros.h"
#include "tiledb/common/status.h"
#include "tiledb/sm/buffer/buffer.h"
#include "tiledb/sm/cache/lru_cache.h"
#include "tiledb/sm/config/config.h"
#include "tiledb/sm/filesystem/mem_filesystem.h"
#include "tiledb/sm/misc/cancelable_tasks.h"
#include "tiledb/sm/stats/stats.h"
#include "uri.h"

#ifdef _WIN32
#include "tiledb/sm/filesystem/win.h"
#else
#include "tiledb/sm/filesystem/posix.h"
#endif

#ifdef HAVE_GCS
#include "tiledb/sm/filesystem/gcs.h"
#endif  // HAVE_GCS

#ifdef HAVE_S3
namespace tiledb::sm {
constexpr bool have_s3 = true;
}
#include "tiledb/sm/filesystem/s3.h"
<<<<<<< HEAD
#else
namespace tiledb::sm {
constexpr bool have_s3 = false;
}
#endif
=======
#endif  // HAVE_S3
>>>>>>> fe03460e

#ifdef HAVE_HDFS
#include "tiledb/sm/filesystem/hdfs_filesystem.h"
#endif  // HAVE_HDFS

#ifdef HAVE_AZURE
#include "tiledb/sm/filesystem/azure.h"
#endif  // HAVE_AZURE

using namespace tiledb::common;
using tiledb::common::filesystem::directory_entry;

namespace tiledb::sm {

namespace filesystem {
class VFSException : public StatusException {
 public:
  explicit VFSException(const std::string& message)
      : StatusException("VFS", message) {
  }
};

class BuiltWithout : public VFSException {
 public:
  explicit BuiltWithout(const std::string& filesystem)
      : VFSException("TileDB was built without " + filesystem + "support") {
  }
};

class UnsupportedOperation : public VFSException {
 public:
  explicit UnsupportedOperation(const std::string& operation)
      : VFSException(operation + " across filesystems is not supported yet") {
  }
};

class UnsupportedURI : public VFSException {
 public:
  explicit UnsupportedURI(const std::string& uri)
      : VFSException("Unsupported URI scheme: " + uri) {
  }
};

// Local filesystem is always enabled
static constexpr bool local_enabled = true;

#ifdef _WIN32
static constexpr bool windows_enabled = true;
static constexpr bool posix_enabled = false;
#else
static constexpr bool windows_enabled = false;
static constexpr bool posix_enabled = true;
#endif

#ifdef HAVE_GCS
static constexpr bool gcs_enabled = true;
#else
static constexpr bool gcs_enabled = false;
#endif  // HAVE_GCS

#ifdef HAVE_S3
static constexpr bool s3_enabled = true;
#else
static constexpr bool s3_enabled = false;
#endif  // HAVE_S3

#ifdef HAVE_HDFS
static constexpr bool hdfs_enabled = true;
#else
static constexpr bool hdfs_enabled = false;
#endif  // HAVE_HDFS

#ifdef HAVE_AZURE
static constexpr bool azure_enabled = true;
#else
static constexpr bool azure_enabled = false;
#endif  // HAVE_AZURE
}  // namespace filesystem

class Tile;

enum class Filesystem : uint8_t;
enum class VFSMode : uint8_t;

/** Class for VFS status exceptions. */
class VFSException : public StatusException {
 public:
  explicit VFSException(const std::string& msg)
      : StatusException("VFS", msg) {
  }
};

/** The VFS configuration parameters. */
struct VFSParameters {
  /* ********************************* */
  /*          TYPE DEFINITIONS         */
  /* ********************************* */

  enum struct ReadLoggingMode {
    DISABLED,
    FRAGMENTS,
    FRAGMENT_FILES,
    ALL_FILES,
    ALL_READS,
    ALL_READS_ALWAYS
  };

  VFSParameters() = delete;

  VFSParameters(const Config& config)
      : min_parallel_size_(
            config.get<uint64_t>("vfs.min_parallel_size").value())
      , read_ahead_cache_size_(
            config.get<uint64_t>("vfs.read_ahead_cache_size").value())
      , read_ahead_size_(config.get<uint64_t>("vfs.read_ahead_size").value())
      , read_logging_mode_(ReadLoggingMode::DISABLED) {
    auto log_mode = config.get<std::string>("vfs.read_logging_mode").value();
    if (log_mode == "") {
      read_logging_mode_ = ReadLoggingMode::DISABLED;
    } else if (log_mode == "fragments") {
      read_logging_mode_ = ReadLoggingMode::FRAGMENTS;
    } else if (log_mode == "fragment_files") {
      read_logging_mode_ = ReadLoggingMode::FRAGMENT_FILES;
    } else if (log_mode == "all_files") {
      read_logging_mode_ = ReadLoggingMode::ALL_FILES;
    } else if (log_mode == "all_reads") {
      read_logging_mode_ = ReadLoggingMode::ALL_READS;
    } else if (log_mode == "all_reads_always") {
      read_logging_mode_ = ReadLoggingMode::ALL_READS_ALWAYS;
    } else {
      std::stringstream ss;
      ss << "Invalid read logging mode '" << log_mode << "'. "
         << "Use one of 'fragments', 'fragment_files', 'all_files', "
         << "'all_reads', or 'all_reads_always'. Read logging is currently "
         << "disabled.";
      LOG_WARN(ss.str());
    }
  };

  ~VFSParameters() = default;

  /** The minimum number of bytes in a parallel operation. */
  uint64_t min_parallel_size_;

  /** The byte size of the read-ahead cache. */
  uint64_t read_ahead_cache_size_;

  /** The byte size to read-ahead for each read. */
  uint64_t read_ahead_size_;

  /** The read logging mode to use. */
  ReadLoggingMode read_logging_mode_;
};

/** The base parameters for class VFS. */
struct VFSBase {
  VFSBase() = delete;

  VFSBase(stats::Stats* const parent_stats)
      : stats_(parent_stats->create_child("VFS")){};

  ~VFSBase() = default;

 protected:
  /** The class stats. */
  stats::Stats* stats_;
};

/** The S3 filesystem. */
#ifdef HAVE_S3
class S3_within_VFS {
  /** Private member variable */
  S3 s3_;

 protected:
  template <typename... Args>
  S3_within_VFS(Args&&... args)
      : s3_(std::forward<Args>(args)...) {
  }

  /** Protected accessor for the S3 object. */
  inline tiledb::sm::S3& s3() {
    return s3_;
  }

  /** Protected accessor for the const S3 object. */
  inline const tiledb::sm::S3& s3() const {
    return s3_;
  }
};
#else
class S3_within_VFS {
 protected:
  template <typename... Args>
  S3_within_VFS(Args&&...) {
  }  // empty constructor
};
#endif

/**
 * This class implements a virtual filesystem that directs filesystem-related
 * function execution to the appropriate backend based on the input URI.
 */
class VFS : private VFSBase, protected S3_within_VFS {
 public:
  /* ********************************* */
  /*          TYPE DEFINITIONS         */
  /* ********************************* */

  struct BufferedChunk {
    std::string uri;
    uint64_t size;

    BufferedChunk()
        : uri("")
        , size(0) {
    }
    BufferedChunk(std::string chunk_uri, uint64_t chunk_size)
        : uri(chunk_uri)
        , size(chunk_size) {
    }
  };

  /**
   * Multipart upload state definition used in the serialization of remote
   * global order writes. This state is a generalization of
   * the multipart upload state types currently defined independently by each
   * backend implementation.
   */
  struct MultiPartUploadState {
    struct CompletedParts {
      optional<std::string> e_tag;
      uint64_t part_number;
    };

    uint64_t part_number;
    optional<std::string> upload_id;
    optional<std::vector<BufferedChunk>> buffered_chunks;
    std::vector<CompletedParts> completed_parts;
    Status status;
  };

  /* ********************************* */
  /*     CONSTRUCTORS & DESTRUCTORS    */
  /* ********************************* */

  /** Constructor.
   * @param parent_stats The parent stats to inherit from.
   * @param compute_tp Thread pool for compute-bound tasks.
   * @param io_tp Thread pool for io-bound tasks.
   * @param config Configuration parameters.
   **/
  VFS(stats::Stats* parent_stats,
      ThreadPool* compute_tp,
      ThreadPool* io_tp,
      const Config& config);

  /** Destructor. */
  ~VFS() = default;

  DISABLE_COPY_AND_COPY_ASSIGN(VFS);
  DISABLE_MOVE_AND_MOVE_ASSIGN(VFS);

  /* ********************************* */
  /*               API                 */
  /* ********************************* */

  /**
   * Returns the absolute path of the input string (mainly useful for
   * posix URI's).
   *
   * @param path The input path.
   * @return The string with the absolute path.
   */
  static std::string abs_path(const std::string& path);

  /**
   * Return a config object containing the VFS parameters. All other non-VFS
   * parameters will are set to default values.
   */
  Config config() const;

  /**
   * Creates a directory.
   *
   * - On S3, this is a noop.
   * - On all other backends, if the directory exists, the function
   *   just succeeds without doing anything.
   *
   * @param uri The URI of the directory.
   * @return Status
   */
  Status create_dir(const URI& uri) const;

  /**
   * Creates an empty file.
   *
   * @param uri The URI of the file.
   * @return Status
   */
  Status touch(const URI& uri) const;

  /**
   * Cancels all background or queued tasks.
   */
  Status cancel_all_tasks();

  /**
   * Creates an object store bucket.
   *
   * @param uri The name of the bucket to be created.
   * @return Status
   */
  Status create_bucket(const URI& uri) const;

  /**
   * Returns the size of the files in the input directory.
   * This function is **recursive**, i.e., it will calculate
   * the sum of the files in the entire directory tree rooted
   * at `dir_name`.
   *
   * @param dir_name The input directory.
   * @param dir_size The directory size to be retrieved, as the
   *     sum of the files one level deep.
   * @return Status
   */
  Status dir_size(const URI& dir_name, uint64_t* dir_size) const;

  /**
   * Deletes an object store bucket.
   *
   * @param uri The name of the bucket to be deleted.
   * @return Status
   */
  Status remove_bucket(const URI& uri) const;

  /**
   * Deletes the contents of an object store bucket.
   *
   * @param uri The name of the bucket to be emptied.
   * @return Status
   */
  Status empty_bucket(const URI& uri) const;

  /**
   * Removes a given directory (recursive)
   *
   * @param uri The uri of the directory to be removed
   * @return Status
   */
  Status remove_dir(const URI& uri) const;

  /**
   * Deletes directories in parallel from the given vector of directories.
   *
   * @param compute_tp The compute-bound ThreadPool.
   * @param uris The URIs of the directories.
   */
  void remove_dirs(ThreadPool* compute_tp, const std::vector<URI>& uris) const;

  /**
   * Deletes a file.
   *
   * @param uri The URI of the file.
   * @return Status
   */
  Status remove_file(const URI& uri) const;

  /**
   * Deletes files in parallel from the given vector of files.
   *
   * @param compute_tp The compute-bound ThreadPool.
   * @param uris The URIs of the files.
   */
  void remove_files(ThreadPool* compute_tp, const std::vector<URI>& uris) const;

  /**
   * Deletes files in parallel from the given vector of timestamped files.
   *
   * @param compute_tp The compute-bound ThreadPool.
   * @param uris The TimestampedURIs of the files.
   */
  void remove_files(
      ThreadPool* compute_tp, const std::vector<TimestampedURI>& uris) const;

  /**
   * Retrieves the size of a file.
   *
   * @param uri The URI of the file.
   * @param size The file size to be retrieved.
   * @return Status
   */
  Status file_size(const URI& uri, uint64_t* size) const;

  /**
   * Checks if a directory exists.
   *
   * @param uri The URI of the directory.
   * @param is_dir Set to `true` if the directory exists and `false` otherwise.
   * @return Status
   *
   * @note For S3, this function will return `true` if there is an object
   *     with prefix `uri/` (TileDB will append `/` internally to `uri`
   *     only if it does not exist), and `false` othewise.
   */
  Status is_dir(const URI& uri, bool* is_dir) const;

  /**
   * Checks if a file exists.
   *
   * @param uri The URI of the file.
   * @param is_file Set to `true` if the file exists and `false` otherwise.
   * @return Status
   */
  Status is_file(const URI& uri, bool* is_file) const;

  /**
   * Checks if an object store bucket exists.
   *
   * @param uri The name of the object store bucket.
   * @return is_bucket Set to `true` if the bucket exists and `false` otherwise.
   * @return Status
   */
  Status is_bucket(const URI& uri, bool* is_bucket) const;

  /**
   * Checks if an object-store bucket is empty.
   *
   * @param uri The name of the object store bucket.
   * @param is_empty Set to `true` if the bucket is empty and `false` otherwise.
   */
  Status is_empty_bucket(const URI& uri, bool* is_empty) const;

  /**
   * Retrieves all the URIs that have the first input as parent.
   *
   * @param parent The target directory to list.
   * @param uris The URIs that are contained in the parent.
   * @return Status
   */
  Status ls(const URI& parent, std::vector<URI>* uris) const;

  /**
   * Retrieves all the entries contained in the parent.
   *
   * @param parent The target directory to list.
   * @return All entries that are contained in the parent
   */
  tuple<Status, optional<std::vector<directory_entry>>> ls_with_sizes(
      const URI& parent) const;

  /**
   * Lists objects and object information that start with `prefix`, invoking
   * the FilePredicate on each entry collected and the DirectoryPredicate on
   * common prefixes for pruning.
   *
   * Currently only S3 is supported for ls_recursive.
   *
   * @param parent The parent prefix to list sub-paths.
   * @param f The FilePredicate to invoke on each object for filtering.
   * @param d The DirectoryPredicate to invoke on each common prefix for
   *    pruning. This is currently unused, but is kept here for future support.
   * @return Vector of results with each entry being a pair of the string URI
   *    and object size.
   */
  template <FilePredicate F, DirectoryPredicate D = DirectoryFilter>
  LsObjects ls_recursive(
      const URI& parent,
      [[maybe_unused]] F f,
      [[maybe_unused]] D d = accept_all_dirs) const {
    if (parent.is_s3()) {
#ifdef HAVE_S3
      return s3().ls_filtered(parent, f, d, true);
#else
      throw VFSException("TileDB was built without S3 support");
#endif
    } else {
      throw VFSException(
          "Recursive ls over " + parent.backend_name() +
          " storage backend is not supported.");
    }
  }

  /**
   * Renames a file.
   *
   * @param old_uri The old URI.
   * @param new_uri The new URI.
   * @return Status
   */
  Status move_file(const URI& old_uri, const URI& new_uri);

  /**
   * Renames a directory.
   *
   * @param old_uri The old URI.
   * @param new_uri The new URI.
   * @return Status
   */
  Status move_dir(const URI& old_uri, const URI& new_uri);

  /**
   * Copies a file.
   *
   * @param old_uri The old URI.
   * @param new_uri The new URI.
   * @return Status
   */
  Status copy_file(const URI& old_uri, const URI& new_uri);

  /**
   * Copies directory.
   *
   * @param old_uri The old URI.
   * @param new_uri The new URI.
   * @return Status
   */
  Status copy_dir(const URI& old_uri, const URI& new_uri);

  /**
   * Reads from a file.
   *
   * @param uri The URI of the file.
   * @param offset The offset where the read begins.
   * @param buffer The buffer to read into.
   * @param nbytes Number of bytes to read.
   * @param use_read_ahead Whether to use the read-ahead cache.
   * @return Status
   */
  Status read(
      const URI& uri,
      uint64_t offset,
      void* buffer,
      uint64_t nbytes,
      bool use_read_ahead = true);

  /** Checks if a given filesystem is supported. */
  bool supports_fs(Filesystem fs) const;

  /** Checks if the backend required to access the given URI is supported. */
  bool supports_uri_scheme(const URI& uri) const;

  /**
   * Syncs (flushes) a file. Note that for S3 this is a noop.
   *
   * @param uri The URI of the file.
   * @return Status
   */
  Status sync(const URI& uri);

  /**
   * Opens a file in a given mode.
   *
   *
   * @param uri The URI of the file.
   * @param mode The mode in which the file is opened:
   *     - READ <br>
   *       The file is opened for reading. An error is returned if the file
   *       does not exist.
   *     - WRITE <br>
   *       The file is opened for writing. If the file exists, it will be
   *       overwritten.
   *     - APPEND <b>
   *       The file is opened for writing. If the file exists, the write
   *       will start from the end of the file. Note that S3 does not
   *       support this operation and, thus, an error will be thrown in
   *       that case.
   * @return Status
   */
  Status open_file(const URI& uri, VFSMode mode);

  /**
   * Closes a file, flushing its contents to persistent storage.
   *
   * @param uri The URI of the file.
   * @return Status
   */
  Status close_file(const URI& uri);

  /**
   * Closes a file, flushing its contents to persistent storage.
   * This function has special S3 logic tailored to work best with remote
   * global order writes.
   *
   * @param uri The URI of the file.
   */
  void finalize_and_close_file(const URI& uri);

  /**
   * Writes the contents of a buffer into a file.
   *
   * @param uri The URI of the file.
   * @param buffer The buffer to write from.
   * @param buffer_size The buffer size.
   * @param remote_global_order_write Remote global order write
   * @return Status
   */
  Status write(
      const URI& uri,
      const void* buffer,
      uint64_t buffer_size,
      bool remote_global_order_write = false);

  /**
   * Used in serialization to share the multipart upload state
   * among cloud executors during global order writes
   *
   * @param uri The file uri used as key in the internal map of the backend
   * @return A pair of status and VFS::MultiPartUploadState object.
   */
  std::pair<Status, std::optional<MultiPartUploadState>> multipart_upload_state(
      const URI& uri);

  /**
   * Used in serialization of global order writes to set the multipart upload
   * state in the internal maps of cloud backends during deserialization
   *
   * @param uri The file uri used as key in the internal map of the backend
   * @param state The multipart upload state info
   * @return Status
   */
  Status set_multipart_upload_state(
      const URI& uri, const MultiPartUploadState& state);

  /**
   * Used in remote global order writes to flush the internal
   * in-memory buffer for an URI that backends maintain to modulate the
   * frequency of multipart upload requests.
   *
   * @param uri The file uri identifying the backend file buffer
   * @return Status
   */
  Status flush_multipart_file_buffer(const URI& uri);

  inline stats::Stats* stats() const {
    return stats_;
  }

 private:
  /* ********************************* */
  /*        PRIVATE DATATYPES          */
  /* ********************************* */

  /**
   * Represents a sub-range of data within a URI file at a
   * specific file offset.
   */
  struct ReadAheadBuffer {
    /* ********************************* */
    /*            CONSTRUCTORS           */
    /* ********************************* */

    /** Value Constructor. */
    ReadAheadBuffer(const uint64_t offset, Buffer&& buffer)
        : offset_(offset)
        , buffer_(std::move(buffer)) {
    }

    /** Move Constructor. */
    ReadAheadBuffer(ReadAheadBuffer&& other)
        : offset_(other.offset_)
        , buffer_(std::move(other.buffer_)) {
    }

    /* ********************************* */
    /*             OPERATORS             */
    /* ********************************* */

    /** Move-Assign Operator. */
    ReadAheadBuffer& operator=(ReadAheadBuffer&& other) {
      offset_ = other.offset_;
      buffer_ = std::move(other.buffer_);
      return *this;
    }

    DISABLE_COPY_AND_COPY_ASSIGN(ReadAheadBuffer);

    /* ********************************* */
    /*             ATTRIBUTES            */
    /* ********************************* */

    /** The offset within the associated URI. */
    uint64_t offset_;

    /** The buffered data at `offset`. */
    Buffer buffer_;
  };

  /**
   * An LRU cache of `ReadAheadBuffer` objects keyed by a URI string.
   */
  class ReadAheadCache : public LRUCache<std::string, ReadAheadBuffer> {
   public:
    /* ********************************* */
    /*     CONSTRUCTORS & DESTRUCTORS    */
    /* ********************************* */

    /** Constructor. */
    ReadAheadCache(const uint64_t max_cached_buffers)
        : LRUCache(max_cached_buffers) {
    }

    /** Destructor. */
    virtual ~ReadAheadCache() = default;

    /* ********************************* */
    /*                API                */
    /* ********************************* */

    /**
     * Attempts to read a buffer from the cache.
     *
     * @param uri The URI associated with the buffer to cache.
     * @param offset The offset that buffer starts at within the URI.
     * @param buffer The buffer to cache.
     * @param nbytes The number of bytes within the buffer.
     * @param success True if `buffer` was read from the cache.
     * @return Status
     */
    Status read(
        const URI& uri,
        const uint64_t offset,
        void* const buffer,
        const uint64_t nbytes,
        bool* const success) {
      assert(success);
      *success = false;

      // Store the URI's string representation.
      const std::string uri_str = uri.to_string();

      // Protect access to the derived LRUCache routines.
      std::lock_guard<std::mutex> lg(lru_mtx_);

      // Check that a cached buffer exists for `uri`.
      if (!has_item(uri_str))
        return Status::Ok();

      // Store a reference to the cached buffer.
      const ReadAheadBuffer* const ra_buffer = get_item(uri_str);

      // Check that the read offset is not below the offset of
      // the cached buffer.
      if (offset < ra_buffer->offset_)
        return Status::Ok();

      // Calculate the offset within the cached buffer that corresponds
      // to the requested read offset.
      const uint64_t offset_in_buffer = offset - ra_buffer->offset_;

      // Check that both the start and end positions of the requested
      // read range reside within the cached buffer.
      if (offset_in_buffer + nbytes > ra_buffer->buffer_.size())
        return Status::Ok();

      // Copy the subrange of the cached buffer that satisfies the caller's
      // read request back into their output `buffer`.
      std::memcpy(
          buffer,
          static_cast<uint8_t*>(ra_buffer->buffer_.data()) + offset_in_buffer,
          nbytes);

      // Touch the item to make it the most recently used item.
      touch_item(uri_str);

      *success = true;
      return Status::Ok();
    }

    /**
     * Writes a cached buffer for the given uri.
     *
     * @param uri The URI associated with the buffer to cache.
     * @param offset The offset that buffer starts at within the URI.
     * @param buffer The buffer to cache.
     * @return Status
     */
    Status insert(const URI& uri, const uint64_t offset, Buffer&& buffer) {
      // Protect access to the derived LRUCache routines.
      std::lock_guard<std::mutex> lg(lru_mtx_);

      const uint64_t size = buffer.size();
      ReadAheadBuffer ra_buffer(offset, std::move(buffer));
      return LRUCache<std::string, ReadAheadBuffer>::insert(
          uri.to_string(), std::move(ra_buffer), size);
    }

   private:
    /* ********************************* */
    /*         PRIVATE ATTRIBUTES        */
    /* ********************************* */

    // Protects LRUCache routines.
    std::mutex lru_mtx_;
  };

  /* ********************************* */
  /*         PRIVATE ATTRIBUTES        */
  /* ********************************* */

#ifdef HAVE_AZURE
  Azure azure_;
#endif

#ifdef HAVE_GCS
  GCS gcs_;
#endif

#ifdef _WIN32
  Win win_;
#else
  Posix posix_;
#endif

#ifdef HAVE_HDFS
  tdb_unique_ptr<hdfs::HDFS> hdfs_;
#endif

  /** The in-memory filesystem which is always supported */
  MemFilesystem memfs_;

  /**
   * Config.
   *
   * Note: This object is stored on the VFS for:
   * use of API 'tiledb_vfs_get_config'.
   * pass-by-reference initialization of filesystems' config_ member variables.
   **/
  Config config_;

  /** The set with the supported filesystems. */
  std::set<Filesystem> supported_fs_;

  /** Thread pool for compute-bound tasks. */
  ThreadPool* compute_tp_;

  /** Thread pool for io-bound tasks. */
  ThreadPool* io_tp_;

  /** Wrapper for tracking and canceling certain tasks on 'thread_pool' */
  CancelableTasks cancelable_tasks_;

  /** The read-ahead cache. */
  tdb_unique_ptr<ReadAheadCache> read_ahead_cache_;

  /** The VFS configuration parameters. */
  VFSParameters vfs_params_;

  /** The URIs previously read by this instance. */
  std::unordered_set<std::string> reads_logged_;

  /* ********************************* */
  /*          PRIVATE METHODS          */
  /* ********************************* */

  /**
   * Reads from a file by calling the specific backend read function.
   *
   * @param uri The URI of the file.
   * @param offset The offset where the read begins.
   * @param buffer The buffer to read into.
   * @param nbytes Number of bytes to read.
   * @param use_read_ahead Whether to use the read-ahead cache.
   * @return Status
   */
  Status read_impl(
      const URI& uri,
      uint64_t offset,
      void* buffer,
      uint64_t nbytes,
      bool use_read_ahead);

  /**
   * Executes a read, using the read-ahead cache as necessary.
   *
   * @param read_fn The read routine to execute.
   * @param uri The URI of the file.
   * @param offset The offset where the read begins.
   * @param buffer The buffer to read into.
   * @param nbytes Number of bytes to read.
   * @param use_read_ahead Whether to use the read-ahead cache.
   * @return Status
   */
  Status read_ahead_impl(
      const std::function<Status(
          const URI&, off_t, void*, uint64_t, uint64_t, uint64_t*)>& read_fn,
      const URI& uri,
      const uint64_t offset,
      void* const buffer,
      const uint64_t nbytes,
      const bool use_read_ahead);

  /**
   * Retrieves the backend-specific max number of parallel operations for VFS
   * read.
   */
  Status max_parallel_ops(const URI& uri, uint64_t* ops) const;

  /**
   * Log a read operation. The format of the log message depends on the
   * config value `vfs.read_logging_mode`.
   *
   * @param uri The URI being read.
   * @param offset The offset being read from.
   * @param nbytes The number of bytes requested.
   */
  void log_read(const URI& uri, uint64_t offset, uint64_t nbytes);
};

}  // namespace tiledb::sm

#endif  // TILEDB_VFS_H<|MERGE_RESOLUTION|>--- conflicted
+++ resolved
@@ -64,19 +64,8 @@
 #endif  // HAVE_GCS
 
 #ifdef HAVE_S3
-namespace tiledb::sm {
-constexpr bool have_s3 = true;
-}
 #include "tiledb/sm/filesystem/s3.h"
-<<<<<<< HEAD
-#else
-namespace tiledb::sm {
-constexpr bool have_s3 = false;
-}
-#endif
-=======
 #endif  // HAVE_S3
->>>>>>> fe03460e
 
 #ifdef HAVE_HDFS
 #include "tiledb/sm/filesystem/hdfs_filesystem.h"
@@ -160,14 +149,6 @@
 
 enum class Filesystem : uint8_t;
 enum class VFSMode : uint8_t;
-
-/** Class for VFS status exceptions. */
-class VFSException : public StatusException {
- public:
-  explicit VFSException(const std::string& msg)
-      : StatusException("VFS", msg) {
-  }
-};
 
 /** The VFS configuration parameters. */
 struct VFSParameters {
@@ -554,7 +535,7 @@
       throw VFSException("TileDB was built without S3 support");
 #endif
     } else {
-      throw VFSException(
+      throw filesystem::VFSException(
           "Recursive ls over " + parent.backend_name() +
           " storage backend is not supported.");
     }
