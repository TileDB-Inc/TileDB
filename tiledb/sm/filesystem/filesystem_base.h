/**
 * @file filesystem_base.h
 *
 * @section LICENSE
 *
 * The MIT License
 *
 * @copyright Copyright (c) 2023-2025 TileDB, Inc.
 *
 * Permission is hereby granted, free of charge, to any person obtaining a copy
 * of this software and associated documentation files (the "Software"), to deal
 * in the Software without restriction, including without limitation the rights
 * to use, copy, modify, merge, publish, distribute, sublicense, and/or sell
 * copies of the Software, and to permit persons to whom the Software is
 * furnished to do so, subject to the following conditions:
 *
 * The above copyright notice and this permission notice shall be included in
 * all copies or substantial portions of the Software.
 *
 * THE SOFTWARE IS PROVIDED "AS IS", WITHOUT WARRANTY OF ANY KIND, EXPRESS OR
 * IMPLIED, INCLUDING BUT NOT LIMITED TO THE WARRANTIES OF MERCHANTABILITY,
 * FITNESS FOR A PARTICULAR PURPOSE AND NONINFRINGEMENT. IN NO EVENT SHALL THE
 * AUTHORS OR COPYRIGHT HOLDERS BE LIABLE FOR ANY CLAIM, DAMAGES OR OTHER
 * LIABILITY, WHETHER IN AN ACTION OF CONTRACT, TORT OR OTHERWISE, ARISING FROM,
 * OUT OF OR IN CONNECTION WITH THE SOFTWARE OR THE USE OR OTHER DEALINGS IN
 * THE SOFTWARE.
 *
 * @section DESCRIPTION
 *
 * This file declares the Filesystem base class.
 */

#ifndef TILEDB_FILESYSTEMBASE_H
#define TILEDB_FILESYSTEMBASE_H

#include "tiledb/common/exception/exception.h"
#include "tiledb/common/filesystem/directory_entry.h"
#include "uri.h"

#include <vector>

namespace tiledb::sm {
class IOError : public StatusException {
 public:
  explicit IOError(const std::string& message)
      : StatusException("IO Error", message) {
  }
};

class UnsupportedOperation : public IOError {
 public:
  explicit UnsupportedOperation(const std::string& operation)
      : IOError(std::string(
            operation + " is not supported on the given filesystem.")) {
  }
};

class FilesystemBase {
 public:
  FilesystemBase() = default;

  virtual ~FilesystemBase() = default;

  /**
   * Creates a directory.
   *
   * - On S3, this is a noop.
   * - On all other backends, if the directory exists, the function
   *   just succeeds without doing anything.
   *
   * @param uri The URI of the directory.
   */
  virtual void create_dir(const URI& uri) const = 0;

  /**
   * Creates an empty file.
   *
   * @param uri The URI of the file.
   */
  virtual void touch(const URI& uri) const = 0;

  /**
   * Checks if a directory exists.
   *
   * @param uri The URI to check for existence.
   * @return True if the directory exists, else False.
   */
  virtual bool is_dir(const URI& uri) const = 0;

  /**
   * Checks if a file exists.
   *
   * @param uri The URI to check for existence.
   * @return True if the file exists, else False.
   */
  virtual bool is_file(const URI& uri) const = 0;

  /**
   * Removes a given directory (recursive)
   *
   * @param uri The uri of the directory to be removed
   */
  virtual void remove_dir(const URI& uri) const = 0;

  /**
   * Deletes a file.
   *
   * @param uri The URI of the file.
   */
  virtual void remove_file(const URI& uri) const = 0;

  /**
   * Retrieves the size of a file.
   *
   * @param uri The URI of the file.
   * @return The file size.
   */
  virtual uint64_t file_size(const URI& uri) const = 0;

  /**
   * Retrieves all the entries contained in the parent.
   *
   * @param parent The target directory to list.
   * @return All entries that are contained in the parent
   */
<<<<<<< HEAD
  virtual std::vector<tiledb::common::filesystem::directory_entry>
  ls_with_sizes(const URI& parent) const = 0;
=======
  virtual std::vector<common::filesystem::directory_entry> ls_with_sizes(
      const URI& parent) const = 0;
>>>>>>> c2b5e90d

  /**
   * Renames a file.
   * Both URI must be of the same backend type. (e.g. both s3://, file://, etc)
   *
   * @param old_uri The old URI.
   * @param new_uri The new URI.
   */
  virtual void move_file(const URI& old_uri, const URI& new_uri) const = 0;

  /**
   * Renames a directory.
   * Both URI must be of the same backend type. (e.g. both s3://, file://, etc)
   *
   * @param old_uri The old URI.
   * @param new_uri The new URI.
   */
  virtual void move_dir(const URI& old_uri, const URI& new_uri) const = 0;

  /**
   * Copies a file.
   * Both URI must be of the same backend type. (e.g. both s3://, file://, etc)
   *
   * @param old_uri The old URI.
   * @param new_uri The new URI.
   */
  virtual void copy_file(const URI& old_uri, const URI& new_uri) const = 0;

  /**
   * Copies directory.
   * Both URI must be of the same backend type. (e.g. both s3://, file://, etc)
   *
   * @param old_uri The old URI.
   * @param new_uri The new URI.
   */
  virtual void copy_dir(const URI& old_uri, const URI& new_uri) const = 0;

  /**
   * Reads from a file.
   *
   * @param uri The URI of the file.
   * @param offset The offset where the read begins.
   * @param buffer The buffer to read into.
   * @param nbytes Number of bytes to read.
   * @param use_read_ahead Whether to use the read-ahead cache.
   */
  virtual void read(
      const URI& uri,
      uint64_t offset,
      void* buffer,
      uint64_t nbytes,
      bool use_read_ahead = true) const = 0;

  /**
   * Flushes an object store file.
   *
   * @invariant Performs a sync on local filesystem files.
   *
   * @param uri The URI of the file.
   * @param finalize For S3 objects only. If `true`, flushes as a result of a
   * remote global order write `finalize()` call.
   */
  virtual void flush(
      const URI& uri, [[maybe_unused]] bool finalize = false) = 0;

  /**
   * Syncs a local file.
   *
   * @invariant Valid only for local filesystems.
   *
   * @param uri The URI of the file.
   */
  virtual void sync(const URI& uri) const;

  /**
   * Writes the contents of a buffer into a file.
   *
   * @param uri The URI of the file.
   * @param buffer The buffer to write from.
   * @param buffer_size The buffer size.
   * @param remote_global_order_write Remote global order write.
   */
  virtual void write(
      const URI& uri,
      const void* buffer,
      uint64_t buffer_size,
      bool remote_global_order_write) = 0;

  /**
   * Checks if an object store bucket exists.
   *
   * @invariant Valid only for object store filesystems.
   *
   * @param uri The name of the object store bucket.
   * @return True if the bucket exists, false otherwise.
   */
  virtual bool is_bucket(const URI& uri) const;

  /**
   * Checks if an object-store bucket is empty.
   *
   * @invariant Valid only for object store filesystems.
   *
   * @param uri The name of the object store bucket.
   * @return True if the bucket is empty, false otherwise.
   */
  virtual bool is_empty_bucket(const URI& uri) const;

  /**
   * Creates an object store bucket.
   *
   * @invariant Valid only for object store filesystems.
   *
   * @param uri The name of the bucket to be created.
   */
  virtual void create_bucket(const URI& uri) const;

  /**
   * Deletes an object store bucket.
   *
   * @invariant Valid only for object store filesystems.
   *
   * @param uri The name of the bucket to be deleted.
   */
  virtual void remove_bucket(const URI& uri) const;

  /**
   * Deletes the contents of an object store bucket.
   *
   * @invariant Valid only for object store filesystems.
   *
   * @param uri The name of the bucket to be emptied.
   */
  virtual void empty_bucket(const URI& uri) const;
};

}  // namespace tiledb::sm

#endif  // TILEDB_FILESYSTEMBASE_H<|MERGE_RESOLUTION|>--- conflicted
+++ resolved
@@ -123,13 +123,8 @@
    * @param parent The target directory to list.
    * @return All entries that are contained in the parent
    */
-<<<<<<< HEAD
-  virtual std::vector<tiledb::common::filesystem::directory_entry>
-  ls_with_sizes(const URI& parent) const = 0;
-=======
   virtual std::vector<common::filesystem::directory_entry> ls_with_sizes(
       const URI& parent) const = 0;
->>>>>>> c2b5e90d
 
   /**
    * Renames a file.
