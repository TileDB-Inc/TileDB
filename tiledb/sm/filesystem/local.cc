/**
 * @file   local.cc
 *
 * @section LICENSE
 *
 * The MIT License
 *
 * @copyright Copyright (c) 2017-2025 TileDB, Inc.
 *
 * Permission is hereby granted, free of charge, to any person obtaining a copy
 * of this software and associated documentation files (the "Software"), to deal
 * in the Software without restriction, including without limitation the rights
 * to use, copy, modify, merge, publish, distribute, sublicense, and/or sell
 * copies of the Software, and to permit persons to whom the Software is
 * furnished to do so, subject to the following conditions:
 *
 * The above copyright notice and this permission notice shall be included in
 * all copies or substantial portions of the Software.
 *
 * THE SOFTWARE IS PROVIDED "AS IS", WITHOUT WARRANTY OF ANY KIND, EXPRESS OR
 * IMPLIED, INCLUDING BUT NOT LIMITED TO THE WARRANTIES OF MERCHANTABILITY,
 * FITNESS FOR A PARTICULAR PURPOSE AND NONINFRINGEMENT. IN NO EVENT SHALL THE
 * AUTHORS OR COPYRIGHT HOLDERS BE LIABLE FOR ANY CLAIM, DAMAGES OR OTHER
 * LIABILITY, WHETHER IN AN ACTION OF CONTRACT, TORT OR OTHERWISE, ARISING FROM,
 * OUT OF OR IN CONNECTION WITH THE SOFTWARE OR THE USE OR OTHER DEALINGS IN
 * THE SOFTWARE.
 *
 * @section DESCRIPTION
 *
 * This file includes definitions of the base Local VFS functions.
 */

#include "local.h"

#include <filesystem>
#include <sstream>

#include "tiledb/common/logger.h"

using namespace tiledb::common;

namespace tiledb::sm {
<<<<<<< HEAD
void LocalFilesystem::copy_file(const URI& old_uri, const URI& new_uri) const {
  std::filesystem::copy_file(
      old_uri.to_path(),
      new_uri.to_path(),
      std::filesystem::copy_options::overwrite_existing);
}

void LocalFilesystem::copy_dir(const URI& old_uri, const URI& new_uri) const {
  std::filesystem::copy(
      old_uri.to_path(),
      new_uri.to_path(),
      std::filesystem::copy_options::overwrite_existing |
          std::filesystem::copy_options::recursive);
=======
LsObjects LocalFilesystem::ls_filtered(
    const URI& parent,
    FileFilter file_filter,
    DirectoryFilter directory_filter,
    bool recursive) const {
  /*
   * The input URI was useful to the top-level VFS to identify this is a
   * regular filesystem path, but we don't need the "file://" qualifier
   * anymore and can reason with unqualified strings for the rest of the
   * function.
   */
  const auto parentstr = parent.to_path();

  LsObjects qualifyingPaths;

  // awkward way of iterating, avoids bug in OSX
  auto begin = std::filesystem::recursive_directory_iterator(parentstr);
  auto end = std::filesystem::recursive_directory_iterator();

  for (auto iter = begin; iter != end; ++iter) {
    auto& entry = *iter;
    const auto abspath = entry.path().string();
    const auto absuri = URI(abspath);
    if (entry.is_directory()) {
      if (file_filter(absuri, 0) || directory_filter(absuri)) {
        qualifyingPaths.push_back(
            std::make_pair(tiledb::sm::URI(abspath).to_string(), 0));
        if (!recursive) {
          iter.disable_recursion_pending();
        }
      } else {
        /* do not descend into directories which don't qualify */
        iter.disable_recursion_pending();
      }
    } else {
      /*
       * A leaf of the filesystem
       * (or symbolic link - split to a separate case if we want to descend into
       * them)
       */
      if (file_filter(absuri, entry.file_size())) {
        qualifyingPaths.push_back(
            std::make_pair(absuri.to_string(), entry.file_size()));
      }
    }
  }

  return qualifyingPaths;
>>>>>>> 98971ac7
}

Status LocalFilesystem::ensure_directory(const std::string& path) {
  std::filesystem::path p{path};
  if (p.has_parent_path()) {
    std::error_code ec;
    std::filesystem::create_directories(p.parent_path(), ec);
    if (ec) {
      std::stringstream ss;
      ss << "Cannot create parent directories of '" << path << "' (" << ec
         << ")";
      return LOG_STATUS(Status_IOError(ss.str()));
    }
  }
  return Status::Ok();
}
}  // namespace tiledb::sm<|MERGE_RESOLUTION|>--- conflicted
+++ resolved
@@ -40,21 +40,6 @@
 using namespace tiledb::common;
 
 namespace tiledb::sm {
-<<<<<<< HEAD
-void LocalFilesystem::copy_file(const URI& old_uri, const URI& new_uri) const {
-  std::filesystem::copy_file(
-      old_uri.to_path(),
-      new_uri.to_path(),
-      std::filesystem::copy_options::overwrite_existing);
-}
-
-void LocalFilesystem::copy_dir(const URI& old_uri, const URI& new_uri) const {
-  std::filesystem::copy(
-      old_uri.to_path(),
-      new_uri.to_path(),
-      std::filesystem::copy_options::overwrite_existing |
-          std::filesystem::copy_options::recursive);
-=======
 LsObjects LocalFilesystem::ls_filtered(
     const URI& parent,
     FileFilter file_filter,
@@ -103,7 +88,21 @@
   }
 
   return qualifyingPaths;
->>>>>>> 98971ac7
+}
+
+void LocalFilesystem::copy_file(const URI& old_uri, const URI& new_uri) const {
+  std::filesystem::copy_file(
+      old_uri.to_path(),
+      new_uri.to_path(),
+      std::filesystem::copy_options::overwrite_existing);
+}
+
+void LocalFilesystem::copy_dir(const URI& old_uri, const URI& new_uri) const {
+  std::filesystem::copy(
+      old_uri.to_path(),
+      new_uri.to_path(),
+      std::filesystem::copy_options::overwrite_existing |
+          std::filesystem::copy_options::recursive);
 }
 
 Status LocalFilesystem::ensure_directory(const std::string& path) {
