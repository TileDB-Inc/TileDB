--- conflicted
+++ resolved
@@ -1106,13 +1106,7 @@
   RETURN_NOT_OK(parse_gcs_uri(uri, &bucket_name, &object_path));
 
   google::cloud::storage::ObjectReadStream stream = client_->ReadObject(
-<<<<<<< HEAD
-      bucket_name,
-      object_path,
-      google::cloud::storage::ReadRange(
-=======
       bucket_name, object_path, google::cloud::storage::ReadRange(
->>>>>>> 99c60689
           offset, offset + length + read_ahead_length));
 
   if (!stream.status().ok()) {
