/**
 * @file   mem_filesystem.h
 *
 * @section LICENSE
 *
 * The MIT License
 *
 * @copyright Copyright (c) 2020-2025 TileDB, Inc.
 *
 * Permission is hereby granted, free of charge, to any person obtaining a copy
 * of this software and associated documentation files (the "Software"), to deal
 * in the Software without restriction, including without limitation the rights
 * to use, copy, modify, merge, publish, distribute, sublicense, and/or sell
 * copies of the Software, and to permit persons to whom the Software is
 * furnished to do so, subject to the following conditions:
 *
 * The above copyright notice and this permission notice shall be included in
 * all copies or substantial portions of the Software.
 *
 * THE SOFTWARE IS PROVIDED "AS IS", WITHOUT WARRANTY OF ANY KIND, EXPRESS OR
 * IMPLIED, INCLUDING BUT NOT LIMITED TO THE WARRANTIES OF MERCHANTABILITY,
 * FITNESS FOR A PARTICULAR PURPOSE AND NONINFRINGEMENT. IN NO EVENT SHALL THE
 * AUTHORS OR COPYRIGHT HOLDERS BE LIABLE FOR ANY CLAIM, DAMAGES OR OTHER
 * LIABILITY, WHETHER IN AN ACTION OF CONTRACT, TORT OR OTHERWISE, ARISING FROM,
 * OUT OF OR IN CONNECTION WITH THE SOFTWARE OR THE USE OR OTHER DEALINGS IN
 * THE SOFTWARE.
 *
 * @section DESCRIPTION
 *
 * This file defines an in-memory filesystem
 */

#ifndef TILEDB_MEMORY_FILESYSTEM_H
#define TILEDB_MEMORY_FILESYSTEM_H

#include <string>
#include <unordered_map>
#include <vector>

#include "tiledb/common/exception/exception.h"
#include "tiledb/common/filesystem/directory_entry.h"
#include "tiledb/common/macros.h"
#include "tiledb/common/status.h"
#include "tiledb/sm/filesystem/filesystem_base.h"

using namespace tiledb::common;

namespace tiledb {

namespace common::filesystem {
class directory_entry;
}

namespace sm {

class URI;

/** Class for MemFS status exceptions. */
class MemFSException : public StatusException {
 public:
  explicit MemFSException(const std::string& msg)
      : StatusException("MemFS", msg) {
  }
};

/**
 * The in-memory filesystem.
 *
 * @invariant The MemFilesystem is associated with a single VFS instance.
 * @invariant The MemFilesystem exists on a single, global Context.
 */
class MemFilesystem : FilesystemBase {
 public:
  /* ********************************* */
  /*     CONSTRUCTORS & DESTRUCTORS    */
  /* ********************************* */

  /** Constructor. */
  MemFilesystem();

  /** Copy constructor. */
  DISABLE_COPY(MemFilesystem);

  /** Move constructor. */
  DISABLE_MOVE(MemFilesystem);

  /** Destructor. */
  ~MemFilesystem();

  /* ********************************* */
  /*             OPERATORS             */
  /* ********************************* */

  /** Copy-assignment. */
  DISABLE_COPY_ASSIGN(MemFilesystem);

  /** Move-assignment. */
  DISABLE_MOVE_ASSIGN(MemFilesystem);

  /* ********************************* */
  /*                 API               */
  /* ********************************* */

  /**
   * Creates a new directory.
   *
   * @param uri The URI of the directory to be created.
   */
  void create_dir(const URI& uri) const;

  /**
   * Returns the size of an existing file.
   *
   * @param uri The URI of the file to retrieve the size of.
   * @return The size of the file.
   */
  uint64_t file_size(const URI& uri) const;

  /**
   * Checks if a URI corresponds to an existing directory.
   *
   * @param uri The URI to the directory to be checked
   * @return *True* if *uri* is an existing directory,  *False* otherwise
   */
  bool is_dir(const URI& uri) const;

  /**
   * Checks if a URI corresponds to an existing file.
   *
   * @param uri The URI to the file to be checked
   * @return *True* if *uri* is an existing file, *false* otherwise
   */
  bool is_file(const URI& uri) const;

  /**
   *
   * Lists directory contents in alphabetical order
   *
   * @param path  The parent path to list sub-paths
   * @param paths A vector where all the full paths to the contents are stored
   *     If the input path is a file then the vector only contains this file
   * @return Status
   */
  Status ls(const std::string& path, std::vector<std::string>* paths) const;

  /**
   *
   * Lists files and files information under path
   *
   * @param path  The parent path to list sub-paths
   * @return A list of directory_entry objects
   */
<<<<<<< HEAD
  std::vector<tiledb::common::filesystem::directory_entry> ls_with_sizes(
=======
  std::vector<common::filesystem::directory_entry> ls_with_sizes(
>>>>>>> c2b5e90d
      const URI& path) const;

  /**
   * Move a given filesystem path.
   *
   * @param old_path The old path.
   * @param new_path The new path.
   */
  void move(const std::string& old_path, const std::string& new_path) const;

  /**
   * Move a given file.
   *
   * @param old_uri The old uri.
   * @param new_uri The new uri.
   */
  void move_dir(const URI& old_uri, const URI& new_uri) const;

  /**
   * Move a given directory.
   *
   * @param old_uri The old uri.
   * @param new_uri The new uri.
   */
  void move_file(const URI& old_uri, const URI& new_uri) const;

  /**
   * Reads data from a file into a buffer.
   *
   * @param uri The URI of the file.
   * @param offset The offset in the file from which the read will start.
   * @param buffer The buffer into which the data will be written.
   * @param nbytes The number of bytes to be read from the file.
   * @param use_read_ahead Whether to use a read-ahead cache. Unused internally.
   */
  void read(
      const URI& uri,
      uint64_t offset,
      void* buffer,
      uint64_t nbytes,
      bool use_read_ahead) const;

  /**
   * Removes a given path and its contents.
   *
   * @param path The full path of the directory/file to be deleted.
   * @param is_dir *True* if *path* is a directory, *false* if it's a file
   */
  void remove(const std::string& path, bool is_dir) const;

  /**
   * Removes a directory and its contents.
   *
   * @param uri The URI of the directory to be deleted.
   */
  void remove_dir(const URI& uri) const;

  /**
   * Removes a file.
   *
   * @param uri The URI of the file to be deleted.
   */
  void remove_file(const URI& uri) const;

  /**
   * Creates an empty file.
   *
   * @param uri The URI of the file to be created.
   */
  void touch(const URI& path) const;

  /**
   * Writes the input buffer to a file.
   *
   * If the file does not exist than it is created with data as content.
   * If the file exits than the data is appended to the end of the file.
   *
   * @param uri The URI of the file.
   * @param buffer The buffer to write from.
   * @param buffer_size The size of the input buffer in bytes.
   * @param remote_global_order_write Unused flag. Reserved for S3 objects only.
   */
  void write(
      const URI& uri,
      const void* buffer,
      uint64_t buffer_size,
      bool remote_global_order_write);

  /**
   * Copies a directory.
   *
   * @param old_uri The old URI.
   * @param new_uri The new URI.
   */
  void copy_dir(const URI&, const URI&) const {
    // No-op for MemFS; stub function for other filesystems.
  }

  /**
   * Copies a file.
   *
   * @param old_uri The old URI.
   * @param new_uri The new URI.
   */
  void copy_file(const URI&, const URI&) const {
    // No-op for MemFS; stub function for other filesystems.
  }

  /**
   * Flushes an object store file.
   *
   * @invariant Performs a sync for local filesystems.
   *
   * @param uri The URI of the file.
   * @param finalize Unused flag. Reserved for finalizing S3 object upload only.
   */
  void flush(const URI&, bool) {
    // No-op for MemFS; stub function for local filesystems.
  }

  /**
   * Syncs a local file.
   *
   * @invariant Valid only for local filesystems.
   *
   * @param uri The URI of the file.
   */
  void sync(const URI&) const {
    // No-op for MemFS; stub function for local filesystems.
  }

 private:
  /* ********************************* */
  /*         PRIVATE DATATYPES         */
  /* ********************************* */

  /* Class that models an entity in the in-memory filesystem tree */
  class FSNode;

  /* Subclass of FSNode that represents a file in the filesystem tree */
  class File;

  /* Subclass of FSNode that represents a directory in the filesystem tree */
  class Directory;

  /* ********************************* */
  /*         PRIVATE ATTRIBUTES        */
  /* ********************************* */

  /* The node that represents the root of the directory tree. */
  tdb_unique_ptr<FSNode> root_;

  /* ********************************* */
  /*          PRIVATE METHODS          */
  /* ********************************* */

  /**
   * Finds the node in the filesystem tree that corresponds to a path
   *
   * @param path The full name of the file/directory to be looked up
   * @param node The output node, nullptr if not found.
   * @param node_lock Mutates to a lock on `node->mutex_`, if found.
   * @return Status
   */
  Status lookup_node(
      const std::string& path,
      FSNode** node,
      std::unique_lock<std::mutex>* node_lock) const;

  /**
   * Finds the node in the filesystem tree that corresponds to a vector
   * of tokens.
   *
   * @param tokens The path tokens.
   * @param node The output node, nullptr if not found.
   * @param node_lock Mutates to a lock on `node->mutex_`, if found.
   * @return Status
   */
  Status lookup_node(
      const std::vector<std::string>& tokens,
      FSNode** node,
      std::unique_lock<std::mutex>* node_lock) const;

  /**
   * Splits a path into file/directory names
   *
   * @param path The full name of the file/directory
   * @param delimiter The delimiter to use split the path in names
   * @return The vector of node names in the path
   */
  static std::vector<std::string> tokenize(
      const std::string& path, const char delim = '/');

  /**
   * Creates a new directory without acquiring the lock.
   *
   * @param path The full name of the directory to be created.
   * @return The node of the created directory.
   */
  FSNode* create_dir_internal(const std::string& path) const;

  /**
   * Creates an empty file without acquiring the lock.
   *
   * @param path The full name of the file to be created.
   * @return The node of the created file.
   */
  FSNode* touch_internal(const std::string& path) const;
};

}  // namespace sm
}  // namespace tiledb

#endif  // TILEDB_MEMORY_FILESYSTEM_H<|MERGE_RESOLUTION|>--- conflicted
+++ resolved
@@ -150,11 +150,7 @@
    * @param path  The parent path to list sub-paths
    * @return A list of directory_entry objects
    */
-<<<<<<< HEAD
-  std::vector<tiledb::common::filesystem::directory_entry> ls_with_sizes(
-=======
   std::vector<common::filesystem::directory_entry> ls_with_sizes(
->>>>>>> c2b5e90d
       const URI& path) const;
 
   /**
