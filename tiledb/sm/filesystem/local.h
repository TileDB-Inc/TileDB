--- conflicted
+++ resolved
@@ -43,17 +43,15 @@
  */
 class LocalFilesystem : public FilesystemBase {
  public:
-<<<<<<< HEAD
-  void copy_file(const URI& old_uri, const URI& new_uri) const override;
-
-  void copy_dir(const URI& old_uri, const URI& new_uri) const override;
-=======
   LsObjects ls_filtered(
       const URI& parent,
       FileFilter file_filter,
       [[maybe_unused]] DirectoryFilter directory_filter,
       bool recursive) const override;
->>>>>>> 98971ac7
+
+  void copy_file(const URI& old_uri, const URI& new_uri) const override;
+
+  void copy_dir(const URI& old_uri, const URI& new_uri) const override;
 
  protected:
   /**
