/**
 * @file   s3.cc
 *
 * @section LICENSE
 *
 * The MIT License
 *
 * @copyright Copyright (c) 2017-2021 TileDB, Inc.
 *
 * Permission is hereby granted, free of charge, to any person obtaining a copy
 * of this software and associated documentation files (the "Software"), to deal
 * in the Software without restriction, including without limitation the rights
 * to use, copy, modify, merge, publish, distribute, sublicense, and/or sell
 * copies of the Software, and to permit persons to whom the Software is
 * furnished to do so, subject to the following conditions:
 *
 * The above copyright notice and this permission notice shall be included in
 * all copies or substantial portions of the Software.
 *
 * THE SOFTWARE IS PROVIDED "AS IS", WITHOUT WARRANTY OF ANY KIND, EXPRESS OR
 * IMPLIED, INCLUDING BUT NOT LIMITED TO THE WARRANTIES OF MERCHANTABILITY,
 * FITNESS FOR A PARTICULAR PURPOSE AND NONINFRINGEMENT. IN NO EVENT SHALL THE
 * AUTHORS OR COPYRIGHT HOLDERS BE LIABLE FOR ANY CLAIM, DAMAGES OR OTHER
 * LIABILITY, WHETHER IN AN ACTION OF CONTRACT, TORT OR OTHERWISE, ARISING FROM,
 * OUT OF OR IN CONNECTION WITH THE SOFTWARE OR THE USE OR OTHER DEALINGS IN
 * THE SOFTWARE.
 *
 * @section DESCRIPTION
 *
 * This file implements the S3 class.
 */

#ifdef HAVE_S3

#include <aws/core/utils/logging/AWSLogging.h>
#include <aws/core/utils/logging/DefaultLogSystem.h>
#include <aws/core/utils/logging/LogLevel.h>
#include <aws/core/utils/memory/stl/AWSString.h>
#include <aws/s3/model/AbortMultipartUploadRequest.h>
#include <aws/s3/model/CreateMultipartUploadRequest.h>
#include <boost/interprocess/streams/bufferstream.hpp>
#include <fstream>
#include <iostream>

#include "tiledb/common/logger.h"
#include "tiledb/common/unique_rwlock.h"
#include "tiledb/sm/global_state/global_state.h"
#include "tiledb/sm/global_state/unit_test_config.h"
#include "tiledb/sm/misc/utils.h"

#ifdef _WIN32
#include <Windows.h>
#undef GetMessage  // workaround for
                   // https://github.com/aws/aws-sdk-cpp/issues/402
#endif

#include "tiledb/sm/filesystem/s3.h"
#include "tiledb/sm/misc/parallel_functions.h"

namespace {

Aws::Utils::Logging::LogLevel aws_log_name_to_level(std::string loglevel) {
  std::transform(loglevel.begin(), loglevel.end(), loglevel.begin(), ::tolower);
  if (loglevel == "fatal")
    return Aws::Utils::Logging::LogLevel::Fatal;
  else if (loglevel == "error")
    return Aws::Utils::Logging::LogLevel::Error;
  else if (loglevel == "warn")
    return Aws::Utils::Logging::LogLevel::Warn;
  else if (loglevel == "info")
    return Aws::Utils::Logging::LogLevel::Info;
  else if (loglevel == "debug")
    return Aws::Utils::Logging::LogLevel::Debug;
  else if (loglevel == "trace")
    return Aws::Utils::Logging::LogLevel::Trace;
  else
    return Aws::Utils::Logging::LogLevel::Off;
}

/**
 * Return a S3 enum value for any recognized string or NOT_SET if
 * B) the string is not recognized to match any of the enum values
 *
 * @param canned_acl_str A textual string naming one of the
 *        Aws::S3::Model::ObjectCannedACL enum members.
 */
Aws::S3::Model::ObjectCannedACL S3_ObjectCannedACL_from_str(
    const std::string& canned_acl_str) {
  if (canned_acl_str.empty())
    return Aws::S3::Model::ObjectCannedACL::NOT_SET;

  if (canned_acl_str == "NOT_SET")
    return Aws::S3::Model::ObjectCannedACL::NOT_SET;
  else if (canned_acl_str == "private_")
    return Aws::S3::Model::ObjectCannedACL::private_;
  else if (canned_acl_str == "public_read")
    return Aws::S3::Model::ObjectCannedACL::public_read;
  else if (canned_acl_str == "public_read_write")
    return Aws::S3::Model::ObjectCannedACL::public_read_write;
  else if (canned_acl_str == "authenticated_read")
    return Aws::S3::Model::ObjectCannedACL::authenticated_read;
  else if (canned_acl_str == "aws_exec_read")
    return Aws::S3::Model::ObjectCannedACL::aws_exec_read;
<<<<<<< HEAD
  else if (canned_acl_str == "owner_read")
=======
  else if (canned_acl_str == "bucket_owner_read")
>>>>>>> fa39784c
    return Aws::S3::Model::ObjectCannedACL::bucket_owner_read;
  else if (canned_acl_str == "bucket_owner_full_control")
    return Aws::S3::Model::ObjectCannedACL::bucket_owner_full_control;
  else
    return Aws::S3::Model::ObjectCannedACL::NOT_SET;
}

/**
 * Return a S3 enum value for any recognized string or NOT_SET if
 * B) the string is not recognized to match any of the enum values
 *
 * @param canned_acl_str A textual string naming one of the
 *        Aws::S3::Model::BucketCannedACL enum members.
 */
Aws::S3::Model::BucketCannedACL S3_BucketCannedACL_from_str(
    const std::string& canned_acl_str) {
  if (canned_acl_str.empty())
    return Aws::S3::Model::BucketCannedACL::NOT_SET;

  if (canned_acl_str == "NOT_SET")
    return Aws::S3::Model::BucketCannedACL::NOT_SET;
  else if (canned_acl_str == "private_")
    return Aws::S3::Model::BucketCannedACL::private_;
  else if (canned_acl_str == "public_read")
    return Aws::S3::Model::BucketCannedACL::public_read;
  else if (canned_acl_str == "public_read_write")
    return Aws::S3::Model::BucketCannedACL::public_read_write;
  else if (canned_acl_str == "authenticated_read")
    return Aws::S3::Model::BucketCannedACL::authenticated_read;
  else
    return Aws::S3::Model::BucketCannedACL::NOT_SET;
}

}  // namespace

using namespace tiledb::common;

namespace tiledb {
namespace sm {

namespace {

/**
 * Return the exception name and error message from the given outcome object.
 *
 * @tparam R AWS result type
 * @tparam E AWS error type
 * @param outcome Outcome to retrieve error message from
 * @return Error message string
 */
template <typename R, typename E>
std::string outcome_error_message(const Aws::Utils::Outcome<R, E>& outcome) {
  return std::string("\nException:  ") +
         outcome.GetError().GetExceptionName().c_str() +
         std::string("\nError message:  ") +
         outcome.GetError().GetMessage().c_str();
}

}  // namespace

/* ********************************* */
/*          GLOBAL VARIABLES         */
/* ********************************* */

/** Ensures that the AWS library is only initialized once per process. */
static std::once_flag aws_lib_initialized;

/* ********************************* */
/*     CONSTRUCTORS & DESTRUCTORS    */
/* ********************************* */

S3::S3()
    : stats_(nullptr)
    , state_(State::UNINITIALIZED)
    , credentials_provider_(nullptr)
    , file_buffer_size_(0)
    , max_parallel_ops_(1)
    , multipart_part_size_(0)
    , vfs_thread_pool_(nullptr)
    , use_virtual_addressing_(false)
    , use_multipart_upload_(true)
    , request_payer_(Aws::S3::Model::RequestPayer::NOT_SET)
    , sse_(Aws::S3::Model::ServerSideEncryption::NOT_SET)
    , object_canned_acl_(Aws::S3::Model::ObjectCannedACL::NOT_SET)
    , bucket_canned_acl_(Aws::S3::Model::BucketCannedACL::NOT_SET) {
}

S3::~S3() {
  assert(state_ == State::DISCONNECTED);
  for (auto& buff : file_buffers_)
    tdb_delete(buff.second);
}

/* ********************************* */
/*                 API               */
/* ********************************* */

Status S3::init(
    stats::Stats* const parent_stats,
    const Config& config,
    ThreadPool* const thread_pool) {
  // already initialized
  if (state_ == State::DISCONNECTED)
    return Status::Ok();

  assert(state_ == State::UNINITIALIZED);

  stats_ = parent_stats->create_child("S3");

  if (thread_pool == nullptr) {
    return LOG_STATUS(
        Status::S3Error("Can't initialize with null thread pool."));
  }

  bool found = false;
  auto logging_level = config.get("vfs.s3.logging_level", &found);
  assert(found);

  options_.loggingOptions.logLevel = aws_log_name_to_level(logging_level);

  // By default, curl sets the signal handler for SIGPIPE to SIG_IGN while
  // executing. When curl is done executing, it restores the previous signal
  // handler. This is not thread safe, so the AWS SDK disables this behavior
  // in curl using the `CURLOPT_NOSIGNAL` option.
  // Here, we set the `installSigPipeHandler` AWS SDK option to `true` to allow
  // the AWS SDK to set its own signal handler to ignore SIGPIPE signals. A
  // SIGPIPE may be raised from the socket library when the peer disconnects
  // unexpectedly.
  options_.httpOptions.installSigPipeHandler = true;

  bool skip_init;
  RETURN_NOT_OK(config.get<bool>("vfs.s3.skip_init", &skip_init, &found));
  assert(found);

  // Initialize the library once per process.
  if (!skip_init)
    std::call_once(aws_lib_initialized, [this]() { Aws::InitAPI(options_); });

  if (options_.loggingOptions.logLevel != Aws::Utils::Logging::LogLevel::Off) {
    Aws::Utils::Logging::InitializeAWSLogging(
        Aws::MakeShared<Aws::Utils::Logging::DefaultLogSystem>(
            "TileDB", Aws::Utils::Logging::LogLevel::Trace, "tiledb_s3_"));
  }

  vfs_thread_pool_ = thread_pool;
  RETURN_NOT_OK(config.get<uint64_t>(
      "vfs.s3.max_parallel_ops", &max_parallel_ops_, &found));
  assert(found);
  RETURN_NOT_OK(config.get<uint64_t>(
      "vfs.s3.multipart_part_size", &multipart_part_size_, &found));
  assert(found);
  file_buffer_size_ = multipart_part_size_ * max_parallel_ops_;
  region_ = config.get("vfs.s3.region", &found);
  assert(found);
  RETURN_NOT_OK(config.get<bool>(
      "vfs.s3.use_virtual_addressing", &use_virtual_addressing_, &found));
  assert(found);
  RETURN_NOT_OK(config.get<bool>(
      "vfs.s3.use_multipart_upload", &use_multipart_upload_, &found));
  assert(found);

  bool request_payer;
  RETURN_NOT_OK(
      config.get<bool>("vfs.s3.requester_pays", &request_payer, &found));
  assert(found);

  if (request_payer)
    request_payer_ = Aws::S3::Model::RequestPayer::requester;

  auto object_acl_str = config.get("vfs.s3.object_canned_acl", &found);
  assert(found);
  if (found) {
    object_canned_acl_ = S3_ObjectCannedACL_from_str(object_acl_str);
  }

  auto bucket_acl_str = config.get("vfs.s3.bucket_canned_acl", &found);
  assert(found);
  if (found) {
    bucket_canned_acl_ = S3_BucketCannedACL_from_str(bucket_acl_str);
  }

  auto sse = config.get("vfs.s3.sse", &found);
  assert(found);

  auto sse_kms_key_id = config.get("vfs.s3.sse_kms_key_id", &found);
  assert(found);

  if (!sse.empty()) {
    if (sse == "aes256") {
      sse_ = Aws::S3::Model::ServerSideEncryption::AES256;
    } else if (sse == "kms") {
      sse_ = Aws::S3::Model::ServerSideEncryption::aws_kms;
      sse_kms_key_id_ = sse_kms_key_id;
      if (sse_kms_key_id_.empty()) {
        return Status::S3Error(
            "Config parameter 'vfs.s3.sse_kms_key_id' must be set "
            "for kms server-side encryption.");
      }
    } else {
      return Status::S3Error(
          "Unknown 'vfs.s3.sse' config value " + sse +
          "; supported values are 'aes256' and 'kms'.");
    }
  }

  // Ensure `sse_kms_key_id` was only set for kms encryption.
  if (!sse_kms_key_id.empty() &&
      sse_ != Aws::S3::Model::ServerSideEncryption::aws_kms) {
    return Status::S3Error(
        "Config parameter 'vfs.s3.sse_kms_key_id' may only be "
        "set for 'vfs.s3.sse' == 'kms'.");
  }

  config_ = config;

  state_ = State::INITIALIZED;
  return Status::Ok();
}

Status S3::create_bucket(const URI& bucket) const {
  RETURN_NOT_OK(init_client());

  if (!bucket.is_s3()) {
    return LOG_STATUS(Status::S3Error(
        std::string("URI is not an S3 URI: " + bucket.to_string())));
  }

  Aws::Http::URI aws_uri = bucket.c_str();
  Aws::S3::Model::CreateBucketRequest create_bucket_request;
  create_bucket_request.SetBucket(aws_uri.GetAuthority());

  // Set the bucket location constraint equal to the S3 region.
  // Note: empty string and 'us-east-1' are parsing errors in the SDK.
  if (!region_.empty() && region_ != "us-east-1") {
    Aws::S3::Model::CreateBucketConfiguration cfg;
    Aws::String region_str(region_.c_str());
    auto location_constraint = Aws::S3::Model::BucketLocationConstraintMapper::
        GetBucketLocationConstraintForName(region_str);
    cfg.SetLocationConstraint(location_constraint);
    create_bucket_request.SetCreateBucketConfiguration(cfg);
  }

  if (bucket_canned_acl_ != Aws::S3::Model::BucketCannedACL::NOT_SET) {
    create_bucket_request.SetACL(bucket_canned_acl_);
  }

  auto create_bucket_outcome = client_->CreateBucket(create_bucket_request);
  if (!create_bucket_outcome.IsSuccess()) {
    return LOG_STATUS(Status::S3Error(
        std::string("Failed to create S3 bucket ") + bucket.to_string() +
        outcome_error_message(create_bucket_outcome)));
  }

  RETURN_NOT_OK(wait_for_bucket_to_be_created(bucket));

  return Status::Ok();
}

Status S3::remove_bucket(const URI& bucket) const {
  RETURN_NOT_OK(init_client());

  // Empty bucket
  RETURN_NOT_OK(empty_bucket(bucket));

  // Delete bucket
  Aws::Http::URI aws_uri = bucket.c_str();
  Aws::S3::Model::DeleteBucketRequest delete_bucket_request;
  delete_bucket_request.SetBucket(aws_uri.GetAuthority());
  auto delete_bucket_outcome = client_->DeleteBucket(delete_bucket_request);
  if (!delete_bucket_outcome.IsSuccess()) {
    return LOG_STATUS(Status::S3Error(
        std::string("Failed to remove S3 bucket ") + bucket.to_string() +
        outcome_error_message(delete_bucket_outcome)));
  }
  return Status::Ok();
}

Status S3::disconnect() {
  Status ret_st = Status::Ok();

  if (state_ == State::UNINITIALIZED) {
    return ret_st;
  }

  // Read-lock 'multipart_upload_states_'.
  UniqueReadLock unique_rl(&multipart_upload_rwlock_);

  if (multipart_upload_states_.size() > 0) {
    RETURN_NOT_OK(init_client());

    std::vector<const MultiPartUploadState*> states;
    states.reserve(multipart_upload_states_.size());
    for (auto& kv : multipart_upload_states_)
      states.emplace_back(&kv.second);

    auto status =
        parallel_for(vfs_thread_pool_, 0, states.size(), [&](uint64_t i) {
          const MultiPartUploadState* state = states[i];
          // Lock multipart state
          std::unique_lock<std::mutex> state_lck(state->mtx);

          if (state->st.ok()) {
            Aws::S3::Model::CompleteMultipartUploadRequest complete_request =
                make_multipart_complete_request(*state);
            auto outcome = client_->CompleteMultipartUpload(complete_request);
            if (!outcome.IsSuccess()) {
              const Status st = LOG_STATUS(Status::S3Error(
                  std::string("Failed to disconnect and flush S3 objects. ") +
                  outcome_error_message(outcome)));
              if (!st.ok()) {
                ret_st = st;
              }
            }
          } else {
            Aws::S3::Model::AbortMultipartUploadRequest abort_request =
                make_multipart_abort_request(*state);
            auto outcome = client_->AbortMultipartUpload(abort_request);
            if (!outcome.IsSuccess()) {
              const Status st = LOG_STATUS(Status::S3Error(
                  std::string("Failed to disconnect and flush S3 objects. ") +
                  outcome_error_message(outcome)));
              if (!st.ok()) {
                ret_st = st;
              }
            }
          }
          return Status::Ok();
        });

    RETURN_NOT_OK(status);
  }

  unique_rl.unlock();

  if (options_.loggingOptions.logLevel != Aws::Utils::Logging::LogLevel::Off) {
    Aws::Utils::Logging::ShutdownAWSLogging();
  }

  if (s3_tp_executor_) {
    const Status st = s3_tp_executor_->Stop();
    if (!st.ok()) {
      ret_st = st;
    }
  }

  state_ = State::DISCONNECTED;
  return ret_st;
}

Status S3::empty_bucket(const URI& bucket) const {
  RETURN_NOT_OK(init_client());

  auto uri_dir = bucket.add_trailing_slash();
  return remove_dir(uri_dir);
}

Status S3::flush_object(const URI& uri) {
  RETURN_NOT_OK(init_client());
  if (!use_multipart_upload_) {
    return flush_direct(uri);
  }
  if (!uri.is_s3()) {
    return LOG_STATUS(Status::S3Error(
        std::string("URI is not an S3 URI: " + uri.to_string())));
  }

  // Flush and delete file buffer. For multipart requests, we must
  // continue even if 'flush_file_buffer' fails. In that scenario,
  // we will send an abort request.
  auto buff = (Buffer*)nullptr;
  RETURN_NOT_OK(get_file_buffer(uri, &buff));
  const Status flush_st = flush_file_buffer(uri, buff, true);

  Aws::Http::URI aws_uri = uri.c_str();
  std::string path_c_str = aws_uri.GetPath().c_str();

  // Take a lock protecting 'multipart_upload_states_'.
  UniqueReadLock unique_rl(&multipart_upload_rwlock_);

  // Do nothing - empty object
  auto state_iter = multipart_upload_states_.find(path_c_str);
  if (state_iter == multipart_upload_states_.end()) {
    RETURN_NOT_OK(flush_st);
    return Status::Ok();
  }

  const MultiPartUploadState* state = &multipart_upload_states_.at(path_c_str);
  // Lock multipart state
  std::unique_lock<std::mutex> state_lck(state->mtx);
  unique_rl.unlock();

  if (state->st.ok()) {
    Aws::S3::Model::CompleteMultipartUploadRequest complete_request =
        make_multipart_complete_request(*state);
    auto outcome = client_->CompleteMultipartUpload(complete_request);
    if (!outcome.IsSuccess()) {
      return LOG_STATUS(Status::S3Error(
          std::string("Failed to flush S3 object ") + uri.c_str() +
          outcome_error_message(outcome)));
    }

    auto bucket = state->bucket;
    auto key = state->key;
    // It is safe to unlock the state here
    state_lck.unlock();

    wait_for_object_to_propagate(move(bucket), move(key));

    return finish_flush_object(std::move(outcome), uri, buff);
  } else {
    Aws::S3::Model::AbortMultipartUploadRequest abort_request =
        make_multipart_abort_request(*state);

    auto outcome = client_->AbortMultipartUpload(abort_request);

    state_lck.unlock();

    return finish_flush_object(std::move(outcome), uri, buff);
  }
}

Aws::S3::Model::CompleteMultipartUploadRequest
S3::make_multipart_complete_request(const MultiPartUploadState& state) {
  // Add all the completed parts (sorted by part number) to the upload object.
  Aws::S3::Model::CompletedMultipartUpload completed_upload;
  for (auto& tup : state.completed_parts) {
    const Aws::S3::Model::CompletedPart& part = std::get<1>(tup);
    completed_upload.AddParts(part);
  }

  Aws::S3::Model::CompleteMultipartUploadRequest complete_request;
  complete_request.SetBucket(state.bucket);
  complete_request.SetKey(state.key);
  complete_request.SetUploadId(state.upload_id);
  if (request_payer_ != Aws::S3::Model::RequestPayer::NOT_SET)
    complete_request.SetRequestPayer(request_payer_);
  return complete_request.WithMultipartUpload(std::move(completed_upload));
}

Aws::S3::Model::AbortMultipartUploadRequest S3::make_multipart_abort_request(
    const MultiPartUploadState& state) {
  Aws::S3::Model::AbortMultipartUploadRequest abort_request;
  abort_request.SetBucket(state.bucket);
  abort_request.SetKey(state.key);
  abort_request.SetUploadId(state.upload_id);
  if (request_payer_ != Aws::S3::Model::RequestPayer::NOT_SET)
    abort_request.SetRequestPayer(request_payer_);
  return abort_request;
}

template <typename R, typename E>
Status S3::finish_flush_object(
    const Aws::Utils::Outcome<R, E>& outcome,
    const URI& uri,
    Buffer* const buff) {
  Aws::Http::URI aws_uri = uri.c_str();

  UniqueWriteLock unique_wl(&multipart_upload_rwlock_);
  multipart_upload_states_.erase(aws_uri.GetPath().c_str());
  unique_wl.unlock();

  std::unique_lock<std::mutex> file_buffers_lck(file_buffers_mtx_);
  file_buffers_.erase(uri.to_string());
  file_buffers_lck.unlock();
  tdb_delete(buff);

  if (!outcome.IsSuccess()) {
    return LOG_STATUS(Status::S3Error(
        std::string("Failed to flush S3 object ") + uri.c_str() +
        outcome_error_message(outcome)));
  }

  return Status::Ok();
}

Status S3::is_empty_bucket(const URI& bucket, bool* is_empty) const {
  RETURN_NOT_OK(init_client());

  bool exists;
  RETURN_NOT_OK(is_bucket(bucket, &exists));
  if (!exists)
    return LOG_STATUS(Status::S3Error(
        "Cannot check if bucket is empty; Bucket does not exist"));

  Aws::Http::URI aws_uri = bucket.c_str();
  Aws::S3::Model::ListObjectsRequest list_objects_request;
  list_objects_request.SetBucket(aws_uri.GetAuthority());
  list_objects_request.SetPrefix("");
  list_objects_request.SetDelimiter("/");
  if (request_payer_ != Aws::S3::Model::RequestPayer::NOT_SET)
    list_objects_request.SetRequestPayer(request_payer_);
  auto list_objects_outcome = client_->ListObjects(list_objects_request);

  if (!list_objects_outcome.IsSuccess()) {
    return LOG_STATUS(Status::S3Error(
        std::string("Failed to list s3 objects in bucket ") + bucket.c_str() +
        outcome_error_message(list_objects_outcome)));
  }

  *is_empty = list_objects_outcome.GetResult().GetContents().empty() &&
              list_objects_outcome.GetResult().GetCommonPrefixes().empty();

  return Status::Ok();
}

Status S3::is_bucket(const URI& uri, bool* const exists) const {
  init_client();

  if (!uri.is_s3()) {
    return LOG_STATUS(Status::S3Error(
        std::string("URI is not an S3 URI: " + uri.to_string())));
  }

  Aws::Http::URI aws_uri = uri.c_str();
  Aws::S3::Model::HeadBucketRequest head_bucket_request;
  head_bucket_request.SetBucket(aws_uri.GetAuthority());
  auto head_bucket_outcome = client_->HeadBucket(head_bucket_request);
  *exists = head_bucket_outcome.IsSuccess();

  return Status::Ok();
}

Status S3::is_object(const URI& uri, bool* const exists) const {
  init_client();

  if (!uri.is_s3()) {
    return LOG_STATUS(Status::S3Error(
        std::string("URI is not an S3 URI: " + uri.to_string())));
  }

  Aws::Http::URI aws_uri = uri.c_str();

  return is_object(aws_uri.GetAuthority(), aws_uri.GetPath(), exists);
}

Status S3::is_object(
    const Aws::String& bucket_name,
    const Aws::String& object_key,
    bool* const exists) const {
  init_client();

  Aws::S3::Model::HeadObjectRequest head_object_request;
  head_object_request.SetBucket(bucket_name);
  head_object_request.SetKey(object_key);
  if (request_payer_ != Aws::S3::Model::RequestPayer::NOT_SET)
    head_object_request.SetRequestPayer(request_payer_);
  auto head_object_outcome = client_->HeadObject(head_object_request);
  *exists = head_object_outcome.IsSuccess();

  return Status::Ok();
}

Status S3::is_dir(const URI& uri, bool* exists) const {
  RETURN_NOT_OK(init_client());

  // Potentially add `/` to the end of `uri`
  auto uri_dir = uri.add_trailing_slash();
  std::vector<std::string> paths;
  RETURN_NOT_OK(ls(uri_dir, &paths, "/", 1));
  *exists = (bool)paths.size();
  return Status::Ok();
}

Status S3::ls(
    const URI& prefix,
    std::vector<std::string>* paths,
    const std::string& delimiter,
    int max_paths) const {
  RETURN_NOT_OK(init_client());

  const auto prefix_dir = prefix.add_trailing_slash();

  auto prefix_str = prefix_dir.to_string();
  if (!prefix_dir.is_s3()) {
    return LOG_STATUS(
        Status::S3Error(std::string("URI is not an S3 URI: " + prefix_str)));
  }

  Aws::Http::URI aws_uri = prefix_str.c_str();
  auto aws_prefix = remove_front_slash(aws_uri.GetPath().c_str());
  std::string aws_auth = aws_uri.GetAuthority().c_str();
  Aws::S3::Model::ListObjectsRequest list_objects_request;
  list_objects_request.SetBucket(aws_uri.GetAuthority());
  list_objects_request.SetPrefix(aws_prefix.c_str());
  list_objects_request.SetDelimiter(delimiter.c_str());
  if (request_payer_ != Aws::S3::Model::RequestPayer::NOT_SET)
    list_objects_request.SetRequestPayer(request_payer_);

  bool is_done = false;
  while (!is_done) {
    // Not requesting more items than needed
    if (max_paths != -1)
      list_objects_request.SetMaxKeys(
          max_paths - static_cast<int>(paths->size()));
    auto list_objects_outcome = client_->ListObjects(list_objects_request);

    if (!list_objects_outcome.IsSuccess())
      return LOG_STATUS(Status::S3Error(
          std::string("Error while listing with prefix '") + prefix_str +
          "' and delimiter '" + delimiter + "'" +
          outcome_error_message(list_objects_outcome)));

    for (const auto& object : list_objects_outcome.GetResult().GetContents()) {
      std::string file(object.GetKey().c_str());
      paths->push_back("s3://" + aws_auth + add_front_slash(file));
    }

    for (const auto& object :
         list_objects_outcome.GetResult().GetCommonPrefixes()) {
      std::string file(object.GetPrefix().c_str());
      paths->push_back(
          "s3://" + aws_auth + add_front_slash(remove_trailing_slash(file)));
    }

    is_done =
        !list_objects_outcome.GetResult().GetIsTruncated() ||
        (max_paths != -1 && paths->size() >= static_cast<size_t>(max_paths));
    if (!is_done) {
      // The documentation states that "GetNextMarker" will be non-empty only
      // when the delimiter in the request is non-empty. When the delimiter is
      // non-empty, we must used the last returned key as the next marker.
      assert(
          !delimiter.empty() ||
          !list_objects_outcome.GetResult().GetContents().empty());
      Aws::String next_marker =
          !delimiter.empty() ?
              list_objects_outcome.GetResult().GetNextMarker() :
              list_objects_outcome.GetResult().GetContents().back().GetKey();
      assert(!next_marker.empty());

      list_objects_request.SetMarker(std::move(next_marker));
    }
  }

  return Status::Ok();
}

Status S3::move_object(const URI& old_uri, const URI& new_uri) {
  RETURN_NOT_OK(init_client());

  RETURN_NOT_OK(copy_object(old_uri, new_uri));
  RETURN_NOT_OK(remove_object(old_uri));
  return Status::Ok();
}

Status S3::move_dir(const URI& old_uri, const URI& new_uri) {
  RETURN_NOT_OK(init_client());

  std::vector<std::string> paths;
  RETURN_NOT_OK(ls(old_uri, &paths, ""));
  for (const auto& path : paths) {
    auto suffix = path.substr(old_uri.to_string().size());
    auto new_path = new_uri.join_path(suffix);
    RETURN_NOT_OK(move_object(URI(path), URI(new_path)));
  }

  return Status::Ok();
}

Status S3::copy_file(const URI& old_uri, const URI& new_uri) {
  RETURN_NOT_OK(init_client());

  RETURN_NOT_OK(copy_object(old_uri, new_uri));
  return Status::Ok();
}

Status S3::copy_dir(const URI& old_uri, const URI& new_uri) {
  RETURN_NOT_OK(init_client());

  std::string old_uri_string = old_uri.to_string();
  std::vector<std::string> paths;
  RETURN_NOT_OK(ls(old_uri, &paths));
  while (!paths.empty()) {
    std::string file_name_abs = paths.front();
    URI file_name_uri = URI(file_name_abs);
    std::string file_name = file_name_abs.substr(old_uri_string.length());
    paths.erase(paths.begin());

    bool dir_exists;
    RETURN_NOT_OK(is_dir(file_name_uri, &dir_exists));
    if (dir_exists) {
      std::vector<std::string> child_paths;
      RETURN_NOT_OK(ls(file_name_uri, &child_paths));
      paths.insert(paths.end(), child_paths.begin(), child_paths.end());
    } else {
      std::string new_path_string = new_uri.to_string() + file_name;
      URI new_path_uri = URI(new_path_string);
      RETURN_NOT_OK(copy_object(file_name_uri, new_path_uri));
    }
  }

  return Status::Ok();
}

Status S3::object_size(const URI& uri, uint64_t* nbytes) const {
  RETURN_NOT_OK(init_client());

  if (!uri.is_s3()) {
    return LOG_STATUS(Status::S3Error(
        std::string("URI is not an S3 URI: " + uri.to_string())));
  }

  Aws::Http::URI aws_uri = uri.to_string().c_str();
  auto aws_path = remove_front_slash(aws_uri.GetPath().c_str());

  Aws::S3::Model::HeadObjectRequest head_object_request;
  head_object_request.SetBucket(aws_uri.GetAuthority());
  head_object_request.SetKey(aws_path.c_str());
  if (request_payer_ != Aws::S3::Model::RequestPayer::NOT_SET)
    head_object_request.SetRequestPayer(request_payer_);
  auto head_object_outcome = client_->HeadObject(head_object_request);

  if (!head_object_outcome.IsSuccess())
    return LOG_STATUS(Status::S3Error(
        "Cannot retrieve S3 object size; Error while listing file " +
        uri.to_string() + outcome_error_message(head_object_outcome)));
  *nbytes =
      static_cast<uint64_t>(head_object_outcome.GetResult().GetContentLength());

  return Status::Ok();
}

Status S3::read(
    const URI& uri,
    const off_t offset,
    void* const buffer,
    const uint64_t length,
    const uint64_t read_ahead_length,
    uint64_t* const length_returned) const {
  RETURN_NOT_OK(init_client());

  if (!uri.is_s3()) {
    return LOG_STATUS(Status::S3Error(
        std::string("URI is not an S3 URI: " + uri.to_string())));
  }

  Aws::Http::URI aws_uri = uri.c_str();
  Aws::S3::Model::GetObjectRequest get_object_request;
  get_object_request.WithBucket(aws_uri.GetAuthority())
      .WithKey(aws_uri.GetPath());
  get_object_request.SetRange(
      ("bytes=" + std::to_string(offset) + "-" +
       std::to_string(offset + length + read_ahead_length - 1))
          .c_str());
  get_object_request.SetResponseStreamFactory(
      [buffer, length, read_ahead_length]() {
        return Aws::New<PreallocatedIOStream>(
            constants::s3_allocation_tag.c_str(),
            buffer,
            length + read_ahead_length);
      });

  if (request_payer_ != Aws::S3::Model::RequestPayer::NOT_SET)
    get_object_request.SetRequestPayer(request_payer_);

  auto get_object_outcome = client_->GetObject(get_object_request);
  if (!get_object_outcome.IsSuccess()) {
    return LOG_STATUS(Status::S3Error(
        std::string("Failed to read S3 object ") + uri.c_str() +
        outcome_error_message(get_object_outcome)));
  }

  *length_returned =
      static_cast<uint64_t>(get_object_outcome.GetResult().GetContentLength());
  if (*length_returned < length) {
    return LOG_STATUS(Status::S3Error(
        std::string("Read operation returned different size of bytes ") +
        std::to_string(*length_returned) + " vs " + std::to_string(length)));
  }

  return Status::Ok();
}

Status S3::remove_object(const URI& uri) const {
  RETURN_NOT_OK(init_client());

  if (!uri.is_s3()) {
    return LOG_STATUS(Status::S3Error(
        std::string("URI is not an S3 URI: " + uri.to_string())));
  }

  Aws::Http::URI aws_uri = uri.to_string().c_str();
  Aws::S3::Model::DeleteObjectRequest delete_object_request;
  delete_object_request.SetBucket(aws_uri.GetAuthority());
  delete_object_request.SetKey(aws_uri.GetPath());
  if (request_payer_ != Aws::S3::Model::RequestPayer::NOT_SET)
    delete_object_request.SetRequestPayer(request_payer_);

  auto delete_object_outcome = client_->DeleteObject(delete_object_request);
  if (!delete_object_outcome.IsSuccess()) {
    return LOG_STATUS(Status::S3Error(
        std::string("Failed to delete S3 object '") + uri.c_str() +
        outcome_error_message(delete_object_outcome)));
  }

  wait_for_object_to_be_deleted(
      delete_object_request.GetBucket(), delete_object_request.GetKey());
  return Status::Ok();
}

Status S3::remove_dir(const URI& uri) const {
  RETURN_NOT_OK(init_client());

  std::vector<std::string> paths;
  auto uri_dir = uri.add_trailing_slash();
  RETURN_NOT_OK(ls(uri_dir, &paths, ""));
  for (const auto& p : paths)
    RETURN_NOT_OK(remove_object(URI(p)));
  return Status::Ok();
}

Status S3::touch(const URI& uri) const {
  RETURN_NOT_OK(init_client());

  if (!uri.is_s3()) {
    return LOG_STATUS(Status::S3Error(std::string(
        "Cannot create file; URI is not an S3 URI: " + uri.to_string())));
  }

  if (uri.to_string().back() == '/') {
    return LOG_STATUS(Status::S3Error(std::string(
        "Cannot create file; URI is a directory: " + uri.to_string())));
  }

  bool exists;
  RETURN_NOT_OK(is_object(uri, &exists));
  if (exists) {
    return Status::Ok();
  }

  Aws::Http::URI aws_uri = uri.c_str();
  Aws::S3::Model::PutObjectRequest put_object_request;
  put_object_request.WithKey(aws_uri.GetPath())
      .WithBucket(aws_uri.GetAuthority());

  auto request_stream =
      Aws::MakeShared<Aws::StringStream>(constants::s3_allocation_tag.c_str());
  put_object_request.SetBody(request_stream);
  if (request_payer_ != Aws::S3::Model::RequestPayer::NOT_SET)
    put_object_request.SetRequestPayer(request_payer_);
  if (sse_ != Aws::S3::Model::ServerSideEncryption::NOT_SET)
    put_object_request.SetServerSideEncryption(sse_);
  if (!sse_kms_key_id_.empty())
    put_object_request.SetSSEKMSKeyId(Aws::String(sse_kms_key_id_.c_str()));
  if (object_canned_acl_ != Aws::S3::Model::ObjectCannedACL::NOT_SET) {
    put_object_request.SetACL(object_canned_acl_);
  }

  auto put_object_outcome = client_->PutObject(put_object_request);
  if (!put_object_outcome.IsSuccess()) {
    return LOG_STATUS(Status::S3Error(
        std::string("Cannot touch object '") + uri.c_str() +
        outcome_error_message(put_object_outcome)));
  }

  wait_for_object_to_propagate(
      put_object_request.GetBucket(), put_object_request.GetKey());

  return Status::Ok();
}

Status S3::write(const URI& uri, const void* buffer, uint64_t length) {
  RETURN_NOT_OK(init_client());

  if (!uri.is_s3()) {
    return LOG_STATUS(Status::S3Error(
        std::string("URI is not an S3 URI: " + uri.to_string())));
  }

  // This write is never considered the last part of an object. The last part is
  // only uploaded with flush_object().
  const bool is_last_part = false;

  // Get file buffer
  auto buff = (Buffer*)nullptr;
  RETURN_NOT_OK(get_file_buffer(uri, &buff));

  // Fill file buffer
  uint64_t nbytes_filled;
  RETURN_NOT_OK(fill_file_buffer(buff, buffer, length, &nbytes_filled));

  if ((!use_multipart_upload_) && (nbytes_filled != length)) {
    std::stringstream errmsg;
    errmsg << "Direct write failed! " << nbytes_filled
           << " bytes written to buffer, " << length << " bytes requested.";
    return LOG_STATUS(Status::S3Error(errmsg.str()));
  }

  // Flush file buffer
  // multipart objects will flush whenever the writes exceed file_buffer_size_
  // write_direct should just append to buffer and upload later
  if (use_multipart_upload_) {
    if (buff->size() == file_buffer_size_)
      RETURN_NOT_OK(flush_file_buffer(uri, buff, is_last_part));

    uint64_t new_length = length - nbytes_filled;
    uint64_t offset = nbytes_filled;
    // Write chunks
    while (new_length > 0) {
      if (new_length >= file_buffer_size_) {
        RETURN_NOT_OK(write_multipart(
            uri, (char*)buffer + offset, file_buffer_size_, is_last_part));
        offset += file_buffer_size_;
        new_length -= file_buffer_size_;
      } else {
        RETURN_NOT_OK(fill_file_buffer(
            buff, (char*)buffer + offset, new_length, &nbytes_filled));
        offset += nbytes_filled;
        new_length -= nbytes_filled;
      }
    }
    assert(offset == length);
  }

  return Status::Ok();
}

/* ********************************* */
/*          PRIVATE METHODS          */
/* ********************************* */

Status S3::init_client() const {
  assert(state_ == State::INITIALIZED);

  std::lock_guard<std::mutex> lck(client_init_mtx_);

  if (client_ != nullptr) {
    // Check credentials. If expired, referesh it
    if (credentials_provider_) {
      Aws::Auth::AWSCredentials credentials =
          credentials_provider_->GetAWSCredentials();
      if (credentials.IsExpiredOrEmpty()) {
        return LOG_STATUS(
            Status::S3Error(std::string("Credentials is expired or empty.")));
      }
    }
    return Status::Ok();
  }

  bool found;
  auto s3_endpoint_override = config_.get("vfs.s3.endpoint_override", &found);
  assert(found);

  // ClientConfiguration should be lazily init'ed here in init_client to avoid
  // potential slowdowns for non s3 users as the ClientConfig now attempts to
  // check for client configuration on create, which can be slow if aws is not
  // configured on a users systems due to ec2 metadata check

  client_config_ = tdb_unique_ptr<Aws::Client::ClientConfiguration>(
      tdb_new(Aws::Client::ClientConfiguration));

  s3_tp_executor_ = std::make_shared<S3ThreadPoolExecutor>(vfs_thread_pool_);

  client_config_->executor = s3_tp_executor_;

  auto& client_config = *client_config_.get();

  if (!region_.empty())
    client_config.region = region_.c_str();

  if (!s3_endpoint_override.empty())
    client_config.endpointOverride = s3_endpoint_override.c_str();

  auto proxy_host = config_.get("vfs.s3.proxy_host", &found);
  assert(found);

  uint32_t proxy_port = 0;
  RETURN_NOT_OK(
      config_.get<uint32_t>("vfs.s3.proxy_port", &proxy_port, &found));
  assert(found);

  auto proxy_username = config_.get("vfs.s3.proxy_username", &found);
  assert(found);

  auto proxy_password = config_.get("vfs.s3.proxy_password", &found);
  assert(found);

  auto proxy_scheme = config_.get("vfs.s3.proxy_scheme", &found);
  assert(found);

  if (!proxy_host.empty()) {
    client_config.proxyHost = proxy_host.c_str();
    client_config.proxyPort = proxy_port;
    client_config.proxyScheme = proxy_scheme == "https" ?
                                    Aws::Http::Scheme::HTTPS :
                                    Aws::Http::Scheme::HTTP;
    client_config.proxyUserName = proxy_username.c_str();
    client_config.proxyPassword = proxy_password.c_str();
  }

  auto s3_scheme = config_.get("vfs.s3.scheme", &found);
  assert(found);

  int64_t connect_timeout_ms = 0;
  RETURN_NOT_OK(config_.get<int64_t>(
      "vfs.s3.connect_timeout_ms", &connect_timeout_ms, &found));
  assert(found);

  int64_t request_timeout_ms = 0;
  RETURN_NOT_OK(config_.get<int64_t>(
      "vfs.s3.request_timeout_ms", &request_timeout_ms, &found));
  assert(found);

  auto ca_file = config_.get("vfs.s3.ca_file", &found);
  assert(found);

  auto ca_path = config_.get("vfs.s3.ca_path", &found);
  assert(found);

  bool verify_ssl = false;
  RETURN_NOT_OK(config_.get<bool>("vfs.s3.verify_ssl", &verify_ssl, &found));
  assert(found);

  auto aws_access_key_id = config_.get("vfs.s3.aws_access_key_id", &found);
  assert(found);

  auto aws_secret_access_key =
      config_.get("vfs.s3.aws_secret_access_key", &found);
  assert(found);

  auto aws_session_token = config_.get("vfs.s3.aws_session_token", &found);
  assert(found);

  auto aws_role_arn = config_.get("vfs.s3.aws_role_arn", &found);
  assert(found);

  auto aws_external_id = config_.get("vfs.s3.aws_external_id", &found);
  assert(found);

  auto aws_load_frequency = config_.get("vfs.s3.aws_load_frequency", &found);
  assert(found);

  auto aws_session_name = config_.get("vfs.s3.aws_session_name", &found);
  assert(found);

  int64_t connect_max_tries = 0;
  RETURN_NOT_OK(config_.get<int64_t>(
      "vfs.s3.connect_max_tries", &connect_max_tries, &found));
  assert(found);

  int64_t connect_scale_factor = 0;
  RETURN_NOT_OK(config_.get<int64_t>(
      "vfs.s3.connect_scale_factor", &connect_scale_factor, &found));
  assert(found);

  client_config.scheme = (s3_scheme == "http") ? Aws::Http::Scheme::HTTP :
                                                 Aws::Http::Scheme::HTTPS;
  client_config.connectTimeoutMs = (long)connect_timeout_ms;
  client_config.requestTimeoutMs = (long)request_timeout_ms;
  client_config.caFile = ca_file.c_str();
  client_config.caPath = ca_path.c_str();
  client_config.verifySSL = verify_ssl;

  client_config.retryStrategy = Aws::MakeShared<S3RetryStrategy>(
      constants::s3_allocation_tag.c_str(),
      stats_,
      connect_max_tries,
      connect_scale_factor);

#ifdef __linux__
  // If the user has not set a s3 ca file or ca path then let's attempt to set
  // the cert file if we've autodetected it
  if (ca_file.empty() && ca_path.empty()) {
    const std::string cert_file =
        global_state::GlobalState::GetGlobalState().cert_file();
    if (!cert_file.empty()) {
      client_config.caFile = cert_file.c_str();
    }
  }
#endif

  switch ((!aws_access_key_id.empty() ? 1 : 0) +
          (!aws_secret_access_key.empty() ? 2 : 0) +
          (!aws_role_arn.empty() ? 4 : 0)) {
    case 0:
      break;
    case 1:
    case 2:
      return Status::S3Error(
          "Insufficient authentication credentials; "
          "Both access key id and secret key are needed");
    case 3: {
      Aws::String access_key_id(aws_access_key_id.c_str());
      Aws::String secret_access_key(aws_secret_access_key.c_str());
      Aws::String session_token(
          !aws_session_token.empty() ? aws_session_token.c_str() : "");
      credentials_provider_ = tdb_make_shared(
          Aws::Auth::SimpleAWSCredentialsProvider,
          access_key_id,
          secret_access_key,
          session_token);
      break;
    }
    case 4: {
      // If AWS Role ARN provided instead of access_key and secret_key,
      // temporary credentials will be fetched by assuming this role.
      Aws::String role_arn(aws_role_arn.c_str());
      Aws::String external_id(
          !aws_external_id.empty() ? aws_external_id.c_str() : "");
      int load_frequency(
          !aws_load_frequency.empty() ?
              std::stoi(aws_load_frequency) :
              Aws::Auth::DEFAULT_CREDS_LOAD_FREQ_SECONDS);
      Aws::String session_name(
          !aws_session_name.empty() ? aws_session_name.c_str() : "");
      credentials_provider_ = tdb_make_shared(
          Aws::Auth::STSAssumeRoleCredentialsProvider,
          role_arn,
          session_name,
          external_id,
          load_frequency,
          nullptr);
      break;
    }
    default:
      return Status::S3Error(
          "Ambiguous authentication credentials; both permanent and temporary "
          "authentication credentials are configured");
  }

  // The `Aws::S3::S3Client` constructor is not thread-safe. Although we
  // currently hold `client_init_mtx_` that protects this routine from threads
  // on this instance of `S3`, it is not sufficient protection from threads on
  // another instance of `S3`. Use an additional, static mutex for this
  // scenario.
  static std::mutex static_client_init_mtx;
  {
    std::lock_guard<std::mutex> static_lck(static_client_init_mtx);

    if (credentials_provider_ == nullptr) {
      client_ = tdb_make_shared(
          Aws::S3::S3Client,
          *client_config_,
          Aws::Client::AWSAuthV4Signer::PayloadSigningPolicy::Never,
          use_virtual_addressing_);
    } else {
      client_ = tdb_make_shared(
          Aws::S3::S3Client,
          credentials_provider_.inner_sp(),
          *client_config_,
          Aws::Client::AWSAuthV4Signer::PayloadSigningPolicy::Never,
          use_virtual_addressing_);
    }
  }

  return Status::Ok();
}

Status S3::copy_object(const URI& old_uri, const URI& new_uri) {
  RETURN_NOT_OK(init_client());

  Aws::Http::URI src_uri = old_uri.c_str();
  Aws::Http::URI dst_uri = new_uri.c_str();
  Aws::S3::Model::CopyObjectRequest copy_object_request;
  copy_object_request.SetCopySource(
      join_authority_and_path(
          src_uri.GetAuthority().c_str(), src_uri.GetPath().c_str())
          .c_str());
  copy_object_request.SetBucket(dst_uri.GetAuthority());
  copy_object_request.SetKey(dst_uri.GetPath());
  if (request_payer_ != Aws::S3::Model::RequestPayer::NOT_SET)
    copy_object_request.SetRequestPayer(request_payer_);
  if (sse_ != Aws::S3::Model::ServerSideEncryption::NOT_SET)
    copy_object_request.SetServerSideEncryption(sse_);
  if (!sse_kms_key_id_.empty())
    copy_object_request.SetSSEKMSKeyId(Aws::String(sse_kms_key_id_.c_str()));
  if (object_canned_acl_ != Aws::S3::Model::ObjectCannedACL::NOT_SET) {
    copy_object_request.SetACL(object_canned_acl_);
  }

  auto copy_object_outcome = client_->CopyObject(copy_object_request);
  if (!copy_object_outcome.IsSuccess()) {
    return LOG_STATUS(Status::S3Error(
        std::string("Failed to copy S3 object ") + old_uri.c_str() + " to " +
        new_uri.c_str() + outcome_error_message(copy_object_outcome)));
  }

  wait_for_object_to_propagate(
      copy_object_request.GetBucket(), copy_object_request.GetKey());

  return Status::Ok();
}

Status S3::fill_file_buffer(
    Buffer* buff,
    const void* buffer,
    uint64_t length,
    uint64_t* nbytes_filled) {
  *nbytes_filled = std::min(file_buffer_size_ - buff->size(), length);
  if (*nbytes_filled > 0)
    RETURN_NOT_OK(buff->write(buffer, *nbytes_filled));

  return Status::Ok();
}

std::string S3::add_front_slash(const std::string& path) const {
  return (path.front() != '/') ? (std::string("/") + path) : path;
}

std::string S3::remove_front_slash(const std::string& path) const {
  if (path.front() == '/')
    return path.substr(1, path.length());
  return path;
}

std::string S3::remove_trailing_slash(const std::string& path) const {
  if (path.back() == '/') {
    return path.substr(0, path.length() - 1);
  }

  return path;
}

Status S3::flush_file_buffer(const URI& uri, Buffer* buff, bool last_part) {
  RETURN_NOT_OK(init_client());
  if (buff->size() > 0) {
    const Status st =
        write_multipart(uri, buff->data(), buff->size(), last_part);
    buff->reset_size();
    RETURN_NOT_OK(st);
  }

  return Status::Ok();
}

Status S3::get_file_buffer(const URI& uri, Buffer** buff) {
  // TODO: remove this?
  std::unique_lock<std::mutex> lck(file_buffers_mtx_);

  auto uri_str = uri.to_string();
  auto it = file_buffers_.find(uri_str);
  if (it == file_buffers_.end()) {
    auto new_buff = tdb_new(Buffer);
    file_buffers_[uri_str] = new_buff;
    *buff = new_buff;
  } else {
    *buff = it->second;
  }

  return Status::Ok();
}

Status S3::initiate_multipart_request(
    Aws::Http::URI aws_uri, MultiPartUploadState* state) {
  RETURN_NOT_OK(init_client());

  auto& path = aws_uri.GetPath();
  std::string path_c_str = path.c_str();
  Aws::S3::Model::CreateMultipartUploadRequest multipart_upload_request;
  multipart_upload_request.SetBucket(aws_uri.GetAuthority());
  multipart_upload_request.SetKey(path);
  multipart_upload_request.SetContentType("application/octet-stream");
  if (request_payer_ != Aws::S3::Model::RequestPayer::NOT_SET)
    multipart_upload_request.SetRequestPayer(request_payer_);
  if (sse_ != Aws::S3::Model::ServerSideEncryption::NOT_SET)
    multipart_upload_request.SetServerSideEncryption(sse_);
  if (!sse_kms_key_id_.empty())
    multipart_upload_request.SetSSEKMSKeyId(
        Aws::String(sse_kms_key_id_.c_str()));
  if (object_canned_acl_ != Aws::S3::Model::ObjectCannedACL::NOT_SET) {
    multipart_upload_request.SetACL(object_canned_acl_);
  }

  auto multipart_upload_outcome =
      client_->CreateMultipartUpload(multipart_upload_request);
  if (!multipart_upload_outcome.IsSuccess()) {
    return LOG_STATUS(Status::S3Error(
        std::string("Failed to create multipart request for object '") +
        path_c_str + outcome_error_message(multipart_upload_outcome)));
  }

  state->part_number = 1;
  state->bucket = aws_uri.GetAuthority();
  state->key = path;
  state->upload_id = multipart_upload_outcome.GetResult().GetUploadId();
  state->completed_parts = std::map<int, Aws::S3::Model::CompletedPart>();

  *state = MultiPartUploadState(
      1,
      Aws::String(aws_uri.GetAuthority()),
      Aws::String(path),
      Aws::String(multipart_upload_outcome.GetResult().GetUploadId()),
      std::map<int, Aws::S3::Model::CompletedPart>());

  return Status::Ok();
}

std::string S3::join_authority_and_path(
    const std::string& authority, const std::string& path) const {
  bool path_has_slash = !path.empty() && path.front() == '/';
  bool authority_has_slash = !authority.empty() && authority.back() == '/';
  bool need_slash = !(path_has_slash || authority_has_slash);
  return authority + (need_slash ? "/" : "") + path;
}

Status S3::wait_for_object_to_propagate(
    const Aws::String& bucket_name, const Aws::String& object_key) const {
  init_client();

  unsigned attempts_cnt = 0;
  while (attempts_cnt++ < constants::s3_max_attempts) {
    bool exists;
    RETURN_NOT_OK(is_object(bucket_name, object_key, &exists));
    if (exists) {
      return Status::Ok();
    }

    std::this_thread::sleep_for(
        std::chrono::milliseconds(constants::s3_attempt_sleep_ms));
  }

  return LOG_STATUS(Status::S3Error(
      "Failed waiting for object " +
      std::string(object_key.c_str(), object_key.size()) + " to be created."));
}

Status S3::wait_for_object_to_be_deleted(
    const Aws::String& bucket_name, const Aws::String& object_key) const {
  init_client();

  unsigned attempts_cnt = 0;
  while (attempts_cnt++ < constants::s3_max_attempts) {
    bool exists;
    RETURN_NOT_OK(is_object(bucket_name, object_key, &exists));
    if (!exists) {
      return Status::Ok();
    }

    std::this_thread::sleep_for(
        std::chrono::milliseconds(constants::s3_attempt_sleep_ms));
  }

  return LOG_STATUS(Status::S3Error(
      "Failed waiting for object " +
      std::string(object_key.c_str(), object_key.size()) + " to be deleted."));
}

Status S3::wait_for_bucket_to_be_created(const URI& bucket_uri) const {
  init_client();

  unsigned attempts_cnt = 0;
  while (attempts_cnt++ < constants::s3_max_attempts) {
    bool exists;
    RETURN_NOT_OK(is_bucket(bucket_uri, &exists));
    if (exists) {
      return Status::Ok();
    }

    std::this_thread::sleep_for(
        std::chrono::milliseconds(constants::s3_attempt_sleep_ms));
  }

  return LOG_STATUS(Status::S3Error(
      "Failed waiting for bucket " + bucket_uri.to_string() +
      " to be created."));
}

Status S3::flush_direct(const URI& uri) {
  RETURN_NOT_OK(init_client());

  // Get file buffer
  auto buff = (Buffer*)nullptr;
  RETURN_NOT_OK(get_file_buffer(uri, &buff));

  const Aws::Http::URI aws_uri(uri.c_str());
  const std::string uri_path(aws_uri.GetPath().c_str());

  Aws::S3::Model::PutObjectRequest put_object_request;

  auto stream = std::shared_ptr<Aws::IOStream>(
      new boost::interprocess::bufferstream((char*)buff->data(), buff->size()));

  put_object_request.SetBody(stream);
  put_object_request.SetContentLength(buff->size());

  // we only want to hash once, and must do it after setting the body
  auto md5_hash =
      Aws::Utils::HashingUtils::CalculateMD5(*put_object_request.GetBody());

  put_object_request.SetContentMD5(
      Aws::Utils::HashingUtils::Base64Encode(md5_hash));
  put_object_request.SetContentType("application/octet-stream");
  put_object_request.SetBucket(aws_uri.GetAuthority());
  put_object_request.SetKey(aws_uri.GetPath());
  if (request_payer_ != Aws::S3::Model::RequestPayer::NOT_SET)
    put_object_request.SetRequestPayer(request_payer_);
  if (sse_ != Aws::S3::Model::ServerSideEncryption::NOT_SET)
    put_object_request.SetServerSideEncryption(sse_);
  if (!sse_kms_key_id_.empty())
    put_object_request.SetSSEKMSKeyId(Aws::String(sse_kms_key_id_.c_str()));
  if (object_canned_acl_ != Aws::S3::Model::ObjectCannedACL::NOT_SET) {
    put_object_request.SetACL(object_canned_acl_);
  }

  auto put_object_outcome = client_->PutObject(put_object_request);
  if (!put_object_outcome.IsSuccess()) {
    return LOG_STATUS(Status::S3Error(
        std::string("Cannot write object '") + uri.c_str() +
        outcome_error_message(put_object_outcome)));
  }

  // verify the MD5 hash of the result
  // note the etag is hex-encoded not base64
  Aws::StringStream md5_hex;
  md5_hex << "\"" << Aws::Utils::HashingUtils::HexEncode(md5_hash) << "\"";
  if (md5_hex.str() != put_object_outcome.GetResult().GetETag()) {
    return LOG_STATUS(
        Status::S3Error("Object uploaded successfully, but MD5 hash does not "
                        "match result from server!' "));
  }

  wait_for_object_to_propagate(
      put_object_request.GetBucket(), put_object_request.GetKey());

  return Status::Ok();
}

Status S3::write_multipart(
    const URI& uri, const void* buffer, uint64_t length, bool last_part) {
  RETURN_NOT_OK(init_client());

  // Ensure that each thread is responsible for exactly multipart_part_size_
  // bytes (except if this is the last write_multipart, in which case the final
  // thread should write less), and cap the number of parallel operations at the
  // configured max number. Length must be evenly divisible by
  // multipart_part_size_ unless this is the last part.
  uint64_t num_ops = last_part ?
                         utils::math::ceil(length, multipart_part_size_) :
                         (length / multipart_part_size_);
  num_ops = std::min(std::max(num_ops, uint64_t(1)), max_parallel_ops_);

  if (!last_part && length % multipart_part_size_ != 0) {
    return LOG_STATUS(
        Status::S3Error("Length not evenly divisible by part length"));
  }

  const Aws::Http::URI aws_uri(uri.c_str());
  const std::string uri_path(aws_uri.GetPath().c_str());

  MultiPartUploadState* state;
  std::unique_lock<std::mutex> state_lck;

  // Take a lock protecting the shared multipart data structures
  // Read lock to see if it exists
  UniqueReadLock unique_rl(&multipart_upload_rwlock_);

  auto state_iter = multipart_upload_states_.find(uri_path);
  if (state_iter == multipart_upload_states_.end()) {
    // If the state is new, we must grab write lock, so unlock from read and
    // grab write
    unique_rl.unlock();
    UniqueWriteLock unique_wl(&multipart_upload_rwlock_);

    // Since we switched locks we need to once again check to make sure another
    // thread didn't create the state
    state_iter = multipart_upload_states_.find(uri_path);
    if (state_iter == multipart_upload_states_.end()) {
      auto& path = aws_uri.GetPath();
      std::string path_str = path.c_str();
      MultiPartUploadState new_state;

      assert(multipart_upload_states_.count(path_str) == 0);
      multipart_upload_states_.emplace(
          std::move(path_str), std::move(new_state));
      state = &multipart_upload_states_.at(uri_path);
      state_lck = std::unique_lock<std::mutex>(state->mtx);
      // Downgrade to read lock, expected below outside the create
      unique_wl.unlock();

      // Delete file if it exists (overwrite) and initiate multipart request
      bool exists;
      RETURN_NOT_OK(is_object(uri, &exists));
      if (exists) {
        RETURN_NOT_OK(remove_object(uri));
      }

      const Status st = initiate_multipart_request(aws_uri, state);
      if (!st.ok()) {
        return st;
      }
    } else {
      // If another thread switched state, switch back to a read lock
      state = &multipart_upload_states_.at(uri_path);

      // Lock multipart state
      state_lck = std::unique_lock<std::mutex>(state->mtx);
    }
  } else {
    state = &multipart_upload_states_.at(uri_path);

    // Lock multipart state
    state_lck = std::unique_lock<std::mutex>(state->mtx);

    // Unlock, as make_upload_part_req will reaquire as necessary.
    unique_rl.unlock();
  }

  // Get the upload ID
  const auto upload_id = state->upload_id;

  // Assign the part number(s), and make the write request.
  if (num_ops == 1) {
    const int part_num = state->part_number++;
    state_lck.unlock();

    auto ctx =
        make_upload_part_req(aws_uri, buffer, length, upload_id, part_num);
    return get_make_upload_part_req(uri, uri_path, ctx);
  } else {
    std::vector<MakeUploadPartCtx> ctx_vec;
    ctx_vec.reserve(num_ops);
    const uint64_t bytes_per_op = multipart_part_size_;
    const int part_num_base = state->part_number;
    for (uint64_t i = 0; i < num_ops; i++) {
      uint64_t begin = i * bytes_per_op,
               end = std::min((i + 1) * bytes_per_op - 1, length - 1);
      uint64_t thread_nbytes = end - begin + 1;
      auto thread_buffer = reinterpret_cast<const char*>(buffer) + begin;
      int part_num = static_cast<int>(part_num_base + i);
      auto ctx = make_upload_part_req(
          aws_uri, thread_buffer, thread_nbytes, upload_id, part_num);
      ctx_vec.emplace_back(std::move(ctx));
    }
    state->part_number += num_ops;
    state_lck.unlock();

    Status aggregate_st = Status::Ok();
    for (auto& ctx : ctx_vec) {
      const Status st = get_make_upload_part_req(uri, uri_path, ctx);
      if (!st.ok()) {
        aggregate_st = st;
      }
    }

    if (!aggregate_st.ok()) {
      std::stringstream errmsg;
      errmsg << "S3 parallel write multipart error; " << aggregate_st.message();
      LOG_STATUS(Status::S3Error(errmsg.str()));
    }
    return aggregate_st;
  }
}

S3::MakeUploadPartCtx S3::make_upload_part_req(
    const Aws::Http::URI& aws_uri,
    const void* const buffer,
    const uint64_t length,
    const Aws::String& upload_id,
    const int upload_part_num) {
  auto stream = std::shared_ptr<Aws::IOStream>(
      new boost::interprocess::bufferstream((char*)buffer, length));

  Aws::S3::Model::UploadPartRequest upload_part_request;
  upload_part_request.SetBucket(aws_uri.GetAuthority());
  upload_part_request.SetKey(aws_uri.GetPath());
  upload_part_request.SetPartNumber(upload_part_num);
  upload_part_request.SetUploadId(upload_id);
  upload_part_request.SetBody(stream);
  upload_part_request.SetContentMD5(Aws::Utils::HashingUtils::Base64Encode(
      Aws::Utils::HashingUtils::CalculateMD5(*stream)));
  upload_part_request.SetContentLength(length);
  if (request_payer_ != Aws::S3::Model::RequestPayer::NOT_SET)
    upload_part_request.SetRequestPayer(request_payer_);

  auto upload_part_outcome_callable =
      client_->UploadPartCallable(upload_part_request);

  MakeUploadPartCtx ctx(
      std::move(upload_part_outcome_callable), upload_part_num);
  return ctx;
}

Status S3::get_make_upload_part_req(
    const URI& uri, const std::string& uri_path, MakeUploadPartCtx& ctx) {
  RETURN_NOT_OK(init_client());

  auto upload_part_outcome = ctx.upload_part_outcome_callable.get();
  bool success = upload_part_outcome.IsSuccess();

  static const UnitTestConfig& unit_test_cfg = UnitTestConfig::instance();
  if (unit_test_cfg.s3_fail_every_nth_upload_request.is_set() &&
      ctx.upload_part_num %
              unit_test_cfg.s3_fail_every_nth_upload_request.get() ==
          0) {
    success = false;
  }

  if (!success) {
    UniqueReadLock unique_rl(&multipart_upload_rwlock_);
    auto state = &multipart_upload_states_.at(uri_path);
    Status st = Status::S3Error(
        std::string("Failed to upload part of S3 object '") + uri.c_str() +
        outcome_error_message(upload_part_outcome));
    // Lock multipart state
    std::unique_lock<std::mutex> state_lck(state->mtx);
    unique_rl.unlock();
    state->st = st;
    return LOG_STATUS(st);
  }

  Aws::S3::Model::CompletedPart completed_part;
  completed_part.SetETag(upload_part_outcome.GetResult().GetETag());
  completed_part.SetPartNumber(ctx.upload_part_num);

  UniqueReadLock unique_rl(&multipart_upload_rwlock_);
  auto state = &multipart_upload_states_.at(uri_path);
  // Lock multipart state
  std::unique_lock<std::mutex> state_lck(state->mtx);
  unique_rl.unlock();
  state->completed_parts.emplace(
      ctx.upload_part_num, std::move(completed_part));
  state_lck.unlock();

  return Status::Ok();
}

}  // namespace sm
}  // namespace tiledb

#endif<|MERGE_RESOLUTION|>--- conflicted
+++ resolved
@@ -101,11 +101,7 @@
     return Aws::S3::Model::ObjectCannedACL::authenticated_read;
   else if (canned_acl_str == "aws_exec_read")
     return Aws::S3::Model::ObjectCannedACL::aws_exec_read;
-<<<<<<< HEAD
-  else if (canned_acl_str == "owner_read")
-=======
   else if (canned_acl_str == "bucket_owner_read")
->>>>>>> fa39784c
     return Aws::S3::Model::ObjectCannedACL::bucket_owner_read;
   else if (canned_acl_str == "bucket_owner_full_control")
     return Aws::S3::Model::ObjectCannedACL::bucket_owner_full_control;
