/**
 * @file   azure.cc
 *
 * @section LICENSE
 *
 * The MIT License
 *
 * @copyright Copyright (c) 2017-2021 TileDB, Inc.
 *
 * Permission is hereby granted, free of charge, to any person obtaining a copy
 * of this software and associated documentation files (the "Software"), to deal
 * in the Software without restriction, including without limitation the rights
 * to use, copy, modify, merge, publish, distribute, sublicense, and/or sell
 * copies of the Software, and to permit persons to whom the Software is
 * furnished to do so, subject to the following conditions:
 *
 * The above copyright notice and this permission notice shall be included in
 * all copies or substantial portions of the Software.
 *
 * THE SOFTWARE IS PROVIDED "AS IS", WITHOUT WARRANTY OF ANY KIND, EXPRESS OR
 * IMPLIED, INCLUDING BUT NOT LIMITED TO THE WARRANTIES OF MERCHANTABILITY,
 * FITNESS FOR A PARTICULAR PURPOSE AND NONINFRINGEMENT. IN NO EVENT SHALL THE
 * AUTHORS OR COPYRIGHT HOLDERS BE LIABLE FOR ANY CLAIM, DAMAGES OR OTHER
 * LIABILITY, WHETHER IN AN ACTION OF CONTRACT, TORT OR OTHERWISE, ARISING FROM,
 * OUT OF OR IN CONNECTION WITH THE SOFTWARE OR THE USE OR OTHER DEALINGS IN
 * THE SOFTWARE.
 *
 * @section DESCRIPTION
 *
 * This file implements the Azure class.
 */

#ifdef HAVE_AZURE

#include <sstream>

#include <azure/core/diagnostics/logger.hpp>
#include <azure/identity.hpp>
#include <azure/storage/blobs.hpp>

#include "tiledb/common/common.h"
#include "tiledb/common/filesystem/directory_entry.h"
#include "tiledb/common/logger_public.h"
#include "tiledb/common/stdx_string.h"
#include "tiledb/platform/cert_file.h"
#include "tiledb/sm/filesystem/azure.h"
#include "tiledb/sm/misc/parallel_functions.h"
#include "tiledb/sm/misc/tdb_math.h"
#include "tiledb/sm/misc/utils.h"

static std::shared_ptr<::Azure::Core::Http::HttpTransport> create_transport(
    const tiledb::sm::SSLConfig& ssl_cfg);

using namespace tiledb::common;
using tiledb::common::filesystem::directory_entry;

namespace tiledb {
namespace sm {

/* ********************************* */
/*     CONSTRUCTORS & DESTRUCTORS    */
/* ********************************* */

Azure::Azure() {
}

Azure::~Azure() {
}

std::string get_config_with_env_fallback(
    const Config& config, const std::string& key, const char* env_name) {
  std::string result = config.get<std::string>(key, Config::must_find);
  if (result.empty()) {
    char* env = getenv(env_name);
    if (env) {
      result = getenv(env_name);
    }
  }
  return result;
}

std::string get_blob_endpoint(
    const Config& config, const std::string& account_name) {
  std::string sas_token = get_config_with_env_fallback(
      config, "vfs.azure.storage_sas_token", "AZURE_STORAGE_SAS_TOKEN");

  std::string result = get_config_with_env_fallback(
      config, "vfs.azure.blob_endpoint", "AZURE_BLOB_ENDPOINT");
  if (result.empty()) {
    if (!account_name.empty()) {
      result = "https://" + account_name + ".blob.core.windows.net";
    } else {
      LOG_WARN(
          "Neither the 'vfs.azure.storage_account_name' nor the "
          "'vfs.azure.blob_endpoint' options are specified.");
    }
  } else if (!(utils::parse::starts_with(result, "http://") ||
               utils::parse::starts_with(result, "https://"))) {
    LOG_WARN(
        "The 'vfs.azure.blob_endpoint' option should include the scheme (HTTP "
        "or HTTPS).");
  }
  if (!result.empty() && !sas_token.empty()) {
    // The question mark is not strictly part of the SAS token
    // (https://learn.microsoft.com/en-us/azure/storage/common/storage-sas-overview#sas-token),
    // but in the Azure Portal the SAS token starts with one. If it does not, we
    // add the question mark ourselves.
    if (!utils::parse::starts_with(sas_token, "?")) {
      result += '?';
    }
    result += sas_token;
  }
  return result;
}

AzureParameters::AzureParameters(const Config& config)
    : max_parallel_ops_(
          config.get<uint64_t>("vfs.azure.max_parallel_ops", Config::must_find))
    , block_list_block_size_(config.get<uint64_t>(
          "vfs.azure.block_list_block_size", Config::must_find))
    , write_cache_max_size_(max_parallel_ops_ * block_list_block_size_)
    , max_retries_(
          config.get<uint64_t>("vfs.azure.max_retries", Config::must_find))
    , retry_delay_(std::chrono::milliseconds(
          config.get<uint64_t>("vfs.azure.retry_delay_ms", Config::must_find)))
    , max_retry_delay_(std::chrono::milliseconds(config.get<uint64_t>(
          "vfs.azure.max_retry_delay_ms", Config::must_find)))
    , use_block_list_upload_(config.get<bool>(
          "vfs.azure.use_block_list_upload", Config::must_find))
    , account_name_(get_config_with_env_fallback(
          config, "vfs.azure.storage_account_name", "AZURE_STORAGE_ACCOUNT"))
    , account_key_(get_config_with_env_fallback(
          config, "vfs.azure.storage_account_key", "AZURE_STORAGE_KEY"))
    , blob_endpoint_(get_blob_endpoint(config, account_name_))
    , ssl_cfg_(config) {
}

Status Azure::init(const Config& config, ThreadPool* const thread_pool) {
  if (thread_pool == nullptr) {
    return LOG_STATUS(
        Status_AzureError("Can't initialize with null thread pool."));
  }
  thread_pool_ = thread_pool;
  azure_params_ = config;
  return Status::Ok();
}

/* ********************************* */
/*                 API               */
/* ********************************* */

const ::Azure::Storage::Blobs::BlobServiceClient&
Azure::AzureClientSingleton::get(const AzureParameters& params) {
  // Initialize logging from the Azure SDK.
  static std::once_flag azure_log_sentinel;
  std::call_once(azure_log_sentinel, []() {
    ::Azure::Core::Diagnostics::Logger::SetListener(
        [](auto level, const std::string& message) {
          switch (level) {
            case ::Azure::Core::Diagnostics::Logger::Level::Error:
              LOG_ERROR(message);
              break;
            case ::Azure::Core::Diagnostics::Logger::Level::Warning:
              LOG_WARN(message);
              break;
            case ::Azure::Core::Diagnostics::Logger::Level::Informational:
              LOG_INFO(message);
              break;
            case ::Azure::Core::Diagnostics::Logger::Level::Verbose:
              LOG_DEBUG(message);
              break;
          }
        });
  });

<<<<<<< HEAD
  ::Azure::Storage::Blobs::BlobClientOptions options;
  options.Retry.MaxRetries = max_retries;
  options.Retry.RetryDelay = retry_delay_;
  options.Retry.MaxRetryDelay = max_retry_delay;

  SSLConfig ssl_cfg = SSLConfig(config);
  options.Transport.Transport = create_transport(ssl_cfg);

  // Construct the Azure SDK blob service client.
  // We pass a shared key if it was specified.
  if (!account_key.empty()) {
    client_ =
        tdb_unique_ptr<::Azure::Storage::Blobs::BlobServiceClient>(tdb_new(
            ::Azure::Storage::Blobs::BlobServiceClient,
            blob_endpoint,
            make_shared<::Azure::Storage::StorageSharedKeyCredential>(
                HERE(), account_name, account_key),
            options));
    return Status::Ok();
  }
  // Otherwise, if we did not specify an SAS token
  // and we are connecting to an HTTPS endpoint,
  // use ChainedTokenCredential to authenticate using Microsoft Entra ID.
  else if (
      sas_token.empty() &&
      utils::parse::starts_with(blob_endpoint, "https://")) {
    try {
      ::Azure::Core::Credentials::TokenCredentialOptions cred_options;
      cred_options.Retry = options.Retry;
      cred_options.Transport = options.Transport;
      auto credential = make_shared<::Azure::Identity::ChainedTokenCredential>(
          HERE(),
          std::vector<
              std::shared_ptr<::Azure::Core::Credentials::TokenCredential>>{
              make_shared<::Azure::Identity::EnvironmentCredential>(
                  HERE(), cred_options),
              make_shared<::Azure::Identity::AzureCliCredential>(
                  HERE(), cred_options),
              make_shared<::Azure::Identity::ManagedIdentityCredential>(
                  HERE(), cred_options),
              make_shared<::Azure::Identity::WorkloadIdentityCredential>(
                  HERE(), cred_options)});
      // If a token is not available we wouldn't know it until we make a request
      // and it would be too late. Try getting a token, and if it fails fall
      // back to anonymous authentication.
      ::Azure::Core::Credentials::TokenRequestContext tokenContext;
      // https://github.com/Azure/azure-sdk-for-cpp/blob/azure-storage-blobs_12.7.0/sdk/storage/azure-storage-blobs/src/blob_service_client.cpp#L84
      tokenContext.Scopes.emplace_back("https://storage.azure.com/.default");
      std::ignore = credential->GetToken(tokenContext, {});
      client_ =
          tdb_unique_ptr<::Azure::Storage::Blobs::BlobServiceClient>(tdb_new(
              ::Azure::Storage::Blobs::BlobServiceClient,
              blob_endpoint,
              credential,
              options));
      return Status::Ok();
    } catch (...) {
      LOG_INFO(
          "Failed to get Microsoft Entra ID token, falling back to anonymous "
          "authentication");
=======
  std::lock_guard<std::mutex> lck(client_init_mtx_);

  if (!client_) {
    ::Azure::Storage::Blobs::BlobClientOptions options;
    options.Retry.MaxRetries = params.max_retries_;
    options.Retry.RetryDelay = params.retry_delay_;
    options.Retry.MaxRetryDelay = params.max_retry_delay_;

    options.Transport.Transport = create_transport(params.ssl_cfg_);

    // Construct the Azure SDK blob service client.
    // We pass a shared key if it was specified.
    if (!params.account_key_.empty()) {
      client_ =
          tdb_unique_ptr<::Azure::Storage::Blobs::BlobServiceClient>(tdb_new(
              ::Azure::Storage::Blobs::BlobServiceClient,
              params.blob_endpoint_,
              make_shared<::Azure::Storage::StorageSharedKeyCredential>(
                  HERE(), params.account_name_, params.account_key_),
              options));
    } else {
      client_ =
          tdb_unique_ptr<::Azure::Storage::Blobs::BlobServiceClient>(tdb_new(
              ::Azure::Storage::Blobs::BlobServiceClient,
              params.blob_endpoint_,
              options));
>>>>>>> 163172a8
    }
  }
  client_ = tdb_unique_ptr<::Azure::Storage::Blobs::BlobServiceClient>(tdb_new(
      ::Azure::Storage::Blobs::BlobServiceClient, blob_endpoint, options));

  return *client_;
}

Status Azure::create_container(const URI& uri) const {
  const auto& c = client();
  if (!uri.is_azure()) {
    return LOG_STATUS(Status_AzureError(
        std::string("URI is not an Azure URI: " + uri.to_string())));
  }

  std::string container_name;
  RETURN_NOT_OK(parse_azure_uri(uri, &container_name, nullptr));

  bool created;
  std::string error_message = "";
  try {
    created = c.GetBlobContainerClient(container_name).Create().Value.Created;
  } catch (const ::Azure::Storage::StorageException& e) {
    created = false;
    error_message = "; " + e.Message;
  }

  if (!created) {
    return LOG_STATUS(Status_AzureError(std::string(
        "Create container failed on: " + uri.to_string() + error_message)));
  }

  return Status::Ok();
}

Status Azure::empty_container(const URI& container) const {
  return remove_dir(container);
}

Status Azure::flush_blob(const URI& uri) {
  assert(azure_params_);
  const auto& c = client();

  if (!azure_params_->use_block_list_upload_) {
    return flush_blob_direct(uri);
  }

  if (!uri.is_azure()) {
    return LOG_STATUS(Status_AzureError(
        std::string("URI is not an Azure URI: " + uri.to_string())));
  }

  Buffer* const write_cache_buffer = get_write_cache_buffer(uri.to_string());

  const Status flush_write_cache_st =
      flush_write_cache(uri, write_cache_buffer, true);

  BlockListUploadState* state;
  {
    std::unique_lock<std::mutex> states_lock(block_list_upload_states_lock_);

    if (block_list_upload_states_.count(uri.to_string()) == 0) {
      return flush_write_cache_st;
    }

    state = &block_list_upload_states_.at(uri.to_string());
  }

  std::string container_name;
  std::string blob_path;
  RETURN_NOT_OK(parse_azure_uri(uri, &container_name, &blob_path));

  if (!state->st().ok()) {
    // Save the return status because 'state' will be freed before we return.
    const Status st = state->st();

    // Unlike S3 that can abort a chunked upload to immediately release
    // uncommited chunks and leave the original object unmodified, the
    // only way to do this on Azure is by some form of a write. We must
    // either:
    // 1. Delete the blob
    // 2. Overwrite the blob with a zero-length buffer.
    //
    // Alternatively, we could do nothing and let Azure release the
    // uncommited blocks ~7 days later. We chose to delete the blob
    // as a best-effort operation. We intentionally are ignoring the
    // returned Status from 'remove_blob'.
    throw_if_not_ok(remove_blob(uri));

    // Release all instance state associated with this block list
    // transactions.
    finish_block_list_upload(uri);

    return st;
  }

  // Build the block list to commit.
  const std::list<std::string> block_ids = state->get_block_ids();

  // Release all instance state associated with this block list
  // transactions so that we can safely return if the following
  // request failed.
  finish_block_list_upload(uri);

  try {
    c.GetBlobContainerClient(container_name)
        .GetBlockBlobClient(blob_path)
        .CommitBlockList(std::vector(block_ids.begin(), block_ids.end()));
  } catch (const ::Azure::Storage::StorageException& e) {
    return LOG_STATUS(Status_AzureError(
        "Flush blob failed on: " + uri.to_string() + "; " + e.Message));
  }

  return Status::Ok();
}

void Azure::finish_block_list_upload(const URI& uri) {
  // Protect 'block_list_upload_states_' from multiple writers.
  {
    std::unique_lock<std::mutex> states_lock(block_list_upload_states_lock_);
    block_list_upload_states_.erase(uri.to_string());
  }

  // Protect 'write_cache_map_' from multiple writers.
  {
    std::unique_lock<std::mutex> cache_lock(write_cache_map_lock_);
    write_cache_map_.erase(uri.to_string());
  }
}

Status Azure::flush_blob_direct(const URI& uri) {
  auto& c = client();
  if (!uri.is_azure()) {
    return LOG_STATUS(Status_AzureError(
        std::string("URI is not an Azure URI: " + uri.to_string())));
  }

  Buffer* const write_cache_buffer = get_write_cache_buffer(uri.to_string());

  if (write_cache_buffer->size() == 0) {
    return Status::Ok();
  }

  std::string container_name;
  std::string blob_path;
  RETURN_NOT_OK(parse_azure_uri(uri, &container_name, &blob_path));

  try {
    c.GetBlobContainerClient(container_name)
        .GetBlockBlobClient(blob_path)
        .UploadFrom(
            static_cast<uint8_t*>(write_cache_buffer->data()),
            static_cast<size_t>(write_cache_buffer->size()));
  } catch (const ::Azure::Storage::StorageException& e) {
    return LOG_STATUS(Status_AzureError(
        "Flush blob failed on: " + uri.to_string() + "; " + e.Message));
  }

  // Protect 'write_cache_map_' from multiple writers.
  {
    std::unique_lock<std::mutex> cache_lock(write_cache_map_lock_);
    write_cache_map_.erase(uri.to_string());
  }

  return Status::Ok();
}

Status Azure::is_empty_container(const URI& uri, bool* is_empty) const {
  const auto& c = client();
  assert(is_empty);

  if (!uri.is_azure()) {
    return LOG_STATUS(Status_AzureError(
        std::string("URI is not an Azure URI: " + uri.to_string())));
  }

  std::string container_name;
  RETURN_NOT_OK(parse_azure_uri(uri, &container_name, nullptr));

  ::Azure::Storage::Blobs::ListBlobsOptions options;
  options.PageSizeHint = 1;
  try {
    *is_empty = c.GetBlobContainerClient(container_name)
                    .ListBlobs(options)
                    .Blobs.empty();
  } catch (const ::Azure::Storage::StorageException& e) {
    return LOG_STATUS(Status_AzureError(
        "List blobs failed on: " + uri.to_string() + "; " + e.Message));
  }

  return Status::Ok();
}

Status Azure::is_container(const URI& uri, bool* const is_container) const {
  assert(is_container);

  if (!uri.is_azure()) {
    return LOG_STATUS(Status_AzureError(
        std::string("URI is not an Azure URI: " + uri.to_string())));
  }

  std::string container_name;
  RETURN_NOT_OK(parse_azure_uri(uri, &container_name, nullptr));

  return this->is_container(container_name, is_container);
}

Status Azure::is_container(
    const std::string& container_name, bool* const is_container) const {
  const auto& c = client();
  assert(is_container);

  try {
    c.GetBlobContainerClient(container_name).GetProperties();
  } catch (const ::Azure::Storage::StorageException& e) {
    if (e.StatusCode == ::Azure::Core::Http::HttpStatusCode::NotFound) {
      *is_container = false;
      return Status_Ok();
    }
    return LOG_STATUS(Status_AzureError(
        "Get container properties failed on: " + container_name + "; " +
        e.Message));
  }

  *is_container = true;
  return Status_Ok();
}

Status Azure::is_dir(const URI& uri, bool* const exists) const {
  assert(exists);

  std::vector<std::string> paths;
  RETURN_NOT_OK(ls(uri, &paths, "/", 1));
  *exists = (bool)paths.size();
  return Status_Ok();
}

Status Azure::is_blob(const URI& uri, bool* const is_blob) const {
  assert(is_blob);

  std::string container_name;
  std::string blob_path;
  RETURN_NOT_OK(parse_azure_uri(uri, &container_name, &blob_path));

  return this->is_blob(container_name, blob_path, is_blob);
}

Status Azure::is_blob(
    const std::string& container_name,
    const std::string& blob_path,
    bool* const is_blob) const {
  const auto& c = client();
  assert(is_blob);

  try {
    c.GetBlobContainerClient(container_name)
        .GetBlobClient(blob_path)
        .GetProperties();
  } catch (const ::Azure::Storage::StorageException& e) {
    if (e.StatusCode == ::Azure::Core::Http::HttpStatusCode::NotFound) {
      *is_blob = false;
      return Status_Ok();
    }
    return LOG_STATUS(Status_AzureError(
        "Get blob properties failed on: " + blob_path + "; " + e.Message));
  }

  *is_blob = true;
  return Status_Ok();
}

std::string Azure::remove_front_slash(const std::string& path) const {
  if (path.front() == '/') {
    return path.substr(1, path.length());
  }

  return path;
}

std::string Azure::add_trailing_slash(const std::string& path) const {
  if (path.back() != '/') {
    return path + "/";
  }

  return path;
}

std::string Azure::remove_trailing_slash(const std::string& path) const {
  if (path.back() == '/') {
    return path.substr(0, path.length() - 1);
  }

  return path;
}

Status Azure::ls(
    const URI& uri,
    std::vector<std::string>* paths,
    const std::string& delimiter,
    const int max_paths) const {
  assert(paths);

  auto&& [st, entries] = ls_with_sizes(uri, delimiter, max_paths);
  RETURN_NOT_OK(st);

  for (auto& fs : *entries) {
    paths->emplace_back(fs.path().native());
  }

  return Status::Ok();
}

tuple<Status, optional<std::vector<directory_entry>>> Azure::ls_with_sizes(
    const URI& uri, const std::string& delimiter, int max_paths) const {
  const auto& c = client();

  const URI uri_dir = uri.add_trailing_slash();

  if (!uri_dir.is_azure()) {
    auto st = LOG_STATUS(Status_AzureError(
        std::string("URI is not an Azure URI: " + uri_dir.to_string())));
    return {st, nullopt};
  }

  std::string container_name;
  std::string blob_path;
  RETURN_NOT_OK_TUPLE(
      parse_azure_uri(uri_dir, &container_name, &blob_path), nullopt);

  auto container_client = c.GetBlobContainerClient(container_name);

  std::vector<directory_entry> entries;
  ::Azure::Storage::Blobs::ListBlobsOptions options;
  options.ContinuationToken = "";
  options.PageSizeHint = max_paths > 0 ? max_paths : 5000;
  options.Prefix = blob_path;
  do {
    ::Azure::Storage::Blobs::ListBlobsByHierarchyPagedResponse response;
    try {
      response = container_client.ListBlobsByHierarchy(delimiter, options);
    } catch (const ::Azure::Storage::StorageException& e) {
      auto st = LOG_STATUS(Status_AzureError(
          "List blobs failed on: " + uri_dir.to_string() + "; " + e.Message));
      return {st, nullopt};
    }

    for (const auto& blob : response.Blobs) {
      entries.emplace_back(
          "azure://" + container_name + "/" +
              remove_front_slash(remove_trailing_slash(blob.Name)),
          blob.BlobSize,
          false);
    }

    for (const auto& prefix : response.BlobPrefixes) {
      entries.emplace_back(
          "azure://" + container_name + "/" +
              remove_front_slash(remove_trailing_slash(prefix)),
          0,
          true);
    }

    options.ContinuationToken = response.NextPageToken;
  } while (options.ContinuationToken.HasValue());

  return {Status::Ok(), entries};
}

Status Azure::move_object(const URI& old_uri, const URI& new_uri) {
  RETURN_NOT_OK(copy_blob(old_uri, new_uri));
  RETURN_NOT_OK(remove_blob(old_uri));
  return Status::Ok();
}

Status Azure::copy_blob(const URI& old_uri, const URI& new_uri) {
  assert(azure_params_);
  auto& c = client();

  if (!old_uri.is_azure()) {
    return LOG_STATUS(Status_AzureError(
        std::string("URI is not an Azure URI: " + old_uri.to_string())));
  }

  if (!new_uri.is_azure()) {
    return LOG_STATUS(Status_AzureError(
        std::string("URI is not an Azure URI: " + new_uri.to_string())));
  }

  std::string old_container_name;
  std::string old_blob_path;
  RETURN_NOT_OK(parse_azure_uri(old_uri, &old_container_name, &old_blob_path));
  std::string source_uri = c.GetBlobContainerClient(old_container_name)
                               .GetBlobClient(old_blob_path)
                               .GetUrl();

  std::string new_container_name;
  std::string new_blob_path;
  RETURN_NOT_OK(parse_azure_uri(new_uri, &new_container_name, &new_blob_path));

  try {
    c.GetBlobContainerClient(new_container_name)
        .GetBlobClient(new_blob_path)
        .StartCopyFromUri(source_uri)
        .PollUntilDone(azure_params_->retry_delay_);
  } catch (const ::Azure::Storage::StorageException& e) {
    return LOG_STATUS(Status_AzureError(
        "Copy blob failed on: " + old_uri.to_string() + "; " + e.Message));
  }

  return Status::Ok();
}

Status Azure::move_dir(const URI& old_uri, const URI& new_uri) {
  std::vector<std::string> paths;
  RETURN_NOT_OK(ls(old_uri, &paths, ""));
  for (const auto& path : paths) {
    const std::string suffix = path.substr(old_uri.to_string().size());
    const URI new_path = new_uri.join_path(suffix);
    RETURN_NOT_OK(move_object(URI(path), new_path));
  }
  return Status::Ok();
}

Status Azure::blob_size(const URI& uri, uint64_t* const nbytes) const {
  auto& c = client();
  assert(nbytes);

  if (!uri.is_azure()) {
    return LOG_STATUS(Status_AzureError(
        std::string("URI is not an Azure URI: " + uri.to_string())));
  }

  std::string container_name;
  std::string blob_path;
  RETURN_NOT_OK(parse_azure_uri(uri, &container_name, &blob_path));

  std::optional<std::string> error_message = nullopt;

  try {
    ::Azure::Storage::Blobs::ListBlobsOptions options;
    options.Prefix = blob_path;
    options.PageSizeHint = 1;

    auto response = c.GetBlobContainerClient(container_name).ListBlobs(options);

    if (response.Blobs.empty()) {
      error_message = "Blob does not exist.";
    }

    *nbytes = static_cast<uint64_t>(response.Blobs[0].BlobSize);
  } catch (const ::Azure::Storage::StorageException& e) {
    error_message = e.Message;
  }

  if (error_message.has_value()) {
    return LOG_STATUS(Status_AzureError(
        "Get blob size failed on: " + uri.to_string() + error_message.value()));
  }

  return Status::Ok();
}

Status Azure::read(
    const URI& uri,
    const off_t offset,
    void* const buffer,
    const uint64_t length,
    const uint64_t read_ahead_length,
    uint64_t* const length_returned) const {
  const auto& c = client();

  if (!uri.is_azure()) {
    return LOG_STATUS(Status_AzureError(
        std::string("URI is not an Azure URI: " + uri.to_string())));
  }

  std::string container_name;
  std::string blob_path;
  RETURN_NOT_OK(parse_azure_uri(uri, &container_name, &blob_path));

  size_t total_length = length + read_ahead_length;

  ::Azure::Storage::Blobs::DownloadBlobOptions options;
  options.Range = ::Azure::Core::Http::HttpRange();
  options.Range.Value().Length = static_cast<int64_t>(total_length);
  options.Range.Value().Offset = static_cast<int64_t>(offset);

  ::Azure::Storage::Blobs::Models::DownloadBlobResult result;
  try {
    result = c.GetBlobContainerClient(container_name)
                 .GetBlobClient(blob_path)
                 .Download(options)
                 .Value;
  } catch (const ::Azure::Storage::StorageException& e) {
    return LOG_STATUS(Status_AzureError(
        "Read blob failed on: " + uri.to_string() + "; " + e.Message));
  }

  *length_returned = result.BodyStream->ReadToCount(
      static_cast<uint8_t*>(buffer), total_length);

  if (*length_returned < length) {
    return LOG_STATUS(Status_AzureError(
        std::string("Read operation read unexpected number of bytes.")));
  }

  return Status::Ok();
}

Status Azure::remove_container(const URI& uri) const {
  auto& c = client();

  // Empty container
  RETURN_NOT_OK(empty_container(uri));

  std::string container_name;
  RETURN_NOT_OK(parse_azure_uri(uri, &container_name, nullptr));

  bool deleted;
  std::string error_message = "";
  try {
    deleted = c.DeleteBlobContainer(container_name).Value.Deleted;
  } catch (const ::Azure::Storage::StorageException& e) {
    deleted = false;
    error_message = "; " + e.Message;
  }

  if (!deleted) {
    return LOG_STATUS(Status_AzureError(std::string(
        "Remove container failed on: " + uri.to_string() + error_message)));
  }

  return Status::Ok();
}

Status Azure::remove_blob(const URI& uri) const {
  auto& c = client();

  std::string container_name;
  std::string blob_path;
  RETURN_NOT_OK(parse_azure_uri(uri, &container_name, &blob_path));

  bool deleted;
  std::string error_message = "";
  try {
    deleted = c.GetBlobContainerClient(container_name)
                  .DeleteBlob(blob_path)
                  .Value.Deleted;
  } catch (const ::Azure::Storage::StorageException& e) {
    deleted = false;
    error_message = "; " + e.Message;
  }

  if (!deleted) {
    return LOG_STATUS(Status_AzureError(std::string(
        "Remove blob failed on: " + uri.to_string() + error_message)));
  }

  return Status::Ok();
}

Status Azure::remove_dir(const URI& uri) const {
  std::vector<std::string> paths;
  RETURN_NOT_OK(ls(uri, &paths, ""));
  auto status = parallel_for(thread_pool_, 0, paths.size(), [&](size_t i) {
    RETURN_NOT_OK(remove_blob(URI(paths[i])));
    return Status::Ok();
  });
  RETURN_NOT_OK(status);

  return Status::Ok();
}

Status Azure::touch(const URI& uri) const {
  auto& c = client();

  if (!uri.is_azure()) {
    return LOG_STATUS(Status_AzureError(
        std::string("URI is not an Azure URI: " + uri.to_string())));
  }

  if (uri.to_string().back() == '/') {
    return LOG_STATUS(Status_AzureError(std::string(
        "Cannot create file; URI is a directory: " + uri.to_string())));
  }

  bool is_blob;
  RETURN_NOT_OK(this->is_blob(uri, &is_blob));
  if (is_blob) {
    return Status::Ok();
  }

  std::string container_name;
  std::string blob_path;
  RETURN_NOT_OK(parse_azure_uri(uri, &container_name, &blob_path));

  try {
    c.GetBlobContainerClient(container_name)
        .GetBlockBlobClient(blob_path)
        .UploadFrom(nullptr, 0);
  } catch (const ::Azure::Storage::StorageException& e) {
    return LOG_STATUS(Status_AzureError(
        "Touch blob failed on: " + uri.to_string() + "; " + e.Message));
  }

  return Status::Ok();
}

Status Azure::write(
    const URI& uri, const void* const buffer, const uint64_t length) {
  assert(azure_params_);
  auto write_cache_max_size = azure_params_->write_cache_max_size_;
  if (!uri.is_azure()) {
    return LOG_STATUS(Status_AzureError(
        std::string("URI is not an Azure URI: " + uri.to_string())));
  }

  Buffer* const write_cache_buffer = get_write_cache_buffer(uri.to_string());

  uint64_t nbytes_filled;
  RETURN_NOT_OK(
      fill_write_cache(write_cache_buffer, buffer, length, &nbytes_filled));

  if (!azure_params_->use_block_list_upload_) {
    if (nbytes_filled != length) {
      std::stringstream errmsg;
      errmsg << "Direct write failed! " << nbytes_filled
             << " bytes written to buffer, " << length << " bytes requested.";
      return LOG_STATUS(Status_AzureError(errmsg.str()));
    } else {
      return Status::Ok();
    }
  }

  if (write_cache_buffer->size() == write_cache_max_size) {
    RETURN_NOT_OK(flush_write_cache(uri, write_cache_buffer, false));
  }

  uint64_t new_length = length - nbytes_filled;
  uint64_t offset = nbytes_filled;
  while (new_length > 0) {
    if (new_length >= write_cache_max_size) {
      RETURN_NOT_OK(write_blocks(
          uri,
          static_cast<const char*>(buffer) + offset,
          write_cache_max_size,
          false));
      offset += write_cache_max_size;
      new_length -= write_cache_max_size;
    } else {
      RETURN_NOT_OK(fill_write_cache(
          write_cache_buffer,
          static_cast<const char*>(buffer) + offset,
          new_length,
          &nbytes_filled));
      offset += nbytes_filled;
      new_length -= nbytes_filled;
    }
  }

  assert(offset == length);

  return Status::Ok();
}

Buffer* Azure::get_write_cache_buffer(const std::string& uri) {
  std::unique_lock<std::mutex> map_lock(write_cache_map_lock_);
  if (write_cache_map_.count(uri) > 0) {
    return &write_cache_map_.at(uri);
  } else {
    return &write_cache_map_[uri];
  }
}

Status Azure::fill_write_cache(
    Buffer* const write_cache_buffer,
    const void* const buffer,
    const uint64_t length,
    uint64_t* const nbytes_filled) {
  assert(azure_params_);
  assert(write_cache_buffer);
  assert(buffer);
  assert(nbytes_filled);

  *nbytes_filled = std::min(
      azure_params_->write_cache_max_size_ - write_cache_buffer->size(),
      length);

  if (*nbytes_filled > 0) {
    RETURN_NOT_OK(write_cache_buffer->write(buffer, *nbytes_filled));
  }

  return Status::Ok();
}

Status Azure::flush_write_cache(
    const URI& uri, Buffer* const write_cache_buffer, const bool last_block) {
  assert(write_cache_buffer);

  if (write_cache_buffer->size() > 0) {
    const Status st = write_blocks(
        uri,
        write_cache_buffer->data(),
        write_cache_buffer->size(),
        last_block);
    write_cache_buffer->reset_size();
    RETURN_NOT_OK(st);
  }

  return Status::Ok();
}

Status Azure::write_blocks(
    const URI& uri,
    const void* const buffer,
    const uint64_t length,
    const bool last_block) {
  assert(azure_params_);
  auto block_list_block_size = azure_params_->block_list_block_size_;
  if (!uri.is_azure()) {
    return LOG_STATUS(Status_AzureError(
        std::string("URI is not an Azure URI: " + uri.to_string())));
  }

  // Ensure that each thread is responsible for exactly block_list_block_size_
  // bytes (except if this is the last block, in which case the final
  // thread should write less). Cap the number of parallel operations at the
  // configured max number. Length must be evenly divisible by
  // block_list_block_size_ unless this is the last block.
  uint64_t num_ops = last_block ?
                         utils::math::ceil(length, block_list_block_size) :
                         (length / block_list_block_size);
  num_ops = std::min(
      std::max(num_ops, uint64_t(1)), azure_params_->max_parallel_ops_);

  if (!last_block && length % block_list_block_size != 0) {
    return LOG_STATUS(
        Status_AzureError("Length not evenly divisible by block size"));
  }

  BlockListUploadState* state;
  // Protect 'block_list_upload_states_' from concurrent read and writes.
  {
    std::unique_lock<std::mutex> states_lock(block_list_upload_states_lock_);

    auto state_iter = block_list_upload_states_.find(uri.to_string());
    if (state_iter == block_list_upload_states_.end()) {
      // Delete file if it exists (overwrite).
      bool exists;
      RETURN_NOT_OK(is_blob(uri, &exists));
      if (exists) {
        RETURN_NOT_OK(remove_blob(uri));
      }

      // Instantiate the new state.
      BlockListUploadState state;

      // Store the new state.
      const std::pair<
          std::unordered_map<std::string, BlockListUploadState>::iterator,
          bool>
          emplaced = block_list_upload_states_.emplace(
              uri.to_string(), std::move(state));
      assert(emplaced.second);
      state_iter = emplaced.first;
    }

    state = &state_iter->second;
    // We're done reading and writing from 'block_list_upload_states_'. Mutating
    // the 'state' element does not affect the thread-safety of
    // 'block_list_upload_states_'.
  }

  std::string container_name;
  std::string blob_path;
  RETURN_NOT_OK(parse_azure_uri(uri, &container_name, &blob_path));

  if (num_ops == 1) {
    const std::string block_id = state->next_block_id();

    const Status st =
        upload_block(container_name, blob_path, buffer, length, block_id);
    state->update_st(st);
    return st;
  } else {
    std::vector<ThreadPool::Task> tasks;
    tasks.reserve(num_ops);
    for (uint64_t i = 0; i < num_ops; i++) {
      const uint64_t begin = i * block_list_block_size;
      const uint64_t end =
          std::min((i + 1) * block_list_block_size - 1, length - 1);
      const char* const thread_buffer =
          reinterpret_cast<const char*>(buffer) + begin;
      const uint64_t thread_buffer_len = end - begin + 1;
      const std::string block_id = state->next_block_id();

      std::function<Status()> upload_block_fn = std::bind(
          &Azure::upload_block,
          this,
          container_name,
          blob_path,
          thread_buffer,
          thread_buffer_len,
          block_id);
      ThreadPool::Task task = thread_pool_->execute(std::move(upload_block_fn));
      tasks.emplace_back(std::move(task));
    }

    const Status st = thread_pool_->wait_all(tasks);
    state->update_st(st);
    return st;
  }

  return Status::Ok();
}

Status Azure::upload_block(
    const std::string& container_name,
    const std::string& blob_path,
    const void* const buffer,
    const uint64_t length,
    const std::string& block_id) {
  const auto& c = client();
  ::Azure::Core::IO::MemoryBodyStream stream(
      static_cast<const uint8_t*>(buffer), static_cast<size_t>(length));
  try {
    c.GetBlobContainerClient(container_name)
        .GetBlockBlobClient(blob_path)
        .StageBlock(block_id, stream);
  } catch (const ::Azure::Storage::StorageException& e) {
    return LOG_STATUS(Status_AzureError(
        "Upload block failed on: " + blob_path + "; " + e.Message));
  }

  return Status::Ok();
}

Status Azure::parse_azure_uri(
    const URI& uri,
    std::string* const container_name,
    std::string* const blob_path) const {
  assert(uri.is_azure());
  const std::string uri_str = uri.to_string();

  const static std::string azure_prefix = "azure://";
  assert(uri_str.rfind(azure_prefix, 0) == 0);

  if (uri_str.size() == azure_prefix.size()) {
    if (container_name)
      *container_name = "";
    if (blob_path)
      *blob_path = "";
    return Status::Ok();
  }

  // Find the '/' after the container name.
  const size_t separator = uri_str.find('/', azure_prefix.size() + 1);

  // There is only a container name if there isn't a separating slash.
  if (separator == std::string::npos) {
    const size_t c_pos_start = azure_prefix.size();
    const size_t c_pos_end = uri_str.size();
    if (container_name)
      *container_name = uri_str.substr(c_pos_start, c_pos_end - c_pos_start);
    if (blob_path)
      *blob_path = "";
    return Status::Ok();
  }

  // There is only a container name if there aren't any characters past the
  // separating slash.
  if (uri_str.size() == separator) {
    const size_t c_pos_start = azure_prefix.size();
    const size_t c_pos_end = separator;
    if (container_name)
      *container_name = uri_str.substr(c_pos_start, c_pos_end - c_pos_start);
    if (blob_path)
      *blob_path = "";
    return Status::Ok();
  }

  const size_t c_pos_start = azure_prefix.size();
  const size_t c_pos_end = separator;
  const size_t b_pos_start = separator + 1;
  const size_t b_pos_end = uri_str.size();

  if (container_name)
    *container_name = uri_str.substr(c_pos_start, c_pos_end - c_pos_start);
  if (blob_path)
    *blob_path = uri_str.substr(b_pos_start, b_pos_end - b_pos_start);

  return Status::Ok();
}

/* Generates the next base64-encoded block id. */
std::string Azure::BlockListUploadState::next_block_id() {
  const uint64_t block_id = next_block_id_++;
  const std::string block_id_str = std::to_string(block_id);

  // Pad the block id string with enough leading zeros to support
  // the maximum number of blocks (50,000). All block ids must be
  // of equal length among a single blob.
  const int block_id_chars = 5;
  std::vector<uint8_t> padded_block_id(
      block_id_chars - block_id_str.length(), '0');
  std::copy(
      block_id_str.begin(),
      block_id_str.end(),
      std::back_inserter(padded_block_id));

  const std::string b64_block_id_str =
      ::Azure::Core::Convert::Base64Encode(padded_block_id);

  block_ids_.emplace_back(b64_block_id_str);

  return b64_block_id_str;
}

}  // namespace sm
}  // namespace tiledb

#if defined(_WIN32)
#include <azure/core/http/win_http_transport.hpp>
std::shared_ptr<::Azure::Core::Http::HttpTransport> create_transport(
    const tiledb::sm::SSLConfig& ssl_cfg) {
  ::Azure::Core::Http::WinHttpTransportOptions transport_opts;

  if (!ssl_cfg.ca_file().empty()) {
    LOG_WARN("Azure ignores the `ssl.ca_file` configuration key on Windows.");
  }

  if (!ssl_cfg.ca_path().empty()) {
    LOG_WARN("Azure ignores the `ssl.ca_path` configuration key on Windows.");
  }

  if (ssl_cfg.verify() == false) {
    transport_opts.IgnoreUnknownCertificateAuthority = true;
  }

  return make_shared<::Azure::Core::Http::WinHttpTransport>(
      HERE(), transport_opts);
}
#else
#include <azure/core/http/curl_transport.hpp>
std::shared_ptr<::Azure::Core::Http::HttpTransport> create_transport(
    const tiledb::sm::SSLConfig& ssl_cfg) {
  ::Azure::Core::Http::CurlTransportOptions transport_opts;

  if (!ssl_cfg.ca_file().empty()) {
    transport_opts.CAInfo = ssl_cfg.ca_file();
  }

  if (!ssl_cfg.ca_path().empty()) {
    LOG_WARN(
        "Azure ignores the `ssl.ca_path` configuration key, "
        "use `ssl.ca_file` instead");
  }

  if (ssl_cfg.verify() == false) {
    transport_opts.SslVerifyPeer = false;
  }

  return make_shared<::Azure::Core::Http::CurlTransport>(
      HERE(), transport_opts);
}
#endif

#endif<|MERGE_RESOLUTION|>--- conflicted
+++ resolved
@@ -80,9 +80,12 @@
 }
 
 std::string get_blob_endpoint(
-    const Config& config, const std::string& account_name) {
+    const Config& config,
+    const std::string& account_name,
+    bool& has_sas_token) {
   std::string sas_token = get_config_with_env_fallback(
       config, "vfs.azure.storage_sas_token", "AZURE_STORAGE_SAS_TOKEN");
+  has_sas_token = !sas_token.empty();
 
   std::string result = get_config_with_env_fallback(
       config, "vfs.azure.blob_endpoint", "AZURE_BLOB_ENDPOINT");
@@ -131,7 +134,7 @@
           config, "vfs.azure.storage_account_name", "AZURE_STORAGE_ACCOUNT"))
     , account_key_(get_config_with_env_fallback(
           config, "vfs.azure.storage_account_key", "AZURE_STORAGE_KEY"))
-    , blob_endpoint_(get_blob_endpoint(config, account_name_))
+    , blob_endpoint_(get_blob_endpoint(config, account_name_, has_sas_token_))
     , ssl_cfg_(config) {
 }
 
@@ -173,68 +176,6 @@
         });
   });
 
-<<<<<<< HEAD
-  ::Azure::Storage::Blobs::BlobClientOptions options;
-  options.Retry.MaxRetries = max_retries;
-  options.Retry.RetryDelay = retry_delay_;
-  options.Retry.MaxRetryDelay = max_retry_delay;
-
-  SSLConfig ssl_cfg = SSLConfig(config);
-  options.Transport.Transport = create_transport(ssl_cfg);
-
-  // Construct the Azure SDK blob service client.
-  // We pass a shared key if it was specified.
-  if (!account_key.empty()) {
-    client_ =
-        tdb_unique_ptr<::Azure::Storage::Blobs::BlobServiceClient>(tdb_new(
-            ::Azure::Storage::Blobs::BlobServiceClient,
-            blob_endpoint,
-            make_shared<::Azure::Storage::StorageSharedKeyCredential>(
-                HERE(), account_name, account_key),
-            options));
-    return Status::Ok();
-  }
-  // Otherwise, if we did not specify an SAS token
-  // and we are connecting to an HTTPS endpoint,
-  // use ChainedTokenCredential to authenticate using Microsoft Entra ID.
-  else if (
-      sas_token.empty() &&
-      utils::parse::starts_with(blob_endpoint, "https://")) {
-    try {
-      ::Azure::Core::Credentials::TokenCredentialOptions cred_options;
-      cred_options.Retry = options.Retry;
-      cred_options.Transport = options.Transport;
-      auto credential = make_shared<::Azure::Identity::ChainedTokenCredential>(
-          HERE(),
-          std::vector<
-              std::shared_ptr<::Azure::Core::Credentials::TokenCredential>>{
-              make_shared<::Azure::Identity::EnvironmentCredential>(
-                  HERE(), cred_options),
-              make_shared<::Azure::Identity::AzureCliCredential>(
-                  HERE(), cred_options),
-              make_shared<::Azure::Identity::ManagedIdentityCredential>(
-                  HERE(), cred_options),
-              make_shared<::Azure::Identity::WorkloadIdentityCredential>(
-                  HERE(), cred_options)});
-      // If a token is not available we wouldn't know it until we make a request
-      // and it would be too late. Try getting a token, and if it fails fall
-      // back to anonymous authentication.
-      ::Azure::Core::Credentials::TokenRequestContext tokenContext;
-      // https://github.com/Azure/azure-sdk-for-cpp/blob/azure-storage-blobs_12.7.0/sdk/storage/azure-storage-blobs/src/blob_service_client.cpp#L84
-      tokenContext.Scopes.emplace_back("https://storage.azure.com/.default");
-      std::ignore = credential->GetToken(tokenContext, {});
-      client_ =
-          tdb_unique_ptr<::Azure::Storage::Blobs::BlobServiceClient>(tdb_new(
-              ::Azure::Storage::Blobs::BlobServiceClient,
-              blob_endpoint,
-              credential,
-              options));
-      return Status::Ok();
-    } catch (...) {
-      LOG_INFO(
-          "Failed to get Microsoft Entra ID token, falling back to anonymous "
-          "authentication");
-=======
   std::lock_guard<std::mutex> lck(client_init_mtx_);
 
   if (!client_) {
@@ -255,18 +196,57 @@
               make_shared<::Azure::Storage::StorageSharedKeyCredential>(
                   HERE(), params.account_name_, params.account_key_),
               options));
-    } else {
-      client_ =
-          tdb_unique_ptr<::Azure::Storage::Blobs::BlobServiceClient>(tdb_new(
-              ::Azure::Storage::Blobs::BlobServiceClient,
-              params.blob_endpoint_,
-              options));
->>>>>>> 163172a8
-    }
-  }
-  client_ = tdb_unique_ptr<::Azure::Storage::Blobs::BlobServiceClient>(tdb_new(
-      ::Azure::Storage::Blobs::BlobServiceClient, blob_endpoint, options));
-
+      return *client_;
+    }
+    // Otherwise, if we did not specify an SAS token
+    // and we are connecting to an HTTPS endpoint,
+    // use ChainedTokenCredential to authenticate using Microsoft Entra ID.
+    else if (
+        !params.has_sas_token_ &&
+        utils::parse::starts_with(params.blob_endpoint_, "https://")) {
+      try {
+        ::Azure::Core::Credentials::TokenCredentialOptions cred_options;
+        cred_options.Retry = options.Retry;
+        cred_options.Transport = options.Transport;
+        auto credential =
+            make_shared<::Azure::Identity::ChainedTokenCredential>(
+                HERE(),
+                std::vector<std::shared_ptr<
+                    ::Azure::Core::Credentials::TokenCredential>>{
+                    make_shared<::Azure::Identity::EnvironmentCredential>(
+                        HERE(), cred_options),
+                    make_shared<::Azure::Identity::AzureCliCredential>(
+                        HERE(), cred_options),
+                    make_shared<::Azure::Identity::ManagedIdentityCredential>(
+                        HERE(), cred_options),
+                    make_shared<::Azure::Identity::WorkloadIdentityCredential>(
+                        HERE(), cred_options)});
+        // If a token is not available we wouldn't know it until we make a
+        // request and it would be too late. Try getting a token, and if it
+        // fails fall back to anonymous authentication.
+        ::Azure::Core::Credentials::TokenRequestContext tokenContext;
+        // https://github.com/Azure/azure-sdk-for-cpp/blob/azure-storage-blobs_12.7.0/sdk/storage/azure-storage-blobs/src/blob_service_client.cpp#L84
+        tokenContext.Scopes.emplace_back("https://storage.azure.com/.default");
+        std::ignore = credential->GetToken(tokenContext, {});
+        client_ =
+            tdb_unique_ptr<::Azure::Storage::Blobs::BlobServiceClient>(tdb_new(
+                ::Azure::Storage::Blobs::BlobServiceClient,
+                params.blob_endpoint_,
+                credential,
+                options));
+        return *client_;
+      } catch (...) {
+        LOG_INFO(
+            "Failed to get Microsoft Entra ID token, falling back to anonymous "
+            "authentication");
+      }
+    }
+    client_ =
+        tdb_unique_ptr<::Azure::Storage::Blobs::BlobServiceClient>(tdb_new(
+            ::Azure::Storage::Blobs::BlobServiceClient,
+            params.blob_endpoint_,
+            options));
+  }
   return *client_;
 }
 
@@ -1030,8 +1010,8 @@
     }
 
     state = &state_iter->second;
-    // We're done reading and writing from 'block_list_upload_states_'. Mutating
-    // the 'state' element does not affect the thread-safety of
+    // We're done reading and writing from 'block_list_upload_states_'.
+    // Mutating the 'state' element does not affect the thread-safety of
     // 'block_list_upload_states_'.
   }
 
