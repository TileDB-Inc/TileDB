/**
 * @file   consolidator.h
 *
 * @section LICENSE
 *
 * The MIT License
 *
 * @copyright Copyright (c) 2017-2022 TileDB, Inc.
 *
 * Permission is hereby granted, free of charge, to any person obtaining a copy
 * of this software and associated documentation files (the "Software"), to deal
 * in the Software without restriction, including without limitation the rights
 * to use, copy, modify, merge, publish, distribute, sublicense, and/or sell
 * copies of the Software, and to permit persons to whom the Software is
 * furnished to do so, subject to the following conditions:
 *
 * The above copyright notice and this permission notice shall be included in
 * all copies or substantial portions of the Software.
 *
 * THE SOFTWARE IS PROVIDED "AS IS", WITHOUT WARRANTY OF ANY KIND, EXPRESS OR
 * IMPLIED, INCLUDING BUT NOT LIMITED TO THE WARRANTIES OF MERCHANTABILITY,
 * FITNESS FOR A PARTICULAR PURPOSE AND NONINFRINGEMENT. IN NO EVENT SHALL THE
 * AUTHORS OR COPYRIGHT HOLDERS BE LIABLE FOR ANY CLAIM, DAMAGES OR OTHER
 * LIABILITY, WHETHER IN AN ACTION OF CONTRACT, TORT OR OTHERWISE, ARISING FROM,
 * OUT OF OR IN CONNECTION WITH THE SOFTWARE OR THE USE OR OTHER DEALINGS IN
 * THE SOFTWARE.
 *
 * @section DESCRIPTION
 *
 * This file defines class Consolidator.
 */

#ifndef TILEDB_CONSOLIDATOR_H
#define TILEDB_CONSOLIDATOR_H

#include "tiledb/common/common.h"
#include "tiledb/common/heap_memory.h"
#include "tiledb/common/logger_public.h"
#include "tiledb/common/status.h"
#include "tiledb/sm/array/array.h"

#include <vector>

using namespace tiledb::common;

namespace tiledb {
namespace sm {

class ArraySchema;
class Config;
class Query;
class StorageManager;
class URI;

/** Mode for the consolidator class. */
enum class ConsolidationMode {
  FRAGMENT,       // Fragment mode.
  FRAGMENT_META,  // Fragment metadata mode.
  ARRAY_META,     // Array metadata mode.
  COMMITS,        // Commits mode.
  GROUP_META      // Group metadata mode.
};

/** Handles array consolidation. */
class Consolidator {
 public:
  /* ********************************* */
  /*          FACTORY METHODS          */
  /* ********************************* */

  /**
   * Factory method to make a new Consolidator instance given the config mode.
   *
   * @param mode Consolidation mode.
   * @param config Configuration parameters for the consolidation
   *     (`nullptr` means default).
   * @param storage_manager Storage manager.
   * @return New Consolidator instance or nullptr on error.
   */
  static shared_ptr<Consolidator> create(
      const ConsolidationMode mode,
      const Config* config,
      StorageManager* storage_manager);

  /**
   * Returns the ConsolidationMode from the config.
   *
   * @param config Config.
   * @param vacuum_mode true for vacuum mode, false otherwise.
   * @return Consolidation mode.
   */
  static ConsolidationMode mode_from_config(
      const Config* config, const bool vacuum_mode = false);

  /* ********************************* */
  /*            DESTRUCTORS            */
  /* ********************************* */

  /** Destructor. */
  virtual ~Consolidator();

  /* ********************************* */
  /*                API                */
  /* ********************************* */

  /**
   * Performs the consolidation operation.
   *
   * @param array_name URI of array to consolidate.
   * @param encryption_type The encryption type of the array
   * @param encryption_key If the array is encrypted, the private encryption
   *    key. For unencrypted arrays, pass `nullptr`.
   * @param key_length The length in bytes of the encryption key.
   * @return Status
   */
  virtual Status consolidate(
      const char* array_name,
      EncryptionType encryption_type,
      const void* encryption_key,
      uint32_t key_length);

  /**
   * Performs the vacuuming operation.
   *
   * @param array_name URI of array to vacuum.
   * @return Status
   */
  virtual Status vacuum(const char* array_name);

 protected:
  /* ********************************* */
  /*      PROTECTED CONSTRUCTORS       */
  /* ********************************* */

  /**
   * Constructor.
   *
   * @param storage_manager Storage manager.
   */
  explicit Consolidator(StorageManager* storage_manager);

  /* ********************************* */
  /*           TYPE DEFINITIONS        */
  /* ********************************* */

  /** Consolidation configuration parameters. */
  struct ConsolidationConfigBase {
    /** Start time for consolidation. */
    uint64_t timestamp_start_;
    /** End time for consolidation. */
    uint64_t timestamp_end_;
<<<<<<< HEAD
    /** Start time for vacuuming. */
    uint64_t vacuum_timestamp_start_;
    /** End time for vacuuming. */
    uint64_t vacuum_timestamp_end_;
=======
>>>>>>> bf48741c
  };

  /* ********************************* */
  /*       PROTECTED ATTRIBUTES        */
  /* ********************************* */

  /** The storage manager. */
  StorageManager* storage_manager_;

  /** The class stats. */
  stats::Stats* stats_;

  /** The class logger. */
  shared_ptr<Logger> logger_;

  /** UID of the logger instance */
  inline static std::atomic<uint64_t> logger_id_ = 0;
};

}  // namespace sm
}  // namespace tiledb

#endif  // TILEDB_FRAGMENT_H<|MERGE_RESOLUTION|>--- conflicted
+++ resolved
@@ -149,13 +149,6 @@
     uint64_t timestamp_start_;
     /** End time for consolidation. */
     uint64_t timestamp_end_;
-<<<<<<< HEAD
-    /** Start time for vacuuming. */
-    uint64_t vacuum_timestamp_start_;
-    /** End time for vacuuming. */
-    uint64_t vacuum_timestamp_end_;
-=======
->>>>>>> bf48741c
   };
 
   /* ********************************* */
