/**
 * @file   memory_tracker.h
 *
 * @section LICENSE
 *
 * The MIT License
 *
 * @copyright Copyright (c) 2017-2024 TileDB, Inc.
 * @copyright Copyright (c) 2016 MIT and Intel Corporation
 *
 * Permission is hereby granted, free of charge, to any person obtaining a copy
 * of this software and associated documentation files (the "Software"), to deal
 * in the Software without restriction, including without limitation the rights
 * to use, copy, modify, merge, publish, distribute, sublicense, and/or sell
 * copies of the Software, and to permit persons to whom the Software is
 * furnished to do so, subject to the following conditions:
 *
 * The above copyright notice and this permission notice shall be included in
 * all copies or substantial portions of the Software.
 *
 * THE SOFTWARE IS PROVIDED "AS IS", WITHOUT WARRANTY OF ANY KIND, EXPRESS OR
 * IMPLIED, INCLUDING BUT NOT LIMITED TO THE WARRANTIES OF MERCHANTABILITY,
 * FITNESS FOR A PARTICULAR PURPOSE AND NONINFRINGEMENT. IN NO EVENT SHALL THE
 * AUTHORS OR COPYRIGHT HOLDERS BE LIABLE FOR ANY CLAIM, DAMAGES OR OTHER
 * LIABILITY, WHETHER IN AN ACTION OF CONTRACT, TORT OR OTHERWISE, ARISING FROM,
 * OUT OF OR IN CONNECTION WITH THE SOFTWARE OR THE USE OR OTHER DEALINGS IN
 * THE SOFTWARE.
 *
 * @section DESCRIPTION
 *
 * This file contains the definitions for classes related to tracking memory
 * using the polymorphic memory resources feature introduced in C++17.
 *
 * There are four main classes to be aware of:
 *
 *   - MemoryTrackerResource
 *   - MemoryTracker
 *   - MemoryTrackerManager
 *   - MemoryTrackerReporter
 *
 * MemoryTrackerResource
 * =====================
 *
 * The MemoryTrackerResource class is responsible for actually tracking
 * individual allocations. Each MemoryTrackerResource represents a single type
 * of memory as enumerated in the MemoryType enum. To create instances of this
 * class, users should use the MemoryTrackerManager::get_resource API.
 *
 * MemoryTracker
 * =============
 *
 * The MemoryTracker class is responsible for managing instances of
 * MemoryTrackerResource. A MemoryTracker represents some section or behavior
 * inside the TileDB library as enumerated in the MemoryTrackerType enum.
 * Instances of MemoryTracker should be created using the
 * MemoryTrackerManager::create_tracker() API or via the helper method
 * ContextResources::create_memory_tracker(). Generally speaking, there should
 * be very few of these instances outside of test code and instead existing
 * instances should be referenced.
 *
 * For instance, there is currently an existing MemoryTracker member variable
 * on both Array and Query. Most code in the library should be using one of
 * these two trackers. There are a few specialized instances like in the
 * Consolidator or for things like deserializing GenericTileIO tiles.
 *
 * MemoryTrackerManager
 * ====================
 *
 * The MemoryTrackerManager is a member variable on the ContextResources
 * class. Users should not need to interact with this class directly as its
 * just a container that holds references to all the MemoryTracker instances
 * for a given context. Its used by the MemoryTrackerReport when logging
 * memory usage.
 *
 * MemoryTrackerReporter
 * =====================
 *
 * The MemoryTrackerReporter class is a member variable on the ContextResources
 * class. Users should not need to interact with this class directly as its
 * just used to log memory statistics to a special log file when configured.
 *
 * Users wishing to run memory usage experiments should use the
 * 'sm.memory.tracker.reporter.filename' configuration key to set a filename
 * that will contain the logged memory statistics in JSONL format (i.e., JSON
 * objects and arrays encoded one per line). At runtime the reporter appends
 * a JSON blob once a second to this logfile that can then be analyzed using
 * whatever scripts or software as appropriate.
 */

#ifndef TILEDB_MEMORY_TRACKER_H
#define TILEDB_MEMORY_TRACKER_H

#include <condition_variable>
#include <thread>

#include "tiledb/common/pmr.h"
#include "tiledb/common/status.h"
#include "tiledb/sm/config/config.h"

namespace tiledb::sm {

//** The type of memory to track. */
enum class MemoryType {
  ENUMERATION,
  ENUMERATION_PATHS,
  FOOTER,
  GENERIC_TILE_IO,
  RTREE,
  TILE_DATA,
  TILE_OFFSETS,
  TILE_MAX_VALS,
  TILE_MIN_VALS,
  TILE_NULL_COUNTS,
  ATTRIBUTES,
  DIMENSION_LABELS,
  DIMENSIONS,
<<<<<<< HEAD
  DOMAINS,
=======
  METADATA,
>>>>>>> 0a349d60
  TILE_SUMS,
  TILE_WRITER_DATA
};

/**
 * Return a string representation of type
 *
 * @param type The MemoryType to convert.
 * @return A string representation.
 */
std::string memory_type_to_str(MemoryType type);

/** The type of MemoryTracker. */
enum class MemoryTrackerType {
  ANONYMOUS,
  ARRAY_CREATE,
  ARRAY_LOAD,
  ARRAY_READ,
  ARRAY_WRITE,
  ENUMERATION_CREATE,
  FRAGMENT_INFO_LOAD,
  QUERY_READ,
  QUERY_WRITE,
  CONSOLIDATOR,
  REST_CLIENT,
  GROUP,
  EPHEMERAL,
  SCHEMA_EVOLUTION
};

/**
 * Return a string representation of type
 *
 * @param type The MemoryTrackerType to convert.
 * @return A string representation.
 */
std::string memory_tracker_type_to_str(MemoryTrackerType type);

class MemoryTrackerResource : public tdb::pmr::memory_resource {
 public:
  // Disable all default generated constructors.
  MemoryTrackerResource() = delete;
  DISABLE_COPY_AND_COPY_ASSIGN(MemoryTrackerResource);
  DISABLE_MOVE_AND_MOVE_ASSIGN(MemoryTrackerResource);

  /** Constructor. */
  explicit MemoryTrackerResource(
      tdb::pmr::memory_resource* upstream,
      std::atomic<uint64_t>& total_counter,
      std::atomic<uint64_t>& type_counter)
      : upstream_(upstream)
      , total_counter_(total_counter)
      , type_counter_(type_counter) {
  }

  /** The number of bytes tracked by this resource. */
  uint64_t get_count();

 protected:
  /** Perform an allocation, returning a pointer to the allocated memory. */
  void* do_allocate(size_t bytes, size_t alignment) override;

  /** Deallocate a previously allocated chunk of memory. */
  void do_deallocate(void* p, size_t bytes, size_t alignment) override;

  /** Check if two memory trackers are equal. */
  bool do_is_equal(
      const tdb::pmr::memory_resource& other) const noexcept override;

 private:
  /** The upstream memory resource to use for the actual allocation. */
  tdb::pmr::memory_resource* upstream_;

  /** A reference to a total counter for the MemoryTracker. */
  std::atomic<uint64_t>& total_counter_;

  /** A reference to the memory type counter this resource is tracking. */
  std::atomic<uint64_t>& type_counter_;
};

class MemoryTracker {
 public:
  /** Destructor. */
  ~MemoryTracker();

  DISABLE_COPY_AND_COPY_ASSIGN(MemoryTracker);
  DISABLE_MOVE_AND_MOVE_ASSIGN(MemoryTracker);

  /** Get the id of this MemoryTracker instance. */
  inline uint64_t get_id() {
    return id_;
  }

  /** Get the type of this memory tracker. */
  inline MemoryTrackerType get_type() {
    std::lock_guard<std::mutex> lg(mutex_);
    return type_;
  }

  /** Set the type of this memory tracker. */
  void set_type(MemoryTrackerType type) {
    std::lock_guard<std::mutex> lg(mutex_);
    type_ = type;
  }

  /**
   * Create a memory resource instance.
   *
   * @param type The type of memory that is being tracked.
   * @return A memory resource derived from std::pmr::memory_resource.
   */
  tdb::pmr::memory_resource* get_resource(MemoryType);

  /** Return the total and counts of this tracker. */
  std::tuple<uint64_t, std::unordered_map<MemoryType, uint64_t>> get_counts();

  /**
   * Take memory from the budget.
   *
   * @param size The memory size.
   * @return true if the memory is available, false otherwise.
   */
  bool take_memory(uint64_t size, MemoryType mem_type) {
    std::lock_guard<std::mutex> lg(mutex_);
    if (memory_usage_ + size <= memory_budget_) {
      memory_usage_ += size;
      memory_usage_by_type_[mem_type] += size;
      return true;
    }

    return false;
  }

  /**
   * Release memory from the budget.
   *
   * @param size The memory size.
   */
  void release_memory(uint64_t size, MemoryType mem_type) {
    std::lock_guard<std::mutex> lg(mutex_);
    memory_usage_ -= size;
    memory_usage_by_type_[mem_type] -= size;
  }

  /**
   * Set the memory budget.
   *
   * @param size The memory budget size.
   * @return true if the budget can be set, false otherwise.
   */
  bool set_budget(uint64_t size) {
    std::lock_guard<std::mutex> lg(mutex_);
    if (memory_usage_ > size) {
      return false;
    }

    memory_budget_ = size;
    return true;
  }

  /**
   * Get the memory usage.
   */
  uint64_t get_memory_usage() {
    std::lock_guard<std::mutex> lg(mutex_);
    return memory_usage_;
  }

  /**
   * Get the memory usage by type.
   */
  uint64_t get_memory_usage(MemoryType mem_type) {
    std::lock_guard<std::mutex> lg(mutex_);
    return memory_usage_by_type_[mem_type];
  }

  /**
   * Get available room based on budget
   * @return available amount left in budget
   */
  uint64_t get_memory_available() {
    std::lock_guard<std::mutex> lg(mutex_);
    return memory_budget_ - memory_usage_;
  }

  /**
   * Get memory budget
   * @return budget
   */
  uint64_t get_memory_budget() {
    std::lock_guard<std::mutex> lg(mutex_);
    return memory_budget_;
  }

 protected:
  /**
   * Constructor.
   *
   * This constructor is protected on purpose to discourage creating instances
   * of this class that aren't connected to a ContextResources. When writing
   * library code, you should almost always be using an existing instance of
   * a MemoryTracker from the places those exist, i.e., on an Array, Query,
   * or in the Consolidator. Occasionally, we'll need to create new instances
   * for specific reasons. In those cases you need to have a reference to the
   * ContextResources to call ContextResource::create_memory_tracker().
   *
   * For tests that need to have a temporary MemoryTracker instance, there is
   * a `create_test_memory_tracker()` API available in the test support library.
   */
  MemoryTracker()
      : memory_usage_(0)
      , memory_budget_(std::numeric_limits<uint64_t>::max())
      , id_(generate_id())
      , type_(MemoryTrackerType::ANONYMOUS)
      , upstream_(tdb::pmr::get_default_resource())
      , total_counter_(0){};

 private:
  /** Protects all non-atomic member variables. */
  std::mutex mutex_;

  /** Memory usage for tracked structures. */
  uint64_t memory_usage_;

  /** Memory budget. */
  uint64_t memory_budget_;

  /** Memory usage by type. */
  std::unordered_map<MemoryType, uint64_t> memory_usage_by_type_;

  /** The id of this MemoryTracker. */
  uint64_t id_;

  /** The type of this MemoryTracker. */
  MemoryTrackerType type_;

  /** The upstream memory resource. */
  tdb::pmr::memory_resource* upstream_;

  /** MemoryTrackerResource by MemoryType. */
  std::unordered_map<MemoryType, std::shared_ptr<MemoryTrackerResource>>
      resources_;

  /** Memory counters by MemoryType. */
  std::unordered_map<MemoryType, std::atomic<uint64_t>> counters_;

  /** The total memory usage of this MemoryTracker. */
  std::atomic<uint64_t> total_counter_;

  /** Generate a unique id for this MemoryTracker. */
  static uint64_t generate_id();
};

class MemoryTrackerManager {
 public:
  /** Constructor. */
  MemoryTrackerManager() = default;

  DISABLE_COPY_AND_COPY_ASSIGN(MemoryTrackerManager);
  DISABLE_MOVE_AND_MOVE_ASSIGN(MemoryTrackerManager);

  /**
   * Create a new memory tracker.
   *
   * @return The created MemoryTracker.
   */
  shared_ptr<MemoryTracker> create_tracker();

  /**
   * Generate a JSON string representing the current state of tracked memory.
   *
   * @return A string containing the JSON representation of tracked memory.
   */
  std::string to_json();

 private:
  /** A mutext to protect our list of trackers. */
  std::mutex mutex_;

  /** A weak_ptr to the instances of MemoryTracker we create. */
  std::vector<std::weak_ptr<MemoryTracker>> trackers_;
};

class MemoryTrackerReporter {
 public:
  /**
   * Constructor.
   *
   * @param cfg The Config instance for the parent context.
   * @param manager The MemoryTrackerManager instance on the context resources.
   */
  MemoryTrackerReporter(
      const Config& cfg, shared_ptr<MemoryTrackerManager> manager)
      : manager_(manager)
      , filename_(cfg.get<std::string>("sm.memory.tracker.reporter.filename"))
      , stop_(false) {
  }

  /** Destructor. */
  ~MemoryTrackerReporter();

  DISABLE_COPY_AND_COPY_ASSIGN(MemoryTrackerReporter);
  DISABLE_MOVE_AND_MOVE_ASSIGN(MemoryTrackerReporter);

  /** Start the background reporter thread if configured. */
  void start();

  /** Stop the background reporter thread if started. */
  void stop();

  /** The background reporter thread's main loop. */
  void run();

 private:
  /** The MemoryTrackerManager instance on the parent ContextResources. */
  shared_ptr<MemoryTrackerManager> manager_;

  /** An filename set in the config. */
  std::optional<std::string> filename_;

  /** The background reporter thread. */
  std::thread thread_;

  /** A mutex for communication with the background thread. */
  std::mutex mutex_;

  /** A condition variable for signaling the background thread. */
  std::condition_variable cv_;

  /** A stop flag to signal shutdown to the background thread. */
  bool stop_;
};

}  // namespace tiledb::sm

#endif  // TILEDB_OPEN_ARRAY_MEMORY_TRACKER_H<|MERGE_RESOLUTION|>--- conflicted
+++ resolved
@@ -114,11 +114,8 @@
   ATTRIBUTES,
   DIMENSION_LABELS,
   DIMENSIONS,
-<<<<<<< HEAD
+  METADATA,
   DOMAINS,
-=======
-  METADATA,
->>>>>>> 0a349d60
   TILE_SUMS,
   TILE_WRITER_DATA
 };
