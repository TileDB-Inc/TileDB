--- conflicted
+++ resolved
@@ -110,17 +110,12 @@
   TILE_MAX_VALS,
   TILE_SUMS,
   TILE_NULL_COUNTS,
-<<<<<<< HEAD
-  ENUMERATION,
-  DOMAINS,
-  DIMENSIONS,
-=======
   ATTRIBUTES,
   ENUMERATION,
   ENUMERATION_PATHS,
   DIMENSION_LABELS,
-  DIMENSIONS
->>>>>>> 2f8188e7
+  DIMENSIONS,
+  DOMAINS
 };
 
 /** The type of MemoryTracker. */
@@ -134,11 +129,7 @@
   QUERY_READ,
   QUERY_WRITE,
   CONSOLIDATOR,
-<<<<<<< HEAD
-  REST_CLIENT,
-=======
   REST_CLIENT
->>>>>>> 2f8188e7
 };
 
 class MemoryTrackerResource : public tdb::pmr::memory_resource {
