--- conflicted
+++ resolved
@@ -57,31 +57,10 @@
  public:
   static constexpr bool is_overriding_class = true;
   StorageManagerStub(
-<<<<<<< HEAD
-      common::ThreadPool* compute_tp,
-      common::ThreadPool* io_tp,
-      stats::Stats* stats,
-      std::shared_ptr<common::Logger>,
-      const Config& config)
-      : compute_tp_(compute_tp)
-      , io_tp_(io_tp)
-      , stats_(stats)
-      , config_(config) {
-=======
       ContextResources&, std::shared_ptr<common::Logger>, const Config& config)
       : config_(config) {
->>>>>>> dd87bf07
   }
 
-  inline common::ThreadPool* compute_tp() {
-    return compute_tp_;
-  }
-  inline common::ThreadPool* io_tp() {
-    return io_tp_;
-  }
-  inline stats::Stats* stats() {
-    return stats_;
-  }
   const Config& config() {
     return config_;
   }
