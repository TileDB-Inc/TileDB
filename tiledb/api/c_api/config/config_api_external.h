/**
 * @file tiledb/api/c_api/config/config_api_external.h
 *
 * @section LICENSE
 *
 * The MIT License
 *
 * @copyright Copyright (c) 2022 TileDB, Inc.
 *
 * Permission is hereby granted, free of charge, to any person obtaining a copy
 * of this software and associated documentation files (the "Software"), to deal
 * in the Software without restriction, including without limitation the rights
 * to use, copy, modify, merge, publish, distribute, sublicense, and/or sell
 * copies of the Software, and to permit persons to whom the Software is
 * furnished to do so, subject to the following conditions:
 *
 * The above copyright notice and this permission notice shall be included in
 * all copies or substantial portions of the Software.
 *
 * THE SOFTWARE IS PROVIDED "AS IS", WITHOUT WARRANTY OF ANY KIND, EXPRESS OR
 * IMPLIED, INCLUDING BUT NOT LIMITED TO THE WARRANTIES OF MERCHANTABILITY,
 * FITNESS FOR A PARTICULAR PURPOSE AND NONINFRINGEMENT. IN NO EVENT SHALL THE
 * AUTHORS OR COPYRIGHT HOLDERS BE LIABLE FOR ANY CLAIM, DAMAGES OR OTHER
 * LIABILITY, WHETHER IN AN ACTION OF CONTRACT, TORT OR OTHERWISE, ARISING FROM,
 * OUT OF OR IN CONNECTION WITH THE SOFTWARE OR THE USE OR OTHER DEALINGS IN
 * THE SOFTWARE.
 *
 * @section DESCRIPTION
 *
 * This file declares the configuration section of the C API for TileDB. It
 * include both configurations and their iterators.
 */

#ifndef TILEDB_CAPI_CONFIG_EXTERNAL_H
#define TILEDB_CAPI_CONFIG_EXTERNAL_H

#include "../api_external_common.h"
#include "../error/error_api_external.h"

#ifdef __cplusplus
extern "C" {
#endif

/**
 * C API carrier for a TileDB configuration
 */
typedef struct tiledb_config_handle_t tiledb_config_t;

/**
 * C API carrier for an iterator over a TileDB configuration
 */
typedef struct tiledb_config_iter_handle_t tiledb_config_iter_t;

/**
 * Creates a TileDB config.
 *
 * **Example:**
 *
 * @code{.c}
 * tiledb_config_t* config;
 * tiledb_error_t* error = NULL;
 * tiledb_config_alloc(&config, &error);
 * @endcode
 *
 * @param config The config to be created.
 * @param error Error object returned upon error (`NULL` if there is
 *     no error).
 * @return `TILEDB_OK` for success and `TILEDB_OOM` or `TILEDB_ERR` for error.
 */
TILEDB_EXPORT capi_return_t tiledb_config_alloc(
    tiledb_config_t** config, tiledb_error_t** error) TILEDB_NOEXCEPT;

/**
 * Frees a TileDB config.
 *
 * **Example:**
 *
 * @code{.c}
 * tiledb_config_t* config;
 * tiledb_error_t* error = NULL;
 * tiledb_config_alloc(&config, &error);
 * tiledb_config_free(&config);
 * @endcode
 *
 * @param config The config to be freed.
 */
TILEDB_EXPORT void tiledb_config_free(tiledb_config_t** config) TILEDB_NOEXCEPT;

/**
 * Sets a config parameter.
 *
 * **Parameters**
 *
 * - `sm.allow_separate_attribute_writes` <br>
 *    **Experimental** <br>
 *    Allow separate attribute write queries.<br>
 *    **Default**: false
 * - `sm.allow_updates_experimental` <br>
 *    **Experimental** <br>
 *    Allow update queries. Experimental for testing purposes, do not use.<br>
 *    **Default**: false
 * - `sm.dedup_coords` <br>
 *    If `true`, cells with duplicate coordinates will be removed during sparse
 *    fragment writes. Note that ties during deduplication are broken
 *    arbitrarily. <br>
 *    **Default**: false
 * - `sm.check_coord_dups` <br>
 *    This is applicable only if `sm.dedup_coords` is `false`.
 *    If `true`, an error will be thrown if there are cells with duplicate
 *    coordinates during sparse fragmnet writes. If `false` and there are
 *    duplicates, the duplicates will be written without errors. <br>
 *    **Default**: true
 * - `sm.check_coord_oob` <br>
 *    If `true`, an error will be thrown if there are cells with coordinates
 *    lying outside the domain during sparse fragment writes.  <br>
 *    **Default**: true
 * - `sm.read_range_oob` <br>
 *    If `error`, this will check ranges for read with out-of-bounds on the
 *    dimension domain's. If `warn`, the ranges will be capped at the
 *    dimension's domain and a warning logged. <br>
 *    **Default**: warn
 * - `sm.check_global_order` <br>
 *    Checks if the coordinates obey the global array order. Applicable only
 *    to sparse writes in global order.
 *    **Default**: true
 * - `sm.enable_signal_handlers` <br>
 *    Determines whether or not TileDB will install signal handlers. <br>
 *    **Default**: true
 * - `sm.compute_concurrency_level` <br>
 *    Upper-bound on number of threads to allocate for compute-bound tasks. <br>
 *    **Default*: # cores
 * - `sm.io_concurrency_level` <br>
 *    Upper-bound on number of threads to allocate for IO-bound tasks. <br>
 *    **Default*: # cores
 * - `sm.vacuum.mode` <br>
 *    The vacuuming mode, one of
 *    `commits` (remove only consolidated commit files),
 *    `fragments` (remove only consolidated fragments),
 *    `fragment_meta` (remove only consolidated fragment metadata),
 *    `array_meta` (remove only consolidated array metadata files), or
 *    `group_meta` (remove only consolidate group metadata only).
 *    <br>
 *    **Default**: fragments
 * - `sm.consolidation.mode` <br>
 *    The consolidation mode, one of
 *    `commits` (consolidate all commit files),
 *    `fragments` (consolidate all fragments),
 *    `fragment_meta` (consolidate only fragment metadata footers to a single
 *    file), `array_meta` (consolidate array metadata only), or `group_meta`
 *    (consolidate group metadata only). <br>
 *    **Default**: "fragments"
 * - `sm.consolidation.amplification` <br>
 *    The factor by which the size of the dense fragment resulting
 *    from consolidating a set of fragments (containing at least one
 *    dense fragment) can be amplified. This is important when
 *    the union of the non-empty domains of the fragments to be
 *    consolidated have a lot of empty cells, which the consolidated
 *    fragment will have to fill with the special fill value
 *    (since the resulting fragment is dense). <br>
 *    **Default**: 1.0
 * - `sm.consolidation.buffer_size` <br>
 *    The size (in bytes) of the attribute buffers used during
 *    consolidation. <br>
 *    **Default**: 50,000,000
 * - `sm.consolidation.max_fragment_size` <br>
 *    **Experimental** <br>
 *    The size (in bytes) of the maximum on-disk fragment size that will be
 *    created by consolidation. When it is reached, consolidation will continue
 *    the operation in a new fragment. The result will be a multiple fragments,
 *    but with seperate MBRs. <br>
 * - `sm.consolidation.steps` <br>
 *    The number of consolidation steps to be performed when executing
 *    the consolidation algorithm.<br>
 *    **Default**: 1
 * - `sm.consolidation.purge_deleted_cells` <br>
 *    **Experimental** <br>
 *    Purge deleted cells from the consolidated fragment or not.<br>
 *    **Default**: false
 * - `sm.consolidation.step_min_frags` <br>
 *    The minimum number of fragments to consolidate in a single step.<br>
 *    **Default**: UINT32_MAX
 * - `sm.consolidation.step_max_frags` <br>
 *    The maximum number of fragments to consolidate in a single step.<br>
 *    **Default**: UINT32_MAX
 * - `sm.consolidation.step_size_ratio` <br>
 *    The size ratio that two ("adjacent") fragments must satisfy to be
 *    considered for consolidation in a single step.<br>
 *    **Default**: 0.0
 * - `sm.consolidation.timestamp_start` <br>
 *    **Experimental** <br>
 *    When set, an array will be consolidated between this value and
 *    `sm.consolidation.timestamp_end` (inclusive). <br>
 *    Only for `fragments` and `array_meta` consolidation mode. <br>
 *    **Default**: 0
 * - `sm.consolidation.timestamp_end` <br>
 *    **Experimental** <br>
 *    When set, an array will be consolidated between
 *    `sm.consolidation.timestamp_start` and this value (inclusive). <br>
 *    Only for `fragments` and `array_meta` consolidation mode. <br>
 *    **Default**: UINT64_MAX
 * - `sm.memory_budget` <br>
 *    The memory budget for tiles of fixed-sized attributes (or offsets for
 *    var-sized attributes) to be fetched during reads.<br>
 *    **Default**: 5GB
 * - `sm.memory_budget_var` <br>
 *    The memory budget for tiles of var-sized attributes
 *    to be fetched during reads.<br>
 *    **Default**: 10GB
 * - `sm.var_offsets.bitsize` <br>
 *    The size of offsets in bits to be used for offset buffers of var-sized
 *    attributes<br>
 *    **Default**: 64
 * - `sm.var_offsets.extra_element` <br>
 *    Add an extra element to the end of the offsets buffer of var-sized
 *    attributes which will point to the end of the values buffer.<br>
 *    **Default**: false
 * - `sm.var_offsets.mode` <br>
 *    The offsets format (`bytes` or `elements`) to be used for
 *    var-sized attributes.<br>
 *    **Default**: bytes
 * - `sm.query.dense.reader` <br>
 *    Which reader to use for dense queries. "refactored" or "legacy".<br>
 *    **Default**: refactored
 * - `sm.query.sparse_global_order.reader` <br>
 *    Which reader to use for sparse global order queries. "refactored"
 *    or "legacy".<br>
 *    **Default**: legacy
 * - `sm.query.sparse_unordered_with_dups.reader` <br>
 *    Which reader to use for sparse unordered with dups queries.
 *    "refactored" or "legacy".<br>
 *    **Default**: refactored
 * - `sm.mem.malloc_trim` <br>
 *    Should malloc_trim be called on context and query destruction? This might
 *    reduce residual memory usage. <br>
 *    **Default**: true
 * - `sm.mem.tile_upper_memory_limit` <br>
 *    **Experimental** <br>
<<<<<<< HEAD
 *    This is the upper memory limit that is used when loading tiles. For now it
 *    is only used in the dense reader but will be eventually used by all
 *    readers. The readers using this value will use it as a way to limit the
 *    amount of tile data that is brought into memory at once so that we don't
 *    incur performance penalties during memory movement operations. It is a
 *    soft limit that we might go over if a single tile doesn't fit into memory,
 *    we will allow to load that tile if it still fits within
 *    `sm.mem.total_budget`. <br>
 *    **Default**: 1GB
=======
 *    This is the upper memory limit that is used when loading tiles. For now
 *    it is only used in the dense reader and sparse unordered with duplicates
 *    reader but will be eventually used by all readers. The readers using
 *    this value will use it as a way to limit the amount of tile data that is
 *    brought into memory at once so that we don't incur performance penalties
 *    during memory movement operations. It is a soft limit that we might go
 *    over if a single tile doesn't fit into memory, we will allow to load
 *    that tile if it still fits within `sm.mem.total_budget`. <br>
 *    **Default**: 2GB
>>>>>>> dcbb4ab5
 * - `sm.mem.total_budget` <br>
 *    Memory budget for readers and writers. <br>
 *    **Default**: 10GB
 * - `sm.mem.reader.sparse_global_order.ratio_coords` <br>
 *    Ratio of the budget allocated for coordinates in the sparse global
 *    order reader. <br>
 *    **Default**: 0.5
 * - `sm.mem.reader.sparse_global_order.ratio_tile_ranges` <br>
 *    Ratio of the budget allocated for tile ranges in the sparse global
 *    order reader. <br>
 *    **Default**: 0.1
 * - `sm.mem.reader.sparse_global_order.ratio_array_data` <br>
 *    Ratio of the budget allocated for array data in the sparse global
 *    order reader. <br>
 *    **Default**: 0.1
 * - `sm.mem.reader.sparse_unordered_with_dups.ratio_coords` <br>
 *    Ratio of the budget allocated for coordinates in the sparse unordered
 *    with duplicates reader. <br>
 *    **Default**: 0.5
 * - `sm.mem.reader.sparse_unordered_with_dups.ratio_tile_ranges` <br>
 *    Ratio of the budget allocated for tile ranges in the sparse unordered
 *    with duplicates reader. <br>
 *    **Default**: 0.1
 * - `sm.mem.reader.sparse_unordered_with_dups.ratio_array_data` <br>
 *    Ratio of the budget allocated for array data in the sparse unordered
 *    with duplicates reader. <br>
 *    **Default**: 0.1
 *    The maximum byte size to read-ahead from the backend. <br>
 *    **Default**: 102400
 * - `sm.group.timestamp_start` <br>
 *    The start timestamp used for opening the group. <br>
 *    **Default**: 0
 * - `sm.group.timestamp_end` <br>
 *    The end timestamp used for opening the group. <br>
 *    Also used for the write timestamp if set. <br>
 *    **Default**: UINT64_MAX
 * -  `sm.partial_tile_offsets_loading`
 *    **Experimental** <br>
 *    If `true` tile offsets can be partially loaded and unloaded by the
 *    readers. <br>
 *    **Default**: false
 * - `sm.fragment_info.preload_mbrs` <br>
 *    If `true` MBRs will be loaded at the same time as the rest of fragment
 *    info, otherwise they will be loaded lazily when some info related to MBRs
 *    is requested by the user. <br>
 *    **Default**: false
 * - `sm.partial_tile_offset_loading`
 *    **Experimental** <br>
 *    If `true` tile offsets can be partially loaded and unloaded by the
 *    readers. <br>
 *    **Default**: false
 * - `vfs.read_ahead_cache_size` <br>
 *    The the total maximum size of the read-ahead cache, which is an LRU. <br>
 *    **Default**: 10485760
 * - `vfs.min_parallel_size` <br>
 *    The minimum number of bytes in a parallel VFS operation
 *    (except parallel S3 writes, which are controlled by
 *    `vfs.s3.multipart_part_size`). <br>
 *    **Default**: 10MB
 * - `vfs.max_batch_size` <br>
 *    The maximum number of bytes in a VFS read operation<br>
 *    **Default**: UINT64_MAX
 * - `vfs.min_batch_size` <br>
 *    The minimum number of bytes in a VFS read operation<br>
 *    **Default**: 20MB
 * - `vfs.min_batch_gap` <br>
 *    The minimum number of bytes between two VFS read batches.<br>
 *    **Default**: 500KB
 * - `vfs.file.posix_file_permissions` <br>
 *    Permissions to use for posix file system with file creation.<br>
 *    **Default**: 644
 * - `vfs.file.posix_directory_permissions` <br>
 *    Permissions to use for posix file system with directory creation.<br>
 *    **Default**: 755
 * - `vfs.file.max_parallel_ops` <br>
 *    The maximum number of parallel operations on objects with `file:///`
 *    URIs. <br>
 *    **Default**: `1`
 * - `vfs.azure.storage_account_name` <br>
 *    Set the Azure Storage Account name. <br>
 *    **Default**: ""
 * - `vfs.azure.storage_account_key` <br>
 *    Set the Azure Storage Account key. <br>
 *    **Default**: ""
 * - `vfs.azure.storage_sas_token` <br>
 *    Set the Azure Storage SAS (shared access signature) token. <br>
 *    **Default**: ""
 * - `vfs.azure.blob_endpoint` <br>
 *    Overrides the default Azure Storage Blob endpoint. If empty, the endpoint
 *    will be constructed from the storage account name. This should not include
 *    an http:// or https:// prefix. <br>
 *    **Default**: ""
 * - `vfs.azure.block_list_block_size` <br>
 *    The block size (in bytes) used in Azure blob block list writes.
 *    Any `uint64_t` value is acceptable. Note: `vfs.azure.block_list_block_size
 *    vfs.azure.max_parallel_ops` bytes will be buffered before issuing block
 *    uploads in parallel. <br>
 *    **Default**: "5242880"
 * - `vfs.azure.max_parallel_ops` <br>
 *    The maximum number of Azure backend parallel operations. <br>
 *    **Default**: `sm.io_concurrency_level`
 * - `vfs.azure.use_block_list_upload` <br>
 *    Determines if the Azure backend can use chunked block uploads. <br>
 *    **Default**: "true"
 * - `vfs.azure.use_https` <br>
 *    Determines if the blob endpoint should use HTTP or HTTPS.
 *    **Default**: "true"
 * - `vfs.gcs.project_id` <br>
 *    Set the GCS project id. <br>
 *    **Default**: ""
 * - `vfs.gcs.multi_part_size` <br>
 *    The part size (in bytes) used in GCS multi part writes.
 *    Any `uint64_t` value is acceptable. Note:
 *    `vfs.gcs.multi_part_size * vfs.gcs.max_parallel_ops` bytes will
 *    be buffered before issuing part uploads in parallel. <br>
 *    **Default**: "5242880"
 * - `vfs.gcs.max_parallel_ops` <br>
 *    The maximum number of GCS backend parallel operations. <br>
 *    **Default**: `sm.io_concurrency_level`
 * - `vfs.gcs.use_multi_part_upload` <br>
 *    Determines if the GCS backend can use chunked part uploads. <br>
 *    **Default**: "true"
 * - `vfs.gcs.request_timeout_ms` <br>
 *    The maximum amount of time to retry network requests to GCS. <br>
 *    **Default**: "3000"
 * - `vfs.s3.region` <br>
 *    The S3 region, if S3 is enabled. <br>
 *    **Default**: us-east-1
 * - `vfs.s3.aws_access_key_id` <br>
 *    Set the AWS_ACCESS_KEY_ID <br>
 *    **Default**: ""
 * - `vfs.s3.aws_secret_access_key` <br>
 *    Set the AWS_SECRET_ACCESS_KEY <br>
 *    **Default**: ""
 * - `vfs.s3.aws_session_token` <br>
 *    Set the AWS_SESSION_TOKEN <br>
 *    **Default**: ""
 * - `vfs.s3.aws_role_arn` <br>
 *    Determines the role that we want to assume.
 *    Set the AWS_ROLE_ARN <br>
 *    **Default**: ""
 * - `vfs.s3.aws_external_id` <br>
 *    Third party access ID to your resources when assuming a role.
 *    Set the AWS_EXTERNAL_ID <br>
 *    **Default**: ""
 * - `vfs.s3.aws_load_frequency` <br>
 *    Session time limit when assuming a role.
 *    Set the AWS_LOAD_FREQUENCY <br>
 *    **Default**: ""
 * - `vfs.s3.aws_session_name` <br>
 *    (Optional) session name when assuming a role.
 *    Can be used for tracing and bookkeeping.
 *    Set the AWS_SESSION_NAME <br>
 *    **Default**: ""
 * - `vfs.s3.scheme` <br>
 *    The S3 scheme (`http` or `https`), if S3 is enabled. <br>
 *    **Default**: https
 * - `vfs.s3.endpoint_override` <br>
 *    The S3 endpoint, if S3 is enabled. <br>
 *    **Default**: ""
 * - `vfs.s3.use_virtual_addressing` <br>
 *    The S3 use of virtual addressing (`true` or `false`), if S3 is
 *    enabled. <br>
 *    **Default**: true
 * - `vfs.s3.skip_init` <br>
 *    Skip Aws::InitAPI for the S3 layer (`true` or `false`) <br>
 *    **Default**: false
 * - `vfs.s3.use_multipart_upload` <br>
 *    The S3 use of multi-part upload requests (`true` or `false`), if S3 is
 *    enabled. <br>
 *    **Default**: true
 * - `vfs.s3.max_parallel_ops` <br>
 *    The maximum number of S3 backend parallel operations. <br>
 *    **Default**: `sm.io_concurrency_level`
 * - `vfs.s3.multipart_part_size` <br>
 *    The part size (in bytes) used in S3 multipart writes.
 *    Any `uint64_t` value is acceptable. Note: `vfs.s3.multipart_part_size *
 *    vfs.s3.max_parallel_ops` bytes will be buffered before issuing multipart
 *    uploads in parallel. <br>
 *    **Default**: 5MB
 * - `vfs.s3.ca_file` <br>
 *    Path to SSL/TLS certificate file to be used by cURL for for S3 HTTPS
 *    encryption. Follows cURL conventions:
 *    https://curl.haxx.se/docs/manpage.html
 *    **Default**: ""
 * - `vfs.s3.ca_path` <br>
 *    Path to SSL/TLS certificate directory to be used by cURL for S3 HTTPS
 *    encryption. Follows cURL conventions:
 *    https://curl.haxx.se/docs/manpage.html
 *    **Default**: ""
 * - `vfs.s3.connect_timeout_ms` <br>
 *    The connection timeout in ms. Any `long` value is acceptable. <br>
 *    **Default**: 3000
 * - `vfs.s3.connect_max_tries` <br>
 *    The maximum tries for a connection. Any `long` value is acceptable. <br>
 *    **Default**: 5
 * - `vfs.s3.connect_scale_factor` <br>
 *    The scale factor for exponential backoff when connecting to S3.
 *    Any `long` value is acceptable. <br>
 *    **Default**: 25
 * - `vfs.s3.logging_level` <br>
 *    The AWS SDK logging level. This is a process-global setting. The
 *    configuration of the most recently constructed context will set
 *    process state. Log files are written to the process working directory.
 *    **Default**: ""
 * - `vfs.s3.request_timeout_ms` <br>
 *    The request timeout in ms. Any `long` value is acceptable. <br>
 *    **Default**: 3000
 * - `vfs.s3.requester_pays` <br>
 *    The requester pays for the S3 access charges. <br>
 *    **Default**: false
 * - `vfs.s3.proxy_host` <br>
 *    The S3 proxy host. <br>
 *    **Default**: ""
 * - `vfs.s3.proxy_port` <br>
 *    The S3 proxy port. <br>
 *    **Default**: 0
 * - `vfs.s3.proxy_scheme` <br>
 *    The S3 proxy scheme. <br>
 *    **Default**: "http"
 * - `vfs.s3.proxy_username` <br>
 *    The S3 proxy username. Note: this parameter is not serialized by
 *    `tiledb_config_save_to_file`. <br>
 *    **Default**: ""
 * - `vfs.s3.proxy_password` <br>
 *    The S3 proxy password. Note: this parameter is not serialized by
 *    `tiledb_config_save_to_file`. <br>
 *    **Default**: ""
 * - `vfs.s3.verify_ssl` <br>
 *    Enable HTTPS certificate verification. <br>
 *    **Default**: true""
 * - `vfs.s3.no_sign_request` <br>
 *    Make unauthenticated requests to s3. <br>
 *    **Default**: false
 * - `vfs.s3.sse` <br>
 *    The server-side encryption algorithm to use. Supported non-empty
 *    values are "aes256" and "kms" (AWS key management service). <br>
 *    **Default**: ""
 * - `vfs.s3.bucket_canned_acl` <br>
 *    Names of values found in Aws::S3::Model::BucketCannedACL enumeration.
 *    "NOT_SET"
 *    "private_"
 *    "public_read"
 *    "public_read_write"
 *    "authenticated_read"
 *    **Default**: "NOT_SET"
 * - `vfs.s3.object_canned_acl` <br>
 *    Names of values found in Aws::S3::Model::ObjectCannedACL enumeration.
 *    (The first 5 are the same as for "vfs.s3.bucket_canned_acl".)
 *    "NOT_SET"
 *    "private_"
 *    "public_read"
 *    "public_read_write"
 *    "authenticated_read"
 *    (The following three items are found only in
 *     Aws::S3::Model::ObjectCannedACL.) "aws_exec_read" "owner_read"
 *    "bucket_owner_full_control"
 *    **Default**: "NOT_SET"
 * - `vfs.hdfs.name_node_uri"` <br>
 *    Name node for HDFS. <br>
 *    **Default**: ""
 * - `vfs.hdfs.username` <br>
 *    HDFS username. <br>
 *    **Default**: ""
 * - `vfs.hdfs.kerb_ticket_cache_path` <br>
 *    HDFS kerb ticket cache path. <br>
 *    **Default**: ""
 * - `config.env_var_prefix` <br>
 *    Prefix of environmental variables for reading configuration
 *    parameters. <br>
 *    **Default**: "TILEDB_"
 * - `config.logging_level` <br>
 *    The logging level configured, possible values: "0": fatal, "1": error,
 *    "2": warn, "3": info "4": debug, "5": trace <br>
 *    **Default**: "1" if --enable-verbose bootstrap flag is provided,
 *    "0" otherwise <br>
 * - `config.logging_format` <br>
 *    The logging format configured (DEFAULT or JSON)
 *    **Default**: "DEFAULT"
 * - `rest.server_address` <br>
 *    URL for REST server to use for remote arrays. <br>
 *    **Default**: "https://api.tiledb.com"
 * - `rest.server_serialization_format` <br>
 *    Serialization format to use for remote array requests (CAPNP or
 *    JSON). <br>
 *    **Default**: "CAPNP"
 * - `rest.username` <br>
 *    Username for login to REST server. <br>
 *    **Default**: ""
 * - `rest.password` <br>
 *    Password for login to REST server. <br>
 *    **Default**: ""
 * - `rest.token` <br>
 *    Authentication token for REST server (used instead of
 *    username/password). <br>
 *    **Default**: ""
 * - `rest.ignore_ssl_validation` <br>
 *    Have curl ignore ssl peer and host validation for REST server. <br>
 *    **Default**: false
 * - `rest.creation_access_credentials_name` <br>
 *    The name of the registered access key to use for creation of the REST
 *    server. <br>
 *    **Default**: no default set
 * - `rest.retry_http_codes` <br>
 *    CSV list of http status codes to automatically retry a REST request for
 *    <br>
 *    **Default**: "503"
 * - `rest.retry_count` <br>
 *    Number of times to retry failed REST requests <br>
 *    **Default**: 3
 * - `rest.retry_initial_delay_ms` <br>
 *    Initial delay in milliseconds to wait until retrying a REST request <br>
 *    **Default**: 500
 * - `rest.retry_delay_factor` <br>
 *    The delay factor to exponentially wait until further retries of a failed
 *    REST request <br>
 *    **Default**: 1.25
 * - `rest.curl.verbose` <br>
 *    Set curl to run in verbose mode for REST requests <br>
 *    curl will print to stdout with this option
 *    **Default**: false
 * - `rest.load_metadata_on_array_open` <br>
 *    If true, array metadata will be loaded and sent to server together with
 *    the open array <br>
 *    **Default**: true
 * - `rest.load_non_empty_domain_on_array_open` <br>
 *    If true, array non empty domain will be loaded and sent to server together
 *    with the open array <br>
 *    **Default**: true
 * - `rest.use_refactored_array_open` <br>
 *    If true, the new, experimental REST routes and APIs for opening an array
 *    will be used <br>
 *    **Default**: false
 * - `rest.use_refactored_array_open_and_query_submit` <br>
 *    If true, the new, experimental REST routes and APIs for opening an array
 *    and submitting a query will be used <br>
 *    **Default**: false
 * - `rest.curl.buffer_size` <br>
 *    Set curl buffer size for REST requests <br>
 *    **Default**: 524288 (512KB)
 * - `filestore.buffer_size` <br>
 *    Specifies the size in bytes of the internal buffers used in the filestore
 *    API. The size should be bigger than the minimum tile size filestore
 *    currently supports, that is currently 1024bytes. <br>
 *    **Default**: 100MB
 *
 * **Example:**
 *
 * @code{.c}
 * tiledb_error_t* error = NULL;
 * tiledb_config_set(config, "sm.memory_budget", "1000000", &error);
 * @endcode
 *
 * @param config The config object.
 * @param param The parameter to be set.
 * @param value The value of the parameter to be set.
 * @param error Error object returned upon error (`NULL` if there is
 *     no error).
 * @return `TILEDB_OK` for success and `TILEDB_ERR` for error.
 */
TILEDB_EXPORT capi_return_t tiledb_config_set(
    tiledb_config_t* config,
    const char* param,
    const char* value,
    tiledb_error_t** error) TILEDB_NOEXCEPT;

/**
 * Gets a config parameter.
 *
 * **Example:**
 *
 * @code{.c}
 * const char* value;
 * tiledb_error_t* error = NULL;
 * tiledb_config_get(config, "sm.memory_budget", &value, &error);
 * @endcode
 *
 * @param config The config object.
 * @param param The parameter to be set.
 * @param value A pointer to the value of the parameter to be retrieved
 *    (`NULL` if it does not exist).
 * @param error Error object returned upon error (`NULL` if there is
 *     no error).
 * @return `TILEDB_OK` for success and `TILEDB_ERR` for error.
 */
TILEDB_EXPORT capi_return_t tiledb_config_get(
    tiledb_config_t* config,
    const char* param,
    const char** value,
    tiledb_error_t** error) TILEDB_NOEXCEPT;

/**
 * Unsets a config parameter. This will set the config parameter to its
 * default value.
 *
 * **Example:**
 *
 * @code{.c}
 * tiledb_error_t* error = NULL;
 * tiledb_config_unset(config, "sm.memory_budget", &error);
 * @endcode
 *
 * @param config The config object.
 * @param param The parameter to be unset.
 * @param error Error object returned upon error (`NULL` if there is
 *     no error).
 * @return `TILEDB_OK` for success and `TILEDB_ERR` for error.
 */
TILEDB_EXPORT capi_return_t tiledb_config_unset(
    tiledb_config_t* config,
    const char* param,
    tiledb_error_t** error) TILEDB_NOEXCEPT;

/**
 * Loads config parameters from a (local) text file.
 *
 * **Example:**
 *
 * @code{.c}
 * tiledb_error_t* error = NULL;
 * tiledb_config_load_from_file(config, "tiledb.conf", &error);
 * @endcode
 *
 * @param config The config object.
 * @param filename The name of the file.
 * @param error Error object returned upon error (`NULL` if there is
 *     no error).
 * @return `TILEDB_OK` for success and `TILEDB_ERR` for error.
 */
TILEDB_EXPORT capi_return_t tiledb_config_load_from_file(
    tiledb_config_t* config,
    const char* filename,
    tiledb_error_t** error) TILEDB_NOEXCEPT;

/**
 * Saves the config parameters to a (local) text file.
 *
 * **Example:**
 *
 * @code{.c}
 * tiledb_error_t* error = NULL;
 * tiledb_config_save_to_file(config, "tiledb.conf", &error);
 * @endcode
 *
 * @param config The config object.
 * @param filename The name of the file.
 * @param error Error object returned upon error (`NULL` if there is
 *     no error).
 * @return `TILEDB_OK` for success and `TILEDB_ERR` for error.
 */
TILEDB_EXPORT capi_return_t tiledb_config_save_to_file(
    tiledb_config_t* config,
    const char* filename,
    tiledb_error_t** error) TILEDB_NOEXCEPT;

/**
 * Compares 2 configurations for equality
 *
 * **Example:**
 *
 * @code{.c}
 * tiledb_error_t error;
 * uint8_t equal;
 * tiledb_config_compare(lhs, rhs, &equal);
 * @endcode
 *
 * @param lhs The left-hand side config object.
 * @param rhs The right-hand side config object.
 * @param equal Integer of equality comparison
 *      1 = true, 0 = false
 * @return `TILEDB_OK` for success and `TILEDB_ERR` for error.
 */
TILEDB_EXPORT capi_return_t tiledb_config_compare(
    tiledb_config_t* lhs, tiledb_config_t* rhs, uint8_t* equal) TILEDB_NOEXCEPT;

/**
 * Creates an iterator on a config object.
 *
 * **Examples:**
 *
 * The following creates a config iterator without a prefix. This
 * will iterate over all config param/values.
 *
 * @code{.c}
 * tiledb_error_t* error = NULL;
 * tiledb_config_iter_t* config_iter;
 * tiledb_config_iter_alloc(config, NULL, &config_iter, &error);
 * @endcode
 *
 * The following creates a config iterator with a prefix. This
 * will iterate over all S3 config param/values, stripping out
 * `vfs.s3.`. For instance, instead of retrieving `vfs.s3.region`
 * as a parameter via `tiledb_config_iter_here`, it will retrieve
 * `region`.
 *
 * @code{.c}
 * tiledb_error_t* error = NULL;
 * tiledb_config_iter_t* config_iter;
 * tiledb_config_iter_alloc(config, "vfs.s3.", &config_iter, &error);
 * @endcode
 *
 * @param config A config object the iterator will operate on.
 * @param prefix If not `NULL`, only the config parameters starting
 *     with `prefix*` will be iterated on. Moreover, the prefix will
 *     be stripped from the parameters. Otherwise, all parameters will
 *     be iterated on and their full name will be retrieved.
 * @param config_iter The config iterator to be created.
 * @param error Error object returned upon error (`NULL` if there is
 *     no error).
 * @return `TILEDB_OK` for success and `TILEDB_OOM` or `TILEDB_ERR` for error.
 */
TILEDB_EXPORT capi_return_t tiledb_config_iter_alloc(
    tiledb_config_t* config,
    const char* prefix,
    tiledb_config_iter_t** config_iter,
    tiledb_error_t** error) TILEDB_NOEXCEPT;

/**
 * Resets the iterator.
 *
 * **Examples:**
 *
 * Without a prefix:
 *
 * @code{.c}
 * tiledb_config_iter_reset(config, config_iter, NULL, &error);
 * @endcode
 *
 * With a prefix:
 *
 * @code{.c}
 * tiledb_config_iter_reset(config, config_iter, "vfs.s3.", &error);
 * @endcode
 *
 * @param config A config object the iterator will operate on.
 * @param config_iter The config iterator to be reset.
 * @param prefix If not `NULL`, only the config parameters starting
 *     with `prefix*` will be iterated on. Moreover, the prefix will
 *     be stripped from the parameters. Otherwise, all parameters will
 *     be iterated on and their full name will be retrieved.
 * @param error Error object returned upon error (`NULL` if there is
 *     no error).
 * @return `TILEDB_OK` for success and `TILEDB_ERR` for error.
 */
TILEDB_EXPORT capi_return_t tiledb_config_iter_reset(
    tiledb_config_t* config,
    tiledb_config_iter_t* config_iter,
    const char* prefix,
    tiledb_error_t** error) TILEDB_NOEXCEPT;

/**
 * Frees a config iterator.
 *
 * **Example:**
 *
 * @code{.c}
 * tiledb_config_iter_free(&config_iter);
 * @endcode
 *
 * @param config_iter The config iterator to be freed.
 */
TILEDB_EXPORT void tiledb_config_iter_free(tiledb_config_iter_t** config_iter)
    TILEDB_NOEXCEPT;

/**
 * Retrieves the config param and value currently pointed by the iterator.
 *
 * **Example:**
 *
 * @code{.c}
 * const char *param, *value;
 * tiledb_config_iter_here(config_iter, &param, &value, &error);
 * @endcode
 *
 * @param config_iter The config iterator.
 * @param param The config parameter to be retrieved (`NULL` if the iterator
 *     is at the end).
 * @param value The config value to be retrieved (`NULL` if the iterator
 *     is at the end).
 * @param error Error object returned upon error (`NULL` if there is
 *     no error).
 * @return `TILEDB_OK` for success and `TILEDB_ERR` for error.
 */
TILEDB_EXPORT capi_return_t tiledb_config_iter_here(
    tiledb_config_iter_t* config_iter,
    const char** param,
    const char** value,
    tiledb_error_t** error) TILEDB_NOEXCEPT;

/**
 * Moves the iterator to the next param.
 *
 * **Example:**
 *
 * @code{.c}
 * tiledb_config_iter_next(config_iter, &error);
 * @endcode
 *
 * @param config_iter The config iterator.
 * @param error Error object returned upon error (`NULL` if there is
 *     no error).
 * @return `TILEDB_OK` for success and `TILEDB_ERR` for error.
 */
TILEDB_EXPORT capi_return_t tiledb_config_iter_next(
    tiledb_config_iter_t* config_iter, tiledb_error_t** error) TILEDB_NOEXCEPT;

/**
 * Checks if the iterator is done.
 *
 * **Example:**
 *
 * @code{.c}
 * int32_t done;
 * tiledb_config_iter_done(config_iter, &done, &error);
 * @endcode
 *
 * @param config_iter The config iterator.
 * @param done Sets this to `1` if the iterator is done, `0` otherwise.
 * @param error Error object returned upon error (`NULL` if there is
 *     no error).
 * @return `TILEDB_OK` for success and `TILEDB_ERR` for error.
 */
TILEDB_EXPORT capi_return_t tiledb_config_iter_done(
    tiledb_config_iter_t* config_iter,
    int32_t* done,
    tiledb_error_t** error) TILEDB_NOEXCEPT;

#ifdef __cplusplus
}
#endif

#endif  // TILEDB_CAPI_CONFIG_EXTERNAL_H<|MERGE_RESOLUTION|>--- conflicted
+++ resolved
@@ -235,7 +235,6 @@
  *    **Default**: true
  * - `sm.mem.tile_upper_memory_limit` <br>
  *    **Experimental** <br>
-<<<<<<< HEAD
  *    This is the upper memory limit that is used when loading tiles. For now it
  *    is only used in the dense reader but will be eventually used by all
  *    readers. The readers using this value will use it as a way to limit the
@@ -245,17 +244,6 @@
  *    we will allow to load that tile if it still fits within
  *    `sm.mem.total_budget`. <br>
  *    **Default**: 1GB
-=======
- *    This is the upper memory limit that is used when loading tiles. For now
- *    it is only used in the dense reader and sparse unordered with duplicates
- *    reader but will be eventually used by all readers. The readers using
- *    this value will use it as a way to limit the amount of tile data that is
- *    brought into memory at once so that we don't incur performance penalties
- *    during memory movement operations. It is a soft limit that we might go
- *    over if a single tile doesn't fit into memory, we will allow to load
- *    that tile if it still fits within `sm.mem.total_budget`. <br>
- *    **Default**: 2GB
->>>>>>> dcbb4ab5
  * - `sm.mem.total_budget` <br>
  *    Memory budget for readers and writers. <br>
  *    **Default**: 10GB
