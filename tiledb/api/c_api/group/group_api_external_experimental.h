--- conflicted
+++ resolved
@@ -515,7 +515,6 @@
     char** uri,
     tiledb_object_t* type) TILEDB_NOEXCEPT;
 
-<<<<<<< HEAD
 /**
  * Get a member of a group by name and details of group.
  *
@@ -555,8 +554,6 @@
 
 /* (clang format was butchering the tiledb_group_add_member() calls) */
 /* clang-format off */
-=======
->>>>>>> c57974e0
 /**
  * Get a member of a group by name and relative characteristic of that name
  *
