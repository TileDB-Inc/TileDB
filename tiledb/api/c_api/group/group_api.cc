--- conflicted
+++ resolved
@@ -773,7 +773,6 @@
       ctx, group, index, uri, type, name);
 }
 
-<<<<<<< HEAD
 capi_return_t tiledb_group_get_member_by_index_v2(
     tiledb_ctx_t* ctx,
     tiledb_group_t* group,
@@ -785,11 +784,8 @@
       ctx, group, index, uri, type, name);
 }
 
-capi_return_t tiledb_group_get_member_by_name(
-=======
 CAPI_INTERFACE(
     group_get_member_by_name,
->>>>>>> 9163edf0
     tiledb_ctx_t* ctx,
     tiledb_group_t* group,
     const char* name,
@@ -799,7 +795,6 @@
       ctx, group, name, uri, type);
 }
 
-<<<<<<< HEAD
 capi_return_t tiledb_group_get_member_by_name_v2(
     tiledb_ctx_t* ctx,
     tiledb_group_t* group,
@@ -810,11 +805,8 @@
       ctx, group, name, uri, type);
 }
 
-capi_return_t tiledb_group_get_is_relative_uri_by_name(
-=======
 CAPI_INTERFACE(
     group_get_is_relative_uri_by_name,
->>>>>>> 9163edf0
     tiledb_ctx_t* ctx,
     tiledb_group_t* group,
     const char* name,
