/**
 * @file test/performance/tiledb_submit_a_b.cc
 *
 * @section LICENSE
 *
 * The MIT License
 *
 * @copyright Copyright (c) 2025 TileDB, Inc.
 *
 * Permission is hereby granted, free of charge, to any person obtaining a copy
 * of this software and associated documentation files (the "Software"), to deal
 * in the Software without restriction, including without limitation the rights
 * to use, copy, modify, merge, publish, distribute, sublicense, and/or sell
 * copies of the Software, and to permit persons to whom the Software is
 * furnished to do so, subject to the following conditions:
 *
 * The above copyright notice and this permission notice shall be included in
 * all copies or substantial portions of the Software.
 *
 * THE SOFTWARE IS PROVIDED "AS IS", WITHOUT WARRANTY OF ANY KIND, EXPRESS OR
 * IMPLIED, INCLUDING BUT NOT LIMITED TO THE WARRANTIES OF MERCHANTABILITY,
 * FITNESS FOR A PARTICULAR PURPOSE AND NONINFRINGEMENT. IN NO EVENT SHALL THE
 * AUTHORS OR COPYRIGHT HOLDERS BE LIABLE FOR ANY CLAIM, DAMAGES OR OTHER
 * LIABILITY, WHETHER IN AN ACTION OF CONTRACT, TORT OR OTHERWISE, ARISING FROM,
 * OUT OF OR IN CONNECTION WITH THE SOFTWARE OR THE USE OR OTHER DEALINGS IN
 * THE SOFTWARE.
 *
 * @section DESCRIPTION
 *
 * This file is an executable whose purpose is to compare the performance
 * of a tiledb query running with two different configurations.
 *
 * Usage: $0 <config.json> <array URI 1> [additional array URIs...]
 *
 * For each array in the argument list, a query is created for each
 * of the configurations in "configurations".
 * The `run()` function alternates taking a step (`tiledb_query_submit`)
 * with a query of each of those configurations, checking that they all
 * have the same results, and recording various metrics from each
 * (most notably, the time spent calling `tiledb_query_submit`)
 *
 * After executing upon all of the arrays, the timing information is
 * dumped to `/tmp/tiledb_submit_a_b.json`.
 *
 * The arrays must have the same schema, whose physical type is reflected
 * by the `using Fragment = <FragmentType>` declaration in the middle of
 * this file. The `using Fragment` declaration sets the types of the buffers
 * which are used to read the array.
 *
 * The nature of different configurations are specified via the required
 * argument `config.json`. The following example illustrates the currently
 * supported keys:
 *
 * ```
 * {
 *   "configurations": [
 *     {
 *       "name": "a",
 *       "num_user_cells": 16777216,
 *       "memory_budget": {
 *         "total": "1073741824"
 *       },
 *       "config": {
 *         "sm.query.sparse_global_order.preprocess_tile_merge": 0
 *       }
 *     },
 *     {
 *       "name": "b",
 *       "num_user_cells: 16777216
 *       "memory_budget": {
 *         "total": "1073741824"
 *       },
 *       "config": {
 *         "sm.query.sparse_global_order.preprocess_tile_merge": 128
 *       }
 *     },
 *   ],
 *   "metrics": [
 *      "loop_num",
 *      "internal_loop_num",
 *      ...
 *   ],
 *   "timers": [
 *      "preprocess_result_tile_order_compute",
 *      "preprocess_result_tile_order_await",
 *      ...
 *   ]
 *   "queries": [
 *     {
 *       "label": "my_query",
 *       "layout": "global_order",
 *       "select": [
 *          "a",
 *          "b",
 *          ...
 *       ]
 *       "subarray": [
 *         {
 *           "start": {
 *             "%": 30
 *           },
 *           "end": {
 *             "%": 50
 *           }
 *         }
 *       ],
 *       "condition": {
 *         "operator": "&&",
 *         "args": [
 *           {
 *             "operator": "<"
 *             "field": "a",
 *             "value": 5
 *           },
 *           {
 *             "operator": "<>"
 *             "field": "b",
 *             "value": 10
 *           }
 *         ]
 *       }
 *     }
 *   ]
 * }
 * ```
 *
 * The "config" field of each configuration object is a set of key-value
 * pairs which are set on a `tileb::Config` object for instances
 * of each query.
 * - The "name" field identifies the configuration.
 * - The "num_user_cells" field sets the size of the user buffer.
 * - The "memory_budget" field sets the query memory budget.
 * - The "config" field is a list of key-value pairs which are
 *   passed to the query configuration options.
 *
 * The "metrics" and "timers" fields indicate the list of statistics
 * to collect for each query. For "timers" the timer sum is
 * reported.
 *
 * Each item in "queries" specifies a query to run the comparison for.
 *
 * The "label" query identifies the query in the output.
 *
 * The "layout" field is required and sets the results order.
 *
 * The "select" field is a list of attributes to select
 * (in addition to the dimensions). If this key is not provided
 * then all attributes are selected.
 *
 * The "subarray" path is an optional list of range specifications on
 * each dimension. Currently the only supported specification is
 * an object with a field "%" which adds a subarray range whose
 * bounds cover the specified percent of the non-empty domain
 * for that dimension.
 */
#include <test/support/src/array_helpers.h>
#include <test/support/src/array_templates.h>
#include <test/support/src/error_helpers.h>
#include <test/support/stdx/tuple.h>

#include "tiledb/api/c_api/array/array_api_internal.h"
#include "tiledb/api/c_api/array_schema/array_schema_api_internal.h"
#include "tiledb/api/c_api/context/context_api_internal.h"
#include "tiledb/api/c_api/query/query_api_internal.h"
#include "tiledb/sm/array_schema/array_schema.h"
#include "tiledb/sm/array_schema/attribute.h"
#include "tiledb/sm/array_schema/dimension.h"
#include "tiledb/sm/cpp_api/tiledb"
#include "tiledb/sm/enums/query_condition_op.h"
#include "tiledb/sm/misc/comparators.h"
#include "tiledb/sm/stats/duration_instrument.h"
#include "tiledb/type/apply_with_type.h"

#include "external/include/nlohmann/json.hpp"

#include <fstream>
#include <iostream>
#include <span>

using namespace tiledb::test;
using namespace tiledb::test::templates;

using Asserter = AsserterRuntimeException;

using json = nlohmann::json;

template <typename T>
json optional_json(std::optional<T> value) {
  if (value.has_value()) {
    return json(value.value());
  } else {
    return json();
  }
}

struct Configuration {
  std::string name_;
  std::optional<uint64_t> num_user_cells_;
  tiledb::Config qconf_;

  tiledb::test::SparseGlobalOrderReaderMemoryBudget memory_;

  Configuration() {
    memory_.total_budget_ = std::to_string(1024 * 1024 * 1024);
    memory_.ratio_tile_ranges_ = "0.01";
  }

  void memory_budget_from_json(const json& jmem) {
    if (jmem.find("total") != jmem.end()) {
      memory_.total_budget_ = jmem["total"].get<std::string>();
    }
    // TODO: other fields as needed
    memory_.apply(qconf_.ptr().get());
  }
};

/**
 * Records durations as reported by `tiledb::sm::stats::DurationInstrument`.
 */
struct StatKeeper {
  struct StatKey {
    std::string uri_;
    std::string qlabel_;
    std::string configname_;
  };

  struct StatValue {
    std::vector<double> durations;
    std::map<std::string, json> metrics;
  };

  using Timer = tiledb::sm::stats::DurationInstrument<StatKeeper, StatKey>;

  /** records statistics of each submit call by "array.query" */
  std::map<std::string, std::map<std::string, std::map<std::string, StatValue>>>
      statistics;

  StatValue& get(const StatKey& stat) {
    return statistics[stat.uri_][stat.qlabel_][stat.configname_];
  }

  Timer start_timer(const StatKey& stat) {
    return tiledb::sm::stats::DurationInstrument<StatKeeper, StatKey>(
        *this, stat);
  }

  void report_duration(
      const StatKey& stat, const std::chrono::duration<double> duration) {
    get(stat).durations.push_back(duration.count());
  }

  void report_metric(
      const StatKey& stat, const std::string& name, const json& value) {
    get(stat).metrics[name] = value;
  }

  void report_timer(
      const StatKey& stat, const std::string& name, const json& value) {
    get(stat).metrics[name] = value;
  }

  /**
   * Write durations to a file for analysis.
   */
  void dump_durations(std::ostream& dump) const {
    json arrays;

    for (const auto& uri : statistics) {
      json array;
      array["uri"] = uri.first;

      for (const auto& qlabel : uri.second) {
        json run;
        run["query"] = qlabel.first;
        for (const auto& config : qlabel.second) {
          json query;
          query["first"] = config.second.durations[0];
          query["sum"] = std::accumulate(
              config.second.durations.begin(),
              config.second.durations.end(),
              (double)(0));

          for (const auto& metric : config.second.metrics) {
            query[metric.first] = metric.second;
          }

          run[config.first] = query;
        }

        array["queries"].push_back(run);
      }

      arrays.push_back(array);
    }

    dump << std::setw(4) << arrays << std::endl;
  }
};

struct SubarrayDimension {
  std::optional<int> start_percent_;
  std::optional<int> end_percent_;

  static SubarrayDimension from_json(const json& jdim) {
    SubarrayDimension dim;
    if (jdim.find("start") != jdim.end()) {
      dim.start_percent_.emplace(jdim["start"]["%"].get<int>());
    }
    if (jdim.find("end") != jdim.end()) {
      dim.end_percent_.emplace(jdim["end"]["%"].get<int>());
    }
    return dim;
  }

  void apply(
      tiledb::Array& array, unsigned dim, tiledb::Subarray& subarray) const {
    // FIXME: make generic domain type
    int64_t non_empty_domain[2], subarray_domain[2];
    std::tie(non_empty_domain[0], non_empty_domain[1]) =
        array.non_empty_domain<int64_t>(dim);

    subarray_domain[0] = non_empty_domain[0];
    subarray_domain[1] = non_empty_domain[1];

    const auto span = (non_empty_domain[1] - non_empty_domain[0] + 1);
    if (start_percent_.has_value()) {
      subarray_domain[0] =
          non_empty_domain[0] + (span * start_percent_.value()) / 100;
    }
    if (end_percent_.has_value()) {
      subarray_domain[1] =
          non_empty_domain[0] + ((span * end_percent_.value()) / 100);
    }

    subarray.add_range(dim, subarray_domain[0], subarray_domain[1]);
  }
};

/**
 * A node of a query condition syntax tree.
 */
class QueryCondition {
  struct Intermediate {
    tiledb::sm::QueryConditionCombinationOp operator_;
    std::vector<QueryCondition> children_;

    tiledb::QueryCondition build(const tiledb::Query& query) const {
      std::optional<tiledb::QueryCondition> combinator;
      for (const auto& arg : children_) {
        if (!combinator.has_value()) {
          combinator.emplace(arg.build(query));
        } else {
          combinator->combine(
              arg.build(query),
              static_cast<tiledb_query_condition_combination_op_t>(operator_));
        }
      }
      return combinator.value();
    }
  };

  struct Atom {
    tiledb::sm::QueryConditionOp operator_;
    std::string field_;
    json value_;

    tiledb::QueryCondition build(const tiledb::Query& query) const {
      const auto& schema = query.array().schema();
      tiledb_datatype_t dt =
          (schema.has_attribute(field_) ?
               schema.attribute(field_).type() :
               schema.domain().dimension(field_).type());

      tiledb::QueryCondition condition(query.ctx());

      if (schema.ptr()->array_schema()->cell_val_num(field_) ==
              tiledb::sm::constants::var_num &&
          (dt == TILEDB_STRING_ASCII || dt == TILEDB_STRING_UTF8)) {
        condition.init(
            field_,
            value_.get<std::string>(),
            static_cast<tiledb_query_condition_op_t>(operator_));
      } else {
        auto do_init = [&](auto arg) {
          using value_type = std::decay_t<std::remove_pointer_t<decltype(arg)>>;
          const value_type value = value_.get<value_type>();
          condition.init(
              field_,
              static_cast<const void*>(&value),
              sizeof(value),
              static_cast<tiledb_query_condition_op_t>(operator_));
        };
        tiledb::type::apply_with_type(
            do_init, static_cast<tiledb::sm::Datatype>(dt));
      }
      return condition;
    }
  };

  std::optional<Intermediate> intermediate_;
  std::optional<Atom> atom_;

 public:
  static QueryCondition from_json(const json& json) {
    const std::string op = json["operator"].get<std::string>();
    if (op == "&&") {
      return intermediate_from_json(
          json, tiledb::sm::QueryConditionCombinationOp::AND);
    } else if (op == "||") {
      return intermediate_from_json(
          json, tiledb::sm::QueryConditionCombinationOp::OR);
    } else if (op == "!") {
      return intermediate_from_json(
          json, tiledb::sm::QueryConditionCombinationOp::NOT);
    } else if (op == "<") {
      return atom_from_json(json, tiledb::sm::QueryConditionOp::LT);
    } else if (op == "<=") {
      return atom_from_json(json, tiledb::sm::QueryConditionOp::LE);
    } else if (op == "=" || op == "==") {
      return atom_from_json(json, tiledb::sm::QueryConditionOp::EQ);
    } else if (op == ">=") {
      return atom_from_json(json, tiledb::sm::QueryConditionOp::GE);
    } else if (op == ">") {
      return atom_from_json(json, tiledb::sm::QueryConditionOp::GT);
    } else if (op == "!=" || op == "<>") {
      return atom_from_json(json, tiledb::sm::QueryConditionOp::NE);
    } else {
      throw std::runtime_error("Invalid 'operator' for query condition: " + op);
    }
  }

  tiledb::QueryCondition build(const tiledb::Query& query) const {
    if (intermediate_.has_value()) {
      return intermediate_->build(query);
    } else {
      return atom_->build(query);
    }
  }

 private:
  static QueryCondition intermediate_from_json(
      const json& json, tiledb::sm::QueryConditionCombinationOp op) {
    Intermediate node;
    node.operator_ = op;
    for (const auto& arg : json["args"]) {
      node.children_.push_back(from_json(arg));
    }

    QueryCondition wrapper;
    wrapper.intermediate_ = node;
    return wrapper;
  }

  static QueryCondition atom_from_json(
      const json& json, tiledb::sm::QueryConditionOp op) {
    Atom atom;
    atom.operator_ = op;
    atom.field_ = json["field"].get<std::string>();
    atom.value_ = json["value"];

    QueryCondition wrapper;
    wrapper.atom_ = atom;
    return wrapper;
  }
};

struct Query {
  std::string label_;
  tiledb_layout_t layout_;
  std::optional<std::vector<std::string>> select_;
  std::vector<std::optional<SubarrayDimension>> subarray_;
  std::optional<QueryCondition> condition_;

  static Query from_json(const json& jq) {
    Query q;
    q.label_ = jq["label"].get<std::string>();

    if (jq.find("select") != jq.end()) {
      q.select_.emplace(std::vector<std::string>());
      for (const auto& field : jq["select"]) {
        q.select_->push_back(field.get<std::string>());
      }
    }

    const auto layout = jq["layout"].get<std::string>();
    if (layout == "global_order") {
      q.layout_ = TILEDB_GLOBAL_ORDER;
    } else if (layout == "row_major") {
      q.layout_ = TILEDB_ROW_MAJOR;
    } else if (layout == "col_major") {
      q.layout_ = TILEDB_COL_MAJOR;
    } else if (layout == "unordered") {
      throw std::runtime_error(
          "TILEDB_UNORDERED is not implemented; the unstable results order "
          "means "
          "we cannot compare the coordinates from interleaved submits. This "
          "can "
          "be implemented by buffering all of the query results and then "
          "sorting "
          "on the coordinates");
    } else {
      throw std::runtime_error("Invalid 'layout' for query: " + layout);
    }

    if (jq.find("subarray") != jq.end()) {
      const auto& jsub = jq["subarray"];
      for (const auto& jdim : jsub) {
        if (jdim.is_null()) {
          q.subarray_.push_back(std::nullopt);
        } else {
          q.subarray_.push_back(SubarrayDimension::from_json(jdim));
        }
      }
    }

    if (jq.find("condition") != jq.end()) {
      const auto& jcondition = jq["condition"];
      q.condition_.emplace(QueryCondition::from_json(jcondition));
    }

    return q;
  }

  /**
   * Applies this configuration to a query.
   */
  void apply(
      tiledb::Context& ctx, tiledb::Array& array, tiledb::Query& query) const {
    query.set_layout(layout_);

    if (!subarray_.empty()) {
      tiledb::Subarray subarray(ctx, array);

      tiledb::ArraySchema schema = array.schema();

      for (unsigned d = 0; d < subarray_.size(); d++) {
        if (subarray_[d].has_value()) {
          subarray_[d].value().apply(array, d, subarray);
        }
      }
      query.set_subarray(subarray);
    }

    if (condition_.has_value()) {
      query.set_condition(condition_->build(query));
    }
  }
};

template <FragmentType Fragment>
tiledb::common::Status assertGlobalOrder(
    const tiledb::Array& array,
    const Fragment& data,
    size_t num_cells,
    size_t start,
    size_t end) {
  tiledb::sm::GlobalCellCmp globalcmp(
      array.ptr()->array()->array_schema_latest().domain());

  for (uint64_t i = start + 1; i < end; i++) {
    const auto prevtuple = std::apply(
        [&]<typename... Ts>(const query_buffers<Ts>&... dims) {
          return global_cell_cmp_std_tuple(std::make_tuple(dims[i - 1]...));
        },
        data.dimensions());
    const auto nexttuple = std::apply(
        [&]<typename... Ts>(const query_buffers<Ts>&... dims) {
          return global_cell_cmp_std_tuple(std::make_tuple(dims[i]...));
        },
        data.dimensions());

    if (globalcmp(nexttuple, prevtuple)) {
      return tiledb::common::Status_Error(
          "Out of order: start= " + std::to_string(start) +
          ", pos=" + std::to_string(i) + ", end=" + std::to_string(end) +
          ", num_cells=" + std::to_string(num_cells));
    }
  }
  return tiledb::common::Status_Ok();
}

template <typename T>
struct require_type {
  static void dimension(const tiledb::sm::Dimension& dim) {
    const auto dt = dim.type();
    const bool is_same = tiledb::type::apply_with_type(
        [](auto arg) { return std::is_same_v<T, decltype(arg)>; }, dt);
    if (!is_same) {
      throw std::runtime_error(
          "Incompatible template type for dimension '" + dim.name() +
          "' of type " + datatype_str(dt));
    }
  }

  static void attribute(const tiledb::sm::Attribute& att) {
    const auto dt = att.type();
    const bool is_same = tiledb::type::apply_with_type(
        [](auto arg) { return std::is_same_v<T, decltype(arg)>; }, dt);
    if (!is_same) {
      throw std::runtime_error(
          "Incompatible template type for attribute '" + att.name() +
          "' of type " + datatype_str(dt));
    }
  }
};

template <FragmentType Fragment>
static void check_compatibility(
    const tiledb::Array& array, const Query& query_config) {
  using DimensionTuple = decltype(std::declval<Fragment>().dimensions());
  using AttributeTuple = decltype(std::declval<Fragment>().attributes());

  constexpr auto expect_num_dims = std::tuple_size_v<DimensionTuple>;
  constexpr auto max_num_atts = std::tuple_size_v<AttributeTuple>;

  const auto& schema = array.ptr()->array()->array_schema_latest();

  if (schema.domain().dim_num() != expect_num_dims) {
    throw std::runtime_error(
        "Expected " + std::to_string(expect_num_dims) + " dimensions, found " +
        std::to_string(schema.domain().dim_num()));
  }
  if (schema.attribute_num() < max_num_atts) {
    throw std::runtime_error(
        "Expected " + std::to_string(max_num_atts) + " attributes, found " +
        std::to_string(schema.attribute_num()));
  }

  unsigned d = 0;
  std::apply(
      [&]<typename... Ts>(query_buffers<Ts>...) {
        (require_type<Ts>::dimension(*schema.domain().shared_dimension(d++)),
         ...);
      },
      stdx::decay_tuple<DimensionTuple>());

<<<<<<< HEAD
  if (query_config.select_.has_value()) {
    unsigned a = 0;
    auto get_attribute = [&](unsigned a) {
      if (a >= query_config.select_.value().size()) {
        throw std::runtime_error(
            "FragmentType and select list do not match: too few "
            "attributes "
            "selected");
      } else {
        return *schema.attribute(query_config.select_.value()[a++]);
      }
    };
    std::apply(
        [&]<typename... Ts>(std::vector<Ts>...) {
          (require_type<Ts>::attribute(get_attribute(a++)), ...);
        },
        stdx::decay_tuple<AttributeTuple>());
    if (a != query_config.select_.value().size()) {
      throw std::runtime_error(
          "FragmentType and select list do not match: too many attributes "
          "selected");
    }
  } else {
    // select all attributes, or at least the first N based on fragment
    unsigned a = 0;
    std::apply(
        [&]<typename... Ts>(std::vector<Ts>...) {
          (require_type<Ts>::attribute(*schema.attribute(a++)), ...);
        },
        stdx::decay_tuple<AttributeTuple>());
  }
=======
  unsigned a = 0;
  std::apply(
      [&]<typename... Ts>(query_buffers<Ts>...) {
        (require_type<Ts>::attribute(*schema.attribute(a++)), ...);
      },
      stdx::decay_tuple<AttributeTuple>());
>>>>>>> a5963e58
}

template <FragmentType Fragment>
static void run(
    StatKeeper& stat_keeper,
    const char* array_uri,
    const Query& query_config,
    const std::span<Configuration> configs,
    const std::span<std::string> metrics,
    const std::span<std::string> timers) {
  std::vector<uint64_t> num_user_cells;
  for (const auto& config : configs) {
    num_user_cells.push_back(
        config.num_user_cells_.value_or(1024 * 1024 * 128));
  }

  std::vector<Fragment> qdata(configs.size());

  auto reset = [&](size_t q) {
    std::apply(
        [&](auto&... outfield) { (outfield.resize(num_user_cells[q]), ...); },
        std::tuple_cat(qdata[q].dimensions(), qdata[q].attributes()));
  };
  for (size_t q = 0; q < qdata.size(); q++) {
    reset(q);
  }

  tiledb::Context ctx;

  // Open array for reading.
  tiledb::Array array(ctx, array_uri, TILEDB_READ);
  check_compatibility<Fragment>(array, query_config);

  auto dimension_name = [&](unsigned d) -> std::string {
    return std::string(
        array.ptr()->array_schema_latest().domain().dimension_ptr(d)->name());
  };
  auto attribute_name = [&](unsigned a) -> std::string {
    if (query_config.select_.has_value()) {
      return query_config.select_.value()[a];
    } else {
      return std::string(
          array.ptr()->array_schema_latest().attribute(a)->name());
    }
  };

  std::vector<tiledb::Query> queries;
  for (const auto& config : configs) {
    tiledb::Query query(ctx, array, TILEDB_READ);
    query.set_config(config.qconf_);
    query_config.apply(ctx, array, query);

    queries.push_back(query);
  }

  std::vector<StatKeeper::StatKey> keys;
  for (const auto& config : configs) {
    keys.push_back(StatKeeper::StatKey{
        .uri_ = std::string(array_uri),
        .qlabel_ = query_config.label_,
        .configname_ = config.name_});
  }

  // helper to do basic checks on both
  auto do_submit = [&](auto& key, auto& query, auto& outdata)
      -> std::pair<tiledb::Query::Status, uint64_t> {
    // make field size locations
    auto field_sizes = templates::query::make_field_sizes<Asserter>(outdata);

    // add fields to query
    templates::query::set_fields<Asserter>(
        ctx.ptr().get(),
        query.ptr().get(),
        field_sizes,
        outdata,
        dimension_name,
        attribute_name);

    tiledb::Query::Status status;
    {
      StatKeeper::Timer qtimer = stat_keeper.start_timer(key);
      status = query.submit();
    }

<<<<<<< HEAD
    const uint64_t dim_num_cells = templates::query::num_cells<Asserter>(
        outdata.dimensions(), dimension_sizes);
    if constexpr (std::tuple_size_v<decltype(attribute_sizes)> != 0) {
      const uint64_t att_num_cells = templates::query::num_cells<Asserter>(
          outdata.attributes(), attribute_sizes);

      ASSERTER(dim_num_cells == att_num_cells);
    }
=======
    const uint64_t num_cells =
        templates::query::num_cells<Asserter>(outdata, field_sizes);
>>>>>>> a5963e58

    if (num_cells < outdata.size()) {
      // since the user buffer did not fill up the query must be complete
      ASSERTER(status == tiledb::Query::Status::COMPLETE);
    }

    return std::make_pair(status, num_cells);
  };

  while (true) {
    std::vector<tiledb::Query::Status> status;
    std::vector<uint64_t> num_cells;

    for (size_t q = 0; q < queries.size(); q++) {
      auto result = do_submit(keys[q], queries[q], qdata[q]);
      status.push_back(result.first);
      num_cells.push_back(result.second);
    }

    for (size_t q = 0; q < queries.size(); q++) {
      std::apply(
          [&](auto&... outfield) { (outfield.resize(num_cells[0]), ...); },
          std::tuple_cat(qdata[q].dimensions(), qdata[q].attributes()));

      ASSERTER(num_cells[q] <= num_user_cells[q]);

      if (q > 0) {
        ASSERTER(num_cells[q] == num_cells[0]);
        ASSERTER(qdata[q].dimensions() == qdata[0].dimensions());

        // NB: this is only correct if there are no duplicate coordinates,
        // in which case we need to adapt what CSparseGlobalOrderFx::run does
        ASSERTER(qdata[q].attributes() == qdata[0].attributes());
      }
    }

    for (size_t q = 0; q < queries.size(); q++) {
      reset(q);
    }

    for (size_t q = 1; q < queries.size(); q++) {
      ASSERTER(status[q] == status[0]);
    }

    if (queries[0].query_layout() == TILEDB_GLOBAL_ORDER) {
      // assert that the results arrive in global order
      // do it in parallel, it is slow
      auto* tp = ctx.ptr()->context().compute_tp();
      const size_t parallel_factor = std::max<uint64_t>(
          1, std::min<uint64_t>(tp->concurrency_level(), num_cells[0] / 1024));
      const size_t items_per = num_cells[0] / parallel_factor;
      const auto isGlobalOrder =
          tiledb::sm::parallel_for(tp, 0, parallel_factor, [&](uint64_t i) {
            const uint64_t mystart = i * items_per;
            const uint64_t myend =
                std::min((i + 1) * items_per + 1, num_cells[0]);
            return assertGlobalOrder(
                array, qdata[0], num_cells[0], mystart, myend);
          });
      if (!isGlobalOrder.ok()) {
        throw std::runtime_error(isGlobalOrder.to_string());
      }
    }

    if (status[0] == tiledb::Query::Status::COMPLETE) {
      break;
    }
  }

  // record additional stats
  for (size_t q = 0; q < queries.size(); q++) {
    const tiledb::sm::Query& query_internal = *queries[q].ptr().get()->query_;
    const auto& stats = *query_internal.stats();

    for (const auto& metric : metrics) {
      stat_keeper.report_metric(
          keys[q], metric, optional_json(stats.find_counter(metric)));
    }
    for (const auto& timer : timers) {
      stat_keeper.report_timer(
          keys[q], timer, optional_json(stats.find_timer(timer + ".sum")));
    }
  }
}

// change this to match the schema of the target arrays
using Fragment = Fragment2D<int64_t, int64_t, int64_t>;

/**
 * Reads key-value pairs from a JSON object to construct and return a
 * `tiledb_config_t`.
 */
tiledb::Config json2config(const json& j) {
  std::map<std::string, std::string> params;
  const json jconf = j["config"];
  for (auto it = jconf.begin(); it != jconf.end(); ++it) {
    const auto key = it.key();
    const auto value =
        (it.value().is_string() ? it.value().get<std::string>() :
                                  nlohmann::to_string(it.value()));
    params[key] = value;
  }

  return tiledb::Config(params);
}

int main(int argc, char** argv) {
  json config;
  {
    std::ifstream configfile(argv[1]);
    if (configfile.fail()) {
      std::cerr << "Error opening config file: " << argv[1] << std::endl;
      return -1;
    }
    config = json::parse(
        std::istreambuf_iterator<char>(configfile),
        std::istreambuf_iterator<char>());
  }

  std::vector<Configuration> qconfs;
  for (const auto& jsoncfg : config["configurations"]) {
    Configuration cfg;
    cfg.name_ = jsoncfg["name"].get<std::string>();
    cfg.qconf_ = json2config(jsoncfg);
    if (jsoncfg.find("num_user_cells") != jsoncfg.end()) {
      cfg.num_user_cells_.emplace(jsoncfg["num_user_cells"].get<uint64_t>());
    }
    if (jsoncfg.find("memory_budget") != jsoncfg.end()) {
      cfg.memory_budget_from_json(jsoncfg["memory_budget"]);
    }
    qconfs.push_back(cfg);
  }

  std::vector<std::string> metrics;
  if (config.find("metrics") != config.end()) {
    for (const auto& jmetric : config["metrics"]) {
      metrics.push_back(jmetric.get<std::string>());
    }
  }
  std::vector<std::string> timers;
  if (config.find("timers") != config.end()) {
    for (const auto& jtimer : config["timers"]) {
      timers.push_back(jtimer.get<std::string>());
    }
  }

  StatKeeper stat_keeper;

  std::span<const char* const> array_uris(
      static_cast<const char* const*>(&argv[2]), argc - 2);

  for (const auto& query : config["queries"]) {
    Query qq = Query::from_json(query);

    for (const auto& array_uri : array_uris) {
      try {
        run<Fragment>(stat_keeper, array_uri, qq, qconfs, metrics, timers);
      } catch (const std::exception& e) {
        std::cerr << "Error on array \"" << array_uri << "\": " << e.what()
                  << std::endl;

        return 1;
      }
    }
  }

  std::ofstream out("/tmp/tiledb_submit_a_b.json");
  stat_keeper.dump_durations(out);

  return 0;
}<|MERGE_RESOLUTION|>--- conflicted
+++ resolved
@@ -634,7 +634,6 @@
       },
       stdx::decay_tuple<DimensionTuple>());
 
-<<<<<<< HEAD
   if (query_config.select_.has_value()) {
     unsigned a = 0;
     auto get_attribute = [&](unsigned a) {
@@ -648,7 +647,7 @@
       }
     };
     std::apply(
-        [&]<typename... Ts>(std::vector<Ts>...) {
+        [&]<typename... Ts>(query_buffers<Ts>...) {
           (require_type<Ts>::attribute(get_attribute(a++)), ...);
         },
         stdx::decay_tuple<AttributeTuple>());
@@ -661,19 +660,11 @@
     // select all attributes, or at least the first N based on fragment
     unsigned a = 0;
     std::apply(
-        [&]<typename... Ts>(std::vector<Ts>...) {
+        [&]<typename... Ts>(query_buffers<Ts>...) {
           (require_type<Ts>::attribute(*schema.attribute(a++)), ...);
         },
         stdx::decay_tuple<AttributeTuple>());
   }
-=======
-  unsigned a = 0;
-  std::apply(
-      [&]<typename... Ts>(query_buffers<Ts>...) {
-        (require_type<Ts>::attribute(*schema.attribute(a++)), ...);
-      },
-      stdx::decay_tuple<AttributeTuple>());
->>>>>>> a5963e58
 }
 
 template <FragmentType Fragment>
@@ -758,19 +749,8 @@
       status = query.submit();
     }
 
-<<<<<<< HEAD
-    const uint64_t dim_num_cells = templates::query::num_cells<Asserter>(
-        outdata.dimensions(), dimension_sizes);
-    if constexpr (std::tuple_size_v<decltype(attribute_sizes)> != 0) {
-      const uint64_t att_num_cells = templates::query::num_cells<Asserter>(
-          outdata.attributes(), attribute_sizes);
-
-      ASSERTER(dim_num_cells == att_num_cells);
-    }
-=======
     const uint64_t num_cells =
         templates::query::num_cells<Asserter>(outdata, field_sizes);
->>>>>>> a5963e58
 
     if (num_cells < outdata.size()) {
       // since the user buffer did not fill up the query must be complete
@@ -941,4 +921,5 @@
   stat_keeper.dump_durations(out);
 
   return 0;
-}+}
+ 