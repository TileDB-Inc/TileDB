/**
 * @file unit-enumerations.cc
 *
 * @section LICENSE
 *
 * The MIT License
 *
 * @copyright Copyright (c) 2023 TileDB Inc.
 *
 * Permission is hereby granted, free of charge, to any person obtaining a copy
 * of this software and associated documentation files (the "Software"), to deal
 * in the Software without restriction, including without limitation the rights
 * to use, copy, modify, merge, publish, distribute, sublicense, and/or sell
 * copies of the Software, and to permit persons to whom the Software is
 * furnished to do so, subject to the following conditions:
 *
 * The above copyright notice and this permission notice shall be included in
 * all copies or substantial portions of the Software.
 *
 * THE SOFTWARE IS PROVIDED "AS IS", WITHOUT WARRANTY OF ANY KIND, EXPRESS OR
 * IMPLIED, INCLUDING BUT NOT LIMITED TO THE WARRANTIES OF MERCHANTABILITY,
 * FITNESS FOR A PARTICULAR PURPOSE AND NONINFRINGEMENT. IN NO EVENT SHALL THE
 * AUTHORS OR COPYRIGHT HOLDERS BE LIABLE FOR ANY CLAIM, DAMAGES OR OTHER
 * LIABILITY, WHETHER IN AN ACTION OF CONTRACT, TORT OR OTHERWISE, ARISING FROM,
 * OUT OF OR IN CONNECTION WITH THE SOFTWARE OR THE USE OR OTHER DEALINGS IN
 * THE SOFTWARE.
 *
 * @section DESCRIPTION
 *
 * Tests the C++ API for enumeration related functions.
 */

#include <sstream>

#include "test/support/src/mem_helpers.h"
#include "test/support/tdb_catch.h"
#include "tiledb/common/memory_tracker.h"
#include "tiledb/sm/array/array.h"
#include "tiledb/sm/array/array_directory.h"
#include "tiledb/sm/array_schema/array_schema.h"
#include "tiledb/sm/array_schema/array_schema_evolution.h"
#include "tiledb/sm/array_schema/attribute.h"
#include "tiledb/sm/array_schema/dimension.h"
#include "tiledb/sm/array_schema/domain.h"
#include "tiledb/sm/array_schema/enumeration.h"
#include "tiledb/sm/buffer/buffer.h"
#include "tiledb/sm/buffer/buffer_list.h"
#include "tiledb/sm/config/config.h"
#include "tiledb/sm/enums/array_type.h"
#include "tiledb/sm/enums/encryption_type.h"
#include "tiledb/sm/enums/layout.h"
#include "tiledb/sm/query/query.h"
#include "tiledb/sm/query/query_condition.h"
#include "tiledb/sm/storage_manager/context.h"

#ifdef TILEDB_SERIALIZATION
#include "tiledb/sm/enums/serialization_type.h"
#include "tiledb/sm/serialization/array.h"
#include "tiledb/sm/serialization/array_schema.h"
#include "tiledb/sm/serialization/array_schema_evolution.h"
#include "tiledb/sm/serialization/query.h"
#endif

using namespace tiledb::sm;

#define ENUM_NAME_PTR "an_enumeration"
const static std::string default_enmr_name = ENUM_NAME_PTR;

struct EnumerationFx {
  EnumerationFx();
  ~EnumerationFx();

  template <typename T>
  shared_ptr<const Enumeration> create_enumeration(
      const std::vector<T>& values,
      bool ordered = false,
      Datatype type = static_cast<Datatype>(255),
      std::string enmr_name = default_enmr_name);

  shared_ptr<const Enumeration> create_empty_enumeration(
      Datatype type,
      uint32_t cell_val_num,
      bool ordered = false,
      std::string enmr_name = default_enmr_name);

  template <typename T>
  shared_ptr<const Enumeration> extend_enumeration(
      shared_ptr<const Enumeration> enmr, const std::vector<T>& values);

  template <typename T>
  void check_enumeration(
      shared_ptr<const Enumeration> enmr,
      const std::string& name,
      const std::vector<T>& values,
      Datatype data_type,
      uint32_t cell_val_num,
      bool ordered);

  template <typename T>
  void check_storage_serialization(const std::vector<T>& values);

  template <typename T>
  void check_storage_deserialization(const std::vector<T>& values);

  storage_size_t calculate_serialized_size(shared_ptr<const Enumeration> enmr);
  WriterTile serialize_to_tile(shared_ptr<const Enumeration> enmr);

  template <typename T>
  std::vector<T> as_vector(shared_ptr<const Enumeration> enmr);

  shared_ptr<ArraySchema> create_schema();

  void create_array();
  shared_ptr<Array> get_array(QueryType type);
  shared_ptr<ArrayDirectory> get_array_directory();
  shared_ptr<ArraySchema> get_array_schema_latest();

  // Serialization helpers
  shared_ptr<ArraySchema> ser_des_array_schema(
      shared_ptr<const ArraySchema> schema,
      bool client_side,
      SerializationType stype);

  shared_ptr<ArraySchemaEvolution> ser_des_array_schema_evolution(
      ArraySchemaEvolution* ase, bool client_side, SerializationType stype);

  void ser_des_query(
      Query* q_in, Query* q_out, bool client_side, SerializationType stype);

  void ser_des_array(
      Context& ctx,
      Array* in,
      Array* out,
      bool client_side,
      SerializationType stype);

  template <typename T>
  bool vec_cmp(std::vector<T> v1, std::vector<T> v2);

  void flatten_buffer_list(BufferList& blist, Buffer& buf);

  void rm_array();

  shared_ptr<MemoryTracker> memory_tracker_;
  URI uri_;
  Config cfg_;
  Context ctx_;
  EncryptionKey enc_key_;
};

template <typename T>
QueryCondition create_qc(
    const char* field_name, T condition_value, const QueryConditionOp& op);

/* ********************************* */
/*        Testing Enumeration        */
/* ********************************* */

TEST_CASE_METHOD(
    EnumerationFx, "Create Empty Enumeration", "[enumeration][empty]") {
  Enumeration::create(
      default_enmr_name, Datatype::INT32, 1, false, nullptr, 0, nullptr, 0);
}

TEST_CASE_METHOD(
    EnumerationFx,
    "Create Empty Var Sized Enumeration",
    "[enumeration][empty]") {
  Enumeration::create(
      default_enmr_name,
      Datatype::STRING_ASCII,
      constants::var_num,
      false,
      nullptr,
      0,
      nullptr,
      0);
}

TEST_CASE_METHOD(
    EnumerationFx,
    "Basic Boolean Enumeration Creation",
    "[enumeration][basic][boolean]") {
  std::vector<bool> values = {true, false};
  auto enmr = create_enumeration(values);
  check_enumeration(enmr, default_enmr_name, values, Datatype::BOOL, 1, false);
}

TEST_CASE_METHOD(
    EnumerationFx,
    "Basic Fixed Size Enumeration Creation",
    "[enumeration][basic][fixed]") {
  std::vector<uint32_t> values = {1, 2, 3, 4, 5};
  auto enmr = create_enumeration(values);
  check_enumeration(
      enmr, default_enmr_name, values, Datatype::UINT32, 1, false);
}

TEST_CASE_METHOD(
    EnumerationFx,
    "Basic Variable Size Enumeration Creation",
    "[enumeration][basic][var-size]") {
  std::vector<std::string> values = {"foo", "bar", "baz", "bingo", "bango"};
  auto enmr = create_enumeration(values);
  check_enumeration(
      enmr,
      default_enmr_name,
      values,
      Datatype::STRING_ASCII,
      constants::var_num,
      false);
}

TEST_CASE_METHOD(
    EnumerationFx,
    "Basic Variable Size With Empty Value Enumeration Creation",
    "[enumeration][basic][fixed]") {
  std::vector<std::string> values = {"foo", "bar", "", "bingo", "bango"};
  auto enmr = create_enumeration(values);
  check_enumeration(
      enmr,
      default_enmr_name,
      values,
      Datatype::STRING_ASCII,
      constants::var_num,
      false);
}

TEST_CASE_METHOD(
    EnumerationFx,
    "Basic Variable Size With Single Empty Value Enumeration Creation",
    "[enumeration][basic][fixed]") {
  std::vector<std::string> values = {""};
  auto enmr = create_enumeration(values);
  check_enumeration(
      enmr,
      default_enmr_name,
      values,
      Datatype::STRING_ASCII,
      constants::var_num,
      false);
}

TEST_CASE_METHOD(
    EnumerationFx,
    "Basic Variable Size With Single Empty Value Using nullptr",
    "[enumeration][error][invalid-offsets-args]") {
  uint64_t offsets = 0;
  auto enmr = Enumeration::create(
      default_enmr_name,
      Datatype::STRING_ASCII,
      constants::var_num,
      false,
      nullptr,
      0,
      &offsets,
      sizeof(uint64_t));
  std::vector<std::string> values = {""};
  check_enumeration(
      enmr,
      default_enmr_name,
      values,
      Datatype::STRING_ASCII,
      constants::var_num,
      false);
}

TEST_CASE_METHOD(
    EnumerationFx,
    "Basic Variable Size With Last Value Empty Enumeration Creation",
    "[enumeration][basic][fixed]") {
  std::vector<std::string> values = {"last", "value", "is", ""};
  auto enmr = create_enumeration(values);
  check_enumeration(
      enmr,
      default_enmr_name,
      values,
      Datatype::STRING_ASCII,
      constants::var_num,
      false);
}

TEST_CASE_METHOD(
    EnumerationFx,
    "Enumeration Creation with Ordered",
    "[enumeration][basic][var-size][ordered]") {
  std::vector<std::string> values = {"foo", "bar", "baz", "bingo", "bango"};
  auto enmr = create_enumeration(values, true);
  check_enumeration(
      enmr,
      default_enmr_name,
      values,
      Datatype::STRING_ASCII,
      constants::var_num,
      true);
}

TEST_CASE_METHOD(
    EnumerationFx,
    "Enumeration Creation with Datatype",
    "[enumeration][basic][var-size][custom-datatype]") {
  std::vector<std::string> values = {"foo", "bar", "baz", "bingo", "bango"};
  auto enmr = create_enumeration(values, false, Datatype::STRING_UTF8);
  check_enumeration(
      enmr,
      default_enmr_name,
      values,
      Datatype::STRING_UTF8,
      constants::var_num,
      false);
}

TEST_CASE_METHOD(
    EnumerationFx,
    "Enumeration Creation with Multi-Cell Val Num",
    "[enumeration][basic][fixed][multi-cell-val-num]") {
  std::vector<int> values = {1, 2, 3, 4, 5, 6, 7, 8, 9, 10};
  auto enmr = Enumeration::create(
      default_enmr_name,
      Datatype::INT32,
      2,
      false,
      values.data(),
      values.size() * sizeof(int),
      nullptr,
      0);
  check_enumeration(enmr, default_enmr_name, values, Datatype::INT32, 2, false);
}

TEST_CASE_METHOD(
    EnumerationFx,
    "Enumeration Creation Error - Non-zero size for data nullptr",
    "[enumeration][error][invalid-data-args]") {
  auto matcher = Catch::Matchers::ContainsSubstring(
      "Invalid data buffer must not be nullptr for fixed sized data.");
  REQUIRE_THROWS_WITH(
      Enumeration::create(
          default_enmr_name,
          Datatype::INT32,
          1,
          false,
          nullptr,
          10,
          nullptr,
          0),
      matcher);
}

TEST_CASE_METHOD(
    EnumerationFx,
    "Enumeration Creation Error - Zero size for data non-nullptr",
    "[enumeration][error][invalid-data-args]") {
  int val = 5;
  auto matcher = Catch::Matchers::ContainsSubstring(
      "Invalid data size; must be non-zero for fixed size data.");
  REQUIRE_THROWS_WITH(
      Enumeration::create(
          default_enmr_name, Datatype::INT32, 1, false, &val, 0, nullptr, 0),
      matcher);
}

TEST_CASE_METHOD(
    EnumerationFx,
    "Enumeration Creation Error - Non-zero size for offsets nullptr",
    "[enumeration][error][invalid-offsets-args]") {
  const char* val = "foo";
  auto matcher = Catch::Matchers::ContainsSubstring(
      "Var sized enumeration values require a non-null offsets pointer.");
  REQUIRE_THROWS_WITH(
      Enumeration::create(
          default_enmr_name,
          Datatype::STRING_ASCII,
          constants::var_num,
          false,
          val,
          strlen(val),
          nullptr,
          8),
      matcher);
}

TEST_CASE_METHOD(
    EnumerationFx,
    "Enumeration Creation Error - Zero size for offsets non-nullptr",
    "[enumeration][error][invalid-offsets-args]") {
  const char* val = "foo";
  uint64_t offset = 0;
  auto matcher = Catch::Matchers::ContainsSubstring(
      "Var sized enumeration values require a non-zero offsets size.");
  REQUIRE_THROWS_WITH(
      Enumeration::create(
          default_enmr_name,
          Datatype::STRING_ASCII,
          constants::var_num,
          false,
          val,
          strlen(val),
          &offset,
          0),
      matcher);
}

TEST_CASE_METHOD(
    EnumerationFx,
    "Enumeration Creation Error - Single Empty String Invalid Data Size",
    "[enumeration][error][invalid-offsets-args]") {
  uint64_t offsets = 0;
  auto matcher = Catch::Matchers::ContainsSubstring(
      "Invalid data buffer; must not be nullptr when data_size "
      "is non-zero.");
  REQUIRE_THROWS_WITH(
      Enumeration::create(
          default_enmr_name,
          Datatype::STRING_ASCII,
          constants::var_num,
          false,
          nullptr,
          5,
          &offsets,
          sizeof(uint64_t)),
      matcher);
}

TEST_CASE_METHOD(
    EnumerationFx,
    "Enumeration Creation Error - Missing Var Data",
    "[enumeration][error][invalid-data-args]") {
  uint64_t offsets = 5;
  auto matcher = Catch::Matchers::ContainsSubstring(
      "Invalid data input, nullptr provided when the provided offsets "
      "require data.");
  REQUIRE_THROWS_WITH(
      Enumeration::create(
          default_enmr_name,
          Datatype::STRING_ASCII,
          constants::var_num,
          false,
          nullptr,
          5,
          &offsets,
          sizeof(uint64_t)),
      matcher);
}

TEST_CASE_METHOD(
    EnumerationFx,
    "Enumeration Creation Error - Invalid Data Size",
    "[enumeration][error][invalid-data-args]") {
  uint64_t offsets = 5;
  const char* data = "meow";
  auto matcher = Catch::Matchers::ContainsSubstring(
      "Invalid data input, data_size is smaller than the last provided "
      "offset.");
  REQUIRE_THROWS_WITH(
      Enumeration::create(
          default_enmr_name,
          Datatype::STRING_ASCII,
          constants::var_num,
          false,
          data,
          2,
          &offsets,
          sizeof(uint64_t)),
      matcher);
}

TEST_CASE_METHOD(
    EnumerationFx,
    "Enumeration Creation Error - Invalid empty name - std::string",
    "[enumeration][error][invalid-name]") {
  std::vector<int> values = {1, 2, 3, 4, 5, 6, 7, 8, 9, 10};
  REQUIRE_THROWS(Enumeration::create(
      std::string(),
      Datatype::INT32,
      2,
      false,
      values.data(),
      values.size() * sizeof(int),
      nullptr,
      0));
}

TEST_CASE_METHOD(
    EnumerationFx,
    "Enumeration Creation Error - Invalid empty name - char*",
    "[enumeration][error][invalid-name]") {
  std::vector<int> values = {1, 2, 3, 4, 5, 6, 7, 8, 9, 10};
  REQUIRE_THROWS(Enumeration::create(
      "",
      Datatype::INT32,
      2,
      false,
      values.data(),
      values.size() * sizeof(int),
      nullptr,
      0));
}

TEST_CASE_METHOD(
    EnumerationFx,
    "Enumeration Creation Error - Invalid path_name with slash",
    "[enumeration][error][invalid-name]") {
  std::vector<int> values = {1, 2, 3, 4, 5, 6, 7, 8, 9, 10};
  REQUIRE_THROWS(Enumeration::create(
      default_enmr_name,
      "an/bad/path",
      Datatype::INT32,
      2,
      false,
      values.data(),
      values.size() * sizeof(int),
      nullptr,
      0));
}

TEST_CASE_METHOD(
    EnumerationFx,
    "Enumeration Creation Error - Invalid cell val num",
    "[enumeration][error][invalid-cell-val-num]") {
  std::vector<int> values = {1, 2, 3};
  REQUIRE_THROWS(Enumeration::create(
      default_enmr_name,
      Datatype::INT32,
      0,
      false,
      values.data(),
      values.size() * sizeof(int),
      nullptr,
      0));
}

TEST_CASE_METHOD(
    EnumerationFx,
    "Enumeration Creation Error - No data pointer",
    "[enumeration][error][data-nullptr]") {
  std::vector<int> values = {1, 2, 3};
  REQUIRE_THROWS(Enumeration::create(
      default_enmr_name,
      Datatype::INT32,
      1,
      false,
      nullptr,
      values.size() * sizeof(int),
      nullptr,
      0));
}

TEST_CASE_METHOD(
    EnumerationFx,
    "Enumeration Creation Error - Zero data size",
    "[enumeration][error][data-zero-size]") {
  std::vector<int> values = {1, 2, 3};
  REQUIRE_THROWS(Enumeration::create(
      default_enmr_name,
      Datatype::INT32,
      1,
      false,
      values.data(),
      0,
      nullptr,
      0));
}

TEST_CASE_METHOD(
    EnumerationFx,
    "Enumeration Creation Error - No offsets pointer",
    "[enumeration][error][offsets-nullptr]") {
  auto data = "foobarbazbam";
  std::vector<uint64_t> offsets = {0, 3, 6, 9};
  REQUIRE_THROWS(Enumeration::create(
      default_enmr_name,
      Datatype::STRING_ASCII,
      constants::var_num,
      false,
      data,
      strlen(data),
      nullptr,
      offsets.size() * sizeof(uint64_t)));
}

TEST_CASE_METHOD(
    EnumerationFx,
    "Enumeration Creation Error - No offsets size",
    "[enumeration][error][offsets-zero-size]") {
  auto data = "foobarbazbam";
  std::vector<uint64_t> offsets = {0, 3, 6, 9};
  REQUIRE_THROWS(Enumeration::create(
      default_enmr_name,
      Datatype::STRING_ASCII,
      constants::var_num,
      false,
      data,
      strlen(data),
      offsets.data(),
      0));
}

TEST_CASE_METHOD(
    EnumerationFx,
    "Enumeration Creation Error - Offsets not required, pointer provided",
    "[enumeration][error][offsets-not-required]") {
  std::vector<int> values = {0, 1, 2, 3, 4};
  std::vector<uint64_t> offsets = {0, 3, 6, 9};
  REQUIRE_THROWS(Enumeration::create(
      default_enmr_name,
      Datatype::INT32,
      1,
      false,
      values.data(),
      values.size() * sizeof(int),
      offsets.data(),
      0));
}

TEST_CASE_METHOD(
    EnumerationFx,
    "Enumeration Creation Error - Offsets not required, size provided",
    "[enumeration][error][offsets-not-required]") {
  std::vector<int> values = {0, 1, 2, 3, 4};
  REQUIRE_THROWS(Enumeration::create(
      default_enmr_name,
      Datatype::INT32,
      1,
      false,
      values.data(),
      values.size() * sizeof(int),
      nullptr,
      100));
}

TEST_CASE_METHOD(
    EnumerationFx,
    "Enumeration Creation Error - Invalid offsests size provided",
    "[enumeration][error][offsets-invalid-size]") {
  auto data = "foobarbazbam";
  std::vector<uint64_t> offsets = {0, 3, 6, 9};
  // Passing 3 for the offsets size is incorrect because the offsets size has
  // to be a multiple of `sizeof(uint64_t)`
  REQUIRE_THROWS(Enumeration::create(
      default_enmr_name,
      Datatype::STRING_ASCII,
      constants::var_num,
      false,
      data,
      strlen(data),
      offsets.data(),
      3));
}

TEST_CASE_METHOD(
    EnumerationFx,
    "Enumeration Creation Error - Offsets to data beyond provided data size",
    "[enumeration][error][invalid-offset-data]") {
  auto data = "foobarbazbam";
  std::vector<uint64_t> offsets = {0, 3, 6, 100};
  // The last offset is larger than data_size
  REQUIRE_THROWS(Enumeration::create(
      default_enmr_name,
      Datatype::STRING_ASCII,
      constants::var_num,
      false,
      data,
      strlen(data),
      offsets.data(),
      offsets.size() * sizeof(uint64_t)));
}

TEST_CASE_METHOD(
    EnumerationFx,
    "Enumeration Creation Error - Invalid data size",
    "[enumeration][error][invalid-data-size]") {
  std::vector<int> values = {1, 2, 3, 4, 5};
  // Passing 3 for the data size is invalid as its not a multiple of
  // sizeof(int)
  REQUIRE_THROWS(Enumeration::create(
      default_enmr_name,
      Datatype::INT32,
      1,
      false,
      values.data(),
      3,
      nullptr,
      0));
}

TEST_CASE_METHOD(
    EnumerationFx,
    "Enumeration Creation Error - Repeated fixed sized values",
    "[enumeration][error][repeated-values]") {
  std::vector<int> values = {1, 2, 3, 3, 4, 5};
  REQUIRE_THROWS(create_enumeration(values));
}

TEST_CASE_METHOD(
    EnumerationFx,
    "Enumeration Creation Error - Repeated variable sized values",
    "[enumeration][error][repeated-values]") {
  std::vector<std::string> values = {"foo", "bar", "bang", "bar"};
  REQUIRE_THROWS(create_enumeration(values));
}

TEST_CASE_METHOD(
    EnumerationFx,
    "Enumeration Creation Error - Repeated empty variable sized values",
    "[enumeration][error][repeated-values]") {
  std::vector<std::string> values = {"foo", "", "bang", ""};
  REQUIRE_THROWS(create_enumeration(values));
}

TEST_CASE_METHOD(
    EnumerationFx,
    "Enumeration Extension Fixed Size",
    "[enumeration][extension][fixed]") {
  std::vector<int> init_values = {1, 2, 3, 4, 5};
  std::vector<int> extend_values = {6, 7, 8, 9, 10};
  std::vector<int> final_values = {1, 2, 3, 4, 5, 6, 7, 8, 9, 10};
  auto enmr1 = create_enumeration(init_values);
  auto enmr2 = extend_enumeration(enmr1, extend_values);
  check_enumeration(
      enmr2, default_enmr_name, final_values, Datatype::INT32, 1, false);
  REQUIRE(!enmr1->is_extension_of(enmr2));
  REQUIRE(enmr2->is_extension_of(enmr1));
}

TEST_CASE_METHOD(
    EnumerationFx,
    "Enumeration Extension Empty Fixed Size",
    "[enumeration][extension][fixed]") {
  std::vector<int> values = {1, 2, 3, 4, 5, 6, 7, 8, 9, 10};
  auto enmr1 = create_empty_enumeration(Datatype::INT32, 1);
  auto enmr2 = extend_enumeration(enmr1, values);
  check_enumeration(
      enmr2, default_enmr_name, values, Datatype::INT32, 1, false);
  REQUIRE(!enmr1->is_extension_of(enmr2));
  REQUIRE(enmr2->is_extension_of(enmr1));
}

TEST_CASE_METHOD(
    EnumerationFx,
    "Enumeration Extension Fixed Size Multi-Cell Value",
    "[enumeration][extension][fixed]") {
  std::vector<int> init_values = {1, 2, 3, 4};
  std::vector<int> extend_values = {5, 6, 7, 8, 9, 10};
  std::vector<int> final_values = {1, 2, 3, 4, 5, 6, 7, 8, 9, 10};
  auto enmr1 = Enumeration::create(
      default_enmr_name,
      Datatype::INT32,
      2,
      false,
      init_values.data(),
      init_values.size() * sizeof(int),
      nullptr,
      0);
  auto enmr2 = extend_enumeration(enmr1, extend_values);
  check_enumeration(
      enmr2, default_enmr_name, final_values, Datatype::INT32, 2, false);
  REQUIRE(!enmr1->is_extension_of(enmr2));
  REQUIRE(enmr2->is_extension_of(enmr1));
}

TEST_CASE_METHOD(
    EnumerationFx,
    "Enumeration Extension Var Size",
    "[enumeration][extension][var-sized]") {
  std::vector<std::string> init_values = {"fred", "wilma"};
  std::vector<std::string> extend_values = {"barney", "betty"};
  std::vector<std::string> final_values = {"fred", "wilma", "barney", "betty"};
  auto enmr1 = create_enumeration(init_values);
  auto enmr2 = extend_enumeration(enmr1, extend_values);
  check_enumeration(
      enmr2,
      default_enmr_name,
      final_values,
      Datatype::STRING_ASCII,
      constants::var_num,
      false);
  REQUIRE(!enmr1->is_extension_of(enmr2));
  REQUIRE(enmr2->is_extension_of(enmr1));
}

TEST_CASE_METHOD(
    EnumerationFx,
    "Enumeration Extension Empty Var Size",
    "[enumeration][extension][var-sized]") {
  std::vector<std::string> values = {"fred", "wilma", "barney", "betty"};
  auto enmr1 =
      create_empty_enumeration(Datatype::STRING_ASCII, constants::var_num);
  auto enmr2 = extend_enumeration(enmr1, values);
  check_enumeration(
      enmr2,
      default_enmr_name,
      values,
      Datatype::STRING_ASCII,
      constants::var_num,
      false);
  REQUIRE(!enmr1->is_extension_of(enmr2));
  REQUIRE(enmr2->is_extension_of(enmr1));
}

TEST_CASE_METHOD(
    EnumerationFx,
    "Enumeration Extension Invalid Data",
    "[enumeration][extension][error]") {
  std::vector<std::string> init_values = {"fred", "wilma"};
  auto enmr = create_enumeration(init_values);
  auto matcher = Catch::Matchers::ContainsSubstring(
      "Unable to extend an enumeration without a data buffer.");
  REQUIRE_THROWS_WITH(enmr->extend(nullptr, 10, nullptr, 0), matcher);
}

TEST_CASE_METHOD(
    EnumerationFx,
    "Enumeration Extension Invalid Data Size",
    "[enumeration][extension][error]") {
  std::vector<std::string> init_values = {"fred", "wilma"};
  const char* data = "barneybetty";
  auto enmr = create_enumeration(init_values);
  auto matcher = Catch::Matchers::ContainsSubstring(
      "Unable to extend an enumeration with a zero sized data buffer.");
  REQUIRE_THROWS_WITH(enmr->extend(data, 0, nullptr, 0), matcher);
}

TEST_CASE_METHOD(
    EnumerationFx,
    "Enumeration Extension Invalid Offsets",
    "[enumeration][extension][error]") {
  std::vector<std::string> init_values = {"fred", "wilma"};
  const char* data = "barneybetty";
  auto enmr = create_enumeration(init_values);
  auto matcher = Catch::Matchers::ContainsSubstring(
      "The offsets buffer is required for this enumeration extension.");
  REQUIRE_THROWS_WITH(enmr->extend(data, 11, nullptr, 0), matcher);
}

TEST_CASE_METHOD(
    EnumerationFx,
    "Enumeration Extension Invalid Offsets Size",
    "[enumeration][extension][error]") {
  std::vector<std::string> init_values = {"fred", "wilma"};
  const char* data = "barneybetty";
  uint64_t offsets[2] = {0, 6};
  auto enmr = create_enumeration(init_values);
  auto matcher = Catch::Matchers::ContainsSubstring(
      "The offsets buffer for "
      "this enumeration extension must have a non-zero size.");
  REQUIRE_THROWS_WITH(enmr->extend(data, 11, offsets, 0), matcher);
}

TEST_CASE_METHOD(
    EnumerationFx,
    "Enumeration Extension Invalid Offsets Size not Multiple of 8",
    "[enumeration][extension][error]") {
  std::vector<std::string> init_values = {"fred", "wilma"};
  const char* data = "barneybetty";
  uint64_t offsets[2] = {0, 6};
  auto enmr = create_enumeration(init_values);
  auto matcher = Catch::Matchers::ContainsSubstring(
      "Invalid offsets size is not a multiple of sizeof(uint64_t)");
  REQUIRE_THROWS_WITH(enmr->extend(data, 11, offsets, 17), matcher);
}

TEST_CASE_METHOD(
    EnumerationFx,
    "Enumeration Extension Invalid Offsets for Fixed Size Data",
    "[enumeration][extension][error]") {
  std::vector<int> init_values = {0, 1, 2, 3};
  const char* data = "barneybetty";
  uint64_t offsets[2] = {0, 6};
  auto enmr = create_enumeration(init_values);
  auto matcher = Catch::Matchers::ContainsSubstring(
      "Offsets buffer provided when extending a fixed sized enumeration.");
  REQUIRE_THROWS_WITH(enmr->extend(data, 11, offsets, 16), matcher);
}

TEST_CASE_METHOD(
    EnumerationFx,
    "Enumeration Extension Invalid Offsets Size for Fixed Size Data",
    "[enumeration][extension][error]") {
  std::vector<int> init_values = {0, 1, 2, 3};
  std::vector<int> add_values = {4, 5, 6, 7};
  auto enmr = create_enumeration(init_values);
  auto matcher = Catch::Matchers::ContainsSubstring(
      "Offsets size is non-zero when extending a fixed sized enumeration.");
  REQUIRE_THROWS_WITH(
      enmr->extend(
          add_values.data(), add_values.size() * sizeof(int), nullptr, 16),
      matcher);
}

TEST_CASE_METHOD(
    EnumerationFx,
    "Enumeration Extension Invalid Duplicate Value",
    "[enumeration][extension][error]") {
  std::vector<int> init_values = {0, 1, 2, 3};
  std::vector<int> add_values = {2, 3, 4, 5};
  auto enmr = create_enumeration(init_values);
  auto matcher = Catch::Matchers::ContainsSubstring(
      "Invalid duplicated value in enumeration");
  REQUIRE_THROWS_WITH(
      enmr->extend(
          add_values.data(), add_values.size() * sizeof(int), nullptr, 0),
      matcher);
}

TEST_CASE_METHOD(
    EnumerationFx,
    "Enumeration Serialization - Fixed Size",
    "[enumeration][serialization][fixed-size]") {
  std::vector<int> values = {1, 2, 3, 4, 5};
  check_storage_serialization(values);
}

TEST_CASE_METHOD(
    EnumerationFx,
    "Enumeration Serialization - Variable Size",
    "[enumeration][serialization][var-size]") {
  std::vector<std::string> values = {"foo", "bar", "baz", "bam", "cap"};
  check_storage_serialization(values);
}

TEST_CASE_METHOD(
    EnumerationFx,
    "Enumeration Deserialization - Fixed Size",
    "[enumeration][deserialization][fixed-size]") {
  std::vector<int> values = {1, 2, 3, 4, 5};
  check_storage_deserialization(values);
}

TEST_CASE_METHOD(
    EnumerationFx,
    "Enumeration Deserialization - Variable Size",
    "[enumeration][deserialization][var-size]") {
  std::vector<std::string> values = {"foo", "bar", "baz", "bam", "cap"};
  check_storage_deserialization(values);
}

TEST_CASE_METHOD(
    EnumerationFx,
    "Enumeration Deserialization Error - Invalid version",
    "[enumeration][deserialization][error][invalid-version]") {
  std::vector<std::string> values = {"foo", "bar", "baz", "bam", "cap"};
  auto enmr = create_enumeration(values);
  auto tile = serialize_to_tile(enmr);

  REQUIRE(tile.size() > 4);
  auto data = tile.data();
  memset(data, 1, 4);

  Deserializer deserializer(tile.data(), tile.size());
  REQUIRE_THROWS(Enumeration::deserialize(deserializer));
}

TEST_CASE_METHOD(
    EnumerationFx,
    "Enumeration index_of - Fixed Size",
    "[enumeration][index-of][fixed-size]") {
  std::vector<int> values = {1, 2, 3, 4, 5};
  auto enmr = create_enumeration(values);

  for (uint64_t i = 0; i < values.size(); i++) {
    int tmp = values[i];
    REQUIRE(enmr->index_of(&tmp, sizeof(int)) == i);
  }
}

TEST_CASE_METHOD(
    EnumerationFx,
    "Enumeration index_of - Fixed Size Missing",
    "[enumeration][index-of][fixed-size]") {
  std::vector<int> values = {1, 2, 3, 4, 5};
  auto enmr = create_enumeration(values);

  int zero = 0;
  REQUIRE(
      enmr->index_of(&zero, sizeof(int)) ==
      constants::enumeration_missing_value);
}

TEST_CASE_METHOD(
    EnumerationFx,
    "Enumeration index_of - Variable Size",
    "[enumeration][index-of][var-size]") {
  std::vector<std::string> values = {"foo", "bar", "baz", "bang", "ohai"};
  auto enmr = create_enumeration(values);

  for (uint64_t i = 0; i < values.size(); i++) {
    REQUIRE(enmr->index_of(values[i].data(), values[i].size()) == i);
  }
}

TEST_CASE_METHOD(
    EnumerationFx,
    "Enumeration index_of - Variable Size Missing",
    "[enumeration][index-of][var-size]") {
  std::vector<std::string> values = {"foo", "bar", "baz", "bang", "ohai"};
  auto enmr = create_enumeration(values);

  REQUIRE(enmr->index_of("", 0) == constants::enumeration_missing_value);
}

/* ********************************* */
/*        Testing Attribute          */
/* ********************************* */

TEST_CASE_METHOD(
    EnumerationFx,
    "Attribute set_enumeration_name - Error - Empty Name",
    "[enumeration][attribute][error]") {
  auto attr = make_shared<Attribute>(HERE(), "foo", Datatype::INT8);
  REQUIRE_THROWS(attr->set_enumeration_name(""));
}

/* ********************************* */
/*          Testing Array            */
/* ********************************* */

TEST_CASE_METHOD(
    EnumerationFx,
    "Array - Get Enumeration",
    "[enumeration][array][get-enumeration]") {
  create_array();
  auto array = get_array(QueryType::READ);
  auto enmr = array->get_enumeration("test_enmr");
  REQUIRE(enmr != nullptr);

  std::vector<std::string> values = {"ant", "bat", "cat", "dog", "emu"};
  check_enumeration(
      enmr,
      "test_enmr",
      values,
      Datatype::STRING_ASCII,
      constants::var_num,
      false);
}

TEST_CASE_METHOD(
    EnumerationFx,
    "Array - Get Enumeration Repeated",
    "[enumeration][array][get-enumeration][repeated]") {
  create_array();
  auto array = get_array(QueryType::READ);
  auto enmr1 = array->get_enumeration("test_enmr");
  auto enmr2 = array->get_enumeration("test_enmr");
  REQUIRE(enmr1 == enmr2);
}

TEST_CASE_METHOD(
    EnumerationFx,
    "Array - Get Enumeration Error - Not Open",
    "[enumeration][array][error][not-open]") {
  auto array = make_shared<Array>(HERE(), uri_, ctx_.storage_manager());
  auto matcher = Catch::Matchers::ContainsSubstring("Array is not open");
  REQUIRE_THROWS(array->get_enumeration("foo"), matcher);
}

TEST_CASE_METHOD(
    EnumerationFx,
    "Array - Get Non-existent Enumeration",
    "[enumeration][array][unknown-enumeration]") {
  create_array();
  auto array = get_array(QueryType::READ);
  REQUIRE_THROWS(array->get_enumeration("foo"));
}

TEST_CASE_METHOD(
    EnumerationFx,
    "Array - Load All Enumerations - Latest Only",
    "[enumeration][array][load-all-enumerations][latest-only]") {
  create_array();
  auto array = get_array(QueryType::READ);
  auto schema = array->array_schema_latest_ptr();
  REQUIRE(schema->is_enumeration_loaded("test_enmr") == false);
  CHECK_NOTHROW(array->load_all_enumerations());
  REQUIRE(schema->is_enumeration_loaded("test_enmr") == true);
}

TEST_CASE_METHOD(
    EnumerationFx,
    "Array - Load All Enumerations - Repeated",
    "[enumeration][array][load-all-enumerations][repeated]") {
  create_array();
  auto array = get_array(QueryType::READ);
  auto schema = array->array_schema_latest_ptr();

  REQUIRE(schema->is_enumeration_loaded("test_enmr") == false);

  CHECK_NOTHROW(array->load_all_enumerations());
  REQUIRE(schema->is_enumeration_loaded("test_enmr") == true);

  CHECK_NOTHROW(array->load_all_enumerations());
  REQUIRE(schema->is_enumeration_loaded("test_enmr") == true);
}

TEST_CASE_METHOD(
    EnumerationFx,
    "Array - Load All Enumerations Error - Not Open",
    "[enumeration][array][error][not-open]") {
  auto array = make_shared<Array>(HERE(), uri_, ctx_.storage_manager());
  auto matcher = Catch::Matchers::ContainsSubstring("Array is not open");
  REQUIRE_THROWS(array->load_all_enumerations());
}

/* ********************************* */
/*     Testing ArrayDirectory        */
/* ********************************* */

TEST_CASE_METHOD(
    EnumerationFx,
    "ArrayDirectory - Load Enumerations From Paths",
    "[enumeration][array-directory][load-enumerations-from-paths]") {
  create_array();

  auto schema = get_array_schema_latest();
  auto ad = get_array_directory();
  auto enmr_name = schema->attribute("attr1")->get_enumeration_name();
  REQUIRE(enmr_name.has_value());

  auto enmr_path = schema->get_enumeration_path_name(enmr_name.value());

  auto loaded =
      ad->load_enumerations_from_paths({enmr_path}, enc_key_, memory_tracker_);
  REQUIRE(loaded.size() == 1);

  auto enmr = loaded[0];
  std::vector<std::string> values = {"ant", "bat", "cat", "dog", "emu"};
  check_enumeration(
      enmr,
      "test_enmr",
      values,
      Datatype::STRING_ASCII,
      constants::var_num,
      false);
}

TEST_CASE_METHOD(
    EnumerationFx,
    "ArrayDirectory - Load Enumeration Error",
    "[enumeration][array-directory][error]") {
  create_array();

  auto schema = get_array_schema_latest();
  auto ad = get_array_directory();

  // Check that this function throws an exception when attempting to load
  // an unknown enumeration
  auto posix_matcher =
      Catch::Matchers::ContainsSubstring("No such file or directory");
  auto windows_matcher = Catch::Matchers::ContainsSubstring(
      "The system cannot find the file specified.");
  REQUIRE_THROWS_WITH(
      ad->load_enumerations_from_paths(
          {"unknown_enmr"}, enc_key_, memory_tracker_),
      posix_matcher || windows_matcher);
}

TEST_CASE_METHOD(
    EnumerationFx,
    "ArrayDirectory - Load Enumeration Memory Limit Exceeded",
    "[enumeration][array-directory][error]") {
  create_array();

  auto schema = get_array_schema_latest();
  auto ad = get_array_directory();

  auto enmr_name = schema->attribute("attr1")->get_enumeration_name();
  auto enmr_path = schema->get_enumeration_path_name(enmr_name.value());

  memory_tracker_->set_budget(memory_tracker_->get_memory_usage() + 1);

  // Check that this function throws an exception when attempting to load
  // an enumeration that exceeds the memory budget.
  auto matcher = Catch::Matchers::ContainsSubstring(
      "Error loading enumeration; Insufficient memory budget;");
  REQUIRE_THROWS_WITH(
      ad->load_enumerations_from_paths({enmr_path}, enc_key_, memory_tracker_),
      matcher);

  // Check that the fix is to increase the memory budget.
  memory_tracker_->set_budget(std::numeric_limits<uint64_t>::max());
  REQUIRE_NOTHROW(
      ad->load_enumerations_from_paths({enmr_path}, enc_key_, memory_tracker_));
}

/* ********************************* */
/*       Testing ArraySchema         */
/* ********************************* */

TEST_CASE_METHOD(
    EnumerationFx,
    "ArraySchema - Add Enumeration - Enumeration nullptr Error",
    "[enumeration][array-schema][error]") {
  auto schema =
      make_shared<ArraySchema>(HERE(), ArrayType::DENSE, memory_tracker_);
  REQUIRE_THROWS(schema->add_enumeration(nullptr));
}

TEST_CASE_METHOD(
    EnumerationFx,
    "ArraySchema - Add Basic Enumeration",
    "[enumeration][array-schema][basic]") {
  auto schema =
      make_shared<ArraySchema>(HERE(), ArrayType::DENSE, memory_tracker_);

  std::vector<int> values = {1, 2, 3, 4, 5};
  auto enmr = create_enumeration(values);
  schema->add_enumeration(enmr);

  auto attr = make_shared<Attribute>(HERE(), "foo", Datatype::INT8);
  attr->set_enumeration_name(enmr->name());
  CHECK_NOTHROW(schema->add_attribute(attr));
}

TEST_CASE_METHOD(
    EnumerationFx,
    "ArraySchema - Get Enumeration",
    "[enumeration][array-schema][get]") {
  auto schema =
      make_shared<ArraySchema>(HERE(), ArrayType::DENSE, memory_tracker_);

  std::vector<int> values = {1, 2, 3, 4, 5};
  auto enmr1 = create_enumeration(values);
  schema->add_enumeration(enmr1);

  auto enmr2 = schema->get_enumeration(default_enmr_name);
  check_enumeration(enmr2, enmr1->name(), values, Datatype::INT32, 1, false);
}

TEST_CASE_METHOD(
    EnumerationFx,
    "ArraySchema - Get Missing Enumeration Error",
    "[enumeration][array-schema][error]") {
  auto schema =
      make_shared<ArraySchema>(HERE(), ArrayType::SPARSE, memory_tracker_);
  REQUIRE_THROWS(schema->get_enumeration("not_an_enumeration"));
}

TEST_CASE_METHOD(
    EnumerationFx,
    "ArraySchema - Add Enumeration with Existing Enumeration of same Name",
    "[enumeration][array-schema][eror]") {
  auto schema =
      make_shared<ArraySchema>(HERE(), ArrayType::SPARSE, memory_tracker_);
  std::vector<int> values = {1, 2, 3, 4, 5};
  auto enmr = create_enumeration(values);

  schema->add_enumeration(enmr);
  REQUIRE_THROWS(schema->add_enumeration(enmr));
}

TEST_CASE_METHOD(
    EnumerationFx,
    "ArraySchema - Add Attribute with Missing Enumeration Error",
    "[enumeration][array-schema][eror]") {
  auto schema =
      make_shared<ArraySchema>(HERE(), ArrayType::SPARSE, memory_tracker_);
  auto attr = make_shared<Attribute>(HERE(), "an_attr", Datatype::INT32);
  attr->set_enumeration_name("not_an_enumeration");
  REQUIRE(!schema->add_attribute(attr).ok());
}

TEST_CASE_METHOD(
    EnumerationFx,
    "ArraySchema - Get All Enumeration Names Empty",
    "[enumeration][array-schema][get-all][empty]") {
  auto schema =
      make_shared<ArraySchema>(HERE(), ArrayType::DENSE, memory_tracker_);
  auto enmr_names = schema->get_enumeration_names();
  REQUIRE(enmr_names.size() == 0);
}

TEST_CASE_METHOD(
    EnumerationFx,
    "ArraySchema - Get All Enumeration Names",
    "[enumeration][array-schema][get-all]") {
  auto schema =
      make_shared<ArraySchema>(HERE(), ArrayType::DENSE, memory_tracker_);

  std::vector<float> values = {1.0f, 1.1f, 1.2f, 1.3f, 1.4f};
  auto enmr1 = create_enumeration(values);
  schema->add_enumeration(enmr1);

  auto enmr_names = schema->get_enumeration_names();
  REQUIRE(enmr_names.size() == 1);

  auto enmr2 = schema->get_enumeration(enmr_names[0]);
  REQUIRE(enmr2 == enmr1);
  check_enumeration(
      enmr2, default_enmr_name, values, Datatype::FLOAT32, 1, false);
}

TEST_CASE_METHOD(
    EnumerationFx,
    "ArraySchema - Attribute with Invalid Datatype",
    "[enumeration][array-schema][error][bad-attr-datatype]") {
  auto schema =
      make_shared<ArraySchema>(HERE(), ArrayType::DENSE, memory_tracker_);

  std::vector<int> values = {1, 2, 3, 4, 5};
  auto enmr = create_enumeration(values);
  schema->add_enumeration(enmr);

  auto attr = make_shared<Attribute>(HERE(), "ohai", Datatype::FLOAT32);
  attr->set_enumeration_name(default_enmr_name);
  REQUIRE(schema->add_attribute(attr).ok() == false);
}

TEST_CASE_METHOD(
    EnumerationFx,
    "ArraySchema - Attribute with Invalid Cell Val Num",
    "[enumeration][array-schema][error][bad-attr-cell-val-num]") {
  auto schema =
      make_shared<ArraySchema>(HERE(), ArrayType::DENSE, memory_tracker_);

  std::vector<int> values = {1, 2, 3, 4, 5};
  auto enmr = create_enumeration(values);
  schema->add_enumeration(enmr);

  auto attr = make_shared<Attribute>(
      HERE(), "ohai", Datatype::INT32, 2, DataOrder::UNORDERED_DATA);
  attr->set_enumeration_name(default_enmr_name);
  REQUIRE(schema->add_attribute(attr).ok() == false);
}

TEST_CASE_METHOD(
    EnumerationFx,
    "ArraySchema - Store nullptr Enumeration Error",
    "[enumeration][array-schema][error][store-nullptr-enumeration]") {
  auto schema =
      make_shared<ArraySchema>(HERE(), ArrayType::DENSE, memory_tracker_);
  REQUIRE_THROWS(schema->store_enumeration(nullptr));
}

TEST_CASE_METHOD(
    EnumerationFx,
    "ArraySchema - Store Enumeration Error",
    "[enumeration][array-schema][error][store-unknown-enumeration]") {
  auto schema =
      make_shared<ArraySchema>(HERE(), ArrayType::DENSE, memory_tracker_);
  std::vector<int> values = {1, 2, 3, 4, 5};
  auto enmr =
      create_enumeration(values, false, Datatype::INT32, "unknown_enmr");
  REQUIRE_THROWS(schema->store_enumeration(enmr));
}

TEST_CASE_METHOD(
    EnumerationFx,
    "ArraySchema - Store Enumeration Error - Already Loaded",
    "[enumeration][array-schema][error][store-loaded-enumeration]") {
  auto schema =
      make_shared<ArraySchema>(HERE(), ArrayType::DENSE, memory_tracker_);

  std::vector<uint32_t> values = {0, 1, 2, 100000000};
  auto enmr = create_enumeration(values);
  schema->add_enumeration(enmr);

  // This is an error because there's already an enumeration stored in the
  // ArraySchema::enumeration_map_. When deserializing schemas from disk the
  // entries in ArraySchema::enumeration_map_ are (std::string, nullptr).
  REQUIRE_THROWS(schema->store_enumeration(enmr));
}

TEST_CASE_METHOD(
    EnumerationFx,
    "ArraySchema - Attribute Get Enumeration Name From Attribute",
    "[enumeration][array-schema][has-enumeration]") {
  auto schema =
      make_shared<ArraySchema>(HERE(), ArrayType::SPARSE, memory_tracker_);

  std::vector<std::string> values = {"a", "spot", "of", "tea", "perhaps?"};
  auto enmr = create_enumeration(values);
  schema->add_enumeration(enmr);

  REQUIRE(schema->get_enumeration(enmr->name()) == enmr);
  REQUIRE(schema->get_enumeration_path_name(enmr->name()) == enmr->path_name());

  auto attr = make_shared<Attribute>(HERE(), "ohai", Datatype::INT64);
  attr->set_enumeration_name(default_enmr_name);
  throw_if_not_ok(schema->add_attribute(attr));

  REQUIRE(schema->attribute("ohai")->get_enumeration_name().has_value());
}

TEST_CASE_METHOD(
    EnumerationFx,
    "ArraySchema - Large Single Enumeration",
    "[enumeration][array-scehma][size-check]") {
  auto schema = create_schema();
  REQUIRE_NOTHROW(schema->check(cfg_));

  std::vector<uint8_t> data(1024 * 1024 * 10 + 1);
  std::vector<uint64_t> offsets = {0};
  auto enmr = Enumeration::create(
      "enmr_name",
      Datatype::STRING_ASCII,
      constants::var_num,
      false,
      data.data(),
      data.size(),
      offsets.data(),
      offsets.size() * constants::cell_var_offset_size);

  schema->add_enumeration(enmr);

  // One single enumeration larger than 10MiB
  auto matcher = Catch::Matchers::ContainsSubstring("has a size exceeding");
  REQUIRE_THROWS_WITH(schema->check(cfg_), matcher);
}

TEST_CASE_METHOD(
    EnumerationFx,
    "ArraySchema - Many Large Enumerations",
    "[enumeration][array-scehma][size-check]") {
  auto schema = create_schema();
  REQUIRE_NOTHROW(schema->check(cfg_));

  std::vector<uint8_t> data(1024 * 1024 * 5 + 1);
  std::vector<uint64_t> offsets = {0};

  // Create more than 50MiB of enumeration data
  for (size_t i = 0; i < 10; i++) {
    auto enmr = Enumeration::create(
        "enmr_name_" + std::to_string(i),
        Datatype::STRING_ASCII,
        constants::var_num,
        false,
        data.data(),
        data.size(),
        offsets.data(),
        offsets.size() * constants::cell_var_offset_size);
    schema->add_enumeration(enmr);
  }

  // 10 enumerations each over 5MiB for more than 50MiB total.
  auto matcher = Catch::Matchers::ContainsSubstring("Total enumeration size");
  REQUIRE_THROWS_WITH(schema->check(cfg_), matcher);
}

TEST_CASE_METHOD(
    EnumerationFx,
    "ArraySchema - Schema Copy Constructor",
    "[enumeration][array-schema][copy-ctor]") {
  auto schema = create_schema();

  // Check that the schema is valid.
  CHECK_NOTHROW(schema->check(cfg_));
}

TEST_CASE_METHOD(
    EnumerationFx,
    "ArraySchema - Mismatched path name error",
    "[enumeration][array-schema][error]") {
  create_array();
  auto schema = get_array_schema_latest();

  // Creating a new Enumeration will give it a different UUID path name.
  std::vector<int> values = {1, 2, 3, 4, 5};
  auto enmr = create_enumeration(values, false, Datatype::INT32, "test_enmr");

  // Storing an enumeration with a known name but different path is an error
  REQUIRE_THROWS(schema->store_enumeration(enmr));
}

TEST_CASE_METHOD(
    EnumerationFx,
    "ArraySchema - Drop Enumeration - Empty Name",
    "[enumeration][array-schema][error]") {
  create_array();
  auto schema = get_array_schema_latest();
  REQUIRE_THROWS(schema->drop_enumeration(""));
}

TEST_CASE_METHOD(
    EnumerationFx,
    "ArraySchema - Drop Enumeration - Unknown Enumeration Name",
    "[enumeration][array-schema][error]") {
  create_array();
  auto schema = get_array_schema_latest();
  REQUIRE_THROWS(schema->drop_enumeration("not_an_enumeration"));
}

TEST_CASE_METHOD(
    EnumerationFx,
    "ArraySchema - Extend Enumeration - Enumeration is nullptr",
    "[enumeration][array-schema][error]") {
  create_array();
  auto schema = get_array_schema_latest();
  auto matcher = Catch::Matchers::ContainsSubstring(
      "Error adding enumeration. Enumeration must not be nullptr.");
  REQUIRE_THROWS_WITH(schema->extend_enumeration(nullptr), matcher);
}

TEST_CASE_METHOD(
    EnumerationFx,
    "ArraySchema - Extend Enumeration - Enumeration Does Not Exist",
    "[enumeration][array-schema][error]") {
  create_array();
  auto schema = get_array_schema_latest();
  auto enmr = create_empty_enumeration(Datatype::INT32, 1, false, "foo");
  auto matcher = Catch::Matchers::ContainsSubstring(
      "Enumeration with name 'foo' does not exist in this ArraySchema.");
  REQUIRE_THROWS_WITH(schema->extend_enumeration(enmr), matcher);
}

TEST_CASE_METHOD(
    EnumerationFx,
    "ArraySchema - Extend Enumeration - Enumeration Not Loaded",
    "[enumeration][array-schema][error]") {
  create_array();
  auto schema = get_array_schema_latest();
  auto enmr = create_empty_enumeration(Datatype::INT32, 1, false, "test_enmr");
  auto matcher = Catch::Matchers::ContainsSubstring(
      "Enumeration with name 'test_enmr' is not loaded.");
  REQUIRE_THROWS_WITH(schema->extend_enumeration(enmr), matcher);
}

TEST_CASE_METHOD(
    EnumerationFx,
    "ArraySchema - Extend Enumeration - Enumeration Not An Extension",
    "[enumeration][array-schema][error]") {
  create_array();
  auto array = get_array(QueryType::READ);
  array->load_all_enumerations();

  auto schema = array->array_schema_latest().clone();

  auto enmr = create_empty_enumeration(Datatype::INT32, 1, false, "test_enmr");

  auto matcher = Catch::Matchers::ContainsSubstring(
      "Provided enumeration is not an extension of the current state of "
      "'test_enmr'");
  REQUIRE_THROWS_WITH(schema->extend_enumeration(enmr), matcher);
}

TEST_CASE_METHOD(
    EnumerationFx,
    "ArraySchema - Extend Enumeration - Duplicate Enumeration Path Name",
    "[enumeration][array-schema][error]") {
  create_array();
  auto array = get_array(QueryType::READ);
  array->load_all_enumerations();

  auto schema = array->array_schema_latest().clone();
  auto enmr1 = schema->get_enumeration("test_enmr");

  std::vector<std::string> extra_values = {"manatee", "narwhal", "oppossum"};
  auto enmr2 = extend_enumeration(enmr1, extra_values);

  // We have to force this condition by hand
  auto enmr3 = tiledb::sm::Enumeration::create(
      enmr2->name(),
      // Notice we're reusing the existing path name from enmr1
      enmr1->path_name(),
      enmr2->type(),
      enmr2->cell_val_num(),
      enmr2->ordered(),
      enmr2->data().data(),
      enmr2->data().size(),
      enmr2->offsets().data(),
      enmr2->offsets().size());

  auto matcher = Catch::Matchers::ContainsSubstring(
      "Enumeration path name for 'test_enmr' already exists in this schema.");
  REQUIRE_THROWS_WITH(schema->extend_enumeration(enmr3), matcher);
}

/* ********************************* */
/*   Testing ArraySchemaEvolution    */
/* ********************************* */

TEST_CASE_METHOD(
    EnumerationFx,
    "ArraySchemaEvolution - Simple No Enumeration",
    "[enumeration][array-schema-evolution][simple]") {
  create_array();
  auto array = get_array(QueryType::READ);
  array->load_all_enumerations();

  auto orig_schema = array->array_schema_latest_ptr();
  auto ase = make_shared<ArraySchemaEvolution>(HERE());
  auto attr3 = make_shared<Attribute>(HERE(), "attr3", Datatype::UINT32);
  ase->add_attribute(attr3);
  CHECK_NOTHROW(ase->evolve_schema(orig_schema));
}

TEST_CASE_METHOD(
    EnumerationFx,
    "ArraySchemaEvolution - Simple With Enumeration",
    "[enumeration][array-schema-evolution][simple]") {
  create_array();
  auto orig_schema = get_array_schema_latest();
  auto ase = make_shared<ArraySchemaEvolution>(HERE());

  std::vector<uint64_t> values{0, 1, 2, 3, 4, 1000};
  auto enmr = create_enumeration(values);
  ase->add_enumeration(enmr);

  auto attr3 = make_shared<Attribute>(HERE(), "attr3", Datatype::UINT32);
  attr3->set_enumeration_name(default_enmr_name);
  ase->add_attribute(attr3);

  ase->drop_attribute("attr2");

  CHECK_NOTHROW(ase->evolve_schema(orig_schema));
}

TEST_CASE_METHOD(
    EnumerationFx,
    "ArraySchemaEvolution - Drop Attribute After Add",
    "[enumeration][array-schema-evolution][drop-add]") {
  create_array();
  auto orig_schema = get_array_schema_latest();
  auto ase = make_shared<ArraySchemaEvolution>(HERE());

  std::vector<uint64_t> values{0, 1, 2, 3, 4, 1000};
  auto enmr = create_enumeration(values);
  ase->add_enumeration(enmr);

  auto attr3 = make_shared<Attribute>(HERE(), "attr3", Datatype::UINT32);
  attr3->set_enumeration_name(default_enmr_name);
  ase->add_attribute(attr3);

  CHECK_NOTHROW(ase->drop_attribute("attr3"));
  CHECK_NOTHROW(ase->evolve_schema(orig_schema));
}

TEST_CASE_METHOD(
    EnumerationFx,
    "ArraySchemaEvolution - Enumeration Attribute Names to Add",
    "[enumeration][array-schema-evolution][simple]") {
  create_array();
  auto orig_schema = get_array_schema_latest();

  auto ase = make_shared<ArraySchemaEvolution>(HERE());

  std::vector<uint64_t> values{0, 1, 2, 3, 4, 1000};
  auto enmr = create_enumeration(values);
  ase->add_enumeration(enmr);

  auto enmr_names = ase->enumeration_names_to_add();
  REQUIRE(enmr_names.size() == 1);
  REQUIRE(enmr_names[0] == enmr->name());

  CHECK_NOTHROW(ase->evolve_schema(orig_schema));
}

TEST_CASE_METHOD(
    EnumerationFx,
    "ArraySchemaEvolution - Enumeration to Add",
    "[enumeration][array-schema-evolution][enmr-to-add]") {
  create_array();
  auto orig_schema = get_array_schema_latest();
  auto ase = make_shared<ArraySchemaEvolution>(HERE());

  std::vector<uint64_t> values{0, 1, 2, 3, 4, 1000};
  auto enmr1 = create_enumeration(values);
  ase->add_enumeration(enmr1);

  auto enmr2 = ase->enumeration_to_add(enmr1->name());
  REQUIRE(enmr2 == enmr1);

  CHECK_NOTHROW(ase->evolve_schema(orig_schema));
}

TEST_CASE_METHOD(
    EnumerationFx,
    "ArraySchemaEvolution - Enumeration to Extend",
    "[enumeration][array-schema-evolution][enmr-to-extend]") {
  create_array();
  auto array = get_array(QueryType::READ);
  array->load_all_enumerations();
  auto orig_schema = array->array_schema_latest_ptr();

  std::vector<std::string> values_to_add = {"firefly", "gerbil", "hamster"};
  auto old_enmr = orig_schema->get_enumeration("test_enmr");
  REQUIRE(old_enmr != nullptr);
  auto new_enmr = extend_enumeration(old_enmr, values_to_add);

  auto ase = make_shared<ArraySchemaEvolution>(HERE());
  ase->extend_enumeration(new_enmr);
  CHECK_NOTHROW(ase->evolve_schema(orig_schema));
}

TEST_CASE_METHOD(
    EnumerationFx,
    "ArraySchemaEvolution - Drop Enumeration",
    "[enumeration][array-schema-evolution][enmr-to-drop]") {
  auto ase = make_shared<ArraySchemaEvolution>(HERE());
  CHECK_NOTHROW(ase->drop_enumeration("test_enmr"));
}

TEST_CASE_METHOD(
    EnumerationFx,
    "ArraySchemaEvolution - Add Then Drop Enumeration",
    "[enumeration][array-schema-evolution][enmr-to-drop]") {
  create_array();
  auto orig_schema = get_array_schema_latest();
  auto ase1 = make_shared<ArraySchemaEvolution>(HERE());

  std::vector<uint64_t> values{0, 1, 2, 3, 4, 1000};
  auto enmr1 = create_enumeration(values, false, Datatype::UINT64, "enmr");
  ase1->add_enumeration(enmr1);

  auto new_schema = ase1->evolve_schema(orig_schema);

  auto ase2 = make_shared<ArraySchemaEvolution>(HERE());
  ase2->drop_enumeration("enmr");

  CHECK_NOTHROW(ase2->evolve_schema(new_schema));
}

TEST_CASE_METHOD(
    EnumerationFx,
    "ArraySchemaEvolution - Drop Enumeration Repeated",
    "[enumeration][array-schema-evolution][enmr-to-drop-repeated]") {
  auto ase = make_shared<ArraySchemaEvolution>(HERE());
  CHECK_NOTHROW(ase->drop_enumeration("test_enmr"));
  CHECK_NOTHROW(ase->drop_enumeration("test_enmr"));
}

TEST_CASE_METHOD(
    EnumerationFx,
    "ArraySchemaEvolution - Drop Enumeration After Add",
    "[enumeration][array-schema-evolution][enmr-add-drop]") {
  auto ase = make_shared<ArraySchemaEvolution>(HERE());

  std::vector<uint64_t> values{0, 1, 2, 3, 4, 1000};
  auto enmr = create_enumeration(values, false, Datatype::UINT64, "enmr");
  ase->add_enumeration(enmr);
  REQUIRE(ase->enumeration_names_to_add().size() == 1);
  CHECK_NOTHROW(ase->drop_enumeration("enmr"));
  REQUIRE(ase->enumeration_names_to_add().size() == 0);
}

TEST_CASE_METHOD(
    EnumerationFx,
    "ArraySchemaEvolution - Enumeration to Add - nullptr",
    "[enumeration][array-schema-evolution][enmr-nullptr]") {
  create_array();
  auto ase = make_shared<ArraySchemaEvolution>(HERE());
  REQUIRE_THROWS(ase->add_enumeration(nullptr));
}

TEST_CASE_METHOD(
    EnumerationFx,
    "ArraySchemaEvolution - Enumeration to Add - Already Added",
    "[enumeration][array-schema-evolution][enmr-already-added]") {
  create_array();
  auto ase = make_shared<ArraySchemaEvolution>(HERE());

  std::vector<uint64_t> values{0, 1, 2, 3, 4, 1000};
  auto enmr1 = create_enumeration(values, false, Datatype::UINT64, "enmr");
  auto enmr2 = create_enumeration(values, false, Datatype::UINT64, "enmr");
  ase->add_enumeration(enmr1);
  REQUIRE_THROWS(ase->add_enumeration(enmr2));
}

TEST_CASE_METHOD(
    EnumerationFx,
    "ArraySchemaEvolution - Enumeration to Add - Missing Name",
    "[enumeration][array-schema-evolution][missing-name]") {
  create_array();
  auto ase = make_shared<ArraySchemaEvolution>(HERE());
  REQUIRE(ase->enumeration_to_add("foo") == nullptr);
}

TEST_CASE_METHOD(
    EnumerationFx,
    "ArraySchemaEvolution - Drop enumeration while still in use.",
    "[enumeration][array-schema-evolution][enmr-still-in-use]") {
  create_array();
  auto orig_schema = get_array_schema_latest();
  auto ase = make_shared<ArraySchemaEvolution>(HERE());
  ase->drop_enumeration("test_enmr");

  REQUIRE_THROWS(ase->evolve_schema(orig_schema));
}

TEST_CASE_METHOD(
    EnumerationFx,
    "ArraySchemaEvolution - Enumeration not Loaded",
    "[enumeration][array-schema-evolution][enmr-not-loaded]") {
  create_array();

  auto attr3 = make_shared<Attribute>(HERE(), "attr3", Datatype::UINT32);
  attr3->set_enumeration_name("test_enmr");

  auto ase = make_shared<ArraySchemaEvolution>(HERE());
  ase->add_attribute(attr3);

  auto orig_schema = get_array_schema_latest();
  REQUIRE_THROWS(ase->evolve_schema(orig_schema));
}

TEST_CASE_METHOD(
    EnumerationFx,
    "ArraySchemaEvolution - Enumeration to large for signed attribute type",
    "[enumeration][array-schema-evolution][enmr-to-large]") {
  create_array();

  std::vector<int> values;
  values.resize(129);
  std::iota(values.begin(), values.end(), 0);
  auto enmr = create_enumeration(values, false, Datatype::INT32, "big_enmr");

  auto attr3 = make_shared<Attribute>(HERE(), "attr3", Datatype::INT8);
  attr3->set_enumeration_name("big_enmr");

  auto ase = make_shared<ArraySchemaEvolution>(HERE());
  ase->add_enumeration(enmr);
  ase->add_attribute(attr3);

  auto orig_schema = get_array_schema_latest();
  REQUIRE_THROWS(ase->evolve_schema(orig_schema));
}

TEST_CASE_METHOD(
    EnumerationFx,
    "ArraySchemaEvolution - Enumeration to large for unsigned attribute type",
    "[enumeration][array-schema-evolution][enmr-to-large]") {
  create_array();

  std::vector<int> values;
  values.resize(257);
  std::iota(values.begin(), values.end(), 0);
  auto enmr = create_enumeration(values, false, Datatype::INT32, "big_enmr");

  auto attr3 = make_shared<Attribute>(HERE(), "attr3", Datatype::UINT8);
  attr3->set_enumeration_name("big_enmr");

  auto ase = make_shared<ArraySchemaEvolution>(HERE());
  ase->add_enumeration(enmr);
  ase->add_attribute(attr3);

  auto orig_schema = get_array_schema_latest();
  REQUIRE_THROWS(ase->evolve_schema(orig_schema));
}

TEST_CASE_METHOD(
    EnumerationFx,
    "ArraySchemaEvolution - Extend Enumeration nullptr",
    "[enumeration][array-schema-evolution][extend][error]") {
  auto ase = make_shared<ArraySchemaEvolution>(HERE());
  auto matcher = Catch::Matchers::ContainsSubstring(
      "Cannot extend enumeration; Input enumeration is null");
  REQUIRE_THROWS_WITH(ase->extend_enumeration(nullptr), matcher);
}

TEST_CASE_METHOD(
    EnumerationFx,
    "ArraySchemaEvolution - Extend Enumeration Already Extended",
    "[enumeration][array-schema-evolution][extend][error]") {
  auto ase = make_shared<ArraySchemaEvolution>(HERE());
  std::vector<int> values = {1, 2, 3, 4, 5};
  auto enmr = create_enumeration(values);
  auto matcher = Catch::Matchers::ContainsSubstring(
      "Cannot extend enumeration; Input enumeration name has already "
      "been extended in this evolution.");
  REQUIRE_NOTHROW(ase->extend_enumeration(enmr));
  REQUIRE_THROWS_WITH(ase->extend_enumeration(enmr), matcher);
}

/* ********************************* */
/*     Testing QueryCondition        */
/* ********************************* */

TEST_CASE_METHOD(
    EnumerationFx,
    "QueryCondition - Rewrite Enumeration Value",
    "[enumeration][query-condition][rewrite-enumeration-value]") {
  create_array();
  auto array = get_array(QueryType::READ);
  auto schema = array->array_schema_latest_ptr();

  // This is normally invoked by the query class when not being tested. It's
  // required here so that the enumeration's data is loaded.
  array->get_enumeration("test_enmr");

  // Assert that the enumerations were loaded
  auto enmr_names = schema->get_loaded_enumeration_names();
  REQUIRE(enmr_names.size() == 1);
  REQUIRE(enmr_names[0] == "test_enmr");

  // Create two copies of the same query condition for assertions
  auto qc1 = create_qc("attr1", std::string("cat"), QueryConditionOp::EQ);
  auto qc2 = qc1;

  qc2.rewrite_enumeration_conditions(*(schema.get()));

  // Assert that the rewritten tree matches in the right places while also
  // different to verify the assertion of having been rewritten.
  auto& tree1 = qc1.ast();
  auto& tree2 = qc2.ast();

  REQUIRE(tree1->is_expr() == false);
  REQUIRE(tree1->get_field_name() == "attr1");

  REQUIRE(tree2->is_expr() == tree1->is_expr());
  REQUIRE(tree2->get_field_name() == tree1->get_field_name());

  auto data1 = tree1->get_data();
  auto data2 = tree2->get_data();
  REQUIRE(data2.size() != data1.size());
  REQUIRE(data2.rvalue_as<int>() == 2);
}

TEST_CASE_METHOD(
    EnumerationFx,
    "QueryCondition - Rewrite Enumeration Value After Extension",
    "[enumeration][query-condition][extend][rewrite-enumeration-value]") {
  create_array();
  auto array = get_array(QueryType::READ);
  array->load_all_enumerations();

  auto schema = array->array_schema_latest_ptr();

  // Create two copies of the same query condition for assertions
  auto qc1 = create_qc("attr1", std::string("gerbil"), QueryConditionOp::EQ);
  auto qc2 = qc1;

  // Check that we fail the rewrite before extension.
  auto matcher = Catch::Matchers::ContainsSubstring(
      "Enumeration value not found for field 'attr1'");
  REQUIRE_THROWS_WITH(
      qc1.rewrite_enumeration_conditions(*(schema.get())), matcher);

  // Extend enumeration via schema evolution.
  std::vector<std::string> values_to_add = {"firefly", "gerbil", "hamster"};
  auto old_enmr = schema->get_enumeration("test_enmr");
  auto new_enmr = extend_enumeration(old_enmr, values_to_add);

  auto ase = make_shared<ArraySchemaEvolution>(HERE());
  ase->extend_enumeration(new_enmr);
  auto st = ctx_.storage_manager()->array_evolve_schema(
      array->array_uri(), ase.get(), array->get_encryption_key());
  throw_if_not_ok(st);

  // Check that we can not rewrite the query condition.
  array = get_array(QueryType::READ);
  array->load_all_enumerations();
  schema = array->array_schema_latest_ptr();

  REQUIRE_NOTHROW(qc2.rewrite_enumeration_conditions(*(schema.get())));
}

TEST_CASE_METHOD(
    EnumerationFx,
    "QueryCondition - Skip enumeration rewrite",
    "[enumeration][query-condition][skip-rewrite]") {
  create_array();
  auto schema = get_array_schema_latest();

  // Almost exactly the same test as before, except this time we call
  // `set_use_enumeration(false)` before rewriting and assert that the
  // resulting rewritten query tree matches exactly since no enumeration
  // rewriting has taken place.
  auto qc1 = create_qc("attr1", (int)2, QueryConditionOp::EQ);
  qc1.set_use_enumeration(false);
  auto qc2 = qc1;

  qc2.rewrite_enumeration_conditions(*(schema.get()));

  auto& tree1 = qc1.ast();
  auto& tree2 = qc2.ast();

  // Check that both trees match exactly
  REQUIRE(tree1->is_expr() == false);
  REQUIRE(tree1->get_field_name() == "attr1");

  REQUIRE(tree2->is_expr() == tree1->is_expr());
  REQUIRE(tree2->get_field_name() == tree1->get_field_name());

  auto data1 = tree1->get_data();
  auto data2 = tree1->get_data();
  REQUIRE(data2.size() == data1.size());
  REQUIRE(memcmp(data2.data(), data1.data(), data1.size()) == 0);
  REQUIRE(data2.rvalue_as<int>() == 2);
}

TEST_CASE_METHOD(
    EnumerationFx,
    "QueryCondition - Rewrite - No failure on unknown attribute",
    "[enumeration][query-condition]") {
  create_array();
  auto schema = get_array_schema_latest();

  auto qc1 = create_qc("not_an_attr", (int)2, QueryConditionOp::EQ);
  qc1.rewrite_enumeration_conditions(*(schema.get()));
}

TEST_CASE_METHOD(
    EnumerationFx,
    "QueryCondition - Rewrite - Enumeration Not Loaded",
    "[enumeration][query-condition][error]") {
  create_array();
  auto schema = get_array_schema_latest();

  auto qc1 = create_qc("attr1", (int)2, QueryConditionOp::EQ);
  REQUIRE_THROWS(qc1.rewrite_enumeration_conditions(*(schema.get())));
}

TEST_CASE_METHOD(
    EnumerationFx,
    "QueryCondition - Rewrite - Inequality on Unordered Enumeration",
    "[enumeration][query-condition][error]") {
  // If an enumeration isn't marked as ordered, then it should throw an error
  // when attempting to use an inequality operator on the attribute.
  create_array();
  auto array = get_array(QueryType::READ);
  auto schema = get_array_schema_latest();

  // This is normally invoked by the query class when not being tested.
  array->get_enumeration("test_enmr");

  auto qc1 = create_qc("attr1", (int)2, QueryConditionOp::LT);
  REQUIRE_THROWS(qc1.rewrite_enumeration_conditions(*(schema.get())));
}

TEST_CASE_METHOD(
    EnumerationFx,
    "QueryCondition - Rewrite Empty QC - Coverage",
    "[enumeration][query-condition][coverage]") {
  // Check that qc.rewrite_enumeration_conditions doesn't throw on an empty QC
  create_array();
  auto schema = get_array_schema_latest();

  QueryCondition qc;
  CHECK_NOTHROW(qc.rewrite_enumeration_conditions(*(schema.get())));
}

TEST_CASE_METHOD(
    EnumerationFx,
    "QueryCondition - use_enumeration - Check Accessor for Coverage",
    "[enumeration][query-condition][coverage]") {
  auto qc1 = create_qc("attr1", (int)2, QueryConditionOp::LT);
  auto& node = qc1.ast();

  REQUIRE(node->use_enumeration() == true);
  qc1.set_use_enumeration(false);
  REQUIRE(node->use_enumeration() == false);
}

TEST_CASE_METHOD(
    EnumerationFx,
    "QueryCondition - set_use_enumeration - Affects Children",
    "[enumeration][query-condition][set_use_enumeration]") {
  // Check that set_use_enumeration is applied to the entire tree if applied
  // to an expression node.
  auto qc1 = create_qc("attr1", (int)2, QueryConditionOp::EQ);
  auto qc2 = create_qc("attr2", 3.0f, QueryConditionOp::LT);
  QueryCondition qc3;
  throw_if_not_ok(qc1.combine(qc2, QueryConditionCombinationOp::AND, &qc3));

  auto& tree1 = qc3.ast();
  for (auto& child : tree1->get_children()) {
    REQUIRE(child->use_enumeration() == true);
  }

  qc3.set_use_enumeration(false);

  auto& tree2 = qc3.ast();
  for (auto& child : tree2->get_children()) {
    REQUIRE(child->use_enumeration() == false);
  }
}

TEST_CASE_METHOD(
    EnumerationFx,
    "QueryCondition - use_enumeration - Error on ASTNodeExpr",
    "[enumeration][query-condition][error]") {
  // Check that an ASTNodeExpr throws correctly when calling
  // `use_enumeration()`.
  auto qc1 = create_qc("attr1", (int)2, QueryConditionOp::EQ);
  auto qc2 = create_qc("attr2", 3.0f, QueryConditionOp::LT);
  QueryCondition qc3;
  throw_if_not_ok(qc1.combine(qc2, QueryConditionCombinationOp::AND, &qc3));
  auto& node = qc3.ast();

  REQUIRE_THROWS(node->use_enumeration());
}

/* ********************************* */
/* Testing Cap'N Proto Serialization */
/* ********************************* */

#ifdef TILEDB_SERIALIZATION

TEST_CASE_METHOD(
    EnumerationFx,
    "Cap'N Proto - Basic New ArraySchema Serialization",
    "[enumeration][capnp][basic][initialized-in-ram]") {
  auto client_side = GENERATE(true, false);
  auto ser_type = GENERATE(SerializationType::CAPNP, SerializationType::JSON);

  auto schema1 = create_schema();
  auto schema2 = ser_des_array_schema(schema1, client_side, ser_type);

  auto all_names1 = schema1->get_enumeration_names();
  auto all_names2 = schema2->get_enumeration_names();
  REQUIRE(vec_cmp(all_names1, all_names2));

  auto loaded_names1 = schema1->get_loaded_enumeration_names();
  auto loaded_names2 = schema2->get_loaded_enumeration_names();
  REQUIRE(vec_cmp(loaded_names1, loaded_names2));

  // This is a new schema in RAM, so the loaded names should be the same
  // as all names.
  REQUIRE(vec_cmp(all_names1, loaded_names1));
  REQUIRE(vec_cmp(all_names2, loaded_names2));
}

TEST_CASE_METHOD(
    EnumerationFx,
    "Cap'N Proto - Basic Exisitng ArraySchema Serialization",
    "[enumeration][capnp][basic][deserialized-from-disk]") {
  create_array();

  auto client_side = GENERATE(true, false);
  auto ser_type = GENERATE(SerializationType::CAPNP, SerializationType::JSON);

  auto schema1 = get_array_schema_latest();
  auto schema2 = ser_des_array_schema(schema1, client_side, ser_type);

  auto all_names1 = schema1->get_enumeration_names();
  auto all_names2 = schema2->get_enumeration_names();
  REQUIRE(vec_cmp(all_names1, all_names2));

  // This schema was deserialized from disk without any enumerations loaded
  // so both of these should be empty.
  auto loaded_names1 = schema1->get_loaded_enumeration_names();
  auto loaded_names2 = schema2->get_loaded_enumeration_names();

  REQUIRE(loaded_names1.empty());
  REQUIRE(loaded_names2.empty());
}

TEST_CASE_METHOD(
    EnumerationFx,
    "Cap'N Proto - ArraySchema Serialization with Empty Enumerations",
    "[enumeration][capnp][array-schema][empty-enumerations]") {
  create_array();

  auto client_side = GENERATE(true, false);
  auto ser_type = GENERATE(SerializationType::CAPNP, SerializationType::JSON);

  auto schema1 = create_schema();

  auto enmr1 = Enumeration::create(
      "empty_fixed", Datatype::INT32, 1, false, nullptr, 0, nullptr, 0);
  auto enmr2 = Enumeration::create(
      "empty_var",
      Datatype::STRING_ASCII,
      constants::var_num,
      false,
      nullptr,
      0,
      nullptr,
      0);

  schema1->add_enumeration(enmr1);
  schema1->add_enumeration(enmr2);

  auto schema2 = ser_des_array_schema(schema1, client_side, ser_type);

  auto all_names1 = schema1->get_enumeration_names();
  auto all_names2 = schema2->get_enumeration_names();
  REQUIRE(vec_cmp(all_names1, all_names2));
}

TEST_CASE_METHOD(
    EnumerationFx,
    "Cap'N Proto - Basic ArraySchemaEvolution Serialization",
    "[enumeration][capnp][basic][array-schema-evolution]") {
  auto client_side = GENERATE(true, false);
  auto ser_type = GENERATE(SerializationType::CAPNP, SerializationType::JSON);

  std::vector<int> values1 = {1, 2, 3, 4, 5};
  auto enmr1 = create_enumeration(values1, false, Datatype::INT32, "enmr1");

  std::vector<double> values2 = {1.0, 2.0, 3.0, 4.0, 5.0};
  auto enmr2 = create_enumeration(values2, true, Datatype::FLOAT64, "enmr2");

  auto attr = make_shared<Attribute>(HERE(), "ohai", Datatype::INT64);
  attr->set_enumeration_name("enmr2");

  ArraySchemaEvolution ase1;
  ase1.add_attribute(attr);
  ase1.add_enumeration(enmr1);
  ase1.add_enumeration(enmr2);
  ase1.drop_attribute("some_attr");
  ase1.drop_enumeration("an_enumeration");

  auto ase2 = ser_des_array_schema_evolution(&ase1, client_side, ser_type);

  auto enmrs_to_add1 = ase1.enumeration_names_to_add();
  auto enmrs_to_add2 = ase2->enumeration_names_to_add();
  REQUIRE(enmrs_to_add1.size() == 2);
  REQUIRE(vec_cmp(enmrs_to_add1, enmrs_to_add2));

  for (auto& name : enmrs_to_add1) {
    REQUIRE(ase1.enumeration_to_add(name) != nullptr);
    REQUIRE(ase2->enumeration_to_add(name) != nullptr);
    REQUIRE(ase1.enumeration_to_add(name) != ase2->enumeration_to_add(name));
  }
}

TEST_CASE_METHOD(
    EnumerationFx,
    "Cap'N Proto - ArraySchemaEvolution Serialization With Extensions",
    "[enumeration][capnp][basic][array-schema-evolution]") {
  auto client_side = GENERATE(true, false);
  auto ser_type = GENERATE(SerializationType::CAPNP, SerializationType::JSON);

  std::vector<int> values1 = {1, 2, 3, 4, 5};
  auto enmr1 = create_enumeration(values1, false, Datatype::INT32, "enmr1");

  std::vector<double> values2 = {1.0, 2.0, 3.0, 4.0, 5.0};
  auto enmr2 = create_enumeration(values2, true, Datatype::FLOAT64, "enmr2");

  ArraySchemaEvolution ase1;
  ase1.extend_enumeration(enmr1);
  ase1.extend_enumeration(enmr2);

  auto ase2 = ser_des_array_schema_evolution(&ase1, client_side, ser_type);

  auto enmrs_to_extend1 = ase1.enumeration_names_to_extend();
  auto enmrs_to_extend2 = ase2->enumeration_names_to_extend();
  REQUIRE(enmrs_to_extend2.size() == 2);
  REQUIRE(vec_cmp(enmrs_to_extend1, enmrs_to_extend2));

  for (auto& name : enmrs_to_extend1) {
    REQUIRE(ase1.enumeration_to_extend(name) != nullptr);
    REQUIRE(ase2->enumeration_to_extend(name) != nullptr);
    REQUIRE(
        ase1.enumeration_to_extend(name) != ase2->enumeration_to_extend(name));
  }
}

TEST_CASE_METHOD(
    EnumerationFx,
    "Cap'N Proto - Basic Backwards Compatible Query Serialization",
    "[enumeration][capnp][basic][query-condition-old]") {
  auto client_side = GENERATE(true, false);

  // Query does not support serialization to JSON
  auto ser_type = SerializationType::CAPNP;

  create_array();
  auto array = get_array(QueryType::READ);

  // This is normally invoked by the query class when not being tested.
  array->get_enumeration("test_enmr");

  auto qc1 = create_qc("attr1", (int)2, QueryConditionOp::EQ);
  qc1.set_use_enumeration(false);

  Query q1(ctx_.storage_manager(), array);
  throw_if_not_ok(q1.set_condition(qc1));

  Query q2(ctx_.storage_manager(), array);
  ser_des_query(&q1, &q2, client_side, ser_type);

  auto qc2 = q2.condition();
  REQUIRE(qc2.has_value());

  auto& node = qc2.value().ast();
  REQUIRE(node->use_enumeration() == false);
}

TEST_CASE_METHOD(
    EnumerationFx,
    "Cap'N Proto - Basic New Query Serialization",
    "[enumeration][capnp][basic][query-condition-new]") {
  auto client_side = GENERATE(true, false);

  // Query does not support serialization to JSON
  auto ser_type = SerializationType::CAPNP;

  create_array();
  auto array = get_array(QueryType::READ);

  // This is normally invoked by the query class when not being tested.
  array->get_enumeration("test_enmr");

  auto qc1 = create_qc("attr1", (int)2, QueryConditionOp::EQ);
  qc1.set_use_enumeration(false);

  auto qc2 = create_qc("attr2", std::string("foo"), QueryConditionOp::NE);
  QueryCondition qc3;

  throw_if_not_ok(qc1.combine(qc2, QueryConditionCombinationOp::OR, &qc3));

  Query q1(ctx_.storage_manager(), array);
  throw_if_not_ok(q1.set_condition(qc3));

  Query q2(ctx_.storage_manager(), array);
  ser_des_query(&q1, &q2, client_side, ser_type);

  auto qc4 = q2.condition();
  REQUIRE(qc4.has_value());

  auto& node1 = qc4.value().ast()->get_children()[0];
  auto& node2 = qc4.value().ast()->get_children()[1];
  REQUIRE(node1->use_enumeration() == false);
  REQUIRE(node2->use_enumeration() == true);
}

TEST_CASE_METHOD(
    EnumerationFx,
    "Cap'N Proto - Basic Array v2 Serialization",
    "[enumeration][capnp][serialization][v2][array]") {
  auto client_side = GENERATE(true, false);
  auto ser_type = GENERATE(SerializationType::CAPNP, SerializationType::JSON);
  auto do_load = GENERATE(std::string("true"), std::string("false"));

  create_array();

  Config cfg;
  throw_if_not_ok(cfg.set("rest.use_refactored_array_open", "true"));
  throw_if_not_ok(cfg.set("rest.load_enumerations_on_array_open", do_load));
  Context ctx(cfg);

  auto a1 = make_shared<Array>(HERE(), uri_, ctx.storage_manager());
  throw_if_not_ok(
      a1->open(QueryType::READ, EncryptionType::NO_ENCRYPTION, nullptr, 0));
  REQUIRE(a1->serialize_enumerations() == (do_load == "true"));
  REQUIRE(
      a1->array_schema_latest_ptr()->get_loaded_enumeration_names().size() ==
      0);

  auto a2 = make_shared<Array>(HERE(), uri_, ctx.storage_manager());

  ser_des_array(ctx, a1.get(), a2.get(), client_side, ser_type);

  auto schema = a2->array_schema_latest_ptr();
  auto names = schema->get_enumeration_names();
  auto loaded = schema->get_loaded_enumeration_names();

  if (do_load == "true") {
    REQUIRE(vec_cmp(loaded, names));
  } else {
    REQUIRE(loaded.size() == 0);
  }
}

#endif  // ifdef TILEDB_SERIALIZATIONs

/* ********************************* */
/*      VERIFY SUPPORT CODE          */
/* ********************************* */

TEST_CASE_METHOD(
    EnumerationFx,
    "Check EnumerationFx::vec_cmp",
    "[enumeration][test-code][verify]") {
  std::vector<int> v1 = {1, 2, 3, 4, 5};
  std::vector<int> v2 = {5, 3, 4, 2, 1};

  REQUIRE(vec_cmp(v1, v2));

  std::vector<int> v3 = {};
  REQUIRE(!vec_cmp(v1, v3));

  std::vector<int> v4 = {1, 2};
  REQUIRE(!vec_cmp(v1, v4));

  std::vector<int> v5 = {3, 4, 5, 6, 7};
  REQUIRE(!vec_cmp(v1, v5));
}

/* ********************************* */
/*       TEST SUPPORT CODE           */
/* ********************************* */

struct TypeParams {
  TypeParams(Datatype type, uint32_t cell_val_num)
      : type_(type)
      , cell_val_num_(cell_val_num) {
  }

  template <typename T>
  static TypeParams get(const std::vector<std::basic_string<T>>&) {
    return TypeParams(Datatype::STRING_ASCII, constants::var_num);
  }

  static TypeParams get(const std::vector<bool>&) {
    return TypeParams(Datatype::BOOL, 1);
  }

  static TypeParams get(const std::vector<int>&) {
    return TypeParams(Datatype::INT32, 1);
  }

  static TypeParams get(const std::vector<uint32_t>&) {
    return TypeParams(Datatype::UINT32, 1);
  }

  static TypeParams get(const std::vector<uint64_t>&) {
    return TypeParams(Datatype::UINT64, 1);
  }

  static TypeParams get(const std::vector<float>&) {
    return TypeParams(Datatype::FLOAT32, 1);
  }

  static TypeParams get(const std::vector<double>&) {
    return TypeParams(Datatype::FLOAT64, 1);
  }

  Datatype type_;
  uint32_t cell_val_num_;
};

EnumerationFx::EnumerationFx()
<<<<<<< HEAD
    : memory_tracker_(tiledb::test::create_test_memory_tracker())
    , uri_("enumeration_test_array")
    , ctx_(cfg_) {
=======
    : uri_("enumeration_test_array")
    , ctx_(cfg_)
    , memory_tracker_(tiledb::test::create_test_memory_tracker()) {
>>>>>>> b43ac585
  rm_array();
  throw_if_not_ok(enc_key_.set_key(EncryptionType::NO_ENCRYPTION, nullptr, 0));
}

EnumerationFx::~EnumerationFx() {
  rm_array();
}

template <typename T>
shared_ptr<const Enumeration> EnumerationFx::create_enumeration(
    const std::vector<T>& values,
    bool ordered,
    Datatype type,
    std::string name) {
  TypeParams tp = TypeParams::get(values);

  if (type != static_cast<Datatype>(255)) {
    tp.type_ = type;
  }

  if constexpr (std::is_same_v<T, bool>) {
    // We have to call out bool specifically because of the stdlib
    // specialization for std::vector<bool>
    std::vector<uint8_t> raw_values(values.size());
    for (size_t i = 0; i < values.size(); i++) {
      raw_values[i] = values[i] ? 1 : 0;
    }
    return Enumeration::create(
        name,
        tp.type_,
        tp.cell_val_num_,
        ordered,
        raw_values.data(),
        raw_values.size() * sizeof(uint8_t),
        nullptr,
        0);
  } else if constexpr (std::is_pod_v<T>) {
    return Enumeration::create(
        name,
        tp.type_,
        tp.cell_val_num_,
        ordered,
        values.data(),
        values.size() * sizeof(T),
        nullptr,
        0);
  } else {
    uint64_t total_size = 0;
    for (auto v : values) {
      total_size += v.size();
    }

    std::vector<uint8_t> data(total_size, 0);
    std::vector<uint64_t> offsets;
    offsets.reserve(values.size());
    uint64_t curr_offset = 0;

    for (auto v : values) {
      std::memcpy(data.data() + curr_offset, v.data(), v.size());
      offsets.push_back(curr_offset);
      curr_offset += v.size();
    }

    return Enumeration::create(
        name,
        tp.type_,
        tp.cell_val_num_,
        ordered,
        data.data(),
        total_size,
        offsets.data(),
        offsets.size() * sizeof(uint64_t));
  }
}

shared_ptr<const Enumeration> EnumerationFx::create_empty_enumeration(
    Datatype type, uint32_t cell_val_num, bool ordered, std::string name) {
  return Enumeration::create(
      name, type, cell_val_num, ordered, nullptr, 0, nullptr, 0);
}

template <typename T>
shared_ptr<const Enumeration> EnumerationFx::extend_enumeration(
    shared_ptr<const Enumeration> enmr, const std::vector<T>& values) {
  if constexpr (std::is_same_v<T, bool>) {
    // We have to call out bool specifically because of the stdlib
    // specialization for std::vector<bool>
    std::vector<uint8_t> raw_values(values.size());
    for (size_t i = 0; i < values.size(); i++) {
      raw_values[i] = values[i] ? 1 : 0;
    }
    return enmr->extend(
        raw_values.data(), raw_values.size() * sizeof(uint8_t), nullptr, 0);
  } else if constexpr (std::is_pod_v<T>) {
    return enmr->extend(values.data(), values.size() * sizeof(T), nullptr, 0);
  } else {
    uint64_t total_size = 0;
    for (auto v : values) {
      total_size += v.size();
    }

    std::vector<uint8_t> data(total_size, 0);
    std::vector<uint64_t> offsets;
    offsets.reserve(values.size());
    uint64_t curr_offset = 0;

    for (auto v : values) {
      std::memcpy(data.data() + curr_offset, v.data(), v.size());
      offsets.push_back(curr_offset);
      curr_offset += v.size();
    }

    return enmr->extend(
        data.data(),
        total_size,
        offsets.data(),
        offsets.size() * sizeof(uint64_t));
  }
}

template <typename T>
void EnumerationFx::check_enumeration(
    shared_ptr<const Enumeration> enmr,
    const std::string& name,
    const std::vector<T>& values,
    Datatype data_type,
    uint32_t cell_val_num,
    bool ordered) {
  REQUIRE(enmr->name() == name);
  REQUIRE(!enmr->path_name().empty());
  REQUIRE(enmr->type() == data_type);
  REQUIRE(enmr->cell_val_num() == cell_val_num);
  REQUIRE(enmr->ordered() == ordered);

  std::vector<T> data = as_vector<T>(enmr);
  REQUIRE(data == values);
}

template <typename T>
void EnumerationFx::check_storage_serialization(const std::vector<T>& values) {
  auto enmr = create_enumeration(values);
  auto tile = serialize_to_tile(enmr);
  REQUIRE(tile.size() == calculate_serialized_size(enmr));
}

template <typename T>
void EnumerationFx::check_storage_deserialization(
    const std::vector<T>& values) {
  auto enmr = create_enumeration(values);
  auto tile = serialize_to_tile(enmr);

  Deserializer deserializer(tile.data(), tile.size());
  auto deserialized = Enumeration::deserialize(deserializer);

  REQUIRE(deserialized->name() == enmr->name());
  REQUIRE(deserialized->path_name().empty() == false);
  REQUIRE(deserialized->type() == enmr->type());
  REQUIRE(deserialized->cell_val_num() == enmr->cell_val_num());
  REQUIRE(deserialized->ordered() == enmr->ordered());
  REQUIRE(deserialized->cell_size() == enmr->cell_size());
  REQUIRE(deserialized->var_size() == enmr->var_size());

  auto orig_dspan = enmr->data();
  auto des_dspan = deserialized->data();
  REQUIRE(des_dspan.size() == orig_dspan.size());
  REQUIRE(memcmp(des_dspan.data(), orig_dspan.data(), orig_dspan.size()) == 0);

  if (enmr->var_size()) {
    auto orig_ospan = enmr->offsets();
    auto des_ospan = deserialized->offsets();
    REQUIRE(orig_ospan.size() == des_ospan.size());
    REQUIRE(
        memcmp(des_ospan.data(), orig_ospan.data(), orig_ospan.size()) == 0);
  }
}

storage_size_t EnumerationFx::calculate_serialized_size(
    shared_ptr<const Enumeration> enmr) {
  // Size is the sum of the following sizes:
  storage_size_t num_bytes = 0;

  // uint32_t - version
  num_bytes += sizeof(uint32_t);

  // uint32_t - name length
  num_bytes += sizeof(uint32_t);

  // name.size() bytes
  num_bytes += enmr->name().size();

  // uint32_t - path_name length;
  num_bytes += sizeof(uint32_t);

  // path_name.size() bytes
  num_bytes += enmr->path_name().size();

  // uint8_t - data type
  num_bytes += sizeof(uint8_t);

  // uint32_t - cell_val_num
  num_bytes += sizeof(uint32_t);

  // bool - ordered
  num_bytes += sizeof(bool);

  // uint64_t - data.size()
  // data.size() bytes
  auto dspan = enmr->data();
  num_bytes += sizeof(uint64_t);
  num_bytes += dspan.size();

  // if var_sized:
  if (enmr->var_size()) {
    auto ospan = enmr->offsets();
    num_bytes += sizeof(uint64_t);
    num_bytes += ospan.size();
  }

  return num_bytes;
}

WriterTile EnumerationFx::serialize_to_tile(
    shared_ptr<const Enumeration> enmr) {
  SizeComputationSerializer size_serializer;
  enmr->serialize(size_serializer);

  WriterTile tile{
      WriterTile::from_generic(size_serializer.size(), memory_tracker_)};
  Serializer serializer(tile.data(), tile.size());
  enmr->serialize(serializer);

  return tile;
}

template <typename T>
std::vector<T> EnumerationFx::as_vector(shared_ptr<const Enumeration> enmr) {
  std::vector<T> ret;

  if constexpr (std::is_pod_v<T>) {
    auto dspan = enmr->data();

    const T* elems = reinterpret_cast<const T*>(dspan.data());
    size_t count = dspan.size() / sizeof(T);

    ret.reserve(count);
    for (size_t i = 0; i < count; i++) {
      ret.push_back(elems[i]);
    }
  } else {
    auto dspan = enmr->data();
    auto ospan = enmr->offsets();

    auto str_data = reinterpret_cast<const char*>(dspan.data());
    auto elems = reinterpret_cast<const uint64_t*>(ospan.data());
    size_t count = ospan.size() / sizeof(uint64_t);

    ret.reserve(count);
    for (size_t i = 0; i < count; i++) {
      uint64_t len;
      if (i + 1 < count) {
        len = elems[i + 1] - elems[i];
      } else {
        len = dspan.size() - elems[i];
      }
      ret.emplace_back(str_data + elems[i], len);
    }
  }

  return ret;
}

shared_ptr<ArraySchema> EnumerationFx::create_schema() {
  // Create a schema to serialize
  auto schema =
      make_shared<ArraySchema>(HERE(), ArrayType::SPARSE, memory_tracker_);

  auto dim = make_shared<Dimension>(HERE(), "dim1", Datatype::INT32);
  int range[2] = {0, 1000};
  throw_if_not_ok(dim->set_domain(range));

  auto dom = make_shared<Domain>(HERE(), memory_tracker_);
  throw_if_not_ok(dom->add_dimension(dim));
  throw_if_not_ok(schema->set_domain(dom));

  std::vector<std::string> values = {"ant", "bat", "cat", "dog", "emu"};
  auto enmr1 =
      create_enumeration(values, false, Datatype::STRING_ASCII, "test_enmr");
  schema->add_enumeration(enmr1);

  auto attr1 = make_shared<Attribute>(HERE(), "attr1", Datatype::INT32);
  attr1->set_enumeration_name("test_enmr");
  throw_if_not_ok(schema->add_attribute(attr1));

  auto attr2 = make_shared<Attribute>(HERE(), "attr2", Datatype::STRING_ASCII);
  throw_if_not_ok(schema->add_attribute(attr2));

  std::vector<std::string> names = {"fred", "wilma", "barney", "betty"};
  auto enmr2 =
      create_enumeration(names, false, Datatype::STRING_UTF8, "flintstones");
  schema->add_enumeration(enmr2);

  auto attr3 = make_shared<Attribute>(HERE(), "attr3", Datatype::UINT8);
  attr3->set_enumeration_name("flintstones");
  throw_if_not_ok(schema->add_attribute(attr3));

  return schema;
}

void EnumerationFx::create_array() {
  auto schema = create_schema();
  throw_if_not_ok(ctx_.storage_manager()->array_create(uri_, schema, enc_key_));
}

shared_ptr<Array> EnumerationFx::get_array(QueryType type) {
  auto array = make_shared<Array>(HERE(), uri_, ctx_.storage_manager());
  throw_if_not_ok(array->open(type, EncryptionType::NO_ENCRYPTION, nullptr, 0));
  return array;
}

shared_ptr<ArrayDirectory> EnumerationFx::get_array_directory() {
  return make_shared<ArrayDirectory>(
      HERE(), ctx_.resources(), uri_, 0, UINT64_MAX, ArrayDirectoryMode::READ);
}

shared_ptr<ArraySchema> EnumerationFx::get_array_schema_latest() {
  auto array_dir = get_array_directory();
  return array_dir->load_array_schema_latest(enc_key_, memory_tracker_);
}

#ifdef TILEDB_SERIALIZATION

shared_ptr<ArraySchema> EnumerationFx::ser_des_array_schema(
    shared_ptr<const ArraySchema> schema,
    bool client_side,
    SerializationType stype) {
  Buffer buf;
  throw_if_not_ok(serialization::array_schema_serialize(
      *(schema.get()), stype, &buf, client_side));
  return serialization::array_schema_deserialize(stype, buf, memory_tracker_);
}

shared_ptr<ArraySchemaEvolution> EnumerationFx::ser_des_array_schema_evolution(
    ArraySchemaEvolution* ase, bool client_side, SerializationType stype) {
  Buffer buf;
  throw_if_not_ok(serialization::array_schema_evolution_serialize(
      ase, stype, &buf, client_side));

  ArraySchemaEvolution* ret;
  throw_if_not_ok(
      serialization::array_schema_evolution_deserialize(&ret, stype, buf));

  return shared_ptr<ArraySchemaEvolution>(ret);
}

void EnumerationFx::ser_des_query(
    Query* q_in, Query* q_out, bool client_side, SerializationType stype) {
  Buffer buf;
  BufferList blist;

  throw_if_not_ok(
      serialization::query_serialize(q_in, stype, client_side, &blist));

  flatten_buffer_list(blist, buf);

  throw_if_not_ok(serialization::query_deserialize(
      buf,
      stype,
      client_side,
      nullptr,
      q_out,
      &(ctx_.resources().compute_tp())));
}

void EnumerationFx::ser_des_array(
    Context& ctx,
    Array* in,
    Array* out,
    bool client_side,
    SerializationType stype) {
  Buffer buf;
  throw_if_not_ok(serialization::array_serialize(in, stype, &buf, client_side));
  throw_if_not_ok(serialization::array_deserialize(
      out, stype, buf, ctx.storage_manager(), memory_tracker_));
}

#else  // No TILEDB_SERIALIZATION

shared_ptr<ArraySchema> EnumerationFx::ser_des_array_schema(
    shared_ptr<const ArraySchema>, bool, SerializationType) {
  throw std::logic_error("Serialization not enabled.");
}

shared_ptr<ArraySchemaEvolution> EnumerationFx::ser_des_array_schema_evolution(
    ArraySchemaEvolution*, bool, SerializationType) {
  throw std::logic_error("Serialization not enabled.");
}

void EnumerationFx::ser_des_query(Query*, Query*, bool, SerializationType) {
  throw std::logic_error("Serialization not enabled.");
}

void EnumerationFx::ser_des_array(
    Context&, Array*, Array*, bool, SerializationType) {
  throw std::logic_error("Serialization not enabled.");
}

#endif  // TILEDB_SERIALIZATION

template <typename T>
bool EnumerationFx::vec_cmp(std::vector<T> v1, std::vector<T> v2) {
  std::sort(v1.begin(), v1.end());
  std::sort(v2.begin(), v2.end());

  if (v1.size() != v2.size()) {
    return false;
  }

  for (size_t i = 0; i < v1.size(); i++) {
    if (v1[i] != v2[i]) {
      return false;
    }
  }

  return true;
}

void EnumerationFx::flatten_buffer_list(BufferList& blist, Buffer& buf) {
  const auto nbytes = blist.total_size();
  throw_if_not_ok(buf.realloc(nbytes));

  blist.reset_offset();
  throw_if_not_ok(blist.read(buf.data(), nbytes));
  buf.set_size(nbytes);
}

void EnumerationFx::rm_array() {
  bool is_dir;
  throw_if_not_ok(ctx_.resources().vfs().is_dir(uri_, &is_dir));
  if (is_dir) {
    throw_if_not_ok(ctx_.resources().vfs().remove_dir(uri_));
  }
}

template <class T>
QueryCondition create_qc(
    const char* field_name, T condition_value, const QueryConditionOp& op) {
  QueryCondition ret;

  if constexpr (std::is_pod_v<T>) {
    throw_if_not_ok(ret.init(field_name, &condition_value, sizeof(T), op));
  } else {
    throw_if_not_ok(ret.init(
        field_name, condition_value.data(), condition_value.size(), op));
  }

  return ret;
}<|MERGE_RESOLUTION|>--- conflicted
+++ resolved
@@ -2411,15 +2411,9 @@
 };
 
 EnumerationFx::EnumerationFx()
-<<<<<<< HEAD
     : memory_tracker_(tiledb::test::create_test_memory_tracker())
     , uri_("enumeration_test_array")
     , ctx_(cfg_) {
-=======
-    : uri_("enumeration_test_array")
-    , ctx_(cfg_)
-    , memory_tracker_(tiledb::test::create_test_memory_tracker()) {
->>>>>>> b43ac585
   rm_array();
   throw_if_not_ok(enc_key_.set_key(EncryptionType::NO_ENCRYPTION, nullptr, 0));
 }
