/**
 * @file   unit-cppapi-bitsort-filter.cc
 *
 * @section LICENSE
 *
 * The MIT License
 *
 * @copyright Copyright (c) 2022 TileDB Inc.
 *
 * Permission is hereby granted, free of charge, to any person obtaining a copy
 * of this software and associated documentation files (the "Software"), to deal
 * in the Software without restriction, including without limitation the rights
 * to use, copy, modify, merge, publish, distribute, sublicense, and/or sell
 * copies of the Software, and to permit persons to whom the Software is
 * furnished to do so, subject to the following conditions:
 *
 * The above copyright notice and this permission notice shall be included in
 * all copies or substantial portions of the Software.
 *
 * THE SOFTWARE IS PROVIDED "AS IS", WITHOUT WARRANTY OF ANY KIND, EXPRESS OR
 * IMPLIED, INCLUDING BUT NOT LIMITED TO THE WARRANTIES OF MERCHANTABILITY,
 * FITNESS FOR A PARTICULAR PURPOSE AND NONINFRINGEMENT. IN NO EVENT SHALL THE
 * AUTHORS OR COPYRIGHT HOLDERS BE LIABLE FOR ANY CLAIM, DAMAGES OR OTHER
 * LIABILITY, WHETHER IN AN ACTION OF CONTRACT, TORT OR OTHERWISE, ARISING FROM,
 * OUT OF OR IN CONNECTION WITH THE SOFTWARE OR THE USE OR OTHER DEALINGS IN
 * THE SOFTWARE.
 *
 * @section DESCRIPTION
 *
 * Tests the C++ API for bitsort filter related functions.
 */

#include <optional>
#include <random>
#include <tuple>
#include <utility>
#include <map>
#include <vector>

#include <test/support/tdb_catch.h>
#include "tiledb/common/common.h"
#include "tiledb/sm/cpp_api/tiledb"

#include "tiledb/sm/c_api/tiledb_struct_def.h"
#include "tiledb/sm/array_schema/array_schema.h"
#include "tiledb/sm/array_schema/domain.h"
#include "tiledb/sm/query/query_buffer.h"
#include "tiledb/sm/query/writers/domain_buffer.h"
#include "tiledb/sm/misc/comparators.h"
#include "tiledb/sm/query/hilbert_order.h"

using namespace tiledb;

const int BITSORT_DIM_LO = 1;
const int BITSORT_DIM_HI = 10;
const int TILE_EXTENT = 4;
const int CAPACITY = 32;
const uint64_t SEED = 0xADA65ED6;

// Defining distribution parameters.
typedef typename std::uniform_int_distribution<uint64_t>
    UnsignedIntDistribution;
typedef typename std::uniform_int_distribution<int64_t> IntDistribution;
typedef typename std::uniform_real_distribution<double> FloatDistribution;

// Defining index-dimension map type.
struct DimIdxValue {
  DimIdxValue(
      std::optional<int> x,
      std::optional<int> y,
      std::optional<int> z,
      int read_idx)
      : x_(x)
      , y_(y)
      , z_(z)
      , read_idx_(read_idx) {
  }

  std::optional<int> x_;
  std::optional<int> y_;
  std::optional<int> z_;
  int read_idx_;
};

/**
 * @brief This is the type that defines the metadata used in the CPP API bitsort
 * tests. It includes the constructed dimension data vectors to use for writing,
 * along with a global index -> dimension data map. The dimension data includes
 * the correct x, y, and z coordinates for that global index, along with the
 * index that corresponds with the read-in attribute data (this is read_index_).
 * For any layout, we should note that for a global array for attribute array
 * (global_attribute_data), and a read-in array with the specified layout in the
 * test case using this metadata, (read_in_data), and a map called dim_idx_map,
 * global_attribute_data[i] == read_in_data[dim_idx_map[i]] should be true.
 *
 * @tparam DimType The type of the dimension.
 */
template <typename DimType>
using DimensionDataMetadata = std::tuple<
    std::vector<DimType>,
    std::vector<DimType>,
    std::vector<DimType>,
    std::vector<DimIdxValue>>;

/**
 * @brief Set the buffer with the appropriate dimension for a 1D array.
 *
 * @tparam DimType The type of the dimension.
 * @returns The dimension storage buffer and the dimension index map.
 */
template <typename DimType>
DimensionDataMetadata<DimType> set_1d_dim_buffers() {
  std::vector<DimType> x_dims_data;
  x_dims_data.reserve(BITSORT_DIM_HI - BITSORT_DIM_LO + 1);
  std::vector<DimIdxValue> dim_idx_map;
  dim_idx_map.reserve(BITSORT_DIM_HI - BITSORT_DIM_LO + 1);

  for (int x = BITSORT_DIM_LO; x <= BITSORT_DIM_HI; ++x) {
    x_dims_data.emplace_back(static_cast<DimType>(x));
    dim_idx_map.emplace_back(
        std::optional(x), std::nullopt, std::nullopt, x - BITSORT_DIM_LO);
  }
  return make_tuple(
      x_dims_data, std::vector<DimType>(), std::vector<DimType>(), dim_idx_map);
}

/**
 * @brief Set the buffers with the appropriate dimensions for a 2D array.
 *
 * @tparam DimType The type of the dimension.
 * @param read_layout The read layout of the read query.
 * @returns The dimension storage buffers and the dimension index map.
 */
template <typename DimType>
DimensionDataMetadata<DimType> set_2d_dim_buffers(tiledb_layout_t read_layout) {
  std::vector<DimType> x_dims_data;
  std::vector<DimType> y_dims_data;
  std::vector<DimIdxValue> dim_idx_map;

  int element_size = (BITSORT_DIM_HI - BITSORT_DIM_LO + 1);
  x_dims_data.reserve(element_size * element_size);
  y_dims_data.reserve(element_size * element_size);
  dim_idx_map.reserve(element_size * element_size);

  int global_read_index = 0;
  for (int tile_idx_x = BITSORT_DIM_LO; tile_idx_x <= BITSORT_DIM_HI;
       tile_idx_x += TILE_EXTENT) {
    for (int tile_idx_y = BITSORT_DIM_LO; tile_idx_y <= BITSORT_DIM_HI;
         tile_idx_y += TILE_EXTENT) {
      for (int x = tile_idx_x; x < tile_idx_x + TILE_EXTENT; ++x) {
        if (x > BITSORT_DIM_HI) {
          break;
        }

        for (int y = tile_idx_y; y < tile_idx_y + TILE_EXTENT; ++y) {
          if (y > BITSORT_DIM_HI) {
            break;
          }

          // Find read index based on the read layout.
          int read_index = global_read_index;
          if (read_layout == TILEDB_ROW_MAJOR) {
            read_index =
                ((x - BITSORT_DIM_LO) * element_size) + (y - BITSORT_DIM_LO);
          } else if (read_layout == TILEDB_COL_MAJOR) {
            read_index =
                ((y - BITSORT_DIM_LO) * element_size) + (x - BITSORT_DIM_LO);
          }

          x_dims_data.emplace_back(static_cast<DimType>(x));
          y_dims_data.emplace_back(static_cast<DimType>(y));
          dim_idx_map.emplace_back(
              std::optional(x), std::optional(y), std::nullopt, read_index);

          global_read_index += 1;
        }
      }
    }
  }

  return make_tuple(
      x_dims_data, y_dims_data, std::vector<DimType>(), dim_idx_map);
}

/**
 * @brief Set the buffers with the appropriate dimensions for a 3D array.
 *
 * @tparam DimType The type of the dimension.
 * @param read_layout The read layout of the read query.
 * @returns The dimension storage buffers and the dimension index map.
 */
template <typename DimType>
DimensionDataMetadata<DimType> set_3d_dim_buffers(tiledb_layout_t read_layout) {
  std::vector<DimType> x_dims_data;
  std::vector<DimType> y_dims_data;
  std::vector<DimType> z_dims_data;
  std::vector<DimIdxValue> dim_idx_map;

  int element_size = (BITSORT_DIM_HI - BITSORT_DIM_LO + 1);
  x_dims_data.reserve(element_size * element_size * element_size);
  y_dims_data.reserve(element_size * element_size * element_size);
  z_dims_data.reserve(element_size * element_size * element_size);
  dim_idx_map.reserve(element_size * element_size * element_size);

  int global_read_index = 0;
  for (int tile_idx_x = BITSORT_DIM_LO; tile_idx_x <= BITSORT_DIM_HI;
       tile_idx_x += TILE_EXTENT) {
    for (int tile_idx_y = BITSORT_DIM_LO; tile_idx_y <= BITSORT_DIM_HI;
         tile_idx_y += TILE_EXTENT) {
      for (int tile_idx_z = BITSORT_DIM_LO; tile_idx_z <= BITSORT_DIM_HI;
           tile_idx_z += TILE_EXTENT) {
        for (int x = tile_idx_x; x < tile_idx_x + TILE_EXTENT; ++x) {
          if (x > BITSORT_DIM_HI) {
            break;
          }

          for (int y = tile_idx_y; y < tile_idx_y + TILE_EXTENT; ++y) {
            if (y > BITSORT_DIM_HI) {
              break;
            }

            for (int z = tile_idx_z; z < tile_idx_z + TILE_EXTENT; ++z) {
              if (z > BITSORT_DIM_HI) {
                break;
              }

              // Find read index based on the layout.
              int read_index = global_read_index;
              if (read_layout == TILEDB_ROW_MAJOR) {
                read_index = ((((x - BITSORT_DIM_LO) * element_size) +
                               (y - BITSORT_DIM_LO)) *
                              element_size) +
                             (z - BITSORT_DIM_LO);
              } else if (read_layout == TILEDB_COL_MAJOR) {
                read_index = ((((z - BITSORT_DIM_LO) * element_size) +
                               (y - BITSORT_DIM_LO)) *
                              element_size) +
                             (x - BITSORT_DIM_LO);
              }

              x_dims_data.emplace_back(static_cast<DimType>(x));
              y_dims_data.emplace_back(static_cast<DimType>(y));
              z_dims_data.emplace_back(static_cast<DimType>(z));
              dim_idx_map.emplace_back(
                  std::optional(x),
                  std::optional(y),
                  std::optional(z),
                  read_index);

              global_read_index += 1;
            }
          }
        }
      }
    }
  }

  return std::make_tuple(x_dims_data, y_dims_data, z_dims_data, dim_idx_map);
}

/**
 * @brief Calculates hilbert values for the dimension data.
 * 
 * @param num_dims The number of dimensions.
 * @param domain The domain of the array schema.
 * @param domain_buffers The domain buffers.
 * @param hilbert_values A reference to store the hilbert values.
 */
void calculate_hilbert_values_test(uint64_t num_dims, const tiledb::sm::Domain& domain, const tiledb::sm::DomainBuffersView& domain_buffers,
    std::vector<uint64_t>& hilbert_values) {
  tiledb::sm::Hilbert h(num_dims);
  auto bits = h.bits();
  auto max_bucket_val = ((uint64_t)1 << bits) - 1;

  for (uint64_t c = 0; c < hilbert_values.size(); ++c) {
    std::vector<uint64_t> hilbert_coords(num_dims);
    for (uint32_t d = 0; d < num_dims; ++d) {
      auto dim{domain.dimension_ptr(d)};
      hilbert_coords[d] = tiledb::sm::hilbert_order::map_to_uint64(
          *dim, domain_buffers[d], c, bits, max_bucket_val);
    }

    hilbert_values[c] = h.coords_to_hilbert(&hilbert_coords[0]);
  }
}

/**
 * @brief 
 * 
 * @tparam DimType 
 * @param read_layout 
 * @param domain 
 * @return DimensionDataMetadata<DimType> 
 */

/**
 * @brief Set the buffers with the appropriate dimensions for a 2D array with hilbert order.
 *
 * @tparam DimType The type of the dimension.
 * @param read_layout The read layout of the read query.
 * @param domain The domain of the array schema.
 * @returns The dimension storage buffers and the dimension index map.
 */
template<typename DimType>
DimensionDataMetadata<DimType> set_2d_dim_buffers_hilbert(tiledb_layout_t read_layout, const tiledb::sm::Domain& domain) {
  size_t elements_per_dim = BITSORT_DIM_HI - BITSORT_DIM_LO + 1;
  uint64_t number_elements = elements_per_dim * elements_per_dim;
  std::vector<DimType> x_dims;
  x_dims.reserve(number_elements);
  std::vector<DimType> y_dims;
  y_dims.reserve(number_elements);
  std::vector<uint64_t> pos;
  pos.reserve(number_elements);

  uint64_t i = 0;
  for (int x = BITSORT_DIM_LO; x <= BITSORT_DIM_HI; ++x) {
    for (int y = BITSORT_DIM_LO; y <= BITSORT_DIM_HI; ++y) {
      x_dims.emplace_back(static_cast<DimType>(x));
      y_dims.emplace_back(static_cast<DimType>(y));
      pos.emplace_back(i);
      i += 1;
    }
  }

  std::vector<tiledb::sm::QueryBuffer> qb_vector;
  qb_vector.reserve(2);
  qb_vector.emplace_back(x_dims.data(), nullptr, &number_elements, nullptr);
  qb_vector.emplace_back(y_dims.data(), nullptr, &number_elements, nullptr);
  tiledb::sm::DomainBuffersView domain_view(domain, qb_vector);
  std::vector<uint64_t> hilbert_values(number_elements);
  calculate_hilbert_values_test(2, domain, domain_view, hilbert_values);
  tiledb::sm::HilbertCmpQB cmp_obj(domain, domain_view, hilbert_values);
  std::sort(pos.begin(), pos.end(), cmp_obj);
  
  std::vector<DimType> x_dims_hilbert;
  std::vector<DimType> y_dims_hilbert;
  std::vector<DimIdxValue> dim_idx_map;

  x_dims_hilbert.reserve(number_elements);
  y_dims_hilbert.reserve(number_elements);
  dim_idx_map.reserve(number_elements);

  for (uint64_t i = 0; i < number_elements; ++i) {
    // Find read index based on the layout.
    int read_index = i;
    int x = x_dims[pos[i]];
    int y = y_dims[pos[i]];
    if (read_layout == TILEDB_ROW_MAJOR) {
      read_index =
          ((x - BITSORT_DIM_LO) * elements_per_dim) + (y - BITSORT_DIM_LO);
    } else if (read_layout == TILEDB_COL_MAJOR) {
      read_index =
          ((y - BITSORT_DIM_LO) * elements_per_dim) + (x - BITSORT_DIM_LO);
    }

    x_dims_hilbert.emplace_back(static_cast<DimType>(x_dims[pos[i]]));
    y_dims_hilbert.emplace_back(static_cast<DimType>(y_dims[pos[i]]));
    dim_idx_map.emplace_back(
        std::optional(static_cast<int>(x_dims[pos[i]])),
        std::optional(static_cast<int>(y_dims[pos[i]])),
        std::nullopt,
        read_index);
  }

  return std::make_tuple(x_dims_hilbert, y_dims_hilbert, std::vector<DimType>(), dim_idx_map);
}

/**
 * @brief Set the buffers with the appropriate dimensions for a 3D array with hilbert order.
 *
 * @tparam DimType The type of the dimension.
 * @param read_layout The read layout of the read query.
 * @param domain The domain of the array schema.
 * @returns The dimension storage buffers and the dimension index map.
 */
template<typename DimType>
DimensionDataMetadata<DimType> set_3d_dim_buffers_hilbert(tiledb_layout_t read_layout, const tiledb::sm::Domain& domain) {
  size_t elements_per_dim = BITSORT_DIM_HI - BITSORT_DIM_LO + 1;
  uint64_t number_elements = elements_per_dim * elements_per_dim * elements_per_dim;
  std::vector<DimType> x_dims;
  x_dims.reserve(number_elements);
  std::vector<DimType> y_dims;
  y_dims.reserve(number_elements);
  std::vector<DimType> z_dims;
  z_dims.reserve(number_elements);
  std::vector<uint64_t> pos;
  pos.reserve(number_elements);

  uint64_t i = 0;
  for (int x = BITSORT_DIM_LO; x <= BITSORT_DIM_HI; ++x) {
   for (int y = BITSORT_DIM_LO; y <= BITSORT_DIM_HI; ++y) {
    for (int z = BITSORT_DIM_LO; z <= BITSORT_DIM_HI; ++z) {
        x_dims.emplace_back(static_cast<DimType>(x));
        y_dims.emplace_back(static_cast<DimType>(y));
        z_dims.emplace_back(static_cast<DimType>(z));
        pos.emplace_back(i);
        i += 1;
      }
    }
  }

  std::vector<tiledb::sm::QueryBuffer> qb_vector;
  qb_vector.reserve(3);
  qb_vector.emplace_back(x_dims.data(), nullptr, &number_elements, nullptr);
  qb_vector.emplace_back(y_dims.data(), nullptr, &number_elements, nullptr);
  qb_vector.emplace_back(z_dims.data(), nullptr, &number_elements, nullptr);
  tiledb::sm::DomainBuffersView domain_view(domain, qb_vector);
  std::vector<uint64_t> hilbert_values(number_elements);
  calculate_hilbert_values_test(3, domain, domain_view, hilbert_values);
  tiledb::sm::HilbertCmpQB cmp_obj(domain, domain_view, hilbert_values);
  std::sort(pos.begin(), pos.end(), cmp_obj);

  std::vector<DimType> x_dims_hilbert;
  std::vector<DimType> y_dims_hilbert;
  std::vector<DimType> z_dims_hilbert;
  std::vector<DimIdxValue> dim_idx_map;

  x_dims_hilbert.reserve(number_elements);
  y_dims_hilbert.reserve(number_elements);
  z_dims_hilbert.reserve(number_elements);
  dim_idx_map.reserve(number_elements);

  for (uint64_t i = 0; i < number_elements; ++i) {
    // Find read index based on the layout.
    int x = x_dims[pos[i]];
    int y = y_dims[pos[i]];
    int z = z_dims[pos[i]];
    int read_index = i;
    if (read_layout == TILEDB_ROW_MAJOR) {
      read_index = ((((x - BITSORT_DIM_LO) * elements_per_dim) +
                      (y - BITSORT_DIM_LO)) *
                    elements_per_dim) +
                    (z - BITSORT_DIM_LO);
    } else if (read_layout == TILEDB_COL_MAJOR) {
      read_index = ((((z - BITSORT_DIM_LO) * elements_per_dim) +
                      (y - BITSORT_DIM_LO)) *
                    elements_per_dim) +
                    (x - BITSORT_DIM_LO);
    }

    x_dims_hilbert.emplace_back(static_cast<DimType>(x_dims[pos[i]]));
    y_dims_hilbert.emplace_back(static_cast<DimType>(y_dims[pos[i]]));
    z_dims_hilbert.emplace_back(static_cast<DimType>(z_dims[pos[i]]));
    dim_idx_map.emplace_back(
        std::optional(static_cast<int>(x_dims[pos[i]])),
        std::optional(static_cast<int>(y_dims[pos[i]])),
        std::optional(static_cast<int>(z_dims[pos[i]])),
        read_index);
  }

  return std::make_tuple(x_dims_hilbert, y_dims_hilbert, z_dims_hilbert, dim_idx_map);
}

/**
 * @brief Checks that a read query returns the correct results for an array
 * with the specifications indicated by the parameters.
 *
 * @tparam AttrType The type of the attribute data in the array.
 * @tparam DimType The type of the dimensions of the array.
 * @param num_dims The number of dimensions.
 * @param global_a The attribute data in global order.
 * @param a_data_read The read-in attribute data.
 * @param dim_idx_map The map that maps global indexes to dimension data/read
 * index.
 * @param has_dimensions Whether the read included reading in the dimensions.
 * @param x_dims_data The first buffer that the function checks.
 * @param y_dims_data The second buffer that the function checks.
 * @param z_dims_data The third buffer that the function checks.
 */
template <typename AttrType, typename DimType>
void check_read(
    uint64_t num_dims,
    const std::vector<AttrType>& global_a,
    const std::vector<AttrType>& a_data_read,
    const std::vector<DimIdxValue>& dim_idx_map,
    bool has_dimensions,
    const std::vector<DimType>& x_dim_data = {},
    const std::vector<DimType>& y_dim_data = {},
    const std::vector<DimType>& z_dim_data = {}) {
  uint64_t num_cells = global_a.size();
  REQUIRE(a_data_read.size() == num_cells);
  if (has_dimensions) {
    REQUIRE(x_dim_data.size() == num_cells);

    if (num_dims >= 2) {
      REQUIRE(y_dim_data.size() == num_cells);
    }

    if (num_dims == 3) {
      REQUIRE(z_dim_data.size() == num_cells);
    }
  }

  for (uint64_t i = 0; i < num_cells; ++i) {
    auto& dim_value = dim_idx_map[i];
    int read_idx = dim_value.read_idx_;
    CHECK(global_a[i] == a_data_read[read_idx]);

    if (has_dimensions) {
      // Check x dimension.
      REQUIRE(dim_value.x_.has_value());
      CHECK(x_dim_data[read_idx] == static_cast<DimType>(dim_value.x_.value()));

      if (num_dims == 2) {
        // Check y dimension.
        REQUIRE(dim_value.y_.has_value());
        CHECK(y_dim_data[read_idx] == static_cast<DimType>(dim_value.y_.value()));
      }

      if (num_dims == 3) {
        // Check z dimension.
        REQUIRE(dim_value.z_.has_value());
        CHECK(z_dim_data[read_idx] == static_cast<DimType>(dim_value.z_.value()));
      }
    }
  }
}

/**
 * @brief Sets the subarrays to the entire array for a read query.
 * Including this so we can test different code paths.
 *
 * @tparam DimType The type of the dimension of the array.
 * @param read_query The read query.
 * @param num_dims The number of dimensions.
 */
template <typename DimType>
void read_query_set_subarray(Query& read_query, int num_dims) {
  read_query.add_range<DimType>("x", BITSORT_DIM_LO, BITSORT_DIM_HI);

  if (num_dims >= 2) {
    read_query.add_range<DimType>("y", BITSORT_DIM_LO, BITSORT_DIM_HI);
  }

  if (num_dims == 3) {
    read_query.add_range<DimType>("z", BITSORT_DIM_LO, BITSORT_DIM_HI);
  }
}

/**
 * @brief Tests the bitsort filter, given the parameters passed in.
 * This function creates an array with num_dims dimensions and
 * the bitsort filter. Then, it writes into this array with randomly
 * generated attribute data, and then reads from the array to test
 * the bitsort filter.
 *
 * @tparam AttrType The type of the attribute data in the array.
 * @tparam DimType The type of the dimensions of the array.
 * @tparam AttributeDistribution The type of the random distribution used to
 * generate the attribute data.
 * @param bitsort_array_name The array name.
 * @param num_dims The number of dimensions.
 * @param write_layout The layout of the write query.
 * @param read_layout The layout of the read query.
 * @param set_subarray Whether the read query is called with a subarray
 * encompassing the whole array.
 * @param set_capacity Set whether the array has a custom capacity.
 * @param hilbert_order Set whether the schema's cell layout is Hilbert order.
 */
template <typename AttrType, typename DimType, typename AttributeDistribution>
void bitsort_filter_api_test(
    const std::string& bitsort_array_name,
    uint64_t num_dims,
    tiledb_layout_t write_layout,
    tiledb_layout_t read_layout,
    bool set_subarray,
    bool set_capacity, 
    bool hilbert_order) {
  // Setup.
  Context ctx;
  VFS vfs(ctx);

  if (vfs.is_dir(bitsort_array_name)) {
    vfs.remove_dir(bitsort_array_name);
  }

  Domain domain(ctx);

  // Add first dimension.
  REQUIRE(num_dims >= 1);
  REQUIRE(num_dims <= 3);
  size_t num_element_per_dim = (BITSORT_DIM_HI - BITSORT_DIM_LO + 1);
  size_t number_elements = num_element_per_dim;
  domain.add_dimension(tiledb::Dimension::create<DimType>(
      ctx,
      "x",
      {{static_cast<DimType>(BITSORT_DIM_LO),
        static_cast<DimType>(BITSORT_DIM_HI)}},
      static_cast<DimType>(TILE_EXTENT)));

  if (num_dims >= 2) {
    domain.add_dimension(tiledb::Dimension::create<DimType>(
        ctx,
        "y",
        {{static_cast<DimType>(BITSORT_DIM_LO),
          static_cast<DimType>(BITSORT_DIM_HI)}},
        static_cast<DimType>(TILE_EXTENT)));
    number_elements *= num_element_per_dim;
  }
  if (num_dims == 3) {
    domain.add_dimension(tiledb::Dimension::create<DimType>(
        ctx,
        "z",
        {{static_cast<DimType>(BITSORT_DIM_LO),
          static_cast<DimType>(BITSORT_DIM_HI)}},
        static_cast<DimType>(TILE_EXTENT)));
    number_elements *= num_element_per_dim;
  }

  Filter f(ctx, TILEDB_FILTER_BITSORT);
  FilterList filters(ctx);
  filters.add_filter(f);

  auto a = Attribute::create<AttrType>(ctx, "a");
  a.set_filter_list(filters);

  ArraySchema schema(ctx, TILEDB_SPARSE);
  schema.set_domain(domain);
  schema.add_attribute(a);
  if (set_capacity) {
    schema.set_capacity(CAPACITY);
  }
  if (hilbert_order) {
    schema.set_cell_order(TILEDB_HILBERT);
  }
  Array::create(bitsort_array_name, schema);

  // Setting up the random number generator for the bitsort filter testing.
  std::mt19937_64 gen(SEED);
  AttributeDistribution dis(
      std::numeric_limits<AttrType>::lowest(),
      std::numeric_limits<AttrType>::max());

  std::vector<AttrType> a_write;
  std::vector<AttrType> global_a;
  a_write.reserve(number_elements);
  global_a.reserve(number_elements);
  for (size_t i = 0; i < number_elements; ++i) {
    AttrType f = static_cast<AttrType>(dis(gen));
    a_write.emplace_back(f);
    global_a.emplace_back(f);
  }

  Array array_w(ctx, bitsort_array_name, TILEDB_WRITE);
  Query query_w(ctx, array_w);
  query_w.set_layout(write_layout).set_data_buffer("a", a_write);

  // Set dimension buffers and the dimension index map.
  auto &&[st, write_schema]{array_w.ptr().get()->array_->get_array_schema()};
  REQUIRE(st.ok());
  const tiledb::sm::Domain& domain_raw = write_schema.value().get()->domain();

  auto&& [x_dims_data, y_dims_data, z_dims_data, dim_idx_map]{
      (num_dims == 1) ?
          set_1d_dim_buffers<DimType>() :
          ((num_dims == 2) ? (hilbert_order ? set_2d_dim_buffers_hilbert<DimType>(read_layout, domain_raw) : set_2d_dim_buffers<DimType>(read_layout)) :
           (hilbert_order ? set_3d_dim_buffers_hilbert<DimType>(read_layout, domain_raw) : set_3d_dim_buffers<DimType>(read_layout)))};

  // Setting data buffers.
  query_w.set_data_buffer("x", x_dims_data);

  if (num_dims >= 2) {
    query_w.set_data_buffer("y", y_dims_data);
  }
  if (num_dims == 3) {
    query_w.set_data_buffer("z", z_dims_data);
  }

  query_w.submit();
  query_w.finalize();
  array_w.close();

  // Open and read the entire array.
  std::vector<AttrType> a_data_read(number_elements, 0);
  Array array_r(ctx, bitsort_array_name, TILEDB_READ);
  Query query_r(ctx, array_r);
  query_r.set_data_buffer("a", a_data_read);
  query_r.set_layout(read_layout);

  if (set_subarray) {
    read_query_set_subarray<DimType>(query_r, num_dims);
  }

  query_r.submit();

  // Check for results.
  auto table = query_r.result_buffer_elements();
  REQUIRE(table.size() == 1);
  REQUIRE(table["a"].first == 0);
  REQUIRE(table["a"].second == number_elements);

  check_read<AttrType, DimType>(
      num_dims, global_a, a_data_read, dim_idx_map, false);

  query_r.finalize();
  array_r.close();

  // Set a query where we read the dimensions back.
  std::vector<AttrType> a_data_read_dims(number_elements, 0);
  std::vector<DimType> x_dims_data_read(number_elements, 0);
  std::vector<DimType> y_dims_data_read(number_elements, 0);
  std::vector<DimType> z_dims_data_read(number_elements, 0);

  Array array_r_dims(ctx, bitsort_array_name, TILEDB_READ);
  Query query_r_dims(ctx, array_r_dims);
  query_r_dims.set_data_buffer("a", a_data_read_dims);
  query_r_dims.set_layout(read_layout);

  query_r_dims.set_data_buffer("x", x_dims_data_read);

  if (num_dims >= 2) {
    query_r_dims.set_data_buffer("y", y_dims_data_read);
  }
  if (num_dims == 3) {
    query_r_dims.set_data_buffer("z", z_dims_data_read);
  }

  if (set_subarray) {
    read_query_set_subarray<DimType>(query_r_dims, num_dims);
  }

  query_r_dims.submit();

  // Check for results.
  auto table_dims = query_r_dims.result_buffer_elements();
  REQUIRE(table_dims.size() == 1 + num_dims);
  REQUIRE(table_dims["a"].first == 0);
  REQUIRE(table_dims["a"].second == number_elements);

  REQUIRE(table_dims["x"].first == 0);
  REQUIRE(table_dims["x"].second == number_elements);

  if (num_dims >= 2) {
    REQUIRE(table_dims["y"].first == 0);
    REQUIRE(table_dims["y"].second == number_elements);
  }
  if (num_dims == 3) {
    REQUIRE(table_dims["z"].first == 0);
    REQUIRE(table_dims["z"].second == number_elements);
  }

  check_read<AttrType, DimType>(
      num_dims,
      global_a,
      a_data_read_dims,
      dim_idx_map,
      true,
      x_dims_data_read,
      y_dims_data_read,
      z_dims_data_read);

  query_r_dims.finalize();
  array_r_dims.close();

  // Teardown.
  if (vfs.is_dir(bitsort_array_name)) {
    vfs.remove_dir(bitsort_array_name);
  }
}

/**
 * @brief Tests the bitsort filter for all dimension types.
 *
 * @tparam AttrType The type of the attribute data in the array.
 * @tparam AttributeDistribution The type of the random distribution used to
 * generate the attribute data.
 * @param bitsort_array_name The array name.
 * @param num_dims The number of dimensions.
 * @param write_layout The layout of the write query.
 * @param read_layout The layout of the read query.
 * @param set_subarray Whether the read query is called with a subarray
 * encompassing the whole array.
 * @param set_capacity Set whether the array has a custom capacity.
 * @param hilbert_order Set whether the schema's cell layout is Hilbert order.
 */
template <typename AttrType, typename AttributeDistribution>
void bitsort_filter_api_test(
    const std::string& bitsort_array_name,
    uint64_t num_dims,
    tiledb_layout_t write_layout,
    tiledb_layout_t read_layout,
    bool set_subarray,
    bool set_capacity,
    bool hilbert_order) {
  bitsort_filter_api_test<AttrType, int16_t, AttributeDistribution>(
      bitsort_array_name,
      num_dims,
      write_layout,
      read_layout,
      set_subarray,
      set_capacity,
      hilbert_order);
  bitsort_filter_api_test<AttrType, int8_t, AttributeDistribution>(
      bitsort_array_name,
      num_dims,
      write_layout,
      read_layout,
      set_subarray,
      set_capacity,
      hilbert_order);
  bitsort_filter_api_test<AttrType, int32_t, AttributeDistribution>(
      bitsort_array_name,
      num_dims,
      write_layout,
      read_layout,
      set_subarray,
      set_capacity,
      hilbert_order);
  bitsort_filter_api_test<AttrType, int64_t, AttributeDistribution>(
      bitsort_array_name,
      num_dims,
      write_layout,
      read_layout,
      set_subarray,
      set_capacity,
      hilbert_order);
  bitsort_filter_api_test<AttrType, uint8_t, AttributeDistribution>(
      bitsort_array_name,
      num_dims,
      write_layout,
      read_layout,
      set_subarray,
      set_capacity,
      hilbert_order);
  bitsort_filter_api_test<AttrType, uint16_t, AttributeDistribution>(
      bitsort_array_name,
      num_dims,
      write_layout,
      read_layout,
      set_subarray,
      set_capacity,
      hilbert_order);
  bitsort_filter_api_test<AttrType, uint32_t, AttributeDistribution>(
      bitsort_array_name,
      num_dims,
      write_layout,
      read_layout,
      set_subarray,
      set_capacity,
      hilbert_order);
  bitsort_filter_api_test<AttrType, uint64_t, AttributeDistribution>(
      bitsort_array_name,
      num_dims,
      write_layout,
      read_layout,
      set_subarray,
      set_capacity,
      hilbert_order);
  bitsort_filter_api_test<AttrType, float, AttributeDistribution>(
      bitsort_array_name,
      num_dims,
      write_layout,
      read_layout,
      set_subarray,
      set_capacity,
      hilbert_order);
  bitsort_filter_api_test<AttrType, double, AttributeDistribution>(
      bitsort_array_name,
      num_dims,
      write_layout,
      read_layout,
      set_subarray,
      set_capacity,
      hilbert_order);
}

TEMPLATE_TEST_CASE(
    "C++ API: Bitsort Filter Read on Array",
    "[cppapi][filter][bitsort]",
    int16_t,
    int64_t,
    uint8_t,
    uint32_t,
    float,
    double) {
  // Generate parameters.
  std::string array_name = "cpp_unit_bitsort_array";
  uint64_t num_dims = GENERATE(1, 2, 3);
  tiledb_layout_t write_layout = (std::is_same<int64_t, TestType>::value ||
                                  std::is_same<uint8_t, TestType>::value ||
                                  std::is_same<float, TestType>::value) ?
                                     TILEDB_UNORDERED :
                                     TILEDB_GLOBAL_ORDER;
  tiledb_layout_t read_layout = GENERATE(
      TILEDB_UNORDERED,
      TILEDB_GLOBAL_ORDER,
      TILEDB_ROW_MAJOR,
      TILEDB_COL_MAJOR);
<<<<<<< HEAD
  bool set_subarray = GENERATE(true, false);
  bool set_capacity = GENERATE(true, false);
  bool hilbert_order = GENERATE(true, false);
=======
  bool set_capacity = std::is_same<int16_t, TestType>::value ||
                      std::is_same<uint8_t, TestType>::value ||
                      std::is_same<double, TestType>::value;
  bool set_subarray = std::is_same<int64_t, TestType>::value ||
                      std::is_same<uint8_t, TestType>::value ||
                      std::is_same<float, TestType>::value;
>>>>>>> 96f90b52

  // Run tests.
  if constexpr (std::is_floating_point<TestType>::value) {
    bitsort_filter_api_test<TestType, FloatDistribution>(
        array_name,
        num_dims,
        write_layout,
        read_layout,
        set_subarray,
        set_capacity,
        hilbert_order);
  } else if constexpr (std::is_unsigned<TestType>::value) {
    bitsort_filter_api_test<TestType, UnsignedIntDistribution>(
        array_name,
        num_dims,
        write_layout,
        read_layout,
        set_subarray,
        set_capacity,
        hilbert_order);
  } else if constexpr (std::is_signed<TestType>::value) {
    bitsort_filter_api_test<TestType, IntDistribution>(
        array_name,
        num_dims,
        write_layout,
        read_layout,
        set_subarray,
        set_capacity,
        hilbert_order);
  }
}<|MERGE_RESOLUTION|>--- conflicted
+++ resolved
@@ -886,18 +886,13 @@
       TILEDB_GLOBAL_ORDER,
       TILEDB_ROW_MAJOR,
       TILEDB_COL_MAJOR);
-<<<<<<< HEAD
-  bool set_subarray = GENERATE(true, false);
-  bool set_capacity = GENERATE(true, false);
-  bool hilbert_order = GENERATE(true, false);
-=======
   bool set_capacity = std::is_same<int16_t, TestType>::value ||
                       std::is_same<uint8_t, TestType>::value ||
                       std::is_same<double, TestType>::value;
   bool set_subarray = std::is_same<int64_t, TestType>::value ||
                       std::is_same<uint8_t, TestType>::value ||
                       std::is_same<float, TestType>::value;
->>>>>>> 96f90b52
+  bool hilbert_order = GENERATE(true, false);
 
   // Run tests.
   if constexpr (std::is_floating_point<TestType>::value) {
