--- conflicted
+++ resolved
@@ -500,15 +500,9 @@
 
       if (num_dims == 2) {
         // Check y dimension.
-<<<<<<< HEAD
-        //REQUIRE(dim_value.y_.has_value());
-        // CHECK(y_dim_data[read_idx] == static_cast<DimType>(dim_value.y_.value()));
-        std::cout << "(" << x_dim_data[read_idx] << ", " << y_dim_data[read_idx] << "): " << a_data_read[read_idx] << std::endl;
-=======
         REQUIRE(dim_value.y_.has_value());
         CHECK(
             y_dim_data[read_idx] == static_cast<DimType>(dim_value.y_.value()));
->>>>>>> 1cc0a6ac
       }
 
       if (num_dims == 3) {
