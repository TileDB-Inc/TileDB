--- conflicted
+++ resolved
@@ -42,24 +42,8 @@
 
 #include <iostream>
 
-<<<<<<< HEAD
-// Test directory
-#ifdef HAVE_HDFS
-const std::string TEMP_DIR = "hdfs:///tiledb_test/";
-const std::string FULL_TEMP_DIR = "hdfs://localhost:9000/tiledb_test";
-#else
-const std::string TEMP_DIR = "tiledb_test";
-# ifdef _WIN32
-const std::string FULL_TEMP_DIR =
-    std::string("file://") + tiledb::win32::current_dir() + "/tiledb_test";
-# else
-const std::string FULL_TEMP_DIR =
-    std::string("file://") + tiledb::posix::current_dir() + "/tiledb_test";
-# endif
-=======
 #ifdef HAVE_S3
 #include "s3.h"
->>>>>>> 55744e17
 #endif
 
 struct WalkFx {
@@ -73,8 +57,13 @@
   const std::string S3_TEMP_DIR = "s3://tiledb/tiledb_test";
 #endif
   const std::string FILE_TEMP_DIR = "tiledb_test";
+#ifdef _WIN32
   const std::string FILE_FULL_TEMP_DIR =
-      std::string("file://") + tiledb::posix::current_dir() + "/tiledb_test";
+    tiledb::win32::current_dir() + "\\tiledb_test\\";
+#else
+  const std::string FILE_FULL_TEMP_DIR =
+    std::string("file://") + tiledb::posix::current_dir() + "/tiledb_test";
+#endif
 
   tiledb_ctx_t *ctx_;
 
