/**
 * @file   unit-capi-walk.cc
 *
 * @section LICENSE
 *
 * The MIT License
 *
 * @copyright Copyright (c) 2017 TileDB Inc.
 *
 * Permission is hereby granted, free of charge, to any person obtaining a copy
 * of this software and associated documentation files (the "Software"), to deal
 * in the Software without restriction, including without limitation the rights
 * to use, copy, modify, merge, publish, distribute, sublicense, and/or sell
 * copies of the Software, and to permit persons to whom the Software is
 * furnished to do so, subject to the following conditions:
 *
 * The above copyright notice and this permission notice shall be included in
 * all copies or substantial portions of the Software.
 *
 * THE SOFTWARE IS PROVIDED "AS IS", WITHOUT WARRANTY OF ANY KIND, EXPRESS OR
 * IMPLIED, INCLUDING BUT NOT LIMITED TO THE WARRANTIES OF MERCHANTABILITY,
 * FITNESS FOR A PARTICULAR PURPOSE AND NONINFRINGEMENT. IN NO EVENT SHALL THE
 * AUTHORS OR COPYRIGHT HOLDERS BE LIABLE FOR ANY CLAIM, DAMAGES OR OTHER
 * LIABILITY, WHETHER IN AN ACTION OF CONTRACT, TORT OR OTHERWISE, ARISING FROM,
 * OUT OF OR IN CONNECTION WITH THE SOFTWARE OR THE USE OR OTHER DEALINGS IN
 * THE SOFTWARE.
 *
 * @section DESCRIPTION
 *
 * Tests for the C API walk code.
 */

#include "catch.hpp"
#include "constants.h"
#ifdef _WIN32
#include "win32_filesystem.h"
#else
#include "posix_filesystem.h"
#endif
#include "tiledb.h"
#include "uri.h"

#include <iostream>

struct WalkFx {
#ifdef HAVE_HDFS
  const std::string HDFS_TEMP_DIR = "hdfs:///tiledb_test/";
  const std::string HDFS_FULL_TEMP_DIR = "hdfs://localhost:9000/tiledb_test/";
#endif
#ifdef HAVE_S3
  const tiledb::URI S3_BUCKET = tiledb::URI("s3://tiledb/");
  const std::string S3_TEMP_DIR = "s3://tiledb/tiledb_test/";
#endif
<<<<<<< HEAD
  const std::string FILE_TEMP_DIR = "tiledb_test";
#ifdef _WIN32
  const std::string FILE_FULL_TEMP_DIR =
    tiledb::win32::current_dir() + "\\tiledb_test\\";
#else
  const std::string FILE_FULL_TEMP_DIR =
    std::string("file://") + tiledb::posix::current_dir() + "/tiledb_test";
#endif
=======
  const std::string FILE_TEMP_DIR = "tiledb_test/";
  const std::string FILE_FULL_TEMP_DIR =
      std::string("file://") + tiledb::posix::current_dir() + "/tiledb_test/";
>>>>>>> 86e00b2a

  // TileDB context and VFS
  tiledb_ctx_t *ctx_;
  tiledb_vfs_t *vfs_;

  // Functions
  WalkFx();
  ~WalkFx();
  void remove_temp_dir(const std::string &path);
  void create_hierarchy(const std::string &path);
  std::string get_golden_output(const std::string &path);
  static int write_path(const char *path, tiledb_object_t type, void *data);
};

WalkFx::WalkFx() {
  // Create TileDB context
  tiledb_config_t *config = nullptr;
  REQUIRE(tiledb_config_create(&config) == TILEDB_OK);
#ifdef HAVE_S3
  REQUIRE(
      tiledb_config_set(config, "vfs.s3.endpoint_override", "localhost:9999") ==
      TILEDB_OK);
#endif
  REQUIRE(tiledb_ctx_create(&ctx_, config) == TILEDB_OK);
  REQUIRE(tiledb_config_free(config) == TILEDB_OK);
  vfs_ = nullptr;
  REQUIRE(tiledb_vfs_create(ctx_, &vfs_, nullptr) == TILEDB_OK);

  // Connect to S3
#ifdef HAVE_S3
  // Create bucket if it does not exist
  int is_bucket = 0;
  int rc = tiledb_vfs_is_bucket(ctx_, vfs_, S3_BUCKET.c_str(), &is_bucket);
  REQUIRE(rc == TILEDB_OK);
  if (!is_bucket) {
    rc = tiledb_vfs_create_bucket(ctx_, vfs_, S3_BUCKET.c_str());
    REQUIRE(rc == TILEDB_OK);
  }
#endif
}

WalkFx::~WalkFx() {
  CHECK(tiledb_vfs_free(ctx_, vfs_) == TILEDB_OK);
  CHECK(tiledb_ctx_free(ctx_) == TILEDB_OK);
}

void WalkFx::remove_temp_dir(const std::string &path) {
  int is_dir = 0;
  REQUIRE(tiledb_vfs_is_dir(ctx_, vfs_, path.c_str(), &is_dir) == TILEDB_OK);
  if (is_dir)
    REQUIRE(tiledb_vfs_remove_dir(ctx_, vfs_, path.c_str()) == TILEDB_OK);
}

/**
 * Create the following directory hierarchy:
 * TEMP_DIR
 *    |_ dense_arrays
 *    |       |_ __tiledb_group.tdb
 *    |       |_ array_A
 *    |       |     |_ __array_metadata.tdb
 *    |       |_ array_B
 *    |       |     |_ __array_metadata.tdb
 *    |       |     |_ __array_metadata.tdb
 *    |       |_ kv
 *    |             |_ __kv.tdb
 *    |_ sparse_arrays
 *            |_ __tiledb_group.tdb
 *            |_ array_C
 *            |     |_ __array_metadata.tdb
 *            |_ array_D
 *                  |_ __array_metadata.tdb
 */
void WalkFx::create_hierarchy(const std::string &path) {
  int rc = tiledb_vfs_create_dir(ctx_, vfs_, path.c_str());
  REQUIRE(rc == TILEDB_OK);
  rc = tiledb_vfs_create_dir(ctx_, vfs_, (path + "dense_arrays").c_str());
  REQUIRE(rc == TILEDB_OK);
  rc = tiledb_vfs_touch(
      ctx_, vfs_, (path + "dense_arrays/__tiledb_group.tdb").c_str());
  REQUIRE(rc == TILEDB_OK);
  rc = tiledb_vfs_create_dir(
      ctx_, vfs_, (path + "dense_arrays/array_A").c_str());
  REQUIRE(rc == TILEDB_OK);
  rc = tiledb_vfs_touch(
      ctx_, vfs_, (path + "dense_arrays/array_A/__array_metadata.tdb").c_str());
  REQUIRE(rc == TILEDB_OK);
  rc = tiledb_vfs_create_dir(
      ctx_, vfs_, (path + "dense_arrays/array_B").c_str());
  REQUIRE(rc == TILEDB_OK);
  rc = tiledb_vfs_touch(
      ctx_, vfs_, (path + "dense_arrays/array_B/__array_metadata.tdb").c_str());
  REQUIRE(rc == TILEDB_OK);
  rc = tiledb_vfs_create_dir(ctx_, vfs_, (path + "sparse_arrays").c_str());
  REQUIRE(rc == TILEDB_OK);
  rc = tiledb_vfs_touch(
      ctx_, vfs_, (path + "sparse_arrays/__tiledb_group.tdb").c_str());
  REQUIRE(rc == TILEDB_OK);
  rc = tiledb_vfs_create_dir(
      ctx_, vfs_, (path + "sparse_arrays/array_C").c_str());
  REQUIRE(rc == TILEDB_OK);
  rc = tiledb_vfs_touch(
      ctx_,
      vfs_,
      (path + "sparse_arrays/array_C/__array_metadata.tdb").c_str());
  REQUIRE(rc == TILEDB_OK);
  rc = tiledb_vfs_create_dir(
      ctx_, vfs_, (path + "sparse_arrays/array_D").c_str());
  REQUIRE(rc == TILEDB_OK);
  rc = tiledb_vfs_touch(
      ctx_,
      vfs_,
      (path + "sparse_arrays/array_D/__array_metadata.tdb").c_str());
  REQUIRE(rc == TILEDB_OK);
  rc = tiledb_vfs_create_dir(ctx_, vfs_, (path + "dense_arrays/kv").c_str());
  REQUIRE(rc == TILEDB_OK);
  rc =
      tiledb_vfs_touch(ctx_, vfs_, (path + "dense_arrays/kv/__kv.tdb").c_str());
  REQUIRE(rc == TILEDB_OK);
}

std::string WalkFx::get_golden_output(const std::string &path) {
  std::string golden;

  // Preorder traversal
  golden += path + "dense_arrays GROUP\n";
  golden += path + "dense_arrays/array_A ARRAY\n";
  golden += path + "dense_arrays/array_B ARRAY\n";
  golden += path + "dense_arrays/kv KEY_VALUE\n";
  golden += path + "sparse_arrays GROUP\n";
  golden += path + "sparse_arrays/array_C ARRAY\n";
  golden += path + "sparse_arrays/array_D ARRAY\n";

  // Postorder traversal
  golden += path + "dense_arrays/array_A ARRAY\n";
  golden += path + "dense_arrays/array_B ARRAY\n";
  golden += path + "dense_arrays/kv KEY_VALUE\n";
  golden += path + "dense_arrays GROUP\n";
  golden += path + "sparse_arrays/array_C ARRAY\n";
  golden += path + "sparse_arrays/array_D ARRAY\n";
  golden += path + "sparse_arrays GROUP\n";

  return golden;
}

int WalkFx::write_path(const char *path, tiledb_object_t type, void *data) {
  // Cast data to string
  auto *str = static_cast<std::string *>(data);

  // Simply print the path and type
  (*str) += (std::string(path) + " ");
  switch (type) {
    case TILEDB_ARRAY:
      (*str) += "ARRAY";
      break;
    case TILEDB_GROUP:
      (*str) += "GROUP";
      break;
    case TILEDB_KEY_VALUE:
      (*str) += "KEY_VALUE";
      break;
    default:
      (*str) += "INVALID";
  }
  (*str) += "\n";

  // Always iterate till the end
  return 1;
}

TEST_CASE_METHOD(WalkFx, "C API: Test walk", "[capi], [walk]") {
  std::string golden;
  std::string walk_str;
  int rc;

  // File
  remove_temp_dir(FILE_FULL_TEMP_DIR);
  create_hierarchy(FILE_FULL_TEMP_DIR);
  golden = get_golden_output(FILE_FULL_TEMP_DIR);
  walk_str.clear();
  rc = tiledb_walk(
      ctx_, FILE_FULL_TEMP_DIR.c_str(), TILEDB_PREORDER, write_path, &walk_str);
  CHECK(rc == TILEDB_OK);
  rc = tiledb_walk(
      ctx_,
      FILE_FULL_TEMP_DIR.c_str(),
      TILEDB_POSTORDER,
      write_path,
      &walk_str);
  CHECK(rc == TILEDB_OK);
  CHECK_THAT(golden, Catch::Equals(walk_str));
  remove_temp_dir(FILE_FULL_TEMP_DIR);

#ifdef HAVE_S3
  remove_temp_dir(S3_TEMP_DIR);
  create_hierarchy(S3_TEMP_DIR);
  golden = get_golden_output(S3_TEMP_DIR);
  walk_str.clear();
  rc = tiledb_walk(
      ctx_, S3_TEMP_DIR.c_str(), TILEDB_PREORDER, write_path, &walk_str);
  CHECK(rc == TILEDB_OK);
  rc = tiledb_walk(
      ctx_, S3_TEMP_DIR.c_str(), TILEDB_POSTORDER, write_path, &walk_str);
  CHECK(rc == TILEDB_OK);
  CHECK_THAT(golden, Catch::Equals(walk_str));
  remove_temp_dir(S3_TEMP_DIR);
#endif

#ifdef HAVE_HDFS
  remove_temp_dir(HDFS_TEMP_DIR);
  create_hierarchy(HDFS_TEMP_DIR);
  golden = get_golden_output(HDFS_FULL_TEMP_DIR);
  walk_str.clear();
  rc = tiledb_walk(
      ctx_, HDFS_TEMP_DIR.c_str(), TILEDB_PREORDER, write_path, &walk_str);
  CHECK(rc == TILEDB_OK);
  rc = tiledb_walk(
      ctx_, HDFS_TEMP_DIR.c_str(), TILEDB_POSTORDER, write_path, &walk_str);
  CHECK(rc == TILEDB_OK);
  CHECK_THAT(golden, Catch::Equals(walk_str));
  remove_temp_dir(HDFS_TEMP_DIR);
#endif
}<|MERGE_RESOLUTION|>--- conflicted
+++ resolved
@@ -51,20 +51,16 @@
   const tiledb::URI S3_BUCKET = tiledb::URI("s3://tiledb/");
   const std::string S3_TEMP_DIR = "s3://tiledb/tiledb_test/";
 #endif
-<<<<<<< HEAD
-  const std::string FILE_TEMP_DIR = "tiledb_test";
+
 #ifdef _WIN32
+  const std::string FILE_TEMP_DIR = "tiledb_test\\";
   const std::string FILE_FULL_TEMP_DIR =
-    tiledb::win32::current_dir() + "\\tiledb_test\\";
+      tiledb::win32::current_dir() + "\\tiledb_test\\";
 #else
-  const std::string FILE_FULL_TEMP_DIR =
-    std::string("file://") + tiledb::posix::current_dir() + "/tiledb_test";
-#endif
-=======
   const std::string FILE_TEMP_DIR = "tiledb_test/";
   const std::string FILE_FULL_TEMP_DIR =
       std::string("file://") + tiledb::posix::current_dir() + "/tiledb_test/";
->>>>>>> 86e00b2a
+#endif
 
   // TileDB context and VFS
   tiledb_ctx_t *ctx_;
