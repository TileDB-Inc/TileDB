/**
 * @file unit-capi-smoke-test.cc
 *
 * @section LICENSE
 *
 * The MIT License
 *
 * @copyright Copyright (c) 2021 TileDB, Inc.
 *
 * Permission is hereby granted, free of charge, to any person obtaining a copy
 * of this software and associated documentation files (the "Software"), to deal
 * in the Software without restriction, including without limitation the rights
 * to use, copy, modify, merge, publish, distribute, sublicense, and/or sell
 * copies of the Software, and to permit persons to whom the Software is
 * furnished to do so, subject to the following conditions:
 *
 * The above copyright notice and this permission notice shall be included in
 * all copies or substantial portions of the Software.
 *
 * THE SOFTWARE IS PROVIDED "AS IS", WITHOUT WARRANTY OF ANY KIND, EXPRESS OR
 * IMPLIED, INCLUDING BUT NOT LIMITED TO THE WARRANTIES OF MERCHANTABILITY,
 * FITNESS FOR A PARTICULAR PURPOSE AND NONINFRINGEMENT. IN NO EVENT SHALL THE
 * AUTHORS OR COPYRIGHT HOLDERS BE LIABLE FOR ANY CLAIM, DAMAGES OR OTHER
 * LIABILITY, WHETHER IN AN ACTION OF CONTRACT, TORT OR OTHERWISE, ARISING FROM,
 * OUT OF OR IN CONNECTION WITH THE SOFTWARE OR THE USE OR OTHER DEALINGS IN
 * THE SOFTWARE.
 *
 * @section DESCRIPTION
 *
 * Smoke test that performs basic operations on the matrix of posssible
 * array schemas.
 */

#include "catch.hpp"
#include "test/src/helpers.h"
#ifdef _WIN32
#include "tiledb/sm/filesystem/win.h"
#else
#include "tiledb/sm/filesystem/posix.h"
#endif
#include "tiledb/sm/c_api/tiledb.h"
#include "tiledb/sm/enums/encryption_type.h"
#include "tiledb/sm/misc/utils.h"

#include <iostream>
#include <vector>

using namespace std;
using namespace tiledb::sm;
using namespace tiledb::test;

static const char encryption_key[] = "unittestunittestunittestunittest";

class SmokeTestFx {
 public:
#ifdef _WIN32
  const string FILE_URI_PREFIX = "";
  const string FILE_TEMP_DIR =
      tiledb::sm::Win::current_dir() + "\\tiledb_test\\";
#else
  const string FILE_URI_PREFIX = "file://";
  const string FILE_TEMP_DIR =
      tiledb::sm::Posix::current_dir() + "/tiledb_test/";
#endif

  /**
   * Wraps data to build a dimension with the C-API.
   */
  struct test_dim_t {
    /** Value constructor. */
    test_dim_t(
        const string& name,
        const tiledb_datatype_t type,
        const void* const domain,
        const uint64_t tile_extent)
        : name_(name)
        , type_(type)
        , domain_(domain)
        , tile_extent_(tile_extent) {
    }

    /** Dimension name. */
    string name_;

    /** Dimension data type. */
    tiledb_datatype_t type_;

    /** Dimension domain range. */
    const void* domain_;

    /** Tile extent size. */
    uint64_t tile_extent_;
  };

  /**
   * Wraps data to build an attribute with the C-API.
   */
  struct test_attr_t {
    /** Value constructor. */
    test_attr_t(
        const string& name,
        const tiledb_datatype_t type,
        const uint32_t cell_val_num,
        const bool nullable)
        : name_(name)
        , type_(type)
        , cell_val_num_(cell_val_num)
        , nullable_(nullable) {
    }

    /** Attribute name. */
    string name_;

    /** Attribute data type. */
    tiledb_datatype_t type_;

    /** Values per cell. */
    uint32_t cell_val_num_;

    /** True if attribute is nullable.  */
    bool nullable_;
  };

  /**
   * Wraps data to build a query condition with the C-API.
   */
  struct test_query_condition_t {
    /** Value constructor. */
    test_query_condition_t(
        const string& name, const tiledb_query_condition_op_t op)
        : name_(name)
        , op_(op) {
    }

    /** Destructor. */
    virtual ~test_query_condition_t() = default;

    /** Returns the value to compare against. */
    virtual const void* value() const = 0;

    /** Returns the byte size of the value to compare against. */
    virtual uint64_t value_size() const = 0;

    /** Returns true if (`lhs` `op_` `value_`). */
    virtual bool cmp(const void* lhs) const = 0;

    /** The name of the attribute to compare against. */
    const string name_;

    /** The relational operator. */
    const tiledb_query_condition_op_t op_;
  };

  /** Returns a shared_ptr for the template-typed query condition. */
  template <typename T>
  shared_ptr<test_query_condition_t> make_condition(
      const string& name, const tiledb_query_condition_op_t op, const T value) {
    return shared_ptr<test_query_condition_t>(
        new test_query_condition_t_impl<T>(name, op, value));
  }

  /** The template-typed test_query_condition_t implementation. */
  template <typename T>
  struct test_query_condition_t_impl;

  struct test_query_buffer_t {
    /** Value constructor. */
    test_query_buffer_t(
        const string& name,
        void* const buffer,
        uint64_t* const buffer_size,
        void* const buffer_offset,
        uint64_t* const buffer_offset_size,
        uint8_t* const buffer_validity,
        uint64_t* const buffer_validity_size)
        : name_(name)
        , buffer_(buffer)
        , buffer_size_(buffer_size)
        , buffer_offset_(buffer_offset)
        , buffer_offset_size_(buffer_offset_size)
        , buffer_validity_(buffer_validity)
        , buffer_validity_size_(buffer_validity_size) {
    }

    string name_;
    void* buffer_;
    uint64_t* buffer_size_;
    void* buffer_offset_;
    uint64_t* buffer_offset_size_;
    uint8_t* buffer_validity_;
    uint64_t* buffer_validity_size_;
  };

  /** Constructor. */
  SmokeTestFx();

  /** Destructor. */
  ~SmokeTestFx();

  /**
   * Create, write and read attributes to an array.
   *
   * @param test_attrs The attributes to test.
   * @param test_query_conditions The attribute conditions to filter on.
   * @param test_dims The dimensions to test.
   * @param array_type The type of the array (dense/sparse).
   * @param cell_order The cell order of the array.
   * @param tile_order The tile order of the array.
   * @param write_order The write layout.
   * @param read_order The read layout.
   * @param encryption_type The encryption type.
   */
  void smoke_test(
      const vector<test_attr_t>& test_attrs,
      const vector<shared_ptr<test_query_condition_t>>& test_query_conditions,
      const vector<test_dim_t>& test_dims,
      tiledb_array_type_t array_type,
      tiledb_layout_t cell_order,
      tiledb_layout_t tile_order,
      tiledb_layout_t write_order,
      tiledb_layout_t read_order,
      tiledb_encryption_type_t encryption_type);

 private:
  /** The C-API context object. */
  tiledb_ctx_t* ctx_;

  /** The C-API VFS object. */
  tiledb_vfs_t* vfs_;

  /**
   * Creates a directory using `vfs_`.
   *
   * @param path The directory path.
   */
  void create_dir(const string& path);

  /**
   * Removes a directory using `vfs_`.
   *
   * @param path The directory path.
   */
  void remove_dir(const string& path);

  /**
   * Creates a TileDB array.
   *
   * @param array_name The name of the array.
   * @param array_type The type of the array (dense/sparse).
   * @param test_dims The dimensions in the array.
   * @param test_attr The attribute in the array.
   * @param cell_order The cell order of the array.
   * @param tile_order The tile order of the array.
   * @param encryption_type The encryption type of the array.
   *
   */
  void create_array(
      const string& array_name,
      tiledb_array_type_t array_type,
      const vector<test_dim_t>& test_dims,
      const vector<test_attr_t>& test_attrs,
      tiledb_layout_t cell_order,
      tiledb_layout_t tile_order,
      tiledb_encryption_type_t encryption_type);

  /**
   * Creates and executes a single write query.
   *
   * @param array_name The name of the array.
   * @param test_query_buffers The query buffers to write.
   * @param layout The write layout.
   * @param encryption_type The encryption type of the array.
   */
  void write(
      const string& array_name,
      const vector<test_query_buffer_t>& test_query_buffers,
      tiledb_layout_t layout,
      tiledb_encryption_type_t encryption_type);

  /**
   * Creates and executes a single read query.
   *
   * @param array_name The name of the array.
   * @param test_query_conditions The attribute conditions to filter on.
   * @param test_query_buffers The query buffers to read.
   * @param subarray The subarray to read.
   * @param read_order The read layout.
   * @param encryption_type The encryption type of the array.
   */
  void read(
      const string& array_name,
      const vector<shared_ptr<test_query_condition_t>>& test_query_conditions,
      const vector<test_query_buffer_t>& test_query_buffers,
      const void* subarray,
      tiledb_layout_t read_order,
      tiledb_encryption_type_t encryption_type);
};

/** The string template-typed test_query_condition_t implementation. */
template <>
struct SmokeTestFx::test_query_condition_t_impl<const char*>
    : public SmokeTestFx::test_query_condition_t {
  test_query_condition_t_impl(
      const string& name,
      const tiledb_query_condition_op_t op,
      const char* value)
      : test_query_condition_t(name, op)
      , value_(value)
      , value_size_(strlen(value_)) {
  }

  const void* value() const {
    return value_;
  }

  uint64_t value_size() const {
    return value_size_;
  }

  bool cmp(const void* lhs) const {
    switch (op_) {
      case TILEDB_LT:
        return string(static_cast<const char*>(lhs), value_size_) <
               string(value_, value_size_);
      case TILEDB_LE:
        return string(static_cast<const char*>(lhs), value_size_) <=
               string(value_, value_size_);
      case TILEDB_GT:
        return string(static_cast<const char*>(lhs), value_size_) >
               string(value_, value_size_);
      case TILEDB_GE:
        return string(static_cast<const char*>(lhs), value_size_) >=
               string(value_, value_size_);
      case TILEDB_EQ:
        return string(static_cast<const char*>(lhs), value_size_) ==
               string(value_, value_size_);
      case TILEDB_NE:
        return string(static_cast<const char*>(lhs), value_size_) !=
               string(value_, value_size_);
      default:
        break;
    }

    REQUIRE(false);
    return false;
  }

  const char* const value_;
  const uint64_t value_size_;
};

/** The generic template-typed test_query_condition_t implementation. */
template <typename T>
struct SmokeTestFx::test_query_condition_t_impl
    : public SmokeTestFx::test_query_condition_t {
  test_query_condition_t_impl(
      const string& name, const tiledb_query_condition_op_t op, const T value)
      : test_query_condition_t(name, op)
      , value_(value) {
  }

  const void* value() const {
    return static_cast<const void*>(&value_);
  }

  uint64_t value_size() const {
    return static_cast<uint64_t>(sizeof(T));
  }

  bool cmp(const void* lhs) const {
    switch (op_) {
      case TILEDB_LT:
        return *static_cast<const T*>(lhs) < value_;
      case TILEDB_LE:
        return *static_cast<const T*>(lhs) <= value_;
      case TILEDB_GT:
        return *static_cast<const T*>(lhs) > value_;
      case TILEDB_GE:
        return *static_cast<const T*>(lhs) >= value_;
      case TILEDB_EQ:
        return *static_cast<const T*>(lhs) == value_;
      case TILEDB_NE:
        return *static_cast<const T*>(lhs) != value_;
      default:
        break;
    }

    REQUIRE(false);
    return false;
  }

  const T value_;
};

SmokeTestFx::SmokeTestFx() {
  // Create a config.
  tiledb_config_t* config = nullptr;
  tiledb_error_t* error = nullptr;
  REQUIRE(tiledb_config_alloc(&config, &error) == TILEDB_OK);
  REQUIRE(error == nullptr);

  // Create the context.
  REQUIRE(tiledb_ctx_alloc(config, &ctx_) == TILEDB_OK);
  REQUIRE(error == nullptr);

  // Create the VFS.
  REQUIRE(tiledb_vfs_alloc(ctx_, config, &vfs_) == TILEDB_OK);

  tiledb_config_free(&config);
}

SmokeTestFx::~SmokeTestFx() {
  remove_dir(FILE_TEMP_DIR);
  tiledb_ctx_free(&ctx_);
  tiledb_vfs_free(&vfs_);
}

void SmokeTestFx::create_dir(const string& path) {
  REQUIRE(tiledb_vfs_create_dir(ctx_, vfs_, path.c_str()) == TILEDB_OK);
}

void SmokeTestFx::remove_dir(const string& path) {
  int is_dir = 0;
  REQUIRE(tiledb_vfs_is_dir(ctx_, vfs_, path.c_str(), &is_dir) == TILEDB_OK);
  if (is_dir)
    REQUIRE(tiledb_vfs_remove_dir(ctx_, vfs_, path.c_str()) == TILEDB_OK);
}

void SmokeTestFx::create_array(
    const string& array_name,
    tiledb_array_type_t array_type,
    const vector<test_dim_t>& test_dims,
    const vector<test_attr_t>& test_attrs,
    tiledb_layout_t cell_order,
    tiledb_layout_t tile_order,
    tiledb_encryption_type_t encryption_type) {
  remove_dir(FILE_TEMP_DIR);
  create_dir(FILE_TEMP_DIR);

  // Create the dimensions.
  vector<tiledb_dimension_t*> dims;
  dims.reserve(test_dims.size());
  for (const auto& test_dim : test_dims) {
    tiledb_dimension_t* dim;
    const int rc = tiledb_dimension_alloc(
        ctx_,
        test_dim.name_.c_str(),
        test_dim.type_,
        test_dim.domain_,
        &test_dim.tile_extent_,
        &dim);
    REQUIRE(rc == TILEDB_OK);
    dims.emplace_back(dim);
  }

  // Create the domain.
  tiledb_domain_t* domain;
  int rc = tiledb_domain_alloc(ctx_, &domain);
  REQUIRE(rc == TILEDB_OK);
  for (const auto& dim : dims) {
    rc = tiledb_domain_add_dimension(ctx_, domain, dim);
    REQUIRE(rc == TILEDB_OK);
  }

  // Create attributes
  vector<tiledb_attribute_t*> attrs;
  attrs.reserve(test_attrs.size());
  for (const auto& test_attr : test_attrs) {
    tiledb_attribute_t* attr;
    rc = tiledb_attribute_alloc(
        ctx_, test_attr.name_.c_str(), test_attr.type_, &attr);
    REQUIRE(rc == TILEDB_OK);

    rc = tiledb_attribute_set_cell_val_num(ctx_, attr, test_attr.cell_val_num_);
    REQUIRE(rc == TILEDB_OK);

    if (test_attr.nullable_) {
      rc = tiledb_attribute_set_nullable(ctx_, attr, 1);
      REQUIRE(rc == TILEDB_OK);
    }

    attrs.emplace_back(attr);
  }

  // Create array schema
  tiledb_array_schema_t* array_schema;
  rc = tiledb_array_schema_alloc(ctx_, array_type, &array_schema);
  REQUIRE(rc == TILEDB_OK);
  rc = tiledb_array_schema_set_cell_order(ctx_, array_schema, cell_order);
  REQUIRE(rc == TILEDB_OK);
  rc = tiledb_array_schema_set_tile_order(ctx_, array_schema, tile_order);
  REQUIRE(rc == TILEDB_OK);
  rc = tiledb_array_schema_set_domain(ctx_, array_schema, domain);
  REQUIRE(rc == TILEDB_OK);
  for (const auto& attr : attrs) {
    rc = tiledb_array_schema_add_attribute(ctx_, array_schema, attr);
    REQUIRE(rc == TILEDB_OK);
  }
  if (array_type != TILEDB_DENSE) {
    rc = tiledb_array_schema_set_allows_dups(ctx_, array_schema, true);
  }

  // Check array schema
  rc = tiledb_array_schema_check(ctx_, array_schema);
  REQUIRE(rc == TILEDB_OK);

  // Create the array with or without encryption
  if (encryption_type != TILEDB_NO_ENCRYPTION) {
    tiledb_ctx_free(&ctx_);
    tiledb_config_t* config;
    tiledb_error_t* error = nullptr;
    rc = tiledb_config_alloc(&config, &error);
    REQUIRE(rc == TILEDB_OK);
    REQUIRE(error == nullptr);
    std::string encryption_type_string =
        encryption_type_str((tiledb::sm::EncryptionType)encryption_type);
    rc = tiledb_config_set(
        config, "sm.encryption_type", encryption_type_string.c_str(), &error);
    REQUIRE(error == nullptr);
    rc = tiledb_config_set(config, "sm.encryption_key", encryption_key, &error);
    REQUIRE(rc == TILEDB_OK);
    REQUIRE(error == nullptr);
    REQUIRE(tiledb_ctx_alloc(config, &ctx_) == TILEDB_OK);
    tiledb_config_free(&config);
  }
  rc = tiledb_array_create(
      ctx_, (FILE_TEMP_DIR + array_name).c_str(), array_schema);
  REQUIRE(rc == TILEDB_OK);

  // Free attributes.
  for (auto& attr : attrs) {
    tiledb_attribute_free(&attr);
  }

  // Free dimensions
  for (auto& dim : dims) {
    tiledb_dimension_free(&dim);
  }

  // Free the domain
  tiledb_domain_free(&domain);

  // Free the array schema
  tiledb_array_schema_free(&array_schema);
}

void SmokeTestFx::write(
    const string& array_name,
    const vector<test_query_buffer_t>& test_query_buffers,
    tiledb_layout_t layout,
    tiledb_encryption_type_t encryption_type) {
  // Open the array for writing (with or without encryption).
  tiledb_array_t* array;
  int rc =
      tiledb_array_alloc(ctx_, (FILE_TEMP_DIR + array_name).c_str(), &array);
  REQUIRE(rc == TILEDB_OK);
  if (encryption_type != TILEDB_NO_ENCRYPTION) {
    tiledb_config_t* cfg;
    tiledb_error_t* err = nullptr;
    rc = tiledb_config_alloc(&cfg, &err);
    REQUIRE(rc == TILEDB_OK);
    REQUIRE(err == nullptr);
    std::string encryption_type_string =
        encryption_type_str((tiledb::sm::EncryptionType)encryption_type);
    rc = tiledb_config_set(
        cfg, "sm.encryption_type", encryption_type_string.c_str(), &err);
    REQUIRE(rc == TILEDB_OK);
    REQUIRE(err == nullptr);
    rc = tiledb_config_set(cfg, "sm.encryption_key", encryption_key, &err);
    REQUIRE(rc == TILEDB_OK);
    REQUIRE(err == nullptr);
    rc = tiledb_array_set_config(ctx_, array, cfg);
    REQUIRE(rc == TILEDB_OK);
    tiledb_config_free(&cfg);
  }
  rc = tiledb_array_open(ctx_, array, TILEDB_WRITE);
  REQUIRE(rc == TILEDB_OK);

  // Create the write query.
  tiledb_query_t* query;
  rc = tiledb_query_alloc(ctx_, array, TILEDB_WRITE, &query);
  REQUIRE(rc == TILEDB_OK);

  // Set the query layout.
  rc = tiledb_query_set_layout(ctx_, query, layout);
  REQUIRE(rc == TILEDB_OK);

  // Set the query buffers.
  for (const auto& test_query_buffer : test_query_buffers) {
    if (test_query_buffer.buffer_validity_size_ == nullptr) {
      if (test_query_buffer.buffer_offset_ == nullptr) {
        rc = tiledb_query_set_data_buffer(
            ctx_,
            query,
            test_query_buffer.name_.c_str(),
            test_query_buffer.buffer_,
            test_query_buffer.buffer_size_);
        REQUIRE(rc == TILEDB_OK);
      } else {
        rc = tiledb_query_set_data_buffer(
            ctx_,
            query,
            test_query_buffer.name_.c_str(),
            test_query_buffer.buffer_,
            test_query_buffer.buffer_size_);
        REQUIRE(rc == TILEDB_OK);
        rc = tiledb_query_set_offsets_buffer(
            ctx_,
            query,
            test_query_buffer.name_.c_str(),
            static_cast<uint64_t*>(test_query_buffer.buffer_offset_),
            test_query_buffer.buffer_offset_size_);
        REQUIRE(rc == TILEDB_OK);
      }
    } else {
      if (test_query_buffer.buffer_offset_ == nullptr) {
        rc = tiledb_query_set_data_buffer(
            ctx_,
            query,
            test_query_buffer.name_.c_str(),
            test_query_buffer.buffer_,
            test_query_buffer.buffer_size_);
        REQUIRE(rc == TILEDB_OK);
        rc = tiledb_query_set_validity_buffer(
            ctx_,
            query,
            test_query_buffer.name_.c_str(),
            test_query_buffer.buffer_validity_,
            test_query_buffer.buffer_validity_size_);
        REQUIRE(rc == TILEDB_OK);
      } else {
        rc = tiledb_query_set_data_buffer(
            ctx_,
            query,
            test_query_buffer.name_.c_str(),
            test_query_buffer.buffer_offset_,
            test_query_buffer.buffer_offset_size_);
        REQUIRE(rc == TILEDB_OK);
        rc = tiledb_query_set_offsets_buffer(
            ctx_,
            query,
            test_query_buffer.name_.c_str(),
            static_cast<uint64_t*>(test_query_buffer.buffer_),
            test_query_buffer.buffer_size_);
        REQUIRE(rc == TILEDB_OK);
        rc = tiledb_query_set_validity_buffer(
            ctx_,
            query,
            test_query_buffer.name_.c_str(),
            test_query_buffer.buffer_validity_,
            test_query_buffer.buffer_validity_size_);
        REQUIRE(rc == TILEDB_OK);
      }
    }
  }

  // Submit the query.
  rc = tiledb_query_submit(ctx_, query);
  REQUIRE(rc == TILEDB_OK);

  // Check query status.
  tiledb_query_status_t status;
  rc = tiledb_query_get_status(ctx_, query, &status);
  CHECK(rc == TILEDB_OK);
  CHECK(status == TILEDB_COMPLETED);

  // Finalize the query, a no-op for non-global writes.
  rc = tiledb_query_finalize(ctx_, query);
  REQUIRE(rc == TILEDB_OK);

  // Clean up
  rc = tiledb_array_close(ctx_, array);
  REQUIRE(rc == TILEDB_OK);
  tiledb_array_free(&array);
  tiledb_query_free(&query);
}

void SmokeTestFx::read(
    const string& array_name,
    const vector<shared_ptr<test_query_condition_t>>& test_query_conditions,
    const vector<test_query_buffer_t>& test_query_buffers,
    const void* subarray,
    tiledb_layout_t read_order,
    tiledb_encryption_type_t encryption_type) {
  // Open the array for reading (with or without encryption).
  tiledb_array_t* array;
  int rc =
      tiledb_array_alloc(ctx_, (FILE_TEMP_DIR + array_name).c_str(), &array);
  REQUIRE(rc == TILEDB_OK);
  if (encryption_type != TILEDB_NO_ENCRYPTION) {
    tiledb_config_t* cfg;
    tiledb_error_t* err = nullptr;
    rc = tiledb_config_alloc(&cfg, &err);
    REQUIRE(rc == TILEDB_OK);
    REQUIRE(err == nullptr);
    std::string encryption_type_string =
        encryption_type_str((tiledb::sm::EncryptionType)encryption_type);
    rc = tiledb_config_set(
        cfg, "sm.encryption_type", encryption_type_string.c_str(), &err);
    REQUIRE(rc == TILEDB_OK);
    REQUIRE(err == nullptr);
    rc = tiledb_config_set(cfg, "sm.encryption_key", encryption_key, &err);
    REQUIRE(rc == TILEDB_OK);
    REQUIRE(err == nullptr);
    rc = tiledb_array_set_config(ctx_, array, cfg);
    REQUIRE(rc == TILEDB_OK);
    tiledb_config_free(&cfg);
  }
  rc = tiledb_array_open(ctx_, array, TILEDB_READ);
  REQUIRE(rc == TILEDB_OK);

  // Create the read query.
  tiledb_query_t* query;
  rc = tiledb_query_alloc(ctx_, array, TILEDB_READ, &query);
  REQUIRE(rc == TILEDB_OK);

  // Set the layout.
  rc = tiledb_query_set_layout(ctx_, query, read_order);
  REQUIRE(rc == TILEDB_OK);

  // Set the query buffers.
  for (size_t i = 0; i < test_query_buffers.size(); ++i) {
    const test_query_buffer_t& test_query_buffer = test_query_buffers[i];
    if (test_query_buffer.buffer_validity_size_ == nullptr) {
      if (test_query_buffer.buffer_offset_ == nullptr) {
        rc = tiledb_query_set_data_buffer(
            ctx_,
            query,
            test_query_buffer.name_.c_str(),
            test_query_buffer.buffer_,
            test_query_buffer.buffer_size_);
        REQUIRE(rc == TILEDB_OK);
      } else {
        rc = tiledb_query_set_data_buffer(
            ctx_,
            query,
            test_query_buffer.name_.c_str(),
            test_query_buffer.buffer_,
            test_query_buffer.buffer_size_);
        REQUIRE(rc == TILEDB_OK);
        rc = tiledb_query_set_offsets_buffer(
            ctx_,
            query,
            test_query_buffer.name_.c_str(),
            static_cast<uint64_t*>(test_query_buffer.buffer_offset_),
            test_query_buffer.buffer_offset_size_);
        REQUIRE(rc == TILEDB_OK);
      }
    } else {
      if (test_query_buffer.buffer_offset_ == nullptr) {
        rc = tiledb_query_set_data_buffer(
            ctx_,
            query,
            test_query_buffer.name_.c_str(),
            test_query_buffer.buffer_,
            test_query_buffer.buffer_size_);
        REQUIRE(rc == TILEDB_OK);
        rc = tiledb_query_set_validity_buffer(
            ctx_,
            query,
            test_query_buffer.name_.c_str(),
            test_query_buffer.buffer_validity_,
            test_query_buffer.buffer_validity_size_);
        REQUIRE(rc == TILEDB_OK);
      } else {
        rc = tiledb_query_set_data_buffer(
            ctx_,
            query,
            test_query_buffer.name_.c_str(),
            test_query_buffer.buffer_offset_,
            test_query_buffer.buffer_offset_size_);
        REQUIRE(rc == TILEDB_OK);
        rc = tiledb_query_set_offsets_buffer(
            ctx_,
            query,
            test_query_buffer.name_.c_str(),
            static_cast<uint64_t*>(test_query_buffer.buffer_),
            test_query_buffer.buffer_size_);
        REQUIRE(rc == TILEDB_OK);
        rc = tiledb_query_set_validity_buffer(
            ctx_,
            query,
            test_query_buffer.name_.c_str(),
            test_query_buffer.buffer_validity_,
            test_query_buffer.buffer_validity_size_);
        REQUIRE(rc == TILEDB_OK);
      }
    }
  }

  // Set the subarray to read.
  rc = tiledb_query_set_subarray(ctx_, query, subarray);
  REQUIRE(rc == TILEDB_OK);

  // Create the attribute condition objects.
  tiledb_query_condition_t* combined_query_condition = nullptr;
  for (size_t i = 0; i < test_query_conditions.size(); ++i) {
    tiledb_query_condition_t* query_condition;
    rc = tiledb_query_condition_alloc(ctx_, &query_condition);
    REQUIRE(rc == TILEDB_OK);
    rc = tiledb_query_condition_init(
        ctx_,
        query_condition,
        test_query_conditions[i]->name_.c_str(),
        test_query_conditions[i]->value(),
        test_query_conditions[i]->value_size(),
        test_query_conditions[i]->op_);
    REQUIRE(rc == TILEDB_OK);

    if (i == 0) {
      combined_query_condition = query_condition;
    } else {
      tiledb_query_condition_t* tmp_query_condition;
      rc = tiledb_query_condition_combine(
          ctx_,
          combined_query_condition,
          query_condition,
          TILEDB_AND,
          &tmp_query_condition);
      REQUIRE(rc == TILEDB_OK);
      tiledb_query_condition_free(&combined_query_condition);
      tiledb_query_condition_free(&query_condition);
      combined_query_condition = tmp_query_condition;
    }
  }

  // Set the query condition.
  if (combined_query_condition != nullptr) {
    rc = tiledb_query_set_condition(ctx_, query, combined_query_condition);
    REQUIRE(rc == TILEDB_OK);
  }

  // Submit the query.
  rc = tiledb_query_submit(ctx_, query);
  REQUIRE(rc == TILEDB_OK);

  // Check query status.
  tiledb_query_status_t status;
  rc = tiledb_query_get_status(ctx_, query, &status);
  CHECK(rc == TILEDB_OK);
  CHECK(status == TILEDB_COMPLETED);

  // Finalize the query, a no-op for non-global writes.
  rc = tiledb_query_finalize(ctx_, query);
  REQUIRE(rc == TILEDB_OK);

  // Clean up
  rc = tiledb_array_close(ctx_, array);
  REQUIRE(rc == TILEDB_OK);
  tiledb_query_condition_free(&combined_query_condition);
  tiledb_array_free(&array);
  tiledb_query_free(&query);
}

void SmokeTestFx::smoke_test(
    const vector<test_attr_t>& test_attrs,
    const vector<shared_ptr<test_query_condition_t>>& test_query_conditions,
    const vector<test_dim_t>& test_dims,
    tiledb_array_type_t array_type,
    tiledb_layout_t cell_order,
    tiledb_layout_t tile_order,
    tiledb_layout_t write_order,
    tiledb_layout_t read_order,
    tiledb_encryption_type_t encryption_type) {
  const string array_name = "smoke_test_array";

  // Skip row-major and col-major writes for sparse arrays.
  if (array_type == TILEDB_SPARSE &&
      (write_order == TILEDB_ROW_MAJOR || write_order == TILEDB_COL_MAJOR)) {
    return;
  }

  // Skip unordered writes/reads and global order reads for dense arrays.
  if (array_type == TILEDB_DENSE)
    if (write_order == TILEDB_UNORDERED || read_order == TILEDB_UNORDERED ||
        read_order == TILEDB_GLOBAL_ORDER)
      return;

  // String_ascii, float32, and float64 types can only be
  // written to sparse arrays.
  if (array_type == TILEDB_DENSE) {
    for (const auto& test_attr : test_attrs) {
      if (test_attr.type_ == TILEDB_STRING_ASCII ||
          test_attr.type_ == TILEDB_FLOAT32 ||
          test_attr.type_ == TILEDB_FLOAT64) {
        return;
      }
    }
  }

  // If a query condition filters on an attribute name that does not
  // exist, skip this permutation of the smoke test.
  for (const auto& test_query_condition : test_query_conditions) {
    bool attr_exists_for_cond = false;
    for (const auto& test_attr : test_attrs) {
      if (test_attr.name_ == test_query_condition->name_) {
        attr_exists_for_cond = true;
        break;
      }
    }

    if (!attr_exists_for_cond) {
      return;
    }
  }

  // Create the array.
  create_array(
      array_name,
      array_type,
      test_dims,
      test_attrs,
      cell_order,
      tile_order,
      encryption_type);

  // Calculate the total cells in the array.
  uint64_t total_cells = 1;
  vector<uint64_t> dim_ranges;
  for (const auto& test_dim : test_dims) {
    const uint64_t max_range = ((uint64_t*)(test_dim.domain_))[1];
    const uint64_t min_range = ((uint64_t*)(test_dim.domain_))[0];
    const uint64_t range = max_range - min_range + 1;
    total_cells *= range;
    dim_ranges.emplace_back(range);
  }

  vector<test_query_buffer_t> write_query_buffers;

  // Create the write buffer for attribute "a".
  REQUIRE(test_attrs[0].name_ == "a");
  uint64_t a_write_buffer_size =
      total_cells * tiledb_datatype_size(test_attrs[0].type_);
  int32_t* a_write_buffer = (int32_t*)malloc(a_write_buffer_size);
  for (uint64_t i = 0; i < total_cells; i++) {
    a_write_buffer[i] = i;
  }
  uint64_t a_write_buffer_validity_size = total_cells;
  uint8_t* a_write_buffer_validity =
      (uint8_t*)malloc(a_write_buffer_validity_size);
  for (uint64_t i = 0; i < total_cells; i++) {
    a_write_buffer_validity[i] = rand() % 2;
  }

  write_query_buffers.emplace_back(
      test_attrs[0].name_,
      a_write_buffer,
      &a_write_buffer_size,
      nullptr,
      nullptr,
      a_write_buffer_validity,
      &a_write_buffer_validity_size);

  // Create the write buffers for attribute "b".
  uint64_t b_write_buffer_size = 0;
  int32_t* b_write_buffer = nullptr;
  uint64_t b_write_buffer_offset_size = 0;
  uint64_t* b_write_buffer_offset = nullptr;
  if (test_attrs.size() >= 2) {
    REQUIRE(test_attrs[1].name_ == "b");
    b_write_buffer_size =
        total_cells * 2 * tiledb_datatype_size(test_attrs[1].type_);
    b_write_buffer = (int32_t*)malloc(b_write_buffer_size);
    for (uint64_t i = 0; i < (total_cells * 2); i++) {
      b_write_buffer[i] = i;
    }

    b_write_buffer_offset_size = total_cells * sizeof(uint64_t);
    b_write_buffer_offset = (uint64_t*)malloc(b_write_buffer_offset_size);
    for (uint64_t i = 0; i < total_cells; i++) {
      b_write_buffer_offset[i] =
          i * tiledb_datatype_size(test_attrs[1].type_) * 2;
    }

    write_query_buffers.emplace_back(
        test_attrs[1].name_,
        b_write_buffer,
        &b_write_buffer_size,
        b_write_buffer_offset,
        &b_write_buffer_offset_size,
        nullptr,
        nullptr);
  }

  // Create the write buffer for attribute "c".
  uint64_t c_write_buffer_size = 0;
  char* c_write_buffer = nullptr;
  if (test_attrs.size() >= 3) {
    REQUIRE(test_attrs[2].name_ == "c");
    const uint64_t cell_len = test_attrs[2].cell_val_num_;
    const uint64_t type_size = tiledb_datatype_size(test_attrs[2].type_);
    c_write_buffer_size = cell_len * total_cells * type_size;
    c_write_buffer = (char*)malloc(c_write_buffer_size);

    REQUIRE(cell_len == 2);
    REQUIRE(type_size == 1);
    for (uint64_t i = 0; i < total_cells; i++) {
      c_write_buffer[(i * 2)] = 'a';
      c_write_buffer[(i * 2) + 1] = 'a' + (i % 10);
    }

    write_query_buffers.emplace_back(
        test_attrs[2].name_,
        c_write_buffer,
        &c_write_buffer_size,
        nullptr,
        nullptr,
        nullptr,
        nullptr);
  }

  // Define dimension query write vectors for sparse arrays.
  vector<pair<uint64_t*, uint64_t>> d_write_buffers;
  d_write_buffers.reserve(test_dims.size());
  if (array_type == TILEDB_SPARSE) {
    vector<uint64_t> ranges;
    for (const auto& test_dim : test_dims) {
      const uint64_t max_range =
          static_cast<const uint64_t*>(test_dim.domain_)[1];
      const uint64_t min_range =
          static_cast<const uint64_t*>(test_dim.domain_)[0];
      const uint64_t range = (max_range - min_range) + 1;

      REQUIRE(tiledb_datatype_size(test_dim.type_) == sizeof(uint64_t));
      const uint64_t d_write_buffer_size = total_cells * sizeof(uint64_t);
      uint64_t* const d_write_buffer =
          static_cast<uint64_t*>(malloc(d_write_buffer_size));

      for (uint64_t i = 0; i < total_cells; ++i) {
        uint64_t j = 1;
        for (const auto& range : ranges) {
          j *= range;
        }

        d_write_buffer[i] = ((i / j) % range) + 1;
      }

      d_write_buffers.emplace_back(d_write_buffer, d_write_buffer_size);

      write_query_buffers.emplace_back(
          test_dim.name_,
          d_write_buffers.back().first,
          &d_write_buffers.back().second,
          nullptr,
          nullptr,
          nullptr,
          nullptr);

      ranges.emplace_back(range);
    }
  }

  // Execute the write query.
  write(array_name, write_query_buffers, write_order, encryption_type);

  // Define the read query buffers for "a".
  vector<test_query_buffer_t> read_query_buffers;

  // Create the read buffer for attribute "a".
  uint64_t a_read_buffer_size =
      total_cells * tiledb_datatype_size(test_attrs[0].type_);
  int32_t* a_read_buffer = (int32_t*)malloc(a_read_buffer_size);
  for (uint64_t i = 0; i < total_cells; i++) {
    a_read_buffer[i] = 0;
  }
  uint64_t a_read_buffer_validity_size = total_cells;
  uint8_t* a_read_buffer_validity =
      (uint8_t*)malloc(a_read_buffer_validity_size);
  for (uint64_t i = 0; i < total_cells; i++) {
    a_read_buffer_validity[i] = 0;
  }
  read_query_buffers.emplace_back(
      test_attrs[0].name_,
      a_read_buffer,
      &a_read_buffer_size,
      nullptr,
      nullptr,
      a_read_buffer_validity,
      &a_read_buffer_validity_size);

  // Create the read buffers for attribute "b".
  uint64_t b_read_buffer_size = 0;
  int32_t* b_read_buffer = nullptr;
  uint64_t b_read_buffer_offset_size = 0;
  uint64_t* b_read_buffer_offset = nullptr;
  if (test_attrs.size() >= 2) {
    b_read_buffer_size =
        total_cells * 2 * tiledb_datatype_size(test_attrs[1].type_);
    b_read_buffer = (int32_t*)malloc(b_read_buffer_size);
    for (uint64_t i = 0; i < total_cells * 2; i++) {
      b_read_buffer[i] = 0;
    }

    b_read_buffer_offset_size = total_cells * sizeof(uint64_t);
    b_read_buffer_offset = (uint64_t*)malloc(b_read_buffer_offset_size);
    for (uint64_t i = 0; i < total_cells; i++) {
      b_read_buffer_offset[i] = 0;
    }
    read_query_buffers.emplace_back(
        test_attrs[1].name_,
        b_read_buffer,
        &b_read_buffer_size,
        b_read_buffer_offset,
        &b_read_buffer_offset_size,
        nullptr,
        nullptr);
  }

  // Create the read buffers for attribute "c".
  uint64_t c_read_buffer_size = 0;
  char* c_read_buffer = nullptr;
  if (test_attrs.size() >= 3) {
    const uint64_t cell_len = test_attrs[2].cell_val_num_;
    const uint64_t type_size = tiledb_datatype_size(test_attrs[2].type_);
    c_read_buffer_size = total_cells * cell_len * type_size;
    c_read_buffer = (char*)malloc(c_read_buffer_size);
    for (uint64_t i = 0; i < total_cells; i++) {
      c_read_buffer[(i * 2)] = 0;
      c_read_buffer[(i * 2) + 1] = 0;
    }

    read_query_buffers.emplace_back(
        test_attrs[2].name_,
        c_read_buffer,
        &c_read_buffer_size,
        nullptr,
        nullptr,
        nullptr,
        nullptr);
  }

  // If we wrote dimension buffers, allocate dimension read buffers.
  vector<pair<uint64_t*, uint64_t>> d_read_buffers;
  if (!d_write_buffers.empty()) {
    d_read_buffers.reserve(test_dims.size());
    for (const auto& test_dim : test_dims) {
      // Reading dimension buffers on a dense array with a query condition
      // is unsupported.
      if (!test_query_conditions.empty() && array_type == TILEDB_DENSE) {
        continue;
      }

      REQUIRE(tiledb_datatype_size(test_dim.type_) == sizeof(uint64_t));
      const uint64_t d_read_buffer_size = total_cells * sizeof(uint64_t);
      uint64_t* const d_read_buffer =
          static_cast<uint64_t*>(malloc(d_read_buffer_size));

      for (uint64_t i = 0; i < total_cells; ++i) {
        d_read_buffer[i] = 0;
      }

      d_read_buffers.emplace_back(d_read_buffer, d_read_buffer_size);

      read_query_buffers.emplace_back(
          test_dim.name_,
          d_read_buffers.back().first,
          &d_read_buffers.back().second,
          nullptr,
          nullptr,
          nullptr,
          nullptr);
    }
  }

  // This logic assumes that all dimensions are of type TILEDB_UINT64.
  uint64_t subarray_size = 2 * test_dims.size() * sizeof(uint64_t);
  uint64_t* subarray_full = (uint64_t*)malloc(subarray_size);
  for (uint64_t i = 0; i < test_dims.size(); ++i) {
    const uint64_t min_range = ((uint64_t*)(test_dims[i].domain_))[0];
    const uint64_t max_range = ((uint64_t*)(test_dims[i].domain_))[1];
    subarray_full[(i * 2)] = min_range;
    subarray_full[(i * 2) + 1] = max_range;
  }

  // Read from the array.
  read(
      array_name,
      test_query_conditions,
      read_query_buffers,
      subarray_full,
      read_order,
      encryption_type);

  // Map each cell value to a bool that indicates whether or
  // not we expect it in the read results.
  unordered_map<int32_t, bool> expected_a_values_read;
  unordered_map<string, bool> expected_c_values_read;
  for (uint64_t i = 0; i < total_cells; ++i) {
    expected_a_values_read[i] = true;
    if (test_attrs.size() >= 3) {
      expected_c_values_read[string(&c_write_buffer[i * 2], 2)] = true;
    }
  }

  // Populate the expected values maps. We only filter on attributes
  // "a" and "c".
  for (const auto& test_query_condition : test_query_conditions) {
    if (test_query_condition->name_ == "a") {
      for (uint64_t i = 0; i < total_cells; ++i) {
        const bool expected = test_query_condition->cmp(&a_write_buffer[i]) &&
                              a_write_buffer_validity[i];
        if (combination_op == TILEDB_AND) {
          expected_a_values_read[i] = expected_a_values_read[i] && expected;
        } else {
          REQUIRE(combination_op == TILEDB_OR);
          expected_a_values_read[i] = expected_a_values_read[i] || expected;
        }
      }
    } else {
      REQUIRE(test_query_condition->name_ == "c");
      for (uint64_t i = 0; i < total_cells; ++i) {
        const bool expected =
            test_query_condition->cmp(&c_write_buffer[(i * 2)]);
        if (combination_op == TILEDB_AND) {
          expected_c_values_read[string(&c_write_buffer[i * 2], 2)] =
              expected_c_values_read[string(&c_write_buffer[i * 2], 2)] &&
              expected;
        } else {
          REQUIRE(combination_op == TILEDB_OR);
          expected_c_values_read[string(&c_write_buffer[i * 2], 2)] =
              expected_c_values_read[string(&c_write_buffer[i * 2], 2)] ||
              expected;
        }
      }
    }
  }

  // Calculate the number of cells read from the "a" read buffer.
  const uint64_t cells_read =
      a_read_buffer_size / tiledb_datatype_size(test_attrs[0].type_);

  // When we check the values on "a", store a vector of the cell indexes
  // from the write-buffer. We can use this to ensure that the values
  // in the other attributes are similarly ordered.
  vector<uint64_t> cell_idx_vec;

  // Check the read values on "a".
  uint64_t non_null_cells = 0;
  for (uint64_t i = 0; i < cells_read; ++i) {
    const int32_t cell_value = ((int32_t*)a_read_buffer)[i];

    if (cell_value != std::numeric_limits<int32_t>::min()) {
      non_null_cells++;
      REQUIRE(expected_a_values_read[cell_value]);

      // We expect to read a unique cell value exactly once.
      expected_a_values_read[cell_value] = false;
    }

    // The cell value is the cell index in the write buffers.
    cell_idx_vec.emplace_back(cell_value);
  }

  // Check the read on "b".
  if (test_attrs.size() >= 2) {
    const uint64_t type_size = tiledb_datatype_size(test_attrs[1].type_);

    // Null cells will have the fill value of length 1,
    // others the value of length 2.
    auto expected_size =
        (cells_read - non_null_cells + 2 * non_null_cells) * type_size;
    REQUIRE(b_read_buffer_size == expected_size);
    for (uint64_t i = 0; i < cells_read; ++i) {
      auto offset = b_read_buffer_offset[i] / type_size;
      if (((int32_t*)a_read_buffer)[i] == std::numeric_limits<int32_t>::min()) {
        REQUIRE(
            ((int32_t*)b_read_buffer)[offset] ==
            std::numeric_limits<int32_t>::min());
      } else {
        const uint64_t write_i = cell_idx_vec[i];
        REQUIRE(
            ((int32_t*)b_read_buffer)[offset] ==
            ((int32_t*)b_write_buffer)[(write_i * 2)]);
        REQUIRE(
            ((int32_t*)b_read_buffer)[offset + 1] ==
            ((int32_t*)b_write_buffer)[(write_i * 2) + 1]);
      }
    }
  }

  // Check the read on "c"
  if (test_attrs.size() >= 3) {
    const uint64_t cell_len = test_attrs[2].cell_val_num_;
    const uint64_t type_size = tiledb_datatype_size(test_attrs[2].type_);
    REQUIRE(c_read_buffer_size == cell_len * cells_read * type_size);

    for (uint64_t i = 0; i < cells_read; ++i) {
      REQUIRE(expected_c_values_read[string(
          &c_read_buffer[(i * cell_len)], cell_len)]);

      const uint64_t write_i = cell_idx_vec[i];
      for (uint64_t j = 0; j < cell_len; ++j) {
        REQUIRE(
            c_read_buffer[(i * cell_len) + j] ==
            c_write_buffer[(write_i * cell_len) + j]);
      }
    }
  }

  // Check the read on the dimensions.
  for (size_t d = 0; d < d_read_buffers.size(); ++d) {
    REQUIRE(d_read_buffers[d].second / sizeof(uint64_t) == cells_read);

    for (uint64_t i = 0; i < cells_read; ++i) {
      const uint64_t write_i = cell_idx_vec[i];
      REQUIRE(d_read_buffers[d].first[i] == d_write_buffers[d].first[write_i]);
    }
  }

  // Free the write buffers.
  if (a_write_buffer != nullptr)
    free(a_write_buffer);
  if (a_write_buffer_validity != nullptr)
    free(a_write_buffer_validity);
  if (b_write_buffer != nullptr)
    free(b_write_buffer);
  if (b_write_buffer_offset != nullptr)
    free(b_write_buffer_offset);
  if (c_write_buffer != nullptr)
    free(c_write_buffer);

  // Free the dimension write buffers.
  for (const auto& kv : d_write_buffers) {
    free(kv.first);
  }

  // Free the read buffers.
  if (a_read_buffer != nullptr)
    free(a_read_buffer);
  if (a_read_buffer_validity != nullptr)
    free(a_read_buffer_validity);
  if (b_read_buffer != nullptr)
    free(b_read_buffer);
  if (b_read_buffer_offset != nullptr)
    free(b_read_buffer_offset);
  if (c_read_buffer != nullptr)
    free(c_read_buffer);

  // Free the dimension read buffers.
  for (const auto& kv : d_read_buffers) {
    free(kv.first);
  }

  // Free the subarray_full.
  free(subarray_full);
}

TEST_CASE_METHOD(
    SmokeTestFx, "C API: Test a dynamic range of arrays", "[capi][smoke]") {
  // Build a vector of attributes.
  vector<test_attr_t> attrs;
  attrs.emplace_back("a", TILEDB_INT32, 1, true);
  attrs.emplace_back("b", TILEDB_INT32, TILEDB_VAR_NUM, false);
  attrs.emplace_back("c", TILEDB_STRING_ASCII, 2, false);

  // Build a vector of query conditions.
  vector<vector<shared_ptr<test_query_condition_t>>> query_conditions_vec;
  query_conditions_vec.push_back({});
  query_conditions_vec.push_back({make_condition<int32_t>("a", TILEDB_LT, 4)});
  query_conditions_vec.push_back({make_condition<int32_t>("a", TILEDB_GT, 3)});
  query_conditions_vec.push_back({make_condition<int32_t>("a", TILEDB_LE, 20)});
  query_conditions_vec.push_back({make_condition<int32_t>("a", TILEDB_GE, 3)});
  query_conditions_vec.push_back({make_condition<int32_t>("a", TILEDB_EQ, 7)});
  query_conditions_vec.push_back({make_condition<int32_t>("a", TILEDB_NE, 10)});

  query_conditions_vec.push_back({
      make_condition<int32_t>("a", TILEDB_GT, 6),
      make_condition<int32_t>("a", TILEDB_LE, 20),
  });
  query_conditions_vec.push_back({
      make_condition<int32_t>("a", TILEDB_LT, 30),
      make_condition<int32_t>("a", TILEDB_GE, 7),
      make_condition<int32_t>("a", TILEDB_NE, 9),
  });

  query_conditions_vec.push_back(
      {make_condition<const char*>("c", TILEDB_LT, "ae")});
  query_conditions_vec.push_back(
      {make_condition<const char*>("c", TILEDB_GE, "ad")});
  query_conditions_vec.push_back(
      {make_condition<const char*>("c", TILEDB_EQ, "ab")});

  query_conditions_vec.push_back(
      {make_condition<int32_t>("a", TILEDB_LT, 30),
       make_condition<const char*>("c", TILEDB_GE, "ad")});

  // Build a vector of dimensions.
  vector<test_dim_t> dims;
  const uint64_t d1_domain[] = {1, 9};
  const uint64_t d1_tile_extent = 3;
  dims.emplace_back("d1", TILEDB_UINT64, d1_domain, d1_tile_extent);
  const uint64_t d2_domain[] = {1, 10};
  const uint64_t d2_tile_extent = 5;
  dims.emplace_back("d2", TILEDB_UINT64, d2_domain, d2_tile_extent);
  const uint64_t d3_domain[] = {1, 15};
  const uint64_t d3_tile_extent = 5;
  dims.emplace_back("d3", TILEDB_UINT64, d3_domain, d3_tile_extent);

  for (auto attr_iter = attrs.begin(); attr_iter != attrs.end(); ++attr_iter) {
    vector<test_attr_t> test_attrs(attrs.begin(), attr_iter + 1);
    for (const auto& query_conditions : query_conditions_vec) {
      for (const tiledb_array_type_t array_type :
           {TILEDB_DENSE, TILEDB_SPARSE}) {
        for (const tiledb_layout_t cell_order :
             {TILEDB_ROW_MAJOR, TILEDB_COL_MAJOR}) {
          for (const tiledb_layout_t tile_order :
               {TILEDB_ROW_MAJOR, TILEDB_COL_MAJOR}) {
            for (const tiledb_encryption_type_t encryption_type :
                 {TILEDB_NO_ENCRYPTION, TILEDB_AES_256_GCM}) {
              for (const tiledb_layout_t write_order :
                   {TILEDB_ROW_MAJOR, TILEDB_UNORDERED}) {
                for (const tiledb_layout_t read_order : {TILEDB_ROW_MAJOR,
                                                         TILEDB_UNORDERED,
                                                         TILEDB_GLOBAL_ORDER}) {
<<<<<<< HEAD
                  for (const tiledb_query_condition_combination_op_t
                           combination_op : {TILEDB_AND, TILEDB_OR}) {
                    vector<test_dim_t> test_dims;
                    for (const test_dim_t& dim : dims) {
                      test_dims.emplace_back(dim);

                      smoke_test(
                          test_attrs,
                          query_conditions,
                          test_dims,
                          array_type,
                          cell_order,
                          tile_order,
                          write_order,
                          read_order,
                          encryption_type,
                          combination_op);
                    }
=======
                  vector<test_dim_t> test_dims;
                  for (const test_dim_t& dim : dims) {
                    test_dims.emplace_back(dim);

                    smoke_test(
                        test_attrs,
                        query_conditions,
                        test_dims,
                        array_type,
                        cell_order,
                        tile_order,
                        write_order,
                        read_order,
                        encryption_type);
>>>>>>> b320770e
                  }
                }
              }
            }
          }
        }
      }
    }
  }
}<|MERGE_RESOLUTION|>--- conflicted
+++ resolved
@@ -1412,7 +1412,6 @@
                 for (const tiledb_layout_t read_order : {TILEDB_ROW_MAJOR,
                                                          TILEDB_UNORDERED,
                                                          TILEDB_GLOBAL_ORDER}) {
-<<<<<<< HEAD
                   for (const tiledb_query_condition_combination_op_t
                            combination_op : {TILEDB_AND, TILEDB_OR}) {
                     vector<test_dim_t> test_dims;
@@ -1431,22 +1430,6 @@
                           encryption_type,
                           combination_op);
                     }
-=======
-                  vector<test_dim_t> test_dims;
-                  for (const test_dim_t& dim : dims) {
-                    test_dims.emplace_back(dim);
-
-                    smoke_test(
-                        test_attrs,
-                        query_conditions,
-                        test_dims,
-                        array_type,
-                        cell_order,
-                        tile_order,
-                        write_order,
-                        read_order,
-                        encryption_type);
->>>>>>> b320770e
                   }
                 }
               }
