--- conflicted
+++ resolved
@@ -38,11 +38,7 @@
 
 using namespace tiledb;
 
-<<<<<<< HEAD
-using namespace tiledb::test;  // for visibility of items in 'helpers.<h,cc>'
-=======
 using namespace tiledb::test;
->>>>>>> c85f379c
 
 TEST_CASE("C++ API: Test subarray", "[cppapi][sparse][subarray]") {
   const std::string array_name = "cpp_unit_array";
@@ -667,11 +663,7 @@
 
   {
     tiledb::Query query(ctx, array);
-<<<<<<< HEAD
-    tiledb::Subarray default_subarray_from_query(query);
-=======
     tiledb::Subarray default_subarray_from_query(query.ctx(), query.array());
->>>>>>> c85f379c
     // Check against 'default' subarray here and non-default subarray below to
     // verify that we've actually made a difference by the query.set_subarray()
     // since the other CHECKS(range_num == 1) succeed whether or not the
