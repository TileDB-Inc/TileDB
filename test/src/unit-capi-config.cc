/**
 * @file   unit-capi-config.cc
 *
 * @section LICENSE
 *
 * The MIT License
 *
 * @copyright Copyright (c) 2017-2021 TileDB Inc.
 *
 * Permission is hereby granted, free of charge, to any person obtaining a copy
 * of this software and associated documentation files (the "Software"), to deal
 * in the Software without restriction, including without limitation the rights
 * to use, copy, modify, merge, publish, distribute, sublicense, and/or sell
 * copies of the Software, and to permit persons to whom the Software is
 * furnished to do so, subject to the following conditions:
 *
 * The above copyright notice and this permission notice shall be included in
 * all copies or substantial portions of the Software.
 *
 * THE SOFTWARE IS PROVIDED "AS IS", WITHOUT WARRANTY OF ANY KIND, EXPRESS OR
 * IMPLIED, INCLUDING BUT NOT LIMITED TO THE WARRANTIES OF MERCHANTABILITY,
 * FITNESS FOR A PARTICULAR PURPOSE AND NONINFRINGEMENT. IN NO EVENT SHALL THE
 * AUTHORS OR COPYRIGHT HOLDERS BE LIABLE FOR ANY CLAIM, DAMAGES OR OTHER
 * LIABILITY, WHETHER IN AN ACTION OF CONTRACT, TORT OR OTHERWISE, ARISING FROM,
 * OUT OF OR IN CONNECTION WITH THE SOFTWARE OR THE USE OR OTHER DEALINGS IN
 * THE SOFTWARE.
 *
 * @section DESCRIPTION
 *
 * Tests the C API config object.
 */

#include <test/support/tdb_catch.h>
#include "tiledb/sm/c_api/tiledb.h"

#include <tiledb/sm/misc/constants.h>
#include <cstring>
#include <fstream>
#include <iostream>
#include <map>
#include <sstream>
#include <thread>

void remove_file(const std::string& filename) {
  // Remove file
  tiledb_ctx_t* ctx = nullptr;
  int rc = tiledb_ctx_alloc(nullptr, &ctx);
  REQUIRE(rc == TILEDB_OK);
  tiledb_vfs_t* vfs = nullptr;
  REQUIRE(tiledb_vfs_alloc(ctx, nullptr, &vfs) == TILEDB_OK);
  CHECK(tiledb_vfs_remove_file(ctx, vfs, filename.c_str()) == TILEDB_OK);
  tiledb_vfs_free(&vfs);
  tiledb_ctx_free(&ctx);
}

void check_load_correct_file() {
  // Create a test config file
  std::ofstream ofs("test_config.txt");
  ofs << "   # comment line\n";
  ofs << "sm.memory_budget 1000\n";
  ofs << "# another comment line\n";
  ofs << "sm.consolidation.steps 2 # some comment\n";
  ofs << "#    last comment line\n";
  ofs.close();

  // Set config from file
  tiledb_config_t* config = nullptr;
  tiledb_error_t* error = nullptr;
  int rc = tiledb_config_alloc(&config, &error);
  REQUIRE(rc == TILEDB_OK);
  CHECK(error == nullptr);
  rc = tiledb_config_load_from_file(config, "test_config.txt", &error);
  CHECK(rc == TILEDB_OK);
  CHECK(error == nullptr);
  tiledb_ctx_t* ctx = nullptr;
  rc = tiledb_ctx_alloc(config, &ctx);
  CHECK(rc == TILEDB_OK);
  tiledb_ctx_free(&ctx);
  tiledb_config_free(&config);

  remove_file("test_config.txt");
}

void check_error(tiledb_error_t* error, const std::string& msg) {
  const char* err_msg;
  int rc = tiledb_error_message(error, &err_msg);
  CHECK(rc == TILEDB_OK);
  CHECK(std::string(err_msg) == msg);
}

void check_load_incorrect_file_cannot_open() {
  // Set config from file
  tiledb_config_t* config = nullptr;
  tiledb_error_t* error = nullptr;
  int rc = tiledb_config_alloc(&config, &error);
  REQUIRE(rc == TILEDB_OK);
  CHECK(error == nullptr);
  rc = tiledb_config_load_from_file(config, "non_existent_file", &error);
  CHECK(rc == TILEDB_ERR);
  CHECK(error != nullptr);
  check_error(
      error,
      "[TileDB::Config] Error: Failed to open config file 'non_existent_file'");
  tiledb_error_free(&error);
  tiledb_config_free(&config);
  CHECK(config == nullptr);
}

void check_load_incorrect_file_missing_value() {
  // Create a test config file
  std::ofstream ofs("test_config.txt");
  ofs << "   # comment line\n";
  ofs << "sm.memory_budget    \n";
  ofs << "# another comment line\n";
  ofs << "sm.consolidation.steps 2 # some comment\n";
  ofs << "#    last comment line\n";
  ofs.close();

  // Set config from file
  tiledb_config_t* config = nullptr;
  tiledb_error_t* error = nullptr;
  int rc = tiledb_config_alloc(&config, &error);
  REQUIRE(rc == TILEDB_OK);
  CHECK(error == nullptr);
  rc = tiledb_config_load_from_file(config, "test_config.txt", &error);
  CHECK(rc == TILEDB_ERR);
  CHECK(error != nullptr);
  check_error(
      error,
      "[TileDB::Config] Error: Failed to parse config file 'test_config.txt'; "
      "Missing parameter value (line: 1)");
  tiledb_error_free(&error);
  CHECK(error == nullptr);
  tiledb_config_free(&config);
  CHECK(config == nullptr);
  remove_file("test_config.txt");
}

void check_load_incorrect_file_extra_word() {
  // Create a test config file
  std::ofstream ofs("test_config.txt");
  ofs << "   # comment line\n";
  ofs << "sm.memory_budget 1000\n";
  ofs << "# another comment line\n";
  ofs << "sm.consolidation.steps 2 some comment\n";
  ofs << "#    last comment line\n";
  ofs.close();

  // Set config from file
  tiledb_config_t* config = nullptr;
  tiledb_error_t* error = nullptr;
  int rc = tiledb_config_alloc(&config, &error);
  REQUIRE(rc == TILEDB_OK);
  CHECK(error == nullptr);
  rc = tiledb_config_load_from_file(config, "test_config.txt", &error);
  CHECK(rc == TILEDB_ERR);
  CHECK(error != nullptr);
  check_error(
      error,
      "[TileDB::Config] Error: Failed to parse config file 'test_config.txt'; "
      "Invalid line format (line: 3)");
  tiledb_error_free(&error);
  tiledb_config_free(&config);
  remove_file("test_config.txt");
}

void check_save_to_file() {
  tiledb_config_t* config;
  tiledb_error_t* error;
  int rc = tiledb_config_alloc(&config, &error);
  REQUIRE(rc == TILEDB_OK);
  CHECK(error == nullptr);

  // Check that azure storage account name is not serialized.
  rc = tiledb_config_set(
      config, "vfs.azure.storage_account_name", "storagename", &error);
  REQUIRE(rc == TILEDB_OK);
  CHECK(error == nullptr);

  // Check that azure account key is not serialized.
  rc = tiledb_config_set(
      config, "vfs.azure.storage_account_key", "secret", &error);
  REQUIRE(rc == TILEDB_OK);
  CHECK(error == nullptr);

  // Check that password is not serialized.
  rc = tiledb_config_set(config, "vfs.s3.proxy_password", "password", &error);
  REQUIRE(rc == TILEDB_OK);
  CHECK(error == nullptr);

  // Check that aws access key id is not serialized.
  rc = tiledb_config_set(config, "vfs.s3.aws_access_key_id", "keyid", &error);
  REQUIRE(rc == TILEDB_OK);
  CHECK(error == nullptr);

  // Check that aws secret access key is not serialized.
  rc = tiledb_config_set(
      config, "vfs.s3.aws_secret_access_key", "secret", &error);
  REQUIRE(rc == TILEDB_OK);
  CHECK(error == nullptr);

  // Check that aws session token is not serialized.
  rc = tiledb_config_set(
      config, "vfs.s3.aws_session_token", "session_token", &error);
  REQUIRE(rc == TILEDB_OK);
  CHECK(error == nullptr);

  rc = tiledb_config_save_to_file(config, "test_config.txt", &error);
  REQUIRE(rc == TILEDB_OK);

  std::stringstream ss;
  // Items here need to be assigned to 'ss' in alphabetical order as
  // an std::[ordered_]map is where the comparison values saved to file
  // come from.
  ss << "config.env_var_prefix TILEDB_\n";
  ss << "config.logging_format DEFAULT\n";
#ifdef TILEDB_VERBOSE
  ss << "config.logging_level 1\n";
#else
  ss << "config.logging_level 0\n";
#endif
  ss << "filestore.buffer_size 104857600\n";
  ss << "rest.curl.buffer_size 524288\n";
  ss << "rest.curl.verbose false\n";
  ss << "rest.http_compressor any\n";
  ss << "rest.load_metadata_on_array_open true\n";
  ss << "rest.load_non_empty_domain_on_array_open true\n";
  ss << "rest.retry_count 25\n";
  ss << "rest.retry_delay_factor 1.25\n";
  ss << "rest.retry_http_codes 503\n";
  ss << "rest.retry_initial_delay_ms 500\n";
  ss << "rest.server_address https://api.tiledb.com\n";
  ss << "rest.server_serialization_format CAPNP\n";
  ss << "rest.use_refactored_array_open false\n";
  ss << "rest.use_refactored_array_open_and_query_submit false\n";
  ss << "sm.allow_separate_attribute_writes false\n";
  ss << "sm.allow_updates_experimental false\n";
  ss << "sm.check_coord_dups true\n";
  ss << "sm.check_coord_oob true\n";
  ss << "sm.check_global_order true\n";
  ss << "sm.compute_concurrency_level " << std::thread::hardware_concurrency()
     << "\n";
  ss << "sm.consolidation.amplification 1.0\n";
  ss << "sm.consolidation.buffer_size 50000000\n";
  ss << "sm.consolidation.max_fragment_size " << std::to_string(UINT64_MAX)
     << "\n";
  ss << "sm.consolidation.mode fragments\n";
  ss << "sm.consolidation.purge_deleted_cells false\n";
  ss << "sm.consolidation.step_max_frags 4294967295\n";
  ss << "sm.consolidation.step_min_frags 4294967295\n";
  ss << "sm.consolidation.step_size_ratio 0.0\n";
  ss << "sm.consolidation.steps 4294967295\n";
  ss << "sm.consolidation.timestamp_end " << std::to_string(UINT64_MAX) << "\n";
  ss << "sm.consolidation.timestamp_start 0\n";
  ss << "sm.dedup_coords false\n";
  ss << "sm.enable_signal_handlers true\n";
  ss << "sm.encryption_type NO_ENCRYPTION\n";
  ss << "sm.fragment_info.preload_mbrs false\n";
  ss << "sm.group.timestamp_end 18446744073709551615\n";
  ss << "sm.group.timestamp_start 0\n";
  ss << "sm.io_concurrency_level " << std::thread::hardware_concurrency()
     << "\n";
  ss << "sm.max_tile_overlap_size 314572800\n";
  ss << "sm.mem.malloc_trim true\n";
  ss << "sm.mem.reader.sparse_global_order.ratio_array_data 0.1\n";
  ss << "sm.mem.reader.sparse_global_order.ratio_coords 0.5\n";
  ss << "sm.mem.reader.sparse_global_order.ratio_tile_ranges 0.1\n";
  ss << "sm.mem.reader.sparse_unordered_with_dups.ratio_array_data 0.1\n";
  ss << "sm.mem.reader.sparse_unordered_with_dups.ratio_coords 0.5\n";
  ss << "sm.mem.reader.sparse_unordered_with_dups.ratio_tile_ranges 0.1\n";
  ss << "sm.mem.tile_upper_memory_limit 1073741824\n";
  ss << "sm.mem.total_budget 10737418240\n";
  ss << "sm.memory_budget 5368709120\n";
  ss << "sm.memory_budget_var 10737418240\n";
  ss << "sm.partial_tile_offsets_loading false\n";
  ss << "sm.query.dense.qc_coords_mode false\n";
  ss << "sm.query.dense.reader refactored\n";
  ss << "sm.query.sparse_global_order.reader refactored\n";
  ss << "sm.query.sparse_unordered_with_dups.reader refactored\n";
  ss << "sm.read_range_oob warn\n";
  ss << "sm.skip_checksum_validation false\n";
  ss << "sm.skip_est_size_partitioning false\n";
  ss << "sm.skip_unary_partitioning_budget_check false\n";
  ss << "sm.vacuum.mode fragments\n";
  ss << "sm.var_offsets.bitsize 64\n";
  ss << "sm.var_offsets.extra_element false\n";
  ss << "sm.var_offsets.mode bytes\n";
  ss << "vfs.azure.block_list_block_size 5242880\n";
  ss << "vfs.azure.max_parallel_ops " << std::thread::hardware_concurrency()
     << "\n";
  ss << "vfs.azure.max_retries 5\n";
  ss << "vfs.azure.max_retry_delay_ms 60000\n";
  ss << "vfs.azure.retry_delay_ms 800\n";
  ss << "vfs.azure.use_block_list_upload true\n";
<<<<<<< HEAD
  ss << "vfs.azure.use_https true\n";
=======
  ss << "vfs.file.max_parallel_ops 1\n";
>>>>>>> 0200758c
  ss << "vfs.file.posix_directory_permissions 755\n";
  ss << "vfs.file.posix_file_permissions 644\n";
  ss << "vfs.gcs.max_parallel_ops " << std::thread::hardware_concurrency()
     << "\n";
  ss << "vfs.gcs.multi_part_size 5242880\n";
  ss << "vfs.gcs.request_timeout_ms 3000\n";
  ss << "vfs.gcs.use_multi_part_upload true\n";
  ss << "vfs.max_batch_size 104857600\n";
  ss << "vfs.min_batch_gap 512000\n";
  ss << "vfs.min_batch_size 20971520\n";
  ss << "vfs.min_parallel_size 10485760\n";
  ss << "vfs.read_ahead_cache_size 10485760\n";
  ss << "vfs.read_ahead_size 102400\n";
  ss << "vfs.s3.bucket_canned_acl NOT_SET\n";
  ss << "vfs.s3.connect_max_tries 5\n";
  ss << "vfs.s3.connect_scale_factor 25\n";
  ss << "vfs.s3.connect_timeout_ms 10800\n";
  ss << "vfs.s3.logging_level Off\n";
  ss << "vfs.s3.max_parallel_ops " << std::thread::hardware_concurrency()
     << "\n";
  ss << "vfs.s3.multipart_part_size 5242880\n";
  ss << "vfs.s3.no_sign_request false\n";
  ss << "vfs.s3.object_canned_acl NOT_SET\n";
  ss << "vfs.s3.proxy_port 0\n";
  ss << "vfs.s3.proxy_scheme http\n";
  ss << "vfs.s3.region us-east-1\n";
  ss << "vfs.s3.request_timeout_ms 3000\n";
  ss << "vfs.s3.requester_pays false\n";
  ss << "vfs.s3.scheme https\n";
  ss << "vfs.s3.skip_init false\n";
  ss << "vfs.s3.use_multipart_upload true\n";
  ss << "vfs.s3.use_virtual_addressing true\n";
  ss << "vfs.s3.verify_ssl true\n";

  std::ifstream ifs("test_config.txt");
  std::stringstream ss_file;
  for (std::string line; std::getline(ifs, line);)
    ss_file << line << "\n";
  ifs.close();

  CHECK(ss.str() == ss_file.str());
  remove_file("test_config.txt");

  tiledb_config_free(&config);
}

TEST_CASE("C API: Test config", "[capi][config]") {
  tiledb_config_t* config = nullptr;
  tiledb_error_t* error = nullptr;
  int rc = tiledb_config_alloc(&config, &error);
  REQUIRE(rc == TILEDB_OK);
  CHECK(error == nullptr);

  // Check correct parameter, correct argument
  rc = tiledb_config_set(config, "sm.memory_budget", "100", &error);
  CHECK(rc == TILEDB_OK);
  CHECK(error == nullptr);
  tiledb_ctx_t* ctx;
  rc = tiledb_ctx_alloc(config, &ctx);
  CHECK(rc == TILEDB_OK);
  tiledb_ctx_free(&ctx);
  CHECK(ctx == nullptr);

  // Check get for existing argument
  const char* value = nullptr;
  rc = tiledb_config_get(config, "sm.memory_budget", &value, &error);
  CHECK(rc == TILEDB_OK);
  CHECK(error == nullptr);
  CHECK(!strcmp(value, "100"));

  // Check get for non-existing argument
  rc = tiledb_config_get(config, "foo", &value, &error);
  CHECK(rc == TILEDB_OK);
  CHECK(error == nullptr);
  CHECK(value == nullptr);

  // Check get config from context
  rc = tiledb_ctx_alloc(config, &ctx);
  CHECK(rc == TILEDB_OK);
  tiledb_config_t* get_config = nullptr;
  rc = tiledb_ctx_get_config(ctx, &get_config);
  CHECK(rc == TILEDB_OK);
  rc = tiledb_config_get(get_config, "sm.memory_budget", &value, &error);
  CHECK(rc == TILEDB_OK);
  CHECK(error == nullptr);
  CHECK(!strcmp(value, "100"));
  tiledb_config_free(&get_config);
  tiledb_ctx_free(&ctx);

  // Check correct parameter, correct argument
  rc = tiledb_config_set(config, "sm.memory_budget", "+100", &error);
  CHECK(rc == TILEDB_OK);
  CHECK(error == nullptr);
  rc = tiledb_ctx_alloc(config, &ctx);
  CHECK(rc == TILEDB_OK);
  tiledb_ctx_free(&ctx);

  // Check invalid argument for correct parameter
  rc = tiledb_config_set(config, "sm.memory_budget", "xadf", &error);
  CHECK(rc == TILEDB_ERR);
  CHECK(error != nullptr);
  check_error(
      error,
      "[TileDB::Utils] Error: Failed to convert string 'xadf' to uint64_t; "
      "Invalid argument");
  tiledb_error_free(&error);

  // Check invalid argument for correct parameter
  rc = tiledb_config_set(config, "sm.memory_budget", "10xadf", &error);
  CHECK(rc == TILEDB_ERR);
  CHECK(error != nullptr);
  check_error(
      error,
      "[TileDB::Utils] Error: Failed to convert string '10xadf' to uint64_t; "
      "Invalid argument");
  tiledb_error_free(&error);

  // Check invalid argument for correct parameter
  rc = tiledb_config_set(config, "sm.memory_budget", "-10", &error);
  CHECK(rc == TILEDB_ERR);
  CHECK(error != nullptr);
  check_error(
      error,
      "[TileDB::Utils] Error: Failed to convert string '-10' to uint64_t; "
      "Invalid argument");
  tiledb_error_free(&error);

  // Set valid
  rc = tiledb_config_set(config, "sm.memory_budget", "10", &error);
  CHECK(rc == TILEDB_OK);
  CHECK(error == nullptr);

  // Check invalid parameters are ignored
  rc = tiledb_config_set(config, "sm.unknown_config_param", "10", &error);
  CHECK(rc == TILEDB_OK);
  CHECK(error == nullptr);

  // Unset invalid parameter (ignore)
  rc = tiledb_config_unset(config, "slkjs", &error);
  CHECK(rc == TILEDB_OK);
  CHECK(error == nullptr);

  // Unset valid parameter
  rc = tiledb_config_unset(config, "sm.memory_budget", &error);
  CHECK(rc == TILEDB_OK);
  CHECK(error == nullptr);
  rc = tiledb_config_get(config, "sm.memory_budget", &value, &error);
  CHECK(rc == TILEDB_OK);
  CHECK(error == nullptr);
  CHECK(!strcmp(value, "5368709120"));

  // Set valid, defaulting parameter
  rc = tiledb_config_set(config, "vfs.s3.region", "pluto", &error);
  CHECK(rc == TILEDB_OK);
  CHECK(error == nullptr);
  rc = tiledb_config_get(config, "vfs.s3.region", &value, &error);
  CHECK(rc == TILEDB_OK);
  CHECK(error == nullptr);
  CHECK(!strcmp(value, "pluto"));

  // Unset valid, defaulting parameter
  rc = tiledb_config_unset(config, "vfs.s3.region", &error);
  CHECK(rc == TILEDB_OK);
  CHECK(error == nullptr);
  rc = tiledb_config_get(config, "vfs.s3.region", &value, &error);
  CHECK(rc == TILEDB_OK);
  CHECK(error == nullptr);
  CHECK(!strcmp(value, "us-east-1"));

  // Set valid, non-defaulting parameter
  rc = tiledb_config_set(config, "foo", "123", &error);
  CHECK(rc == TILEDB_OK);
  CHECK(error == nullptr);
  rc = tiledb_config_get(config, "foo", &value, &error);
  CHECK(rc == TILEDB_OK);
  CHECK(error == nullptr);
  CHECK(!strcmp(value, "123"));

  // Unset valid, non-defaulting parameter
  rc = tiledb_config_unset(config, "foo", &error);
  CHECK(rc == TILEDB_OK);
  CHECK(error == nullptr);
  rc = tiledb_config_get(config, "foo", &value, &error);
  CHECK(rc == TILEDB_OK);
  CHECK(error == nullptr);
  CHECK(value == nullptr);

  // Check out of range argument for correct parameter
  rc = tiledb_config_set(
      config, "sm.memory_budget", "100000000000000000000", &error);
  CHECK(rc == TILEDB_ERR);
  CHECK(error != nullptr);
  check_error(
      error,
      "[TileDB::Utils] Error: Failed to convert string '100000000000000000000' "
      "to uint64_t; Value out of range");

  // Check config and config2 are the same
  tiledb_config_t* config2 = config;
  uint8_t equal = 2;
  rc = tiledb_config_compare(config, config2, &equal);
  CHECK(rc == TILEDB_OK);
  CHECK(equal == 1);

  // Check config and config3 are not the same
  tiledb_config_t* config3 = nullptr;
  tiledb_error_t* error2 = nullptr;
  rc = tiledb_config_alloc(&config3, &error2);
  REQUIRE(rc == TILEDB_OK);
  CHECK(error2 == nullptr);

  uint8_t equal2 = 0;
  rc = tiledb_config_compare(config, config3, &equal2);
  CHECK(rc == TILEDB_OK);
  CHECK(equal2 == 0);

  tiledb_error_free(&error);
  tiledb_config_free(&config);
  tiledb_error_free(&error2);
  tiledb_config_free(&config3);
}

TEST_CASE("C API: Test config iter", "[capi][config]") {
  tiledb_ctx_t* ctx;
  int rc = tiledb_ctx_alloc(nullptr, &ctx);
  REQUIRE(rc == TILEDB_OK);

  // Populate a config
  tiledb_config_t* config = nullptr;
  tiledb_error_t* error = nullptr;
  rc = tiledb_config_alloc(&config, &error);
  REQUIRE(rc == TILEDB_OK);
  CHECK(error == nullptr);
  rc = tiledb_config_set(config, "config.logging_level", "2", &error);
  CHECK(rc == TILEDB_OK);
  CHECK(error == nullptr);
  rc = tiledb_config_set(config, "config.logging_format", "JSON", &error);
  CHECK(rc == TILEDB_OK);
  CHECK(error == nullptr);
  rc = tiledb_config_set(config, "vfs.s3.scheme", "https", &error);
  CHECK(rc == TILEDB_OK);
  CHECK(error == nullptr);
  rc = tiledb_config_set(config, "vfs.hdfs.username", "stavros", &error);
  CHECK(rc == TILEDB_OK);
  CHECK(error == nullptr);
  rc = tiledb_config_set(config, "sm.var_offsets.mode", "elements", &error);
  CHECK(rc == TILEDB_OK);
  CHECK(error == nullptr);
  rc =
      tiledb_config_set(config, "sm.var_offsets.extra_element", "true", &error);
  CHECK(rc == TILEDB_OK);
  CHECK(error == nullptr);
  rc = tiledb_config_set(config, "sm.var_offsets.bitsize", "32", &error);
  CHECK(rc == TILEDB_OK);
  CHECK(error == nullptr);
  rc = tiledb_config_set(
      config, "rest.load_metadata_on_array_open", "false", &error);
  CHECK(rc == TILEDB_OK);
  CHECK(error == nullptr);
  rc = tiledb_config_set(
      config, "rest.load_non_empty_domain_on_array_open", "false", &error);
  CHECK(rc == TILEDB_OK);
  CHECK(error == nullptr);
  rc = tiledb_config_set(
      config, "rest.use_refactored_array_open", "true", &error);
  CHECK(rc == TILEDB_OK);
  CHECK(error == nullptr);
  rc = tiledb_config_set(
      config,
      "rest.use_refactored_array_open_and_query_submit",
      "true",
      &error);
  CHECK(rc == TILEDB_OK);
  CHECK(error == nullptr);
  rc = tiledb_config_set(
      config, "sm.fragment_info.preload_mbrs", "true", &error);
  CHECK(rc == TILEDB_OK);
  CHECK(error == nullptr);

  // Prepare maps
  std::map<std::string, std::string> all_param_values;
  all_param_values["config.env_var_prefix"] = "TILEDB_";
  all_param_values["config.logging_level"] = "2";
  all_param_values["config.logging_format"] = "JSON";
  all_param_values["filestore.buffer_size"] = "104857600";
  all_param_values["rest.server_address"] = "https://api.tiledb.com";
  all_param_values["rest.server_serialization_format"] = "CAPNP";
  all_param_values["rest.http_compressor"] = "any";
  all_param_values["rest.retry_count"] = "25";
  all_param_values["rest.retry_delay_factor"] = "1.25";
  all_param_values["rest.retry_initial_delay_ms"] = "500";
  all_param_values["rest.retry_http_codes"] = "503";
  all_param_values["rest.curl.buffer_size"] = "524288";
  all_param_values["rest.curl.verbose"] = "false";
  all_param_values["rest.load_metadata_on_array_open"] = "false";
  all_param_values["rest.load_non_empty_domain_on_array_open"] = "false";
  all_param_values["rest.use_refactored_array_open"] = "true";
  all_param_values["rest.use_refactored_array_open_and_query_submit"] = "true";
  all_param_values["sm.allow_separate_attribute_writes"] = "false";
  all_param_values["sm.allow_updates_experimental"] = "false";
  all_param_values["sm.encryption_key"] = "";
  all_param_values["sm.encryption_type"] = "NO_ENCRYPTION";
  all_param_values["sm.dedup_coords"] = "false";
  all_param_values["sm.partial_tile_offsets_loading"] = "false";
  all_param_values["sm.check_coord_dups"] = "true";
  all_param_values["sm.check_coord_oob"] = "true";
  all_param_values["sm.check_global_order"] = "true";
  all_param_values["sm.skip_est_size_partitioning"] = "false";
  all_param_values["sm.skip_unary_partitioning_budget_check"] = "false";
  all_param_values["sm.memory_budget"] = "5368709120";
  all_param_values["sm.memory_budget_var"] = "10737418240";
  all_param_values["sm.query.dense.qc_coords_mode"] = "false";
  all_param_values["sm.query.dense.reader"] = "refactored";
  all_param_values["sm.query.sparse_global_order.reader"] = "refactored";
  all_param_values["sm.query.sparse_unordered_with_dups.reader"] = "refactored";
  all_param_values["sm.mem.malloc_trim"] = "true";
  all_param_values["sm.mem.tile_upper_memory_limit"] = "1073741824";
  all_param_values["sm.mem.total_budget"] = "10737418240";
  all_param_values["sm.mem.reader.sparse_global_order.ratio_coords"] = "0.5";
  all_param_values["sm.mem.reader.sparse_global_order.ratio_tile_ranges"] =
      "0.1";
  all_param_values["sm.mem.reader.sparse_global_order.ratio_array_data"] =
      "0.1";
  all_param_values["sm.mem.reader.sparse_unordered_with_dups.ratio_coords"] =
      "0.5";
  all_param_values
      ["sm.mem.reader.sparse_unordered_with_dups.ratio_tile_ranges"] = "0.1";
  all_param_values
      ["sm.mem.reader.sparse_unordered_with_dups.ratio_array_data"] = "0.1";
  all_param_values["sm.enable_signal_handlers"] = "true";
  all_param_values["sm.group.timestamp_end"] = "18446744073709551615";
  all_param_values["sm.group.timestamp_start"] = "0";
  all_param_values["sm.compute_concurrency_level"] =
      std::to_string(std::thread::hardware_concurrency());
  all_param_values["sm.io_concurrency_level"] =
      std::to_string(std::thread::hardware_concurrency());
  all_param_values["sm.skip_checksum_validation"] = "false";
  all_param_values["sm.consolidation.amplification"] = "1.0";
  all_param_values["sm.consolidation.steps"] = "4294967295";
  all_param_values["sm.consolidation.timestamp_start"] = "0";
  all_param_values["sm.consolidation.timestamp_end"] =
      std::to_string(UINT64_MAX);
  all_param_values["sm.consolidation.purge_deleted_cells"] = "false";
  all_param_values["sm.consolidation.step_min_frags"] = "4294967295";
  all_param_values["sm.consolidation.step_max_frags"] = "4294967295";
  all_param_values["sm.consolidation.buffer_size"] = "50000000";
  all_param_values["sm.consolidation.max_fragment_size"] =
      std::to_string(UINT64_MAX);
  all_param_values["sm.consolidation.step_size_ratio"] = "0.0";
  all_param_values["sm.consolidation.mode"] = "fragments";
  all_param_values["sm.read_range_oob"] = "warn";
  all_param_values["sm.vacuum.mode"] = "fragments";
  all_param_values["sm.var_offsets.bitsize"] = "32";
  all_param_values["sm.var_offsets.extra_element"] = "true";
  all_param_values["sm.var_offsets.mode"] = "elements";
  all_param_values["sm.max_tile_overlap_size"] = "314572800";
  all_param_values["sm.fragment_info.preload_mbrs"] = "true";
  all_param_values["sm.partial_tile_offsets_loading"] = "false";

  all_param_values["vfs.max_batch_size"] = "104857600";
  all_param_values["vfs.min_batch_gap"] = "512000";
  all_param_values["vfs.min_batch_size"] = "20971520";
  all_param_values["vfs.min_parallel_size"] = "10485760";
  all_param_values["vfs.read_ahead_size"] = "102400";
  all_param_values["vfs.read_ahead_cache_size"] = "10485760";
  all_param_values["vfs.gcs.project_id"] = "";
  all_param_values["vfs.gcs.max_parallel_ops"] =
      std::to_string(std::thread::hardware_concurrency());
  all_param_values["vfs.gcs.multi_part_size"] = "5242880";
  all_param_values["vfs.gcs.use_multi_part_upload"] = "true";
  all_param_values["vfs.gcs.request_timeout_ms"] = "3000";
  all_param_values["vfs.azure.storage_account_name"] = "";
  all_param_values["vfs.azure.storage_account_key"] = "";
  all_param_values["vfs.azure.blob_endpoint"] = "";
  all_param_values["vfs.azure.block_list_block_size"] = "5242880";
  all_param_values["vfs.azure.max_parallel_ops"] =
      std::to_string(std::thread::hardware_concurrency());
  all_param_values["vfs.azure.use_block_list_upload"] = "true";
  all_param_values["vfs.azure.max_retries"] = "5";
  all_param_values["vfs.azure.retry_delay_ms"] = "800";
  all_param_values["vfs.azure.max_retry_delay_ms"] = "60000";
  all_param_values["vfs.file.posix_file_permissions"] = "644";
  all_param_values["vfs.file.posix_directory_permissions"] = "755";
  all_param_values["vfs.s3.scheme"] = "https";
  all_param_values["vfs.s3.region"] = "us-east-1";
  all_param_values["vfs.s3.aws_access_key_id"] = "";
  all_param_values["vfs.s3.aws_secret_access_key"] = "";
  all_param_values["vfs.s3.aws_session_token"] = "";
  all_param_values["vfs.s3.aws_role_arn"] = "";
  all_param_values["vfs.s3.aws_external_id"] = "";
  all_param_values["vfs.s3.aws_load_frequency"] = "";
  all_param_values["vfs.s3.aws_session_name"] = "";
  all_param_values["vfs.s3.endpoint_override"] = "";
  all_param_values["vfs.s3.use_virtual_addressing"] = "true";
  all_param_values["vfs.s3.skip_init"] = "false";
  all_param_values["vfs.s3.use_multipart_upload"] = "true";
  all_param_values["vfs.s3.max_parallel_ops"] =
      std::to_string(std::thread::hardware_concurrency());
  all_param_values["vfs.s3.multipart_part_size"] = "5242880";
  all_param_values["vfs.s3.ca_file"] = "";
  all_param_values["vfs.s3.ca_path"] = "";
  all_param_values["vfs.s3.connect_timeout_ms"] = "10800";
  all_param_values["vfs.s3.connect_max_tries"] = "5";
  all_param_values["vfs.s3.connect_scale_factor"] = "25";
  all_param_values["vfs.s3.sse"] = "";
  all_param_values["vfs.s3.sse_kms_key_id"] = "";
  all_param_values["vfs.s3.logging_level"] = "Off";
  all_param_values["vfs.s3.request_timeout_ms"] = "3000";
  all_param_values["vfs.s3.requester_pays"] = "false";
  all_param_values["vfs.s3.proxy_host"] = "";
  all_param_values["vfs.s3.proxy_password"] = "";
  all_param_values["vfs.s3.proxy_port"] = "0";
  all_param_values["vfs.s3.proxy_scheme"] = "http";
  all_param_values["vfs.s3.proxy_username"] = "";
  all_param_values["vfs.s3.verify_ssl"] = "true";
  all_param_values["vfs.s3.no_sign_request"] = "false";
  all_param_values["vfs.hdfs.username"] = "stavros";
  all_param_values["vfs.hdfs.kerb_ticket_cache_path"] = "";
  all_param_values["vfs.hdfs.name_node_uri"] = "";
  all_param_values["vfs.s3.bucket_canned_acl"] = "NOT_SET";
  all_param_values["vfs.s3.object_canned_acl"] = "NOT_SET";

  std::map<std::string, std::string> vfs_param_values;
  vfs_param_values["max_batch_size"] = "104857600";
  vfs_param_values["min_batch_gap"] = "512000";
  vfs_param_values["min_batch_size"] = "20971520";
  vfs_param_values["min_parallel_size"] = "10485760";
  vfs_param_values["read_ahead_size"] = "102400";
  vfs_param_values["read_ahead_cache_size"] = "10485760";
  vfs_param_values["gcs.project_id"] = "";
  vfs_param_values["gcs.max_parallel_ops"] =
      std::to_string(std::thread::hardware_concurrency());
  vfs_param_values["gcs.multi_part_size"] = "5242880";
  vfs_param_values["gcs.use_multi_part_upload"] = "true";
  vfs_param_values["gcs.request_timeout_ms"] = "3000";
  vfs_param_values["azure.storage_account_name"] = "";
  vfs_param_values["azure.storage_account_key"] = "";
  vfs_param_values["azure.blob_endpoint"] = "";
  vfs_param_values["azure.block_list_block_size"] = "5242880";
  vfs_param_values["azure.max_parallel_ops"] =
      std::to_string(std::thread::hardware_concurrency());
  vfs_param_values["azure.use_block_list_upload"] = "true";
  vfs_param_values["azure.max_retries"] = "5";
  vfs_param_values["azure.retry_delay_ms"] = "800";
  vfs_param_values["azure.max_retry_delay_ms"] = "60000";
  vfs_param_values["file.posix_file_permissions"] = "644";
  vfs_param_values["file.posix_directory_permissions"] = "755";
  vfs_param_values["s3.scheme"] = "https";
  vfs_param_values["s3.region"] = "us-east-1";
  vfs_param_values["s3.aws_access_key_id"] = "";
  vfs_param_values["s3.aws_secret_access_key"] = "";
  vfs_param_values["s3.aws_session_token"] = "";
  vfs_param_values["s3.aws_role_arn"] = "";
  vfs_param_values["s3.aws_external_id"] = "";
  vfs_param_values["s3.aws_load_frequency"] = "";
  vfs_param_values["s3.aws_session_name"] = "";
  vfs_param_values["s3.endpoint_override"] = "";
  vfs_param_values["s3.use_virtual_addressing"] = "true";
  vfs_param_values["s3.skip_init"] = "false";
  vfs_param_values["s3.use_multipart_upload"] = "true";
  vfs_param_values["s3.max_parallel_ops"] =
      std::to_string(std::thread::hardware_concurrency());
  vfs_param_values["s3.multipart_part_size"] = "5242880";
  vfs_param_values["s3.ca_file"] = "";
  vfs_param_values["s3.ca_path"] = "";
  vfs_param_values["s3.connect_timeout_ms"] = "10800";
  vfs_param_values["s3.connect_max_tries"] = "5";
  vfs_param_values["s3.connect_scale_factor"] = "25";
  vfs_param_values["s3.sse"] = "";
  vfs_param_values["s3.sse_kms_key_id"] = "";
  vfs_param_values["s3.logging_level"] = "Off";
  vfs_param_values["s3.request_timeout_ms"] = "3000";
  vfs_param_values["s3.requester_pays"] = "false";
  vfs_param_values["s3.proxy_host"] = "";
  vfs_param_values["s3.proxy_password"] = "";
  vfs_param_values["s3.proxy_port"] = "0";
  vfs_param_values["s3.proxy_scheme"] = "http";
  vfs_param_values["s3.proxy_username"] = "";
  vfs_param_values["s3.verify_ssl"] = "true";
  vfs_param_values["s3.no_sign_request"] = "false";
  vfs_param_values["s3.bucket_canned_acl"] = "NOT_SET";
  vfs_param_values["s3.object_canned_acl"] = "NOT_SET";
  vfs_param_values["hdfs.username"] = "stavros";
  vfs_param_values["hdfs.kerb_ticket_cache_path"] = "";
  vfs_param_values["hdfs.name_node_uri"] = "";

  std::map<std::string, std::string> gcs_param_values;
  gcs_param_values["project_id"] = "";
  gcs_param_values["max_parallel_ops"] =
      std::to_string(std::thread::hardware_concurrency());
  gcs_param_values["multi_part_size"] = "5242880";
  gcs_param_values["use_multi_part_upload"] = "true";
  gcs_param_values["request_timeout_ms"] = "3000";

  std::map<std::string, std::string> azure_param_values;
  azure_param_values["storage_account_name"] = "";
  azure_param_values["storage_account_key"] = "";
  azure_param_values["blob_endpoint"] = "";
  azure_param_values["block_list_block_size"] = "5242880";
  azure_param_values["max_parallel_ops"] =
      std::to_string(std::thread::hardware_concurrency());
  azure_param_values["use_block_list_upload"] = "true";
  azure_param_values["max_retries"] = "5";
  azure_param_values["retry_delay_ms"] = "800";
  azure_param_values["max_retry_delay_ms"] = "60000";

  std::map<std::string, std::string> s3_param_values;
  s3_param_values["scheme"] = "https";
  s3_param_values["region"] = "us-east-1";
  s3_param_values["aws_access_key_id"] = "";
  s3_param_values["aws_secret_access_key"] = "";
  s3_param_values["aws_session_token"] = "";
  s3_param_values["aws_role_arn"] = "";
  s3_param_values["aws_external_id"] = "";
  s3_param_values["aws_load_frequency"] = "";
  s3_param_values["aws_session_name"] = "";
  s3_param_values["endpoint_override"] = "";
  s3_param_values["use_virtual_addressing"] = "true";
  s3_param_values["skip_init"] = "false";
  s3_param_values["use_multipart_upload"] = "true";
  s3_param_values["max_parallel_ops"] =
      std::to_string(std::thread::hardware_concurrency());
  s3_param_values["multipart_part_size"] = "5242880";
  s3_param_values["ca_file"] = "";
  s3_param_values["ca_path"] = "";
  s3_param_values["connect_timeout_ms"] = "10800";
  s3_param_values["connect_max_tries"] = "5";
  s3_param_values["connect_scale_factor"] = "25";
  s3_param_values["sse"] = "";
  s3_param_values["sse_kms_key_id"] = "";
  s3_param_values["logging_level"] = "Off";
  s3_param_values["request_timeout_ms"] = "3000";
  s3_param_values["requester_pays"] = "false";
  s3_param_values["proxy_host"] = "";
  s3_param_values["proxy_password"] = "";
  s3_param_values["proxy_port"] = "0";
  s3_param_values["proxy_scheme"] = "http";
  s3_param_values["proxy_username"] = "";
  s3_param_values["verify_ssl"] = "true";
  s3_param_values["no_sign_request"] = "false";
  s3_param_values["bucket_canned_acl"] = "NOT_SET";
  s3_param_values["object_canned_acl"] = "NOT_SET";

  // Create an iterator and iterate over all parameters
  tiledb_config_iter_t* config_iter = nullptr;
  rc = tiledb_config_iter_alloc(config, nullptr, &config_iter, &error);
  REQUIRE(rc == TILEDB_OK);
  CHECK(error == nullptr);
  int done;
  rc = tiledb_config_iter_done(config_iter, &done, &error);
  CHECK(rc == TILEDB_OK);
  CHECK(error == nullptr);
  CHECK(!(bool)done);
  const char *param, *value;
  std::map<std::string, std::string> all_iter_map;
  do {
    rc = tiledb_config_iter_here(config_iter, &param, &value, &error);
    CHECK(rc == TILEDB_OK);
    CHECK(error == nullptr);
    CHECK(param != nullptr);
    CHECK(value != nullptr);
    all_iter_map[std::string(param)] = std::string(value);
    rc = tiledb_config_iter_next(config_iter, &error);
    CHECK(rc == TILEDB_OK);
    CHECK(error == nullptr);
    rc = tiledb_config_iter_done(config_iter, &done, &error);
    CHECK(rc == TILEDB_OK);
    CHECK(error == nullptr);
  } while (!done);
  // highlight any difference to aid the poor developer in event CHECK() fails.
  // If tiledb environment config variables have been set to something different
  // from default configuration (such as
  // "set/export TILEDB_VFS_S3_AWS_ACCESS_KEY_ID=minio"),
  // these can legitimately differ from the defaults expected!
  for (auto i1 = all_param_values.begin(); i1 != all_param_values.end(); ++i1) {
    if (auto i2 = all_iter_map.find(i1->first); i2 == all_iter_map.end()) {
      std::cout << "all_iter_map[\"" << i1->first << "\"] not found!"
                << std::endl;
    } else {
      if (i1->first != i2->first) {
        std::cout << "huh? i1->first != i2->first, \"" << i1->first
                  << "\" vs \"" << i2->first << std::endl;
      } else if (i2->second != i1->second) {
        std::cout << "values for key \"" << i1->first << "\", "
                  << "\"" << i2->second << "\" != "
                  << "\"" << i1->second << "\"" << std::endl;
      } else if (all_param_values[i1->first] != all_iter_map[i1->first]) {
        // if i1->first == i2->first, then should not be possible to be here,
        // but just in case...
        std::cout << " apv[k] != aim[k], k \"" << i1->first << "\", "
                  << "\"" << all_param_values[i1->first] << "\" != \""
                  << all_iter_map[i1->first] << "\"" << std::endl;
      }
    }
  }
  for (auto i1 = all_iter_map.begin(); i1 != all_iter_map.end(); ++i1) {
    if (all_param_values.find(i1->first) == all_param_values.end()) {
      std::cout << "all_param_values[\"" << i1->first << "\"] not found!"
                << std::endl;
    }
    // else, for all like keys, unlike values should have been reported in
    // previous loop.
  }
  CHECK(all_param_values == all_iter_map);
  tiledb_config_iter_free(&config_iter);
  CHECK(error == nullptr);

  // Create an iterator and iterate over vfs parameters
  rc = tiledb_config_iter_alloc(config, "vfs.", &config_iter, &error);
  REQUIRE(rc == TILEDB_OK);
  CHECK(error == nullptr);
  rc = tiledb_config_iter_done(config_iter, &done, &error);
  CHECK(rc == TILEDB_OK);
  CHECK(error == nullptr);
  CHECK(!(bool)done);
  std::map<std::string, std::string> vfs_iter_map;
  do {
    rc = tiledb_config_iter_here(config_iter, &param, &value, &error);
    CHECK(rc == TILEDB_OK);
    CHECK(error == nullptr);
    CHECK(param != nullptr);
    CHECK(value != nullptr);
    vfs_iter_map[std::string(param)] = std::string(value);
    rc = tiledb_config_iter_next(config_iter, &error);
    CHECK(rc == TILEDB_OK);
    CHECK(error == nullptr);
    rc = tiledb_config_iter_done(config_iter, &done, &error);
    CHECK(rc == TILEDB_OK);
    CHECK(error == nullptr);
  } while (!done);
  // highlight any difference to aid the poor developer in event CHECK() fails.
  for (auto i1 = vfs_param_values.begin(); i1 != vfs_param_values.end(); ++i1) {
    if (auto i2 = vfs_iter_map.find(i1->first); i2 == vfs_iter_map.end()) {
      std::cout << "vfs_iter_map[\"" << i1->first << "\"] not found!"
                << std::endl;
    } else {
      if (i1->first != i2->first) {
        std::cout << "huh? i1->first != i2->first, \"" << i1->first
                  << "\" vs \"" << i2->first << std::endl;
      } else if (i2->second != i1->second) {
        std::cout << "values for key \"" << i1->first << "\", "
                  << "\"" << i2->second << "\" != "
                  << "\"" << i1->second << "\"" << std::endl;
      } else if (vfs_param_values[i1->first] != vfs_iter_map[i1->first]) {
        // if i1->first == i2->first, then should not be possible to be here,
        // but just in case...
        std::cout << " apv[k] != aim[k], k \"" << i1->first << "\", "
                  << "\"" << vfs_param_values[i1->first] << "\" != \""
                  << vfs_iter_map[i1->first] << "\"" << std::endl;
        // std::cout << " apv/aim [\"" << i1->first << "\"], \"" <<
        // all_param_values[i1->first] << " != \"" <<
      }
    }
  }
  for (auto i1 = vfs_iter_map.begin(); i1 != vfs_iter_map.end(); ++i1) {
    if (vfs_param_values.find(i1->first) == vfs_param_values.end()) {
      std::cout << "vfs_param_values[\"" << i1->first << "\"] not found!"
                << std::endl;
    }
  }
  CHECK(vfs_param_values == vfs_iter_map);
  tiledb_config_iter_free(&config_iter);

  // Create an iterator and iterate over gcs parameters
  rc = tiledb_config_iter_alloc(config, "vfs.gcs.", &config_iter, &error);
  REQUIRE(rc == TILEDB_OK);
  CHECK(error == nullptr);
  rc = tiledb_config_iter_done(config_iter, &done, &error);
  CHECK(rc == TILEDB_OK);
  CHECK(error == nullptr);
  CHECK(!(bool)done);
  std::map<std::string, std::string> gcs_iter_map;
  do {
    rc = tiledb_config_iter_here(config_iter, &param, &value, &error);
    CHECK(rc == TILEDB_OK);
    CHECK(error == nullptr);
    CHECK(param != nullptr);
    CHECK(value != nullptr);
    gcs_iter_map[std::string(param)] = std::string(value);
    rc = tiledb_config_iter_next(config_iter, &error);
    CHECK(rc == TILEDB_OK);
    CHECK(error == nullptr);
    rc = tiledb_config_iter_done(config_iter, &done, &error);
    CHECK(rc == TILEDB_OK);
    CHECK(error == nullptr);
  } while (!done);
  CHECK(gcs_param_values == gcs_iter_map);
  tiledb_config_iter_free(&config_iter);
  CHECK(error == nullptr);

  // Create an iterator and iterate over azure parameters
  rc = tiledb_config_iter_alloc(config, "vfs.azure.", &config_iter, &error);
  REQUIRE(rc == TILEDB_OK);
  CHECK(error == nullptr);
  rc = tiledb_config_iter_done(config_iter, &done, &error);
  CHECK(rc == TILEDB_OK);
  CHECK(error == nullptr);
  CHECK(!(bool)done);
  std::map<std::string, std::string> azure_iter_map;
  do {
    rc = tiledb_config_iter_here(config_iter, &param, &value, &error);
    CHECK(rc == TILEDB_OK);
    CHECK(error == nullptr);
    CHECK(param != nullptr);
    CHECK(value != nullptr);
    azure_iter_map[std::string(param)] = std::string(value);
    rc = tiledb_config_iter_next(config_iter, &error);
    CHECK(rc == TILEDB_OK);
    CHECK(error == nullptr);
    rc = tiledb_config_iter_done(config_iter, &done, &error);
    CHECK(rc == TILEDB_OK);
    CHECK(error == nullptr);
  } while (!done);
  CHECK(azure_param_values == azure_iter_map);
  tiledb_config_iter_free(&config_iter);
  CHECK(error == nullptr);

  // Create an iterator and iterate over s3 parameters
  rc = tiledb_config_iter_alloc(config, "vfs.s3.", &config_iter, &error);
  REQUIRE(rc == TILEDB_OK);
  CHECK(error == nullptr);
  rc = tiledb_config_iter_done(config_iter, &done, &error);
  CHECK(rc == TILEDB_OK);
  CHECK(error == nullptr);
  CHECK(!(bool)done);
  std::map<std::string, std::string> s3_iter_map;
  do {
    rc = tiledb_config_iter_here(config_iter, &param, &value, &error);
    CHECK(rc == TILEDB_OK);
    CHECK(error == nullptr);
    CHECK(param != nullptr);
    CHECK(value != nullptr);
    s3_iter_map[std::string(param)] = std::string(value);
    rc = tiledb_config_iter_next(config_iter, &error);
    CHECK(rc == TILEDB_OK);
    CHECK(error == nullptr);
    rc = tiledb_config_iter_done(config_iter, &done, &error);
    CHECK(rc == TILEDB_OK);
    CHECK(error == nullptr);
  } while (!done);
  // highlight any difference to aid the poor developer in event CHECK() fails.
  for (auto i1 = s3_param_values.begin(); i1 != s3_param_values.end(); ++i1) {
    if (auto i2 = s3_iter_map.find(i1->first); i2 == s3_iter_map.end()) {
      std::cout << "s3_iter_map[\"" << i1->first << "\"] not found!"
                << std::endl;
    } else {
      if (i1->first != i2->first) {
        std::cout << "huh? i1->first != i2->first, \"" << i1->first
                  << "\" vs \"" << i2->first << std::endl;
      } else if (i2->second != i1->second) {
        std::cout << "values for key \"" << i1->first << "\", "
                  << "\"" << i2->second << "\" != "
                  << "\"" << i1->second << "\"" << std::endl;
      } else if (s3_param_values[i1->first] != s3_iter_map[i1->first]) {
        // if i1->first == i2->first, then should not be possible to be here,
        // but just in case...
        std::cout << " apv[k] != aim[k], k \"" << i1->first << "\", "
                  << "\"" << s3_param_values[i1->first] << "\" != \""
                  << s3_iter_map[i1->first] << "\"" << std::endl;
        // std::cout << " apv/aim [\"" << i1->first << "\"], \"" <<
        // all_param_values[i1->first] << " != \"" <<
      }
    }
  }
  for (auto i1 = s3_iter_map.begin(); i1 != s3_iter_map.end(); ++i1) {
    if (s3_param_values.find(i1->first) == s3_param_values.end()) {
      std::cout << "s3_param_values[\"" << i1->first << "\"] not found!"
                << std::endl;
    }
  }
  CHECK(s3_param_values == s3_iter_map);
  tiledb_config_iter_free(&config_iter);
  CHECK(error == nullptr);

  // Clean up
  tiledb_config_free(&config);
  tiledb_ctx_free(&ctx);
}

TEST_CASE("C API: Test config from file", "[capi][config]") {
  check_load_correct_file();
  check_load_incorrect_file_cannot_open();
  check_load_incorrect_file_missing_value();
  check_load_incorrect_file_extra_word();
  check_save_to_file();
}

TEST_CASE(
    "C API: Test boolean config values are normalized", "[capi][config]") {
  tiledb_error_t* err;
  tiledb_config_t* config = nullptr;
  int rc = tiledb_config_alloc(&config, &err);
  REQUIRE(rc == TILEDB_OK);
  rc = tiledb_config_set(config, "vfs.s3.use_virtual_addressing", "TRUE", &err);
  CHECK(rc == TILEDB_OK);
  rc = tiledb_config_set(config, "vfs.s3.use_virtual_addressing", "True", &err);
  CHECK(rc == TILEDB_OK);
  rc = tiledb_config_set(config, "vfs.s3.skip_init", "FALSE", &err);
  CHECK(rc == TILEDB_OK);
  rc = tiledb_config_set(config, "vfs.s3.skip_init", "False", &err);
  CHECK(rc == TILEDB_OK);
  rc =
      tiledb_config_set(config, "vfs.s3.use_virtual_addressing", "FALSE", &err);
  CHECK(rc == TILEDB_OK);
  rc =
      tiledb_config_set(config, "vfs.s3.use_virtual_addressing", "False", &err);
  CHECK(rc == TILEDB_OK);
  rc = tiledb_config_set(config, "vfs.s3.skit_init", "TRUE", &err);
  CHECK(rc == TILEDB_OK);
  rc = tiledb_config_set(config, "vfs.s3.skip_init", "True", &err);
  CHECK(rc == TILEDB_OK);

  rc = tiledb_config_set(config, "vfs.s3.use_multipart_upload", "TRUE", &err);
  CHECK(rc == TILEDB_OK);
  rc = tiledb_config_set(config, "vfs.s3.use_multipart_upload", "True", &err);
  CHECK(rc == TILEDB_OK);
  rc = tiledb_config_set(config, "vfs.s3.use_multipart_upload", "FALSE", &err);
  CHECK(rc == TILEDB_OK);
  rc = tiledb_config_set(config, "vfs.s3.use_multipart_upload", "False", &err);
  CHECK(rc == TILEDB_OK);

  tiledb_config_free(&config);
}

TEST_CASE("C API: Test VFS config inheritance", "[capi][config][vfs-inherit]") {
  tiledb_error_t* err;
  tiledb_config_t* config = nullptr;
  int rc = tiledb_config_alloc(&config, &err);
  REQUIRE(rc == TILEDB_OK);
  tiledb_config_t* vfs_config = nullptr;
  rc = tiledb_config_alloc(&vfs_config, &err);
  REQUIRE(rc == TILEDB_OK);
  rc = tiledb_config_set(vfs_config, "vfs.s3.ca_file", "path", &err);
  CHECK(rc == TILEDB_OK);

  tiledb_ctx_t* ctx = nullptr;
  rc = tiledb_ctx_alloc(config, &ctx);
  CHECK(rc == TILEDB_OK);

  tiledb_vfs_t* vfs = nullptr;
  tiledb_config_t* vfs_config_get = nullptr;
  rc = tiledb_vfs_alloc(ctx, vfs_config, &vfs);
  CHECK(rc == TILEDB_OK);
  rc = tiledb_vfs_get_config(ctx, vfs, &vfs_config_get);
  CHECK(rc == TILEDB_OK);

  const char* value = nullptr;
  rc = tiledb_config_get(vfs_config_get, "vfs.s3.ca_file", &value, &err);
  CHECK(rc == TILEDB_OK);
  CHECK(!strcmp(value, "path"));

  tiledb_config_free(&config);
  tiledb_config_free(&vfs_config);
  tiledb_config_free(&vfs_config_get);
  tiledb_vfs_free(&vfs);
  tiledb_ctx_free(&ctx);
}<|MERGE_RESOLUTION|>--- conflicted
+++ resolved
@@ -292,11 +292,6 @@
   ss << "vfs.azure.max_retry_delay_ms 60000\n";
   ss << "vfs.azure.retry_delay_ms 800\n";
   ss << "vfs.azure.use_block_list_upload true\n";
-<<<<<<< HEAD
-  ss << "vfs.azure.use_https true\n";
-=======
-  ss << "vfs.file.max_parallel_ops 1\n";
->>>>>>> 0200758c
   ss << "vfs.file.posix_directory_permissions 755\n";
   ss << "vfs.file.posix_file_permissions 644\n";
   ss << "vfs.gcs.max_parallel_ops " << std::thread::hardware_concurrency()
