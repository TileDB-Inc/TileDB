--- conflicted
+++ resolved
@@ -97,12 +97,6 @@
       ctx, array_schema, &dim_label_num));
   REQUIRE(dim_label_num == 1);
 
-<<<<<<< HEAD
-  // Check the dimension label properties.
-  tiledb_dimension_label_t* dim_label;
-  require_tiledb_ok(tiledb_array_schema_get_dimension_label_from_name(
-      ctx, array_schema, "label", &dim_label));
-=======
   tiledb_dimension_label_t* dim_label{nullptr};
   SECTION("get dimension label from index -") {
     require_tiledb_ok(tiledb_array_schema_get_dimension_label_from_index(
@@ -119,7 +113,6 @@
   REQUIRE(!strcmp(dim_label_name, "label"));
 
   // Check the dimension label properties.
->>>>>>> 28e42f8c
   uint32_t label_cell_val_num;
   check_tiledb_ok(tiledb_dimension_label_get_label_cell_val_num(
       ctx, dim_label, &label_cell_val_num));
