--- conflicted
+++ resolved
@@ -98,7 +98,7 @@
 
   virtual shared_ptr<ArraySchema> create_schema() override {
     auto schema = make_shared<ArraySchema>(
-        HERE(), ArrayType::SPARSE, tiledb::test::create_test_memory_tracker());
+        HERE(), ArrayType::SPARSE, memory_tracker_);
     auto dim = make_shared<Dimension>(HERE(), "dim1", Datatype::INT32);
     int range[2] = {0, 1000};
     throw_if_not_ok(dim->set_domain(range));
@@ -400,7 +400,7 @@
 shared_ptr<ArraySchema> HandleLoadArraySchemaRequestFx::create_schema() {
   // Create a schema to serialize
   auto schema = make_shared<ArraySchema>(
-      HERE(), ArrayType::SPARSE, tiledb::test::create_test_memory_tracker());
+      HERE(), ArrayType::SPARSE, memory_tracker_);
   auto dim = make_shared<Dimension>(HERE(), "dim1", Datatype::INT32);
   int range[2] = {0, 1000};
   throw_if_not_ok(dim->set_domain(range));
@@ -441,19 +441,13 @@
       resp_buf);
   REQUIRE(rval == TILEDB_OK);
 
-  auto memory_tracker =
-      ctx.ptr()->context().resources().create_memory_tracker();
   return serialization::deserialize_load_array_schema_response(
-<<<<<<< HEAD
       stype, resp_buf->buffer(), memory_tracker_);
-=======
-      stype, resp_buf->buffer(), memory_tracker);
->>>>>>> 2f8188e7
 }
 
 shared_ptr<ArraySchema> HandleQueryPlanRequestFx::create_schema() {
   auto schema = make_shared<ArraySchema>(
-      HERE(), ArrayType::DENSE, tiledb::test::create_test_memory_tracker());
+      HERE(), ArrayType::DENSE, memory_tracker_);
   schema->set_capacity(10000);
   throw_if_not_ok(schema->set_cell_order(Layout::ROW_MAJOR));
   throw_if_not_ok(schema->set_tile_order(Layout::ROW_MAJOR));
