--- conflicted
+++ resolved
@@ -48,19 +48,7 @@
   const char* DIM0_NAME = "dim0";
   const tiledb_datatype_t DIM_TYPE = TILEDB_INT64;
 #ifdef HAVE_HDFS
-<<<<<<< HEAD
-  const std::string URI_PREFIX = "hdfs://";
-  const std::string TEMP_DIR = "/tiledb_test/";
-#else
-  const std::string URI_PREFIX = "file://";
-# ifdef _WIN32
-  const std::string TEMP_DIR = tiledb::win32::current_dir() + "/";
-# else
-  const std::string TEMP_DIR = tiledb::posix::current_dir() + "/";
-# endif
-=======
   const std::string HDFS_TEMP_DIR = "hdfs:///tiledb_test/";
->>>>>>> 55744e17
 #endif
 #ifdef HAVE_S3
   tiledb::S3 s3_;
@@ -68,8 +56,13 @@
   const std::string S3_TEMP_DIR = "s3://tiledb/tiledb_test/";
 #endif
   const std::string FILE_URI_PREFIX = "file://";
+#ifdef _WIN32
   const std::string FILE_TEMP_DIR =
-      tiledb::posix::current_dir() + "/tiledb_test/";
+    tiledb::win32::current_dir() + "\\tiledb_test\\";
+#else
+  const std::string FILE_TEMP_DIR =
+    tiledb::posix::current_dir() + "/tiledb_test/";
+#endif
   const std::string VECTOR = "vector";
 
   // TileDB context
