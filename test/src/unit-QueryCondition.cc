/**
 * @file unit-QueryCondition.cc
 *
 * @section LICENSE
 *
 * The MIT License
 *
 * @copyright Copyright (c) 2021 TileDB, Inc.
 *
 * Permission is hereby granted, free of charge, to any person obtaining a copy
 * of this software and associated documentation files (the "Software"), to deal
 * in the Software without restriction, including without limitation the rights
 * to use, copy, modify, merge, publish, distribute, sublicense, and/or sell
 * copies of the Software, and to permit persons to whom the Software is
 * furnished to do so, subject to the following conditions:
 *
 * The above copyright notice and this permission notice shall be included in
 * all copies or substantial portions of the Software.
 *
 * THE SOFTWARE IS PROVIDED "AS IS", WITHOUT WARRANTY OF ANY KIND, EXPRESS OR
 * IMPLIED, INCLUDING BUT NOT LIMITED TO THE WARRANTIES OF MERCHANTABILITY,
 * FITNESS FOR A PARTICULAR PURPOSE AND NONINFRINGEMENT. IN NO EVENT SHALL THE
 * AUTHORS OR COPYRIGHT HOLDERS BE LIABLE FOR ANY CLAIM, DAMAGES OR OTHER
 * LIABILITY, WHETHER IN AN ACTION OF CONTRACT, TORT OR OTHERWISE, ARISING FROM,
 * OUT OF OR IN CONNECTION WITH THE SOFTWARE OR THE USE OR OTHER DEALINGS IN
 * THE SOFTWARE.
 *
 * @section DESCRIPTION
 *
 * Tests the `QueryCondition` class.
 */

#include "test/src/helpers.h"
#include "tiledb/common/common.h"
#include "tiledb/sm/array_schema/array_schema.h"
#include "tiledb/sm/array_schema/attribute.h"
#include "tiledb/sm/array_schema/dimension.h"
#include "tiledb/sm/array_schema/domain.h"
#include "tiledb/sm/enums/datatype.h"
#include "tiledb/sm/enums/query_condition_combination_op.h"
#include "tiledb/sm/enums/query_condition_op.h"
#include "tiledb/sm/query/query_condition.h"

#include <catch.hpp>
#include <iostream>

using namespace tiledb::sm;

TEST_CASE(
    "QueryCondition: Test default constructor",
    "[QueryCondition][default_constructor]") {
  QueryCondition query_condition;
  REQUIRE(query_condition.empty());
  REQUIRE(query_condition.field_names().empty());

  ArraySchema array_schema;
  std::vector<ResultCellSlab> result_cell_slabs;
  REQUIRE(query_condition.apply(array_schema, result_cell_slabs, 1).ok());
}

TEST_CASE("QueryCondition: Test init", "[QueryCondition][value_constructor]") {
  std::string field_name = "foo";
  int value = 5;

  QueryCondition query_condition;
  REQUIRE(query_condition
              .init(
                  std::string(field_name),
                  &value,
                  sizeof(value),
                  QueryConditionOp::LT)
              .ok());
  REQUIRE(!query_condition.empty());
  REQUIRE(!query_condition.field_names().empty());
  REQUIRE(query_condition.field_names().count(field_name) == 1);
}

TEST_CASE(
    "QueryCondition: Test copy constructor",
    "[QueryCondition][copy_constructor]") {
  std::string field_name = "foo";
  int value = 5;

  QueryCondition query_condition1;
  REQUIRE(query_condition1
              .init(
                  std::string(field_name),
                  &value,
                  sizeof(value),
                  QueryConditionOp::LT)
              .ok());
  QueryCondition query_condition2(query_condition1);
  REQUIRE(!query_condition2.empty());
  REQUIRE(!query_condition2.field_names().empty());
  REQUIRE(query_condition2.field_names().count(field_name) == 1);
}

TEST_CASE(
    "QueryCondition: Test move constructor",
    "[QueryCondition][move_constructor]") {
  std::string field_name = "foo";
  int value = 5;

  QueryCondition query_condition1;
  REQUIRE(query_condition1
              .init(
                  std::string(field_name),
                  &value,
                  sizeof(value),
                  QueryConditionOp::LT)
              .ok());
  QueryCondition query_condition2(std::move(query_condition1));
  REQUIRE(!query_condition2.empty());
  REQUIRE(!query_condition2.field_names().empty());
  REQUIRE(query_condition2.field_names().count(field_name) == 1);
}

TEST_CASE(
    "QueryCondition: Test assignment operator",
    "[QueryCondition][assignment_operator]") {
  std::string field_name = "foo";
  int value = 5;

  QueryCondition query_condition1;
  REQUIRE(query_condition1
              .init(
                  std::string(field_name),
                  &value,
                  sizeof(value),
                  QueryConditionOp::LT)
              .ok());
  QueryCondition query_condition2;
  query_condition2 = query_condition1;
  REQUIRE(!query_condition2.empty());
  REQUIRE(!query_condition2.field_names().empty());
  REQUIRE(query_condition2.field_names().count(field_name) == 1);
}

TEST_CASE(
    "QueryCondition: Test move-assignment operator",
    "[QueryCondition][move_assignment_operator]") {
  std::string field_name = "foo";
  int value = 5;

  QueryCondition query_condition1;
  REQUIRE(query_condition1
              .init(
                  std::string(field_name),
                  &value,
                  sizeof(value),
                  QueryConditionOp::LT)
              .ok());
  QueryCondition query_condition2;
  query_condition2 = std::move(query_condition1);
  REQUIRE(!query_condition2.empty());
  REQUIRE(!query_condition2.field_names().empty());
  REQUIRE(query_condition2.field_names().count(field_name) == 1);
}

TEST_CASE("QueryCondition: Test char", "[QueryCondition][char_value]") {
  std::string field_name = "foo";
  char value[] = "bar";

  QueryCondition query_condition;
  REQUIRE(query_condition
              .init(
                  std::string(field_name),
                  &value,
                  strlen(value),
                  QueryConditionOp::LT)
              .ok());
  REQUIRE(!query_condition.empty());
  REQUIRE(!query_condition.field_names().empty());
  REQUIRE(query_condition.field_names().count(field_name) == 1);
}

TEST_CASE(
    "QueryCondition: Test AST construction, basic",
    "[QueryCondition][ast][api]") {
  std::string field_name = "x";
  int val = 5;
  QueryCondition query_condition;
  REQUIRE(
      query_condition
          .init(
              std::string(field_name), &val, sizeof(int), QueryConditionOp::LT)
          .ok());
  REQUIRE(
      tiledb::test::ast_node_to_str(query_condition.ast()) ==
      "x LT 05 00 00 00");
}

TEST_CASE(
    "Query Condition: Test AST construction, basic AND combine",
    "[QueryCondition][ast][api]") {
  // AND combine.
  std::string field_name = "x";
  int val = 5;
  QueryCondition query_condition;
  REQUIRE(
      query_condition
          .init(
              std::string(field_name), &val, sizeof(int), QueryConditionOp::LT)
          .ok());
  REQUIRE(
      tiledb::test::ast_node_to_str(query_condition.ast()) ==
      "x LT 05 00 00 00");

  std::string field_name1 = "y";
  int val1 = 3;
  QueryCondition query_condition1;
  REQUIRE(query_condition1
              .init(
                  std::string(field_name1),
                  &val1,
                  sizeof(int),
                  QueryConditionOp::GT)
              .ok());
  REQUIRE(
      tiledb::test::ast_node_to_str(query_condition1.ast()) ==
      "y GT 03 00 00 00");

  QueryCondition combined_and;
  REQUIRE(
      query_condition
          .combine(
              query_condition1, QueryConditionCombinationOp::AND, &combined_and)
          .ok());
  REQUIRE(
      tiledb::test::ast_node_to_str(combined_and.ast()) ==
      "(x LT 05 00 00 00 AND y GT 03 00 00 00)");
}

TEST_CASE(
    "Query Condition: Test AST construction, basic OR combine",
    "[QueryCondition][ast][api]") {
  // OR combine
  std::string field_name = "x";
  int val = 5;
  QueryCondition query_condition;
  REQUIRE(
      query_condition
          .init(
              std::string(field_name), &val, sizeof(int), QueryConditionOp::LT)
          .ok());
  REQUIRE(
      tiledb::test::ast_node_to_str(query_condition.ast()) ==
      "x LT 05 00 00 00");

  std::string field_name1 = "y";
  int val1 = 3;
  QueryCondition query_condition1;
  REQUIRE(query_condition1
              .init(
                  std::string(field_name1),
                  &val1,
                  sizeof(int),
                  QueryConditionOp::GT)
              .ok());
  REQUIRE(
      tiledb::test::ast_node_to_str(query_condition1.ast()) ==
      "y GT 03 00 00 00");

  QueryCondition combined_or;
  REQUIRE(
      query_condition
          .combine(
              query_condition1, QueryConditionCombinationOp::OR, &combined_or)
          .ok());
  REQUIRE(
      tiledb::test::ast_node_to_str(combined_or.ast()) ==
      "(x LT 05 00 00 00 OR y GT 03 00 00 00)");
}

TEST_CASE(
    "Query Condition: Test AST construction, tree structure, AND of 2 OR ASTs",
    "[QueryCondition][ast][api]") {
  // First OR compound AST.
  std::string field_name = "x";
  int val = 5;
  QueryCondition query_condition;
  REQUIRE(
      query_condition
          .init(
              std::string(field_name), &val, sizeof(int), QueryConditionOp::LT)
          .ok());
  REQUIRE(
      tiledb::test::ast_node_to_str(query_condition.ast()) ==
      "x LT 05 00 00 00");

  std::string field_name1 = "y";
  int val1 = 3;
  QueryCondition query_condition1;
  REQUIRE(query_condition1
              .init(
                  std::string(field_name1),
                  &val1,
                  sizeof(int),
                  QueryConditionOp::GT)
              .ok());
  REQUIRE(
      tiledb::test::ast_node_to_str(query_condition1.ast()) ==
      "y GT 03 00 00 00");

  QueryCondition combined_or;
  REQUIRE(
      query_condition
          .combine(
              query_condition1, QueryConditionCombinationOp::OR, &combined_or)
          .ok());
  REQUIRE(
      tiledb::test::ast_node_to_str(combined_or.ast()) ==
      "(x LT 05 00 00 00 OR y GT 03 00 00 00)");

  // Second OR compound AST.
  std::string field_name2 = "a";
  int val2 = 9;
  QueryCondition query_condition2;
  REQUIRE(query_condition2
              .init(
                  std::string(field_name2),
                  &val2,
                  sizeof(int),
                  QueryConditionOp::EQ)
              .ok());
  REQUIRE(
      tiledb::test::ast_node_to_str(query_condition2.ast()) ==
      "a EQ 09 00 00 00");

  std::string field_name3 = "b";
  int val3 = 1;
  QueryCondition query_condition3;
  REQUIRE(query_condition3
              .init(
                  std::string(field_name3),
                  &val3,
                  sizeof(int),
                  QueryConditionOp::NE)
              .ok());
  REQUIRE(
      tiledb::test::ast_node_to_str(query_condition3.ast()) ==
      "b NE 01 00 00 00");

  QueryCondition combined_or1;
  REQUIRE(
      query_condition2
          .combine(
              query_condition3, QueryConditionCombinationOp::OR, &combined_or1)
          .ok());
  REQUIRE(
      tiledb::test::ast_node_to_str(combined_or1.ast()) ==
      "(a EQ 09 00 00 00 OR b NE 01 00 00 00)");

  QueryCondition combined_and;
  REQUIRE(combined_or
              .combine(
                  combined_or1, QueryConditionCombinationOp::AND, &combined_and)
              .ok());
  REQUIRE(
      tiledb::test::ast_node_to_str(combined_and.ast()) ==
      "((x LT 05 00 00 00 OR y GT 03 00 00 00) AND (a EQ 09 00 00 00 OR b NE "
      "01 00 00 00))");
}

TEST_CASE(
    "Query Condition: Test AST construction, tree structure, OR of 2 AND ASTs",
    "[QueryCondition][ast][api]") {
  // First AND compound AST.
  std::string field_name = "x";
  int val = 5;
  QueryCondition query_condition;
  REQUIRE(
      query_condition
          .init(
              std::string(field_name), &val, sizeof(int), QueryConditionOp::LT)
          .ok());
  REQUIRE(
      tiledb::test::ast_node_to_str(query_condition.ast()) ==
      "x LT 05 00 00 00");

  std::string field_name1 = "y";
  int val1 = 3;
  QueryCondition query_condition1;
  REQUIRE(query_condition1
              .init(
                  std::string(field_name1),
                  &val1,
                  sizeof(int),
                  QueryConditionOp::GT)
              .ok());
  REQUIRE(
      tiledb::test::ast_node_to_str(query_condition1.ast()) ==
      "y GT 03 00 00 00");

  QueryCondition combined_and;
  REQUIRE(
      query_condition
          .combine(
              query_condition1, QueryConditionCombinationOp::AND, &combined_and)
          .ok());
  REQUIRE(
      tiledb::test::ast_node_to_str(combined_and.ast()) ==
      "(x LT 05 00 00 00 AND y GT 03 00 00 00)");

  // Second AND compound AST.
  std::string field_name2 = "a";
  int val2 = 9;
  QueryCondition query_condition2;
  REQUIRE(query_condition2
              .init(
                  std::string(field_name2),
                  &val2,
                  sizeof(int),
                  QueryConditionOp::EQ)
              .ok());
  REQUIRE(
      tiledb::test::ast_node_to_str(query_condition2.ast()) ==
      "a EQ 09 00 00 00");

  std::string field_name3 = "b";
  int val3 = 1;
  QueryCondition query_condition3;
  REQUIRE(query_condition3
              .init(
                  std::string(field_name3),
                  &val3,
                  sizeof(int),
                  QueryConditionOp::NE)
              .ok());
  REQUIRE(
      tiledb::test::ast_node_to_str(query_condition3.ast()) ==
      "b NE 01 00 00 00");

  QueryCondition combined_and1;
  REQUIRE(query_condition2
              .combine(
                  query_condition3,
                  QueryConditionCombinationOp::AND,
                  &combined_and1)
              .ok());
  REQUIRE(
      tiledb::test::ast_node_to_str(combined_and1.ast()) ==
      "(a EQ 09 00 00 00 AND b NE 01 00 00 00)");

  QueryCondition combined_or;
  REQUIRE(
      combined_and
          .combine(combined_and1, QueryConditionCombinationOp::OR, &combined_or)
          .ok());
  REQUIRE(
      tiledb::test::ast_node_to_str(combined_or.ast()) ==
      "((x LT 05 00 00 00 AND y GT 03 00 00 00) OR (a EQ 09 00 00 00 AND b "
      "NE 01 00 00 00))");
}

TEST_CASE(
    "Query Condition: Test AST construction, tree structure with same "
    "combining "
    "operator, OR of 2 OR ASTs",
    "[QueryCondition][ast][api]") {
  // First OR compound AST.
  std::string field_name = "x";
  int val = 5;
  QueryCondition query_condition;
  REQUIRE(
      query_condition
          .init(
              std::string(field_name), &val, sizeof(int), QueryConditionOp::LT)
          .ok());
  REQUIRE(
      tiledb::test::ast_node_to_str(query_condition.ast()) ==
      "x LT 05 00 00 00");

  std::string field_name1 = "y";
  int val1 = 3;
  QueryCondition query_condition1;
  REQUIRE(query_condition1
              .init(
                  std::string(field_name1),
                  &val1,
                  sizeof(int),
                  QueryConditionOp::GT)
              .ok());
  REQUIRE(
      tiledb::test::ast_node_to_str(query_condition1.ast()) ==
      "y GT 03 00 00 00");

  QueryCondition combined_or;
  REQUIRE(
      query_condition
          .combine(
              query_condition1, QueryConditionCombinationOp::OR, &combined_or)
          .ok());
  REQUIRE(
      tiledb::test::ast_node_to_str(combined_or.ast()) ==
      "(x LT 05 00 00 00 OR y GT 03 00 00 00)");

  // Second OR compound AST.
  std::string field_name2 = "a";
  int val2 = 9;
  QueryCondition query_condition2;
  REQUIRE(query_condition2
              .init(
                  std::string(field_name2),
                  &val2,
                  sizeof(int),
                  QueryConditionOp::EQ)
              .ok());
  REQUIRE(
      tiledb::test::ast_node_to_str(query_condition2.ast()) ==
      "a EQ 09 00 00 00");

  std::string field_name3 = "b";
  int val3 = 1;
  QueryCondition query_condition3;
  REQUIRE(query_condition3
              .init(
                  std::string(field_name3),
                  &val3,
                  sizeof(int),
                  QueryConditionOp::NE)
              .ok());
  REQUIRE(
      tiledb::test::ast_node_to_str(query_condition3.ast()) ==
      "b NE 01 00 00 00");

  QueryCondition combined_or1;
  REQUIRE(
      query_condition2
          .combine(
              query_condition3, QueryConditionCombinationOp::OR, &combined_or1)
          .ok());
  REQUIRE(
      tiledb::test::ast_node_to_str(combined_or1.ast()) ==
      "(a EQ 09 00 00 00 OR b NE 01 00 00 00)");

  QueryCondition combined_or2;
  REQUIRE(
      combined_or
          .combine(combined_or1, QueryConditionCombinationOp::OR, &combined_or2)
          .ok());
  REQUIRE(
      tiledb::test::ast_node_to_str(combined_or2.ast()) ==
      "(x LT 05 00 00 00 OR y GT 03 00 00 00 OR a EQ 09 00 00 00 OR b NE 01 "
      "00 00 00)");
}

TEST_CASE(
    "Query Condition: Test AST construction, tree structure with same "
    "combining "
    "operator, AND of 2 AND ASTs",
    "[QueryCondition][ast][api]") {
  // AND of 2 AND ASTs.
  // First AND compound AST.
  std::string field_name = "x";
  int val = 5;
  QueryCondition query_condition;
  REQUIRE(
      query_condition
          .init(
              std::string(field_name), &val, sizeof(int), QueryConditionOp::LT)
          .ok());
  REQUIRE(
      tiledb::test::ast_node_to_str(query_condition.ast()) ==
      "x LT 05 00 00 00");

  std::string field_name1 = "y";
  int val1 = 3;
  QueryCondition query_condition1;
  REQUIRE(query_condition1
              .init(
                  std::string(field_name1),
                  &val1,
                  sizeof(int),
                  QueryConditionOp::GT)
              .ok());
  REQUIRE(
      tiledb::test::ast_node_to_str(query_condition1.ast()) ==
      "y GT 03 00 00 00");

  QueryCondition combined_and;
  REQUIRE(
      query_condition
          .combine(
              query_condition1, QueryConditionCombinationOp::AND, &combined_and)
          .ok());
  REQUIRE(
      tiledb::test::ast_node_to_str(combined_and.ast()) ==
      "(x LT 05 00 00 00 AND y GT 03 00 00 00)");

  // Second AND compound AST.
  std::string field_name2 = "a";
  int val2 = 9;
  QueryCondition query_condition2;
  REQUIRE(query_condition2
              .init(
                  std::string(field_name2),
                  &val2,
                  sizeof(int),
                  QueryConditionOp::EQ)
              .ok());
  REQUIRE(
      tiledb::test::ast_node_to_str(query_condition2.ast()) ==
      "a EQ 09 00 00 00");

  std::string field_name3 = "b";
  int val3 = 1;
  QueryCondition query_condition3;
  REQUIRE(query_condition3
              .init(
                  std::string(field_name3),
                  &val3,
                  sizeof(int),
                  QueryConditionOp::NE)
              .ok());
  REQUIRE(
      tiledb::test::ast_node_to_str(query_condition3.ast()) ==
      "b NE 01 00 00 00");

  QueryCondition combined_and1;
  REQUIRE(query_condition2
              .combine(
                  query_condition3,
                  QueryConditionCombinationOp::AND,
                  &combined_and1)
              .ok());
  REQUIRE(
      tiledb::test::ast_node_to_str(combined_and1.ast()) ==
      "(a EQ 09 00 00 00 AND b NE 01 00 00 00)");

  QueryCondition combined_and2;
  REQUIRE(
      combined_and
          .combine(
              combined_and1, QueryConditionCombinationOp::AND, &combined_and2)
          .ok());
  REQUIRE(
      tiledb::test::ast_node_to_str(combined_and2.ast()) ==
      "(x LT 05 00 00 00 AND y GT 03 00 00 00 AND a EQ 09 00 00 00 AND b NE "
      "01 00 00 00)");
}

/**
 * Tests a comparison operator on all cells in a tile.
 *
 * @param op The relational query condition operator.
 * @param field_name The attribute name in the tile.
 * @param cells The number of cells in the tile.
 * @param result_tile The result tile.
 * @param values The values written to the tile.
 */
template <typename T>
void test_apply_cells(
    const QueryConditionOp op,
    const std::string& field_name,
    const uint64_t cells,
    const ArraySchema& array_schema,
    ResultTile* const result_tile,
    void* values);

/**
 * C-string template-specialization for `test_apply_cells`.
 */
template <>
void test_apply_cells<char*>(
    const QueryConditionOp op,
    const std::string& field_name,
    const uint64_t cells,
    const ArraySchema& array_schema,
    ResultTile* const result_tile,
    void* values) {
  const char* const cmp_value = "ae";
  QueryCondition query_condition;
  REQUIRE(query_condition
              .init(std::string(field_name), cmp_value, 2 * sizeof(char), op)
              .ok());
  // Run Check for query_condition
  REQUIRE(query_condition.check(array_schema).ok());

  bool nullable = array_schema.attribute(field_name)->nullable();

  // Build expected indexes of cells that meet the query condition
  // criteria.
  std::vector<uint64_t> expected_cell_idx_vec;
  for (uint64_t i = 0; i < cells; ++i) {
    if (nullable && (i % 2 == 0))
      continue;

    switch (op) {
      case QueryConditionOp::LT:
        if (std::string(&static_cast<char*>(values)[2 * i], 2) <
            std::string(cmp_value, 2))
          expected_cell_idx_vec.emplace_back(i);
        break;
      case QueryConditionOp::LE:
        if (std::string(&static_cast<char*>(values)[2 * i], 2) <=
            std::string(cmp_value, 2))
          expected_cell_idx_vec.emplace_back(i);
        break;
      case QueryConditionOp::GT:
        if (std::string(&static_cast<char*>(values)[2 * i], 2) >
            std::string(cmp_value, 2))
          expected_cell_idx_vec.emplace_back(i);
        break;
      case QueryConditionOp::GE:
        if (std::string(&static_cast<char*>(values)[2 * i], 2) >=
            std::string(cmp_value, 2))
          expected_cell_idx_vec.emplace_back(i);
        break;
      case QueryConditionOp::EQ:
        if (std::string(&static_cast<char*>(values)[2 * i], 2) ==
            std::string(cmp_value, 2))
          expected_cell_idx_vec.emplace_back(i);
        break;
      case QueryConditionOp::NE:
        if (std::string(&static_cast<char*>(values)[2 * i], 2) !=
            std::string(cmp_value, 2))
          expected_cell_idx_vec.emplace_back(i);
        break;
      default:
        REQUIRE(false);
    }
  }

  // Apply the query condition.
  ResultCellSlab result_cell_slab(result_tile, 0, cells);
  std::vector<ResultCellSlab> result_cell_slabs;
  result_cell_slabs.emplace_back(std::move(result_cell_slab));
  REQUIRE(query_condition.apply(array_schema, result_cell_slabs, 1).ok());

  // Verify the result cell slabs contain the expected cells.
  auto expected_iter = expected_cell_idx_vec.begin();
  for (const auto& result_cell_slab : result_cell_slabs) {
    for (uint64_t cell_idx = result_cell_slab.start_;
         cell_idx < (result_cell_slab.start_ + result_cell_slab.length_);
         ++cell_idx) {
      REQUIRE(*expected_iter == cell_idx);
      ++expected_iter;
    }
  }

  if (nullable) {
    if (op == QueryConditionOp::EQ || op == QueryConditionOp::NE) {
      const uint64_t eq = op == QueryConditionOp::EQ ? 0 : 1;
      QueryCondition query_condition_eq_null;
      REQUIRE(
          query_condition_eq_null.init(std::string(field_name), nullptr, 0, op)
              .ok());
      // Run Check for query_condition_eq_null
      REQUIRE(query_condition_eq_null.check(array_schema).ok());

      ResultCellSlab result_cell_slab_eq_null(result_tile, 0, cells);
      std::vector<ResultCellSlab> result_cell_slabs_eq_null;
      result_cell_slabs_eq_null.emplace_back(
          std::move(result_cell_slab_eq_null));
      REQUIRE(query_condition_eq_null
                  .apply(array_schema, result_cell_slabs_eq_null, 1)
                  .ok());

      REQUIRE(result_cell_slabs_eq_null.size() == (cells / 2));
      for (const auto& result_cell_slab : result_cell_slabs_eq_null) {
        REQUIRE((result_cell_slab.start_ % 2) == eq);
        REQUIRE(result_cell_slab.length_ == 1);
      }
    }

    return;
  }

  // Fetch the fill value.
  const void* fill_value;
  uint64_t fill_value_size;
  array_schema.attribute(field_name)
      ->get_fill_value(&fill_value, &fill_value_size);
  REQUIRE(fill_value_size == 2 * sizeof(char));

  // Build expected indexes of cells that meet the query condition
  // criteria with the fill value;
  std::vector<uint64_t> fill_expected_cell_idx_vec;
  for (uint64_t i = 0; i < cells; ++i) {
    switch (op) {
      case QueryConditionOp::LT:
        if (std::string(static_cast<const char*>(fill_value), 2) <
            std::string(cmp_value, 2))
          fill_expected_cell_idx_vec.emplace_back(i);
        break;
      case QueryConditionOp::LE:
        if (std::string(static_cast<const char*>(fill_value), 2) <=
            std::string(cmp_value, 2))
          fill_expected_cell_idx_vec.emplace_back(i);
        break;
      case QueryConditionOp::GT:
        if (std::string(static_cast<const char*>(fill_value), 2) >
            std::string(cmp_value, 2))
          fill_expected_cell_idx_vec.emplace_back(i);
        break;
      case QueryConditionOp::GE:
        if (std::string(static_cast<const char*>(fill_value), 2) >=
            std::string(cmp_value, 2))
          fill_expected_cell_idx_vec.emplace_back(i);
        break;
      case QueryConditionOp::EQ:
        if (std::string(static_cast<const char*>(fill_value), 2) ==
            std::string(cmp_value, 2))
          fill_expected_cell_idx_vec.emplace_back(i);
        break;
      case QueryConditionOp::NE:
        if (std::string(static_cast<const char*>(fill_value), 2) !=
            std::string(cmp_value, 2))
          fill_expected_cell_idx_vec.emplace_back(i);
        break;
      default:
        REQUIRE(false);
    }
  }

  // Apply the query condition with an empty result tile, which will
  // use the fill value.
  ResultCellSlab fill_result_cell_slab(nullptr, 0, cells);
  std::vector<ResultCellSlab> fill_result_cell_slabs;
  fill_result_cell_slabs.emplace_back(std::move(fill_result_cell_slab));
  REQUIRE(query_condition.apply(array_schema, fill_result_cell_slabs, 1).ok());

  // Verify the fill result cell slabs contain the expected cells.
  auto fill_expected_iter = fill_expected_cell_idx_vec.begin();
  for (const auto& fill_result_cell_slab : fill_result_cell_slabs) {
    for (uint64_t cell_idx = fill_result_cell_slab.start_;
         cell_idx <
         (fill_result_cell_slab.start_ + fill_result_cell_slab.length_);
         ++cell_idx) {
      REQUIRE(*fill_expected_iter == cell_idx);
      ++fill_expected_iter;
    }
  }
}

/**
 * Non-specialized template type for `test_apply_cells`.
 */
template <typename T>
void test_apply_cells(
    const QueryConditionOp op,
    const std::string& field_name,
    const uint64_t cells,
    const ArraySchema& array_schema,
    ResultTile* const result_tile,
    void* values) {
  const T cmp_value = 5;
  QueryCondition query_condition;
  REQUIRE(
      query_condition.init(std::string(field_name), &cmp_value, sizeof(T), op)
          .ok());
  // Run Check for query_condition
  REQUIRE(query_condition.check(array_schema).ok());

  // Build expected indexes of cells that meet the query condition
  // criteria.
  std::vector<uint64_t> expected_cell_idx_vec;
  for (uint64_t i = 0; i < cells; ++i) {
    switch (op) {
      case QueryConditionOp::LT:
        if (static_cast<T*>(values)[i] < cmp_value)
          expected_cell_idx_vec.emplace_back(i);
        break;
      case QueryConditionOp::LE:
        if (static_cast<T*>(values)[i] <= cmp_value)
          expected_cell_idx_vec.emplace_back(i);
        break;
      case QueryConditionOp::GT:
        if (static_cast<T*>(values)[i] > cmp_value)
          expected_cell_idx_vec.emplace_back(i);
        break;
      case QueryConditionOp::GE:
        if (static_cast<T*>(values)[i] >= cmp_value)
          expected_cell_idx_vec.emplace_back(i);
        break;
      case QueryConditionOp::EQ:
        if (static_cast<T*>(values)[i] == cmp_value)
          expected_cell_idx_vec.emplace_back(i);
        break;
      case QueryConditionOp::NE:
        if (static_cast<T*>(values)[i] != cmp_value)
          expected_cell_idx_vec.emplace_back(i);
        break;
      default:
        REQUIRE(false);
    }
  }

  // Apply the query condition.
  ResultCellSlab result_cell_slab(result_tile, 0, cells);
  std::vector<ResultCellSlab> result_cell_slabs;
  result_cell_slabs.emplace_back(std::move(result_cell_slab));
  REQUIRE(query_condition.apply(array_schema, result_cell_slabs, 1).ok());

  // Verify the result cell slabs contain the expected cells.
  auto expected_iter = expected_cell_idx_vec.begin();
  for (const auto& rcs : result_cell_slabs) {
    for (uint64_t cell_idx = rcs.start_; cell_idx < (rcs.start_ + rcs.length_);
         ++cell_idx) {
      REQUIRE(*expected_iter == cell_idx);
      ++expected_iter;
    }
  }

  // Fetch the fill value.
  const void* fill_value;
  uint64_t fill_value_size;
  array_schema.attribute(field_name)
      ->get_fill_value(&fill_value, &fill_value_size);
  REQUIRE(fill_value_size == sizeof(T));

  // Build expected indexes of cells that meet the query condition
  // criteria with the fill value;
  std::vector<uint64_t> fill_expected_cell_idx_vec;
  for (uint64_t i = 0; i < cells; ++i) {
    switch (op) {
      case QueryConditionOp::LT:
        if (*static_cast<const T*>(fill_value) < cmp_value)
          fill_expected_cell_idx_vec.emplace_back(i);
        break;
      case QueryConditionOp::LE:
        if (*static_cast<const T*>(fill_value) <= cmp_value)
          fill_expected_cell_idx_vec.emplace_back(i);
        break;
      case QueryConditionOp::GT:
        if (*static_cast<const T*>(fill_value) > cmp_value)
          fill_expected_cell_idx_vec.emplace_back(i);
        break;
      case QueryConditionOp::GE:
        if (*static_cast<const T*>(fill_value) >= cmp_value)
          fill_expected_cell_idx_vec.emplace_back(i);
        break;
      case QueryConditionOp::EQ:
        if (*static_cast<const T*>(fill_value) == cmp_value)
          fill_expected_cell_idx_vec.emplace_back(i);
        break;
      case QueryConditionOp::NE:
        if (*static_cast<const T*>(fill_value) != cmp_value)
          fill_expected_cell_idx_vec.emplace_back(i);
        break;
      default:
        REQUIRE(false);
    }
  }

  // Apply the query condition with an empty result tile, which will
  // use the fill value.
  ResultCellSlab fill_result_cell_slab(nullptr, 0, cells);
  std::vector<ResultCellSlab> fill_result_cell_slabs;
  fill_result_cell_slabs.emplace_back(std::move(fill_result_cell_slab));
  REQUIRE(query_condition.apply(array_schema, fill_result_cell_slabs, 1).ok());

  // Verify the fill result cell slabs contain the expected cells.
  auto fill_expected_iter = fill_expected_cell_idx_vec.begin();
  for (const auto& fill_result_cell_slab : fill_result_cell_slabs) {
    for (uint64_t cell_idx = fill_result_cell_slab.start_;
         cell_idx <
         (fill_result_cell_slab.start_ + fill_result_cell_slab.length_);
         ++cell_idx) {
      REQUIRE(*fill_expected_iter == cell_idx);
      ++fill_expected_iter;
    }
  }
}

/**
 * Tests each comparison operator on all cells in a tile.
 *
 * @param field_name The attribute name in the tile.
 * @param cells The number of cells in the tile.
 * @param result_tile The result tile.
 * @param values The values written to the tile.
 */
template <typename T>
void test_apply_operators(
    const std::string& field_name,
    const uint64_t cells,
    const ArraySchema& array_schema,
    ResultTile* const result_tile,
    void* values) {
  test_apply_cells<T>(
      QueryConditionOp::LT,
      field_name,
      cells,
      array_schema,
      result_tile,
      values);
  test_apply_cells<T>(
      QueryConditionOp::LE,
      field_name,
      cells,
      array_schema,
      result_tile,
      values);
  test_apply_cells<T>(
      QueryConditionOp::GT,
      field_name,
      cells,
      array_schema,
      result_tile,
      values);
  test_apply_cells<T>(
      QueryConditionOp::GE,
      field_name,
      cells,
      array_schema,
      result_tile,
      values);
  test_apply_cells<T>(
      QueryConditionOp::EQ,
      field_name,
      cells,
      array_schema,
      result_tile,
      values);
  test_apply_cells<T>(
      QueryConditionOp::NE,
      field_name,
      cells,
      array_schema,
      result_tile,
      values);
}

/**
 * Populates a tile and tests query condition comparisons against
 * each cell.
 *
 * @param field_name The attribute name in the tile.
 * @param cells The number of cells in the tile.
 * @param type The TILEDB data type of the attribute.
 * @param array_schema The array schema.
 * @param result_tile The result tile.
 */
template <typename T>
void test_apply_tile(
    const std::string& field_name,
    uint64_t cells,
    Datatype type,
    const ArraySchema& array_schema,
    ResultTile* result_tile);

/**
 * C-string template-specialization for `test_apply_tile`.
 */
template <>
void test_apply_tile<char*>(
    const std::string& field_name,
    const uint64_t cells,
    const Datatype type,
    const ArraySchema& array_schema,
    ResultTile* const result_tile) {
  ResultTile::TileTuple* const tile_tuple = result_tile->tile_tuple(field_name);

  bool var_size = array_schema.attribute(field_name)->var_size();
  bool nullable = array_schema.attribute(field_name)->nullable();
  Tile* const tile =
      var_size ? &std::get<1>(*tile_tuple) : &std::get<0>(*tile_tuple);

  REQUIRE(tile->init_unfiltered(
                  constants::format_version,
                  type,
                  2 * cells * sizeof(char),
                  2 * sizeof(char),
                  0)
              .ok());

  char* values = static_cast<char*>(malloc(sizeof(char) * 2 * cells));
  for (uint64_t i = 0; i < cells; ++i) {
    values[i * 2] = 'a';
    values[(i * 2) + 1] = 'a' + static_cast<char>(i);
  }
  REQUIRE(tile->write(values, 0, 2 * cells * sizeof(char)).ok());

  if (var_size) {
    Tile* const tile_offsets = &std::get<0>(*tile_tuple);
    REQUIRE(tile_offsets
                ->init_unfiltered(
                    constants::format_version,
                    constants::cell_var_offset_type,
                    10 * constants::cell_var_offset_size,
                    constants::cell_var_offset_size,
                    0)
                .ok());

    uint64_t* offsets =
        static_cast<uint64_t*>(malloc(sizeof(uint64_t) * cells));
    uint64_t offset = 0;
    for (uint64_t i = 0; i < cells; ++i) {
      offsets[i] = offset;
      offset += 2;
    }
    REQUIRE(tile_offsets->write(offsets, 0, cells * sizeof(uint64_t)).ok());
  }

  if (nullable) {
    Tile* const tile_validity = &std::get<2>(*tile_tuple);
    REQUIRE(tile_validity
                ->init_unfiltered(
                    constants::format_version,
                    constants::cell_validity_type,
                    10 * constants::cell_validity_size,
                    constants::cell_validity_size,
                    0)
                .ok());

    uint8_t* validity = static_cast<uint8_t*>(malloc(sizeof(uint8_t) * cells));
    for (uint64_t i = 0; i < cells; ++i) {
      validity[i] = i % 2;
    }
    REQUIRE(tile_validity->write(validity, 0, cells * sizeof(uint8_t)).ok());
  }

  test_apply_operators<char*>(
      field_name, cells, array_schema, result_tile, values);

  free(values);
}

/**
 * Non-specialized template type for `test_apply_tile`.
 */
template <typename T>
void test_apply_tile(
    const std::string& field_name,
    const uint64_t cells,
    const Datatype type,
    const ArraySchema& array_schema,
    ResultTile* const result_tile) {
  ResultTile::TileTuple* const tile_tuple = result_tile->tile_tuple(field_name);
  Tile* const tile = &std::get<0>(*tile_tuple);

  REQUIRE(
      tile->init_unfiltered(
              constants::format_version, type, cells * sizeof(T), sizeof(T), 0)
          .ok());
  T* values = static_cast<T*>(malloc(sizeof(T) * cells));
  for (uint64_t i = 0; i < cells; ++i) {
    values[i] = static_cast<T>(i);
  }
  REQUIRE(tile->write(values, 0, cells * sizeof(T)).ok());

  test_apply_operators<T>(field_name, cells, array_schema, result_tile, values);

  free(values);
}

/**
 * Constructs a tile and tests query condition comparisons against
 * each cell.
 *
 * @param type The TILEDB data type of the attribute.
 * @param var_size Run the test with variable size attribute.
 * @param nullable Run the test with nullable attribute.
 */
template <typename T>
void test_apply(
    const Datatype type, bool var_size = false, bool nullable = false);

/**
 * C-string template-specialization for `test_apply`.
 */
template <>
void test_apply<char*>(const Datatype type, bool var_size, bool nullable) {
  REQUIRE(type == Datatype::STRING_ASCII);

  const std::string field_name = "foo";
  const uint64_t cells = 10;
  const char* fill_value = "ac";

  // Initialize the array schema.
  ArraySchema array_schema;
  Attribute attr(field_name, type);
  REQUIRE(attr.set_nullable(nullable).ok());
  REQUIRE(attr.set_cell_val_num(var_size ? constants::var_num : 2).ok());

  if (!nullable) {
    REQUIRE(attr.set_fill_value(fill_value, 2 * sizeof(char)).ok());
  }

  REQUIRE(
      array_schema.add_attribute(make_shared<Attribute>(HERE(), &attr)).ok());
  Domain domain;
  Dimension dim("dim1", Datatype::UINT32);
  uint32_t bounds[2] = {1, cells};
  Range range(bounds, 2 * sizeof(uint32_t));
  REQUIRE(dim.set_domain(range).ok());
  REQUIRE(domain.add_dimension(make_shared<Dimension>(HERE(), &dim)).ok());
  REQUIRE(array_schema.set_domain(make_shared<Domain>(HERE(), &domain)).ok());

  // Initialize the result tile.
  ResultTile result_tile(0, 0, array_schema);
  result_tile.init_attr_tile(field_name);

  test_apply_tile<char*>(field_name, cells, type, array_schema, &result_tile);
}

/**
 * Non-specialized template type for `test_apply`.
 */
template <typename T>
void test_apply(const Datatype type, bool var_size, bool nullable) {
  (void)var_size;
  (void)nullable;
  const std::string field_name = "foo";
  const uint64_t cells = 10;
  const T fill_value = 3;

  // Initialize the array schema.
  ArraySchema array_schema;
  Attribute attr(field_name, type);
  REQUIRE(attr.set_cell_val_num(1).ok());
  REQUIRE(attr.set_fill_value(&fill_value, sizeof(T)).ok());
  REQUIRE(
      array_schema.add_attribute(make_shared<Attribute>(HERE(), &attr)).ok());
  Domain domain;
  Dimension dim("dim1", Datatype::UINT32);
  uint32_t bounds[2] = {1, cells};
  Range range(bounds, 2 * sizeof(uint32_t));
  REQUIRE(dim.set_domain(range).ok());
  REQUIRE(domain.add_dimension(make_shared<Dimension>(HERE(), &dim)).ok());
  REQUIRE(array_schema.set_domain(make_shared<Domain>(HERE(), &domain)).ok());

  // Initialize the result tile.
  ResultTile result_tile(0, 0, array_schema);
  result_tile.init_attr_tile(field_name);

  test_apply_tile<T>(field_name, cells, type, array_schema, &result_tile);
}

TEST_CASE("QueryCondition: Test apply", "[QueryCondition][apply]") {
  test_apply<int8_t>(Datatype::INT8);
  test_apply<uint8_t>(Datatype::UINT8);
  test_apply<int16_t>(Datatype::INT16);
  test_apply<uint16_t>(Datatype::UINT16);
  test_apply<int32_t>(Datatype::INT32);
  test_apply<uint32_t>(Datatype::UINT32);
  test_apply<int64_t>(Datatype::INT64);
  test_apply<uint64_t>(Datatype::UINT64);
  test_apply<float>(Datatype::FLOAT32);
  test_apply<double>(Datatype::FLOAT64);
  test_apply<char>(Datatype::CHAR);
  test_apply<int64_t>(Datatype::DATETIME_YEAR);
  test_apply<int64_t>(Datatype::DATETIME_MONTH);
  test_apply<int64_t>(Datatype::DATETIME_WEEK);
  test_apply<int64_t>(Datatype::DATETIME_DAY);
  test_apply<int64_t>(Datatype::DATETIME_HR);
  test_apply<int64_t>(Datatype::DATETIME_MIN);
  test_apply<int64_t>(Datatype::DATETIME_SEC);
  test_apply<int64_t>(Datatype::DATETIME_MS);
  test_apply<int64_t>(Datatype::DATETIME_US);
  test_apply<int64_t>(Datatype::DATETIME_NS);
  test_apply<int64_t>(Datatype::DATETIME_PS);
  test_apply<int64_t>(Datatype::DATETIME_FS);
  test_apply<int64_t>(Datatype::DATETIME_AS);
  test_apply<char*>(Datatype::STRING_ASCII);
  test_apply<char*>(Datatype::STRING_ASCII, true);
  test_apply<char*>(Datatype::STRING_ASCII, false, true);
}

TEST_CASE(
    "QueryCondition: Test combinations", "[QueryCondition][combinations]") {
  const std::string field_name = "foo";
  const uint64_t cells = 10;
  const Datatype type = Datatype::UINT64;

  // Initialize the array schema.
  ArraySchema array_schema;
  Attribute attr(field_name, type);
  REQUIRE(
      array_schema.add_attribute(make_shared<Attribute>(HERE(), &attr)).ok());
  Domain domain;
  Dimension dim("dim1", Datatype::UINT32);
  uint32_t bounds[2] = {1, cells};
  Range range(bounds, 2 * sizeof(uint32_t));
  REQUIRE(dim.set_domain(range).ok());
  REQUIRE(domain.add_dimension(make_shared<Dimension>(HERE(), &dim)).ok());
  REQUIRE(array_schema.set_domain(make_shared<Domain>(HERE(), &domain)).ok());

  // Initialize the result tile.
  ResultTile result_tile(0, 0, array_schema);
  result_tile.init_attr_tile(field_name);
  ResultTile::TileTuple* const tile_tuple = result_tile.tile_tuple(field_name);
  Tile* const tile = &std::get<0>(*tile_tuple);

  // Initialize and populate the data tile.
  REQUIRE(tile->init_unfiltered(
                  constants::format_version,
                  type,
                  cells * sizeof(uint64_t),
                  sizeof(uint64_t),
                  0)
              .ok());
  uint64_t* values = static_cast<uint64_t*>(malloc(sizeof(uint64_t) * cells));
  for (uint64_t i = 0; i < cells; ++i) {
    values[i] = i;
  }
  REQUIRE(tile->write(values, 0, cells * sizeof(uint64_t)).ok());

  // Build a combined query for `> 3 AND <= 6`.
  uint64_t cmp_value_1 = 3;
  QueryCondition query_condition_1;
  REQUIRE(query_condition_1
              .init(
                  std::string(field_name),
                  &cmp_value_1,
                  sizeof(uint64_t),
                  QueryConditionOp::GT)
              .ok());
  // Run Check for query_condition1
  REQUIRE(query_condition_1.check(array_schema).ok());
  uint64_t cmp_value_2 = 6;
  QueryCondition query_condition_2;
  REQUIRE(query_condition_2
              .init(
                  std::string(field_name),
                  &cmp_value_2,
                  sizeof(uint64_t),
                  QueryConditionOp::LE)
              .ok());
  // Run Check for query_condition2
  REQUIRE(query_condition_2.check(array_schema).ok());
  QueryCondition query_condition_3;
  REQUIRE(query_condition_1
              .combine(
                  query_condition_2,
                  QueryConditionCombinationOp::AND,
                  &query_condition_3)
              .ok());

  ResultCellSlab result_cell_slab(&result_tile, 0, cells);
  std::vector<ResultCellSlab> result_cell_slabs;
  result_cell_slabs.emplace_back(std::move(result_cell_slab));

  REQUIRE(query_condition_3.apply(array_schema, result_cell_slabs, 1).ok());

  // Check that the cell slab now contains cell indexes 4, 5, and 6.
  REQUIRE(result_cell_slabs.size() == 1);
  REQUIRE(result_cell_slabs[0].start_ == 4);
  REQUIRE(result_cell_slabs[0].length_ == 3);

  free(values);
}

TEST_CASE(
    "QueryCondition: Test OR combinations", "[QueryCondition][combinations]") {
  const std::string field_name = "foo";
  const uint64_t cells = 10;
  const Datatype type = Datatype::UINT64;

  // Initialize the array schema.
  ArraySchema array_schema;
  Attribute attr(field_name, type);
<<<<<<< HEAD
  REQUIRE(array_schema.add_attribute(tdb::make_shared<Attribute>(HERE(), &attr))
              .ok());
=======
  REQUIRE(attr.set_nullable(nullable).ok());
  REQUIRE(attr.set_cell_val_num(var_size ? constants::var_num : 2).ok());

  if (!nullable) {
    REQUIRE(attr.set_fill_value(fill_value, 2 * sizeof(char)).ok());
  }

  REQUIRE(
      array_schema.add_attribute(make_shared<Attribute>(HERE(), &attr)).ok());
>>>>>>> 87905fbe
  Domain domain;
  Dimension dim("dim1", Datatype::UINT32);
  uint32_t bounds[2] = {1, cells};
  Range range(bounds, 2 * sizeof(uint32_t));
  REQUIRE(dim.set_domain(range).ok());
  REQUIRE(domain.add_dimension(make_shared<Dimension>(HERE(), &dim)).ok());
  REQUIRE(array_schema.set_domain(make_shared<Domain>(HERE(), &domain)).ok());

  // Initialize the result tile.
  ResultTile result_tile(0, 0, array_schema);
  result_tile.init_attr_tile(field_name);
  ResultTile::TileTuple* const tile_tuple = result_tile.tile_tuple(field_name);
  Tile* const tile = &std::get<0>(*tile_tuple);

  // Initialize and populate the data tile.
  REQUIRE(tile->init_unfiltered(
                  constants::format_version,
                  type,
                  cells * sizeof(uint64_t),
                  sizeof(uint64_t),
                  0)
              .ok());
  uint64_t* values = static_cast<uint64_t*>(malloc(sizeof(uint64_t) * cells));
  for (uint64_t i = 0; i < cells; ++i) {
    values[i] = i;
  }
  REQUIRE(tile->write(values, 0, cells * sizeof(uint64_t)).ok());

  // Build a combined query for `> 6 OR <= 3`.
  uint64_t cmp_value_1 = 6;
  QueryCondition query_condition_1;
  REQUIRE(query_condition_1
              .init(
                  std::string(field_name),
                  &cmp_value_1,
                  sizeof(uint64_t),
                  QueryConditionOp::GT)
              .ok());
  // Run Check for query_condition1
  REQUIRE(query_condition_1.check(array_schema).ok());
  uint64_t cmp_value_2 = 3;
  QueryCondition query_condition_2;
  REQUIRE(query_condition_2
              .init(
                  std::string(field_name),
                  &cmp_value_2,
                  sizeof(uint64_t),
                  QueryConditionOp::LE)
              .ok());
  // Run Check for query_condition2
  REQUIRE(query_condition_2.check(array_schema).ok());
  QueryCondition query_condition_3;
  REQUIRE(query_condition_1
              .combine(
                  query_condition_2,
                  QueryConditionCombinationOp::OR,
                  &query_condition_3)
              .ok());

  ResultCellSlab result_cell_slab(&result_tile, 0, cells);
  std::vector<ResultCellSlab> result_cell_slabs;
  result_cell_slabs.emplace_back(std::move(result_cell_slab));

  REQUIRE(query_condition_3.apply(array_schema, result_cell_slabs, 1).ok());

  // Check that the cell slab now contains cell indexes 0, 1, 2, 3, and 7, 8, 9
  REQUIRE(result_cell_slabs.size() == 2);
  REQUIRE(result_cell_slabs[0].start_ == 0);
  REQUIRE(result_cell_slabs[0].length_ == 4);
  REQUIRE(result_cell_slabs[1].start_ == 7);
  REQUIRE(result_cell_slabs[1].length_ == 3);

  free(values);
}

TEST_CASE(
    "QueryCondition: Test combinations, complex tree (OR of AND ASTs)",
    "[QueryCondition][combinations]") {
  const std::string field_name = "foo";
  const uint64_t cells = 10;
  const Datatype type = Datatype::UINT64;

  // Initialize the array schema.
  ArraySchema array_schema;
  Attribute attr(field_name, type);
  REQUIRE(array_schema.add_attribute(tdb::make_shared<Attribute>(HERE(), &attr))
              .ok());
  Domain domain;
  Dimension dim("dim1", Datatype::UINT32);
  uint32_t bounds[2] = {1, cells};
  Range range(bounds, 2 * sizeof(uint32_t));
  REQUIRE(dim.set_domain(range).ok());
  REQUIRE(
      domain
          .add_dimension(tdb::make_shared<tiledb::sm::Dimension>(HERE(), &dim))
          .ok());
  REQUIRE(
      array_schema.set_domain(make_shared<tiledb::sm::Domain>(HERE(), &domain))
          .ok());

  // Initialize the result tile.
  ResultTile result_tile(0, 0, array_schema);
  result_tile.init_attr_tile(field_name);
  ResultTile::TileTuple* const tile_tuple = result_tile.tile_tuple(field_name);
  Tile* const tile = &std::get<0>(*tile_tuple);

  // Initialize and populate the data tile.
  REQUIRE(tile->init_unfiltered(
                  constants::format_version,
                  type,
                  cells * sizeof(uint64_t),
                  sizeof(uint64_t),
                  0)
              .ok());
  uint64_t* values = static_cast<uint64_t*>(malloc(sizeof(uint64_t) * cells));
  for (uint64_t i = 0; i < cells; ++i) {
    values[i] = i;
  }
  REQUIRE(tile->write(values, 0, cells * sizeof(uint64_t)).ok());

  // Build a combined query for `(>= 3 AND <= 6) OR (> 5 AND < 9)`.
  uint64_t cmp_value_1 = 3;
  QueryCondition query_condition_1;
  REQUIRE(query_condition_1
              .init(
                  std::string(field_name),
                  &cmp_value_1,
                  sizeof(uint64_t),
                  QueryConditionOp::GE)
              .ok());
  // Run Check for query_condition1
  REQUIRE(query_condition_1.check(array_schema).ok());
  uint64_t cmp_value_2 = 6;
  QueryCondition query_condition_2;
  REQUIRE(query_condition_2
              .init(
                  std::string(field_name),
                  &cmp_value_2,
                  sizeof(uint64_t),
                  QueryConditionOp::LE)
              .ok());
  // Run Check for query_condition2
  REQUIRE(query_condition_2.check(array_schema).ok());

  QueryCondition combined_and;
  REQUIRE(query_condition_1
              .combine(
                  query_condition_2,
                  QueryConditionCombinationOp::AND,
                  &combined_and)
              .ok());

  uint64_t cmp_value_3 = 5;
  QueryCondition query_condition_3;
  REQUIRE(query_condition_3
              .init(
                  std::string(field_name),
                  &cmp_value_3,
                  sizeof(uint64_t),
                  QueryConditionOp::GT)
              .ok());
  // Run Check for query_condition3
  REQUIRE(query_condition_3.check(array_schema).ok());
  uint64_t cmp_value_4 = 9;
  QueryCondition query_condition_4;
  REQUIRE(query_condition_4
              .init(
                  std::string(field_name),
                  &cmp_value_4,
                  sizeof(uint64_t),
                  QueryConditionOp::LT)
              .ok());
  // Run Check for query_condition2
  REQUIRE(query_condition_4.check(array_schema).ok());
  QueryCondition combined_and1;
  REQUIRE(query_condition_3
              .combine(
                  query_condition_4,
                  QueryConditionCombinationOp::AND,
                  &combined_and1)
              .ok());

  QueryCondition combined_or;
  REQUIRE(
      combined_and
          .combine(combined_and1, QueryConditionCombinationOp::OR, &combined_or)
          .ok());

  ResultCellSlab result_cell_slab(&result_tile, 0, cells);
  std::vector<ResultCellSlab> result_cell_slabs;
  result_cell_slabs.emplace_back(std::move(result_cell_slab));

  REQUIRE(combined_or.apply(array_schema, result_cell_slabs, 1).ok());

  // Check that the cell slab now contains cell indexes 3, 4, 5, 6, 7, 8.
  REQUIRE(result_cell_slabs.size() == 1);
  REQUIRE(result_cell_slabs[0].start_ == 3);
  REQUIRE(result_cell_slabs[0].length_ == 6);

  free(values);
}

TEST_CASE(
    "QueryCondition: Test combinations, complex tree (AND of OR ASTs)",
    "[QueryCondition][combinations]") {
  const std::string field_name = "foo";
  const uint64_t cells = 10;
  const Datatype type = Datatype::UINT64;

  // Initialize the array schema.
  ArraySchema array_schema;
  Attribute attr(field_name, type);
  REQUIRE(array_schema.add_attribute(tdb::make_shared<Attribute>(HERE(), &attr))
              .ok());
  Domain domain;
  Dimension dim("dim1", Datatype::UINT32);
  uint32_t bounds[2] = {1, cells};
  Range range(bounds, 2 * sizeof(uint32_t));
  REQUIRE(dim.set_domain(range).ok());
  REQUIRE(
      domain
          .add_dimension(tdb::make_shared<tiledb::sm::Dimension>(HERE(), &dim))
          .ok());
  REQUIRE(
      array_schema.set_domain(make_shared<tiledb::sm::Domain>(HERE(), &domain))
          .ok());

  // Initialize the result tile.
  ResultTile result_tile(0, 0, array_schema);
  result_tile.init_attr_tile(field_name);
  ResultTile::TileTuple* const tile_tuple = result_tile.tile_tuple(field_name);
  Tile* const tile = &std::get<0>(*tile_tuple);

  // Initialize and populate the data tile.
  REQUIRE(tile->init_unfiltered(
                  constants::format_version,
                  type,
                  cells * sizeof(uint64_t),
                  sizeof(uint64_t),
                  0)
              .ok());
  uint64_t* values = static_cast<uint64_t*>(malloc(sizeof(uint64_t) * cells));
  for (uint64_t i = 0; i < cells; ++i) {
    values[i] = i;
  }
  REQUIRE(tile->write(values, 0, cells * sizeof(uint64_t)).ok());

  // Build a combined query for `(< 3 OR >= 8) AND (<= 4 OR = 9)`.
  uint64_t cmp_value_1 = 3;
  QueryCondition query_condition_1;
  REQUIRE(query_condition_1
              .init(
                  std::string(field_name),
                  &cmp_value_1,
                  sizeof(uint64_t),
                  QueryConditionOp::LT)
              .ok());
  // Run Check for query_condition1
  REQUIRE(query_condition_1.check(array_schema).ok());
  uint64_t cmp_value_2 = 8;
  QueryCondition query_condition_2;
  REQUIRE(query_condition_2
              .init(
                  std::string(field_name),
                  &cmp_value_2,
                  sizeof(uint64_t),
                  QueryConditionOp::GE)
              .ok());
  // Run Check for query_condition2
  REQUIRE(query_condition_2.check(array_schema).ok());

  QueryCondition combined_or;
  REQUIRE(
      query_condition_1
          .combine(
              query_condition_2, QueryConditionCombinationOp::OR, &combined_or)
          .ok());

  uint64_t cmp_value_3 = 4;
  QueryCondition query_condition_3;
  REQUIRE(query_condition_3
              .init(
                  std::string(field_name),
                  &cmp_value_3,
                  sizeof(uint64_t),
                  QueryConditionOp::LT)
              .ok());
  // Run Check for query_condition3
  REQUIRE(query_condition_3.check(array_schema).ok());
  uint64_t cmp_value_4 = 9;
  QueryCondition query_condition_4;
  REQUIRE(query_condition_4
              .init(
                  std::string(field_name),
                  &cmp_value_4,
                  sizeof(uint64_t),
                  QueryConditionOp::EQ)
              .ok());
  // Run Check for query_condition2
  REQUIRE(query_condition_4.check(array_schema).ok());
  QueryCondition combined_or1;
  REQUIRE(
      query_condition_3
          .combine(
              query_condition_4, QueryConditionCombinationOp::OR, &combined_or1)
          .ok());

  QueryCondition combined_and;
  REQUIRE(combined_or
              .combine(
                  combined_or1, QueryConditionCombinationOp::AND, &combined_and)
              .ok());

  ResultCellSlab result_cell_slab(&result_tile, 0, cells);
  std::vector<ResultCellSlab> result_cell_slabs;
  result_cell_slabs.emplace_back(std::move(result_cell_slab));

  REQUIRE(combined_and.apply(array_schema, result_cell_slabs, 1).ok());

  // Check that the cell slab now contains cell indexes 0, 1, 2, 9.
  REQUIRE(result_cell_slabs.size() == 2);
  REQUIRE(result_cell_slabs[0].start_ == 0);
  REQUIRE(result_cell_slabs[0].length_ == 3);
  REQUIRE(result_cell_slabs[1].start_ == 9);
  REQUIRE(result_cell_slabs[1].length_ == 1);

  free(values);
}

TEST_CASE(
    "QueryCondition: Test empty/null strings",
    "[QueryCondition][empty_string][null_string]") {
  const std::string field_name = "foo";
  const uint64_t cells = 10;
  const char* fill_value = "ac";
  const Datatype type = Datatype::STRING_ASCII;
  bool var_size = true;
  bool nullable = GENERATE(true, false);
  bool null_cmp = GENERATE(true, false);
  QueryConditionOp op = GENERATE(QueryConditionOp::NE, QueryConditionOp::EQ);

  if (!nullable && null_cmp)
    return;

  // Initialize the array schema.
  ArraySchema array_schema;
  Attribute attr(field_name, type);
  REQUIRE(attr.set_nullable(nullable).ok());
  REQUIRE(attr.set_cell_val_num(var_size ? constants::var_num : 2).ok());

  if (!nullable) {
    REQUIRE(attr.set_fill_value(fill_value, 2 * sizeof(char)).ok());
  }

  REQUIRE(array_schema.add_attribute(tdb::make_shared<Attribute>(HERE(), &attr))
              .ok());
  Domain domain;
  Dimension dim("dim1", Datatype::UINT32);
  uint32_t bounds[2] = {1, cells};
  Range range(bounds, 2 * sizeof(uint32_t));
  REQUIRE(dim.set_domain(range).ok());
  REQUIRE(
      domain
          .add_dimension(tdb::make_shared<tiledb::sm::Dimension>(HERE(), &dim))
          .ok());
  REQUIRE(
      array_schema.set_domain(make_shared<tiledb::sm::Domain>(HERE(), &domain))
          .ok());

  // Initialize the result tile.
  ResultTile result_tile(0, 0, array_schema);
  result_tile.init_attr_tile(field_name);

  ResultTile::TileTuple* const tile_tuple = result_tile.tile_tuple(field_name);

  var_size = array_schema.attribute(field_name)->var_size();
  nullable = array_schema.attribute(field_name)->nullable();
  Tile* const tile =
      var_size ? &std::get<1>(*tile_tuple) : &std::get<0>(*tile_tuple);

  REQUIRE(tile->init_unfiltered(
                  constants::format_version,
                  type,
                  2 * (cells - 2) * sizeof(char),
                  2 * sizeof(char),
                  0)
              .ok());

  char* values = static_cast<char*>(malloc(
      sizeof(char) * 2 *
      (cells - 2)));  // static_cast<char*>(malloc(sizeof(char) * 2 * cells));

  // Empty strings are at idx 8 and 9
  for (uint64_t i = 0; i < (cells - 2); ++i) {
    values[i * 2] = 'a';
    values[(i * 2) + 1] = 'a' + static_cast<char>(i);
  }

  REQUIRE(tile->write(values, 0, 2 * (cells - 2) * sizeof(char)).ok());

  if (var_size) {
    Tile* const tile_offsets = &std::get<0>(*tile_tuple);
    REQUIRE(tile_offsets
                ->init_unfiltered(
                    constants::format_version,
                    constants::cell_var_offset_type,
                    10 * constants::cell_var_offset_size,
                    constants::cell_var_offset_size,
                    0)
                .ok());

    uint64_t* offsets =
        static_cast<uint64_t*>(malloc(sizeof(uint64_t) * cells));
    uint64_t offset = 0;
    for (uint64_t i = 0; i < cells - 2; ++i) {
      offsets[i] = offset;
      offset += 2;
    }
    offsets[cells - 2] = offset;
    offsets[cells - 1] = offset;
    REQUIRE(tile_offsets->write(offsets, 0, cells * sizeof(uint64_t)).ok());

    free(offsets);
  }

  if (nullable) {
    Tile* const tile_validity = &std::get<2>(*tile_tuple);
    REQUIRE(tile_validity
                ->init_unfiltered(
                    constants::format_version,
                    constants::cell_validity_type,
                    10 * constants::cell_validity_size,
                    constants::cell_validity_size,
                    0)
                .ok());

    uint8_t* validity = static_cast<uint8_t*>(malloc(sizeof(uint8_t) * cells));
    for (uint64_t i = 0; i < cells; ++i) {
      validity[i] = i % 2;
    }
    REQUIRE(tile_validity->write(validity, 0, cells * sizeof(uint8_t)).ok());

    free(validity);
  }

  // Empty string or null string as condition value
  const char* cmp_value = null_cmp ? nullptr : "";

  QueryCondition query_condition;
  REQUIRE(query_condition.init(std::string(field_name), cmp_value, 0, op).ok());

  // Run Check for query_condition
  REQUIRE(query_condition.check(array_schema).ok());

  // Build expected indexes of cells that meet the query condition
  // criteria.
  std::vector<uint64_t> expected_cell_idx_vec;
  for (uint64_t i = 0; i < cells; ++i) {
    switch (op) {
      case QueryConditionOp::EQ:
        if (null_cmp) {
          if (i % 2 == 0)
            expected_cell_idx_vec.emplace_back(i);
        } else if (nullable) {
          if ((i % 2 != 0) && (i >= 8))
            expected_cell_idx_vec.emplace_back(i);
        } else if (i >= 8) {
          expected_cell_idx_vec.emplace_back(i);
        }
        break;
      case QueryConditionOp::NE:
        if (null_cmp) {
          if (i % 2 != 0)
            expected_cell_idx_vec.emplace_back(i);
        } else if (nullable) {
          if ((i % 2 != 0) && (i < 8))
            expected_cell_idx_vec.emplace_back(i);
        } else if (i < 8) {
          expected_cell_idx_vec.emplace_back(i);
        }
        break;
      default:
        REQUIRE(false);
    }
  }

  // Apply the query condition.
  ResultCellSlab result_cell_slab(&result_tile, 0, cells);
  std::vector<ResultCellSlab> result_cell_slabs;
  result_cell_slabs.emplace_back(std::move(result_cell_slab));
  REQUIRE(query_condition.apply(array_schema, result_cell_slabs, 1).ok());

  // Verify the result cell slabs contain the expected cells.
  auto expected_iter = expected_cell_idx_vec.begin();
  for (const auto& result_cell_slab : result_cell_slabs) {
    for (uint64_t cell_idx = result_cell_slab.start_;
         cell_idx < (result_cell_slab.start_ + result_cell_slab.length_);
         ++cell_idx) {
      REQUIRE(*expected_iter == cell_idx);
      ++expected_iter;
    }
  }

  free(values);
}

/**
 * Tests a comparison operator on all cells in a tile.
 *
 * @param op The relational query condition operator.
 * @param field_name The attribute name in the tile.
 * @param cells The number of cells in the tile.
 * @param result_tile The result tile.
 * @param values The values written to the tile.
 */
template <typename T>
void test_apply_cells_dense(
    const QueryConditionOp op,
    const std::string& field_name,
    const uint64_t cells,
    const ArraySchema& array_schema,
    ResultTile* const result_tile,
    void* values);

/**
 * C-string template-specialization for `test_apply_cells_dense`.
 */
template <>
void test_apply_cells_dense<char*>(
    const QueryConditionOp op,
    const std::string& field_name,
    const uint64_t cells,
    const ArraySchema& array_schema,
    ResultTile* const result_tile,
    void* values) {
  const char* const cmp_value = "ae";
  QueryCondition query_condition;
  REQUIRE(query_condition
              .init(std::string(field_name), cmp_value, 2 * sizeof(char), op)
              .ok());
  // Run Check for query_condition
  REQUIRE(query_condition.check(array_schema).ok());

  bool nullable = array_schema.attribute(field_name)->nullable();

  // Build expected indexes of cells that meet the query condition
  // criteria.
  std::vector<uint64_t> expected_cell_idx_vec;
  for (uint64_t i = 0; i < cells; ++i) {
    if (nullable && (i % 2 == 0))
      continue;

    switch (op) {
      case QueryConditionOp::LT:
        if (std::string(&static_cast<char*>(values)[2 * i], 2) <
            std::string(cmp_value, 2))
          expected_cell_idx_vec.emplace_back(i);
        break;
      case QueryConditionOp::LE:
        if (std::string(&static_cast<char*>(values)[2 * i], 2) <=
            std::string(cmp_value, 2))
          expected_cell_idx_vec.emplace_back(i);
        break;
      case QueryConditionOp::GT:
        if (std::string(&static_cast<char*>(values)[2 * i], 2) >
            std::string(cmp_value, 2))
          expected_cell_idx_vec.emplace_back(i);
        break;
      case QueryConditionOp::GE:
        if (std::string(&static_cast<char*>(values)[2 * i], 2) >=
            std::string(cmp_value, 2))
          expected_cell_idx_vec.emplace_back(i);
        break;
      case QueryConditionOp::EQ:
        if (std::string(&static_cast<char*>(values)[2 * i], 2) ==
            std::string(cmp_value, 2))
          expected_cell_idx_vec.emplace_back(i);
        break;
      case QueryConditionOp::NE:
        if (std::string(&static_cast<char*>(values)[2 * i], 2) !=
            std::string(cmp_value, 2))
          expected_cell_idx_vec.emplace_back(i);
        break;
      default:
        REQUIRE(false);
    }
  }

  // Apply the query condition.
  std::vector<uint8_t> result_bitmap(cells, 1);
  REQUIRE(query_condition
              .apply_dense(
                  array_schema, result_tile, 0, 10, 0, 1, result_bitmap.data())
              .ok());

  // Verify the result bitmap contain the expected cells.
  auto expected_iter = expected_cell_idx_vec.begin();
  for (uint64_t cell_idx = 0; cell_idx < cells; ++cell_idx) {
    if (result_bitmap[cell_idx]) {
      REQUIRE(*expected_iter == cell_idx);
      ++expected_iter;
    }
  }

  if (nullable) {
    if (op == QueryConditionOp::EQ || op == QueryConditionOp::NE) {
      const uint64_t eq = op == QueryConditionOp::EQ ? 0 : 1;
      QueryCondition query_condition_eq_null;
      REQUIRE(
          query_condition_eq_null.init(std::string(field_name), nullptr, 0, op)
              .ok());
      // Run Check for query_condition_eq_null
      REQUIRE(query_condition_eq_null.check(array_schema).ok());

      // Apply the query condition.
      std::vector<uint8_t> result_bitmap_eq_null(cells, 1);
      REQUIRE(query_condition_eq_null
                  .apply_dense(
                      array_schema,
                      result_tile,
                      0,
                      10,
                      0,
                      1,
                      result_bitmap_eq_null.data())
                  .ok());

      // Verify the result bitmap contain the expected cells.
      for (uint64_t cell_idx = 0; cell_idx < cells; ++cell_idx) {
        REQUIRE(result_bitmap_eq_null[cell_idx] == (cell_idx + eq + 1) % 2);
      }
    }

    return;
  }
}

/**
 * Non-specialized template type for `test_apply_cells_dense`.
 */
template <typename T>
void test_apply_cells_dense(
    const QueryConditionOp op,
    const std::string& field_name,
    const uint64_t cells,
    const ArraySchema& array_schema,
    ResultTile* const result_tile,
    void* values) {
  const T cmp_value = 5;
  QueryCondition query_condition;
  REQUIRE(
      query_condition.init(std::string(field_name), &cmp_value, sizeof(T), op)
          .ok());
  // Run Check for query_condition
  REQUIRE(query_condition.check(array_schema).ok());

  // Build expected indexes of cells that meet the query condition
  // criteria.
  std::vector<uint64_t> expected_cell_idx_vec;
  for (uint64_t i = 0; i < cells; ++i) {
    switch (op) {
      case QueryConditionOp::LT:
        if (static_cast<T*>(values)[i] < cmp_value)
          expected_cell_idx_vec.emplace_back(i);
        break;
      case QueryConditionOp::LE:
        if (static_cast<T*>(values)[i] <= cmp_value)
          expected_cell_idx_vec.emplace_back(i);
        break;
      case QueryConditionOp::GT:
        if (static_cast<T*>(values)[i] > cmp_value)
          expected_cell_idx_vec.emplace_back(i);
        break;
      case QueryConditionOp::GE:
        if (static_cast<T*>(values)[i] >= cmp_value)
          expected_cell_idx_vec.emplace_back(i);
        break;
      case QueryConditionOp::EQ:
        if (static_cast<T*>(values)[i] == cmp_value)
          expected_cell_idx_vec.emplace_back(i);
        break;
      case QueryConditionOp::NE:
        if (static_cast<T*>(values)[i] != cmp_value)
          expected_cell_idx_vec.emplace_back(i);
        break;
      default:
        REQUIRE(false);
    }
  }

  // Apply the query condition.
  std::vector<uint8_t> result_bitmap(cells, 1);
  REQUIRE(query_condition
              .apply_dense(
                  array_schema, result_tile, 0, 10, 0, 1, result_bitmap.data())
              .ok());

  // Verify the result bitmap contain the expected cells.
  auto expected_iter = expected_cell_idx_vec.begin();
  for (uint64_t cell_idx = 0; cell_idx < cells; ++cell_idx) {
    if (result_bitmap[cell_idx]) {
      REQUIRE(*expected_iter == cell_idx);
      ++expected_iter;
    }
  }
}

/**
 * Tests each comparison operator on all cells in a tile.
 *
 * @param field_name The attribute name in the tile.
 * @param cells The number of cells in the tile.
 * @param result_tile The result tile.
 * @param values The values written to the tile.
 */
template <typename T>
void test_apply_operators_dense(
    const std::string& field_name,
    const uint64_t cells,
    const ArraySchema& array_schema,
    ResultTile* const result_tile,
    void* values) {
  test_apply_cells_dense<T>(
      QueryConditionOp::LT,
      field_name,
      cells,
      array_schema,
      result_tile,
      values);
  test_apply_cells_dense<T>(
      QueryConditionOp::LE,
      field_name,
      cells,
      array_schema,
      result_tile,
      values);
  test_apply_cells_dense<T>(
      QueryConditionOp::GT,
      field_name,
      cells,
      array_schema,
      result_tile,
      values);
  test_apply_cells_dense<T>(
      QueryConditionOp::GE,
      field_name,
      cells,
      array_schema,
      result_tile,
      values);
  test_apply_cells_dense<T>(
      QueryConditionOp::EQ,
      field_name,
      cells,
      array_schema,
      result_tile,
      values);
  test_apply_cells_dense<T>(
      QueryConditionOp::NE,
      field_name,
      cells,
      array_schema,
      result_tile,
      values);
}

/**
 * Populates a tile and tests query condition comparisons against
 * each cell.
 *
 * @param field_name The attribute name in the tile.
 * @param cells The number of cells in the tile.
 * @param type The TILEDB data type of the attribute.
 * @param array_schema The array schema.
 * @param result_tile The result tile.
 */
template <typename T>
void test_apply_tile_dense(
    const std::string& field_name,
    uint64_t cells,
    Datatype type,
    const ArraySchema& array_schema,
    ResultTile* result_tile);

/**
 * C-string template-specialization for `test_apply_tile_dense`.
 */
template <>
void test_apply_tile_dense<char*>(
    const std::string& field_name,
    const uint64_t cells,
    const Datatype type,
    const ArraySchema& array_schema,
    ResultTile* const result_tile) {
  ResultTile::TileTuple* const tile_tuple = result_tile->tile_tuple(field_name);

  bool var_size = array_schema.attribute(field_name)->var_size();
  bool nullable = array_schema.attribute(field_name)->nullable();
  Tile* const tile =
      var_size ? &std::get<1>(*tile_tuple) : &std::get<0>(*tile_tuple);

  REQUIRE(tile->init_unfiltered(
                  constants::format_version,
                  type,
                  2 * cells * sizeof(char),
                  2 * sizeof(char),
                  0)
              .ok());

  char* values = static_cast<char*>(malloc(sizeof(char) * 2 * cells));
  for (uint64_t i = 0; i < cells; ++i) {
    values[i * 2] = 'a';
    values[(i * 2) + 1] = 'a' + static_cast<char>(i);
  }
  REQUIRE(tile->write(values, 0, 2 * cells * sizeof(char)).ok());

  if (var_size) {
    Tile* const tile_offsets = &std::get<0>(*tile_tuple);
    REQUIRE(tile_offsets
                ->init_unfiltered(
                    constants::format_version,
                    constants::cell_var_offset_type,
                    10 * constants::cell_var_offset_size,
                    constants::cell_var_offset_size,
                    0)
                .ok());

    uint64_t* offsets =
        static_cast<uint64_t*>(malloc(sizeof(uint64_t) * cells));
    uint64_t offset = 0;
    for (uint64_t i = 0; i < cells; ++i) {
      offsets[i] = offset;
      offset += 2;
    }
    REQUIRE(tile_offsets->write(offsets, 0, cells * sizeof(uint64_t)).ok());
  }

  if (nullable) {
    Tile* const tile_validity = &std::get<2>(*tile_tuple);
    REQUIRE(tile_validity
                ->init_unfiltered(
                    constants::format_version,
                    constants::cell_validity_type,
                    10 * constants::cell_validity_size,
                    constants::cell_validity_size,
                    0)
                .ok());

    uint8_t* validity = static_cast<uint8_t*>(malloc(sizeof(uint8_t) * cells));
    for (uint64_t i = 0; i < cells; ++i) {
      validity[i] = i % 2;
    }
    REQUIRE(tile_validity->write(validity, 0, cells * sizeof(uint8_t)).ok());
  }

  test_apply_operators_dense<char*>(
      field_name, cells, array_schema, result_tile, values);

  free(values);
}

/**
 * Non-specialized template type for `test_apply_tile_dense`.
 */
template <typename T>
void test_apply_tile_dense(
    const std::string& field_name,
    const uint64_t cells,
    const Datatype type,
    const ArraySchema& array_schema,
    ResultTile* const result_tile) {
  ResultTile::TileTuple* const tile_tuple = result_tile->tile_tuple(field_name);
  Tile* const tile = &std::get<0>(*tile_tuple);

  REQUIRE(
      tile->init_unfiltered(
              constants::format_version, type, cells * sizeof(T), sizeof(T), 0)
          .ok());
  T* values = static_cast<T*>(malloc(sizeof(T) * cells));
  for (uint64_t i = 0; i < cells; ++i) {
    values[i] = static_cast<T>(i);
  }
  REQUIRE(tile->write(values, 0, cells * sizeof(T)).ok());

  test_apply_operators_dense<T>(
      field_name, cells, array_schema, result_tile, values);

  free(values);
}

/**
 * Constructs a tile and tests query condition comparisons against
 * each cell.
 *
 * @param type The TILEDB data type of the attribute.
 * @param var_size Run the test with variable size attribute.
 * @param nullable Run the test with nullable attribute.
 */
template <typename T>
void test_apply_dense(
    const Datatype type, bool var_size = false, bool nullable = false);

/**
 * C-string template-specialization for `test_apply_dense`.
 */
template <>
void test_apply_dense<char*>(
    const Datatype type, bool var_size, bool nullable) {
  REQUIRE(type == Datatype::STRING_ASCII);

  const std::string field_name = "foo";
  const uint64_t cells = 10;
  const char* fill_value = "ac";

  // Initialize the array schema.
  ArraySchema array_schema;
  Attribute attr(field_name, type);
  REQUIRE(attr.set_nullable(nullable).ok());
  REQUIRE(attr.set_cell_val_num(var_size ? constants::var_num : 2).ok());

  if (!nullable) {
    REQUIRE(attr.set_fill_value(fill_value, 2 * sizeof(char)).ok());
  }

  REQUIRE(array_schema.add_attribute(tdb::make_shared<Attribute>(HERE(), &attr))
              .ok());
  Domain domain;
  Dimension dim("dim1", Datatype::UINT32);
  uint32_t bounds[2] = {1, cells};
  Range range(bounds, 2 * sizeof(uint32_t));
  REQUIRE(dim.set_domain(range).ok());
  REQUIRE(
      domain
          .add_dimension(tdb::make_shared<tiledb::sm::Dimension>(HERE(), &dim))
          .ok());
  REQUIRE(
      array_schema.set_domain(make_shared<tiledb::sm::Domain>(HERE(), &domain))
          .ok());

  // Initialize the result tile.
  ResultTile result_tile(0, 0, array_schema);
  result_tile.init_attr_tile(field_name);

  test_apply_tile_dense<char*>(
      field_name, cells, type, array_schema, &result_tile);
}

/**
 * Non-specialized template type for `test_apply_dense`.
 */
template <typename T>
void test_apply_dense(const Datatype type, bool var_size, bool nullable) {
  (void)var_size;
  (void)nullable;
  const std::string field_name = "foo";
  const uint64_t cells = 10;
  const T fill_value = 3;

  // Initialize the array schema.
  ArraySchema array_schema;
  Attribute attr(field_name, type);
  REQUIRE(attr.set_cell_val_num(1).ok());
  REQUIRE(attr.set_fill_value(&fill_value, sizeof(T)).ok());
  REQUIRE(array_schema.add_attribute(tdb::make_shared<Attribute>(HERE(), &attr))
              .ok());
  Domain domain;
  Dimension dim("dim1", Datatype::UINT32);
  uint32_t bounds[2] = {1, cells};
  Range range(bounds, 2 * sizeof(uint32_t));
  REQUIRE(dim.set_domain(range).ok());
  REQUIRE(
      domain
          .add_dimension(tdb::make_shared<tiledb::sm::Dimension>(HERE(), &dim))
          .ok());
  REQUIRE(
      array_schema.set_domain(make_shared<tiledb::sm::Domain>(HERE(), &domain))
          .ok());

  // Initialize the result tile.
  ResultTile result_tile(0, 0, array_schema);
  result_tile.init_attr_tile(field_name);

  test_apply_tile_dense<T>(field_name, cells, type, array_schema, &result_tile);
}

TEST_CASE(
    "QueryCondition: Test apply dense", "[QueryCondition][apply][dense]") {
  test_apply_dense<int8_t>(Datatype::INT8);
  test_apply_dense<uint8_t>(Datatype::UINT8);
  test_apply_dense<int16_t>(Datatype::INT16);
  test_apply_dense<uint16_t>(Datatype::UINT16);
  test_apply_dense<int32_t>(Datatype::INT32);
  test_apply_dense<uint32_t>(Datatype::UINT32);
  test_apply_dense<int64_t>(Datatype::INT64);
  test_apply_dense<uint64_t>(Datatype::UINT64);
  test_apply_dense<float>(Datatype::FLOAT32);
  test_apply_dense<double>(Datatype::FLOAT64);
  test_apply_dense<char>(Datatype::CHAR);
  test_apply_dense<int64_t>(Datatype::DATETIME_YEAR);
  test_apply_dense<int64_t>(Datatype::DATETIME_MONTH);
  test_apply_dense<int64_t>(Datatype::DATETIME_WEEK);
  test_apply_dense<int64_t>(Datatype::DATETIME_DAY);
  test_apply_dense<int64_t>(Datatype::DATETIME_HR);
  test_apply_dense<int64_t>(Datatype::DATETIME_MIN);
  test_apply_dense<int64_t>(Datatype::DATETIME_SEC);
  test_apply_dense<int64_t>(Datatype::DATETIME_MS);
  test_apply_dense<int64_t>(Datatype::DATETIME_US);
  test_apply_dense<int64_t>(Datatype::DATETIME_NS);
  test_apply_dense<int64_t>(Datatype::DATETIME_PS);
  test_apply_dense<int64_t>(Datatype::DATETIME_FS);
  test_apply_dense<int64_t>(Datatype::DATETIME_AS);
  test_apply_dense<char*>(Datatype::STRING_ASCII);
  test_apply_dense<char*>(Datatype::STRING_ASCII, true);
  test_apply_dense<char*>(Datatype::STRING_ASCII, false, true);
}

TEST_CASE(
    "QueryCondition: Test combinations dense",
    "[QueryCondition][combinations][dense]") {
  const std::string field_name = "foo";
  const uint64_t cells = 10;
  const Datatype type = Datatype::UINT64;

  // Initialize the array schema.
  ArraySchema array_schema;
  Attribute attr(field_name, type);
  REQUIRE(array_schema.add_attribute(tdb::make_shared<Attribute>(HERE(), &attr))
              .ok());
  Domain domain;
  Dimension dim("dim1", Datatype::UINT32);
  uint32_t bounds[2] = {1, cells};
  Range range(bounds, 2 * sizeof(uint32_t));
  REQUIRE(dim.set_domain(range).ok());
  REQUIRE(
      domain
          .add_dimension(tdb::make_shared<tiledb::sm::Dimension>(HERE(), &dim))
          .ok());
  REQUIRE(
      array_schema.set_domain(make_shared<tiledb::sm::Domain>(HERE(), &domain))
          .ok());

  // Initialize the result tile.
  ResultTile result_tile(0, 0, array_schema);
  result_tile.init_attr_tile(field_name);
  ResultTile::TileTuple* const tile_tuple = result_tile.tile_tuple(field_name);
  Tile* const tile = &std::get<0>(*tile_tuple);

  // Initialize and populate the data tile.
  REQUIRE(tile->init_unfiltered(
                  constants::format_version,
                  type,
                  cells * sizeof(uint64_t),
                  sizeof(uint64_t),
                  0)
              .ok());
  uint64_t* values = static_cast<uint64_t*>(malloc(sizeof(uint64_t) * cells));
  for (uint64_t i = 0; i < cells; ++i) {
    values[i] = i;
  }
  REQUIRE(tile->write(values, 0, cells * sizeof(uint64_t)).ok());

  // Build a combined query for `> 3 AND <= 6`.
  uint64_t cmp_value_1 = 3;
  QueryCondition query_condition_1;
  REQUIRE(query_condition_1
              .init(
                  std::string(field_name),
                  &cmp_value_1,
                  sizeof(uint64_t),
                  QueryConditionOp::GT)
              .ok());
  // Run Check for query_condition1
  REQUIRE(query_condition_1.check(array_schema).ok());
  uint64_t cmp_value_2 = 6;
  QueryCondition query_condition_2;
  REQUIRE(query_condition_2
              .init(
                  std::string(field_name),
                  &cmp_value_2,
                  sizeof(uint64_t),
                  QueryConditionOp::LE)
              .ok());
  // Run Check for query_condition2
  REQUIRE(query_condition_2.check(array_schema).ok());
  QueryCondition query_condition_3;
  REQUIRE(query_condition_1
              .combine(
                  query_condition_2,
                  QueryConditionCombinationOp::AND,
                  &query_condition_3)
              .ok());

  // Apply the query condition.
  std::vector<uint8_t> result_bitmap(cells, 1);
  REQUIRE(query_condition_3
              .apply_dense(
                  array_schema, &result_tile, 0, 10, 0, 1, result_bitmap.data())
              .ok());

  // Check that the cell slab now contains cell indexes 4, 5, and 6.
  for (uint64_t cell_idx = 0; cell_idx < cells; ++cell_idx) {
    REQUIRE(
        result_bitmap[cell_idx] == (cell_idx >= 4 && cell_idx <= 6 ? 1 : 0));
  }

  free(values);
}

TEST_CASE(
    "QueryCondition: Test OR combinations dense",
    "[QueryCondition][combinations][dense]") {
  const std::string field_name = "foo";
  const uint64_t cells = 10;
  const Datatype type = Datatype::UINT64;

  // Initialize the array schema.
  ArraySchema array_schema;
  Attribute attr(field_name, type);
<<<<<<< HEAD
  REQUIRE(array_schema.add_attribute(tdb::make_shared<Attribute>(HERE(), &attr))
              .ok());
=======
  REQUIRE(attr.set_nullable(nullable).ok());
  REQUIRE(attr.set_cell_val_num(var_size ? constants::var_num : 2).ok());

  if (!nullable) {
    REQUIRE(attr.set_fill_value(fill_value, 2 * sizeof(char)).ok());
  }

  REQUIRE(
      array_schema.add_attribute(make_shared<Attribute>(HERE(), &attr)).ok());
>>>>>>> 87905fbe
  Domain domain;
  Dimension dim("dim1", Datatype::UINT32);
  uint32_t bounds[2] = {1, cells};
  Range range(bounds, 2 * sizeof(uint32_t));
  REQUIRE(dim.set_domain(range).ok());
  REQUIRE(domain.add_dimension(make_shared<Dimension>(HERE(), &dim)).ok());
  REQUIRE(array_schema.set_domain(make_shared<Domain>(HERE(), &domain)).ok());

  // Initialize the result tile.
  ResultTile result_tile(0, 0, array_schema);
  result_tile.init_attr_tile(field_name);
  ResultTile::TileTuple* const tile_tuple = result_tile.tile_tuple(field_name);
  Tile* const tile = &std::get<0>(*tile_tuple);

  // Initialize and populate the data tile.
  REQUIRE(tile->init_unfiltered(
                  constants::format_version,
                  type,
                  cells * sizeof(uint64_t),
                  sizeof(uint64_t),
                  0)
              .ok());
  uint64_t* values = static_cast<uint64_t*>(malloc(sizeof(uint64_t) * cells));
  for (uint64_t i = 0; i < cells; ++i) {
    values[i] = i;
  }
  REQUIRE(tile->write(values, 0, cells * sizeof(uint64_t)).ok());

  // Build a combined query for `> 6 OR <= 3`.
  uint64_t cmp_value_1 = 6;
  QueryCondition query_condition_1;
  REQUIRE(query_condition_1
              .init(
                  std::string(field_name),
                  &cmp_value_1,
                  sizeof(uint64_t),
                  QueryConditionOp::GT)
              .ok());
  // Run Check for query_condition1
  REQUIRE(query_condition_1.check(array_schema).ok());
  uint64_t cmp_value_2 = 3;
  QueryCondition query_condition_2;
  REQUIRE(query_condition_2
              .init(
                  std::string(field_name),
                  &cmp_value_2,
                  sizeof(uint64_t),
                  QueryConditionOp::LE)
              .ok());
  // Run Check for query_condition2
  REQUIRE(query_condition_2.check(array_schema).ok());
  QueryCondition query_condition_3;
  REQUIRE(query_condition_1
              .combine(
                  query_condition_2,
                  QueryConditionCombinationOp::OR,
                  &query_condition_3)
              .ok());

  // Apply the query condition.
  std::vector<uint8_t> result_bitmap(cells, 1);
  REQUIRE(query_condition_3
              .apply_dense(
                  array_schema, &result_tile, 0, 10, 0, 1, result_bitmap.data())
              .ok());

  // Check that the cell slab now contains cell indexes 0, 1, 2, 3, and 7, 8, 9.
  for (uint64_t cell_idx = 0; cell_idx < cells; ++cell_idx) {
    REQUIRE(
        result_bitmap[cell_idx] == (cell_idx >= 7 || cell_idx <= 3 ? 1 : 0));
  }

  free(values);
}

TEST_CASE(
    "QueryCondition: Test combinations dense, complex tree (AND of OR ASTs)",
    "[QueryCondition][combinations][dense]") {
  const std::string field_name = "foo";
  const uint64_t cells = 10;
  const Datatype type = Datatype::UINT64;

  // Initialize the array schema.
  ArraySchema array_schema;
  Attribute attr(field_name, type);
<<<<<<< HEAD
  REQUIRE(array_schema.add_attribute(tdb::make_shared<Attribute>(HERE(), &attr))
              .ok());
=======
  REQUIRE(attr.set_cell_val_num(1).ok());
  REQUIRE(attr.set_fill_value(&fill_value, sizeof(T)).ok());
  REQUIRE(
      array_schema.add_attribute(make_shared<Attribute>(HERE(), &attr)).ok());
>>>>>>> 87905fbe
  Domain domain;
  Dimension dim("dim1", Datatype::UINT32);
  uint32_t bounds[2] = {1, cells};
  Range range(bounds, 2 * sizeof(uint32_t));
  REQUIRE(dim.set_domain(range).ok());
  REQUIRE(domain.add_dimension(make_shared<Dimension>(HERE(), &dim)).ok());
  REQUIRE(array_schema.set_domain(make_shared<Domain>(HERE(), &domain)).ok());

  // Initialize the result tile.
  ResultTile result_tile(0, 0, array_schema);
  result_tile.init_attr_tile(field_name);
  ResultTile::TileTuple* const tile_tuple = result_tile.tile_tuple(field_name);
  Tile* const tile = &std::get<0>(*tile_tuple);

  // Initialize and populate the data tile.
  REQUIRE(tile->init_unfiltered(
                  constants::format_version,
                  type,
                  cells * sizeof(uint64_t),
                  sizeof(uint64_t),
                  0)
              .ok());
  uint64_t* values = static_cast<uint64_t*>(malloc(sizeof(uint64_t) * cells));
  for (uint64_t i = 0; i < cells; ++i) {
    values[i] = i;
  }
  REQUIRE(tile->write(values, 0, cells * sizeof(uint64_t)).ok());

  // Build a combined query for `(< 3 OR >= 8) AND (<= 4 OR = 9)`.
  uint64_t cmp_value_1 = 3;
  QueryCondition query_condition_1;
  REQUIRE(query_condition_1
              .init(
                  std::string(field_name),
                  &cmp_value_1,
                  sizeof(uint64_t),
                  QueryConditionOp::LT)
              .ok());
  // Run Check for query_condition1
  REQUIRE(query_condition_1.check(array_schema).ok());
  uint64_t cmp_value_2 = 8;
  QueryCondition query_condition_2;
  REQUIRE(query_condition_2
              .init(
                  std::string(field_name),
                  &cmp_value_2,
                  sizeof(uint64_t),
                  QueryConditionOp::GE)
              .ok());
  // Run Check for query_condition2
  REQUIRE(query_condition_2.check(array_schema).ok());

  QueryCondition combined_or;
  REQUIRE(
      query_condition_1
          .combine(
              query_condition_2, QueryConditionCombinationOp::OR, &combined_or)
          .ok());

  uint64_t cmp_value_3 = 4;
  QueryCondition query_condition_3;
  REQUIRE(query_condition_3
              .init(
                  std::string(field_name),
                  &cmp_value_3,
                  sizeof(uint64_t),
                  QueryConditionOp::LT)
              .ok());
  // Run Check for query_condition3
  REQUIRE(query_condition_3.check(array_schema).ok());
  uint64_t cmp_value_4 = 9;
  QueryCondition query_condition_4;
  REQUIRE(query_condition_4
              .init(
                  std::string(field_name),
                  &cmp_value_4,
                  sizeof(uint64_t),
                  QueryConditionOp::EQ)
              .ok());
  // Run Check for query_condition2
  REQUIRE(query_condition_4.check(array_schema).ok());
  QueryCondition combined_or1;
  REQUIRE(
      query_condition_3
          .combine(
              query_condition_4, QueryConditionCombinationOp::OR, &combined_or1)
          .ok());

  QueryCondition combined_and;
  REQUIRE(combined_or
              .combine(
                  combined_or1, QueryConditionCombinationOp::AND, &combined_and)
              .ok());

  // Apply the query condition.
  std::vector<uint8_t> result_bitmap(cells, 1);
  REQUIRE(combined_and
              .apply_dense(
                  array_schema, &result_tile, 0, 10, 0, 1, result_bitmap.data())
              .ok());

  // Check that the cell slab now contains cell indexes 0, 1, 2, 3, and 7, 8, 9.
  for (uint64_t cell_idx = 0; cell_idx < cells; ++cell_idx) {
    REQUIRE(
        result_bitmap[cell_idx] == (cell_idx <= 2 || cell_idx == 9 ? 1 : 0));
  }

  free(values);
}

TEST_CASE(
    "QueryCondition: Test combinations dense, complex tree (OR of AND ASTs)",
    "[QueryCondition][combinations][dense]") {
  const std::string field_name = "foo";
  const uint64_t cells = 10;
  const Datatype type = Datatype::UINT64;

  // Initialize the array schema.
  ArraySchema array_schema;
  Attribute attr(field_name, type);
  REQUIRE(
      array_schema.add_attribute(make_shared<Attribute>(HERE(), &attr)).ok());
  Domain domain;
  Dimension dim("dim1", Datatype::UINT32);
  uint32_t bounds[2] = {1, cells};
  Range range(bounds, 2 * sizeof(uint32_t));
  REQUIRE(dim.set_domain(range).ok());
  REQUIRE(domain.add_dimension(make_shared<Dimension>(HERE(), &dim)).ok());
  REQUIRE(array_schema.set_domain(make_shared<Domain>(HERE(), &domain)).ok());

  // Initialize the result tile.
  ResultTile result_tile(0, 0, array_schema);
  result_tile.init_attr_tile(field_name);
  ResultTile::TileTuple* const tile_tuple = result_tile.tile_tuple(field_name);
  Tile* const tile = &std::get<0>(*tile_tuple);

  // Initialize and populate the data tile.
  REQUIRE(tile->init_unfiltered(
                  constants::format_version,
                  type,
                  cells * sizeof(uint64_t),
                  sizeof(uint64_t),
                  0)
              .ok());
  uint64_t* values = static_cast<uint64_t*>(malloc(sizeof(uint64_t) * cells));
  for (uint64_t i = 0; i < cells; ++i) {
    values[i] = i;
  }
  REQUIRE(tile->write(values, 0, cells * sizeof(uint64_t)).ok());

  // Build a combined query for `(>= 3 AND <= 6) OR (> 5 AND < 9)`.
  uint64_t cmp_value_1 = 3;
  QueryCondition query_condition_1;
  REQUIRE(query_condition_1
              .init(
                  std::string(field_name),
                  &cmp_value_1,
                  sizeof(uint64_t),
                  QueryConditionOp::GE)
              .ok());
  // Run Check for query_condition1
  REQUIRE(query_condition_1.check(array_schema).ok());
  uint64_t cmp_value_2 = 6;
  QueryCondition query_condition_2;
  REQUIRE(query_condition_2
              .init(
                  std::string(field_name),
                  &cmp_value_2,
                  sizeof(uint64_t),
                  QueryConditionOp::LE)
              .ok());
  // Run Check for query_condition2
  REQUIRE(query_condition_2.check(array_schema).ok());

  QueryCondition combined_and;
  REQUIRE(query_condition_1
              .combine(
                  query_condition_2,
                  QueryConditionCombinationOp::AND,
                  &combined_and)
              .ok());

  uint64_t cmp_value_3 = 5;
  QueryCondition query_condition_3;
  REQUIRE(query_condition_3
              .init(
                  std::string(field_name),
                  &cmp_value_3,
                  sizeof(uint64_t),
                  QueryConditionOp::GT)
              .ok());
  // Run Check for query_condition3
  REQUIRE(query_condition_3.check(array_schema).ok());
  uint64_t cmp_value_4 = 9;
  QueryCondition query_condition_4;
  REQUIRE(query_condition_4
              .init(
                  std::string(field_name),
                  &cmp_value_4,
                  sizeof(uint64_t),
                  QueryConditionOp::LT)
              .ok());
  // Run Check for query_condition2
  REQUIRE(query_condition_4.check(array_schema).ok());
  QueryCondition combined_and1;
  REQUIRE(query_condition_3
              .combine(
                  query_condition_4,
                  QueryConditionCombinationOp::AND,
                  &combined_and1)
              .ok());

  QueryCondition combined_or;
  REQUIRE(
      combined_and
          .combine(combined_and1, QueryConditionCombinationOp::OR, &combined_or)
          .ok());

  // Apply the query condition.
  std::vector<uint8_t> result_bitmap(cells, 1);
  REQUIRE(combined_or
              .apply_dense(
                  array_schema, &result_tile, 0, 10, 0, 1, result_bitmap.data())
              .ok());

  // Check that the cell slab now contains cell indexes 3, 4, 5, 6, 7, 8.
  for (uint64_t cell_idx = 0; cell_idx < cells; ++cell_idx) {
    REQUIRE(
        result_bitmap[cell_idx] == (cell_idx >= 3 && cell_idx <= 8 ? 1 : 0));
  }

  free(values);
}

TEST_CASE(
    "QueryCondition: Test empty/null strings dense",
    "[QueryCondition][empty_string][null_string][dense]") {
  const std::string field_name = "foo";
  const uint64_t cells = 10;
  const char* fill_value = "ac";
  const Datatype type = Datatype::STRING_ASCII;
  bool var_size = true;
  bool nullable = GENERATE(true, false);
  bool null_cmp = GENERATE(true, false);
  QueryConditionOp op = GENERATE(QueryConditionOp::NE, QueryConditionOp::EQ);

  if (!nullable && null_cmp)
    return;

  // Initialize the array schema.
  ArraySchema array_schema;
  Attribute attr(field_name, type);
  REQUIRE(attr.set_nullable(nullable).ok());
  REQUIRE(attr.set_cell_val_num(var_size ? constants::var_num : 2).ok());

  if (!nullable) {
    REQUIRE(attr.set_fill_value(fill_value, 2 * sizeof(char)).ok());
  }

  REQUIRE(
      array_schema.add_attribute(make_shared<Attribute>(HERE(), &attr)).ok());
  Domain domain;
  Dimension dim("dim1", Datatype::UINT32);
  uint32_t bounds[2] = {1, cells};
  Range range(bounds, 2 * sizeof(uint32_t));
  REQUIRE(dim.set_domain(range).ok());
  REQUIRE(domain.add_dimension(make_shared<Dimension>(HERE(), &dim)).ok());
  REQUIRE(array_schema.set_domain(make_shared<Domain>(HERE(), &domain)).ok());

  // Initialize the result tile.
  ResultTile result_tile(0, 0, array_schema);
  result_tile.init_attr_tile(field_name);

  ResultTile::TileTuple* const tile_tuple = result_tile.tile_tuple(field_name);

  var_size = array_schema.attribute(field_name)->var_size();
  nullable = array_schema.attribute(field_name)->nullable();
  Tile* const tile =
      var_size ? &std::get<1>(*tile_tuple) : &std::get<0>(*tile_tuple);

  REQUIRE(tile->init_unfiltered(
                  constants::format_version,
                  type,
                  2 * (cells - 2) * sizeof(char),
                  2 * sizeof(char),
                  0)
              .ok());

  char* values = static_cast<char*>(malloc(
      sizeof(char) * 2 *
      (cells - 2)));  // static_cast<char*>(malloc(sizeof(char) * 2 * cells));

  // Empty strings are at idx 8 and 9
  for (uint64_t i = 0; i < (cells - 2); ++i) {
    values[i * 2] = 'a';
    values[(i * 2) + 1] = 'a' + static_cast<char>(i);
  }

  REQUIRE(tile->write(values, 0, 2 * (cells - 2) * sizeof(char)).ok());

  if (var_size) {
    Tile* const tile_offsets = &std::get<0>(*tile_tuple);
    REQUIRE(tile_offsets
                ->init_unfiltered(
                    constants::format_version,
                    constants::cell_var_offset_type,
                    10 * constants::cell_var_offset_size,
                    constants::cell_var_offset_size,
                    0)
                .ok());

    uint64_t* offsets =
        static_cast<uint64_t*>(malloc(sizeof(uint64_t) * cells));
    uint64_t offset = 0;
    for (uint64_t i = 0; i < cells - 2; ++i) {
      offsets[i] = offset;
      offset += 2;
    }
    offsets[cells - 2] = offset;
    offsets[cells - 1] = offset;
    REQUIRE(tile_offsets->write(offsets, 0, cells * sizeof(uint64_t)).ok());

    free(offsets);
  }

  if (nullable) {
    Tile* const tile_validity = &std::get<2>(*tile_tuple);
    REQUIRE(tile_validity
                ->init_unfiltered(
                    constants::format_version,
                    constants::cell_validity_type,
                    10 * constants::cell_validity_size,
                    constants::cell_validity_size,
                    0)
                .ok());

    uint8_t* validity = static_cast<uint8_t*>(malloc(sizeof(uint8_t) * cells));
    for (uint64_t i = 0; i < cells; ++i) {
      validity[i] = i % 2;
    }
    REQUIRE(tile_validity->write(validity, 0, cells * sizeof(uint8_t)).ok());

    free(validity);
  }

  // Empty string or null string as condition value
  const char* cmp_value = null_cmp ? nullptr : "";

  QueryCondition query_condition;
  REQUIRE(query_condition.init(std::string(field_name), cmp_value, 0, op).ok());

  // Run Check for query_condition
  REQUIRE(query_condition.check(array_schema).ok());

  // Build expected indexes of cells that meet the query condition
  // criteria.
  std::vector<uint64_t> expected_cell_idx_vec;
  for (uint64_t i = 0; i < cells; ++i) {
    switch (op) {
      case QueryConditionOp::EQ:
        if (null_cmp) {
          if (i % 2 == 0)
            expected_cell_idx_vec.emplace_back(i);
        } else if (nullable) {
          if ((i % 2 != 0) && (i >= 8))
            expected_cell_idx_vec.emplace_back(i);
        } else if (i >= 8) {
          expected_cell_idx_vec.emplace_back(i);
        }
        break;
      case QueryConditionOp::NE:
        if (null_cmp) {
          if (i % 2 != 0)
            expected_cell_idx_vec.emplace_back(i);
        } else if (nullable) {
          if ((i % 2 != 0) && (i < 8))
            expected_cell_idx_vec.emplace_back(i);
        } else if (i < 8) {
          expected_cell_idx_vec.emplace_back(i);
        }
        break;
      default:
        REQUIRE(false);
    }
  }

  // Apply the query condition.
  std::vector<uint8_t> result_bitmap(cells, 1);
  REQUIRE(query_condition
              .apply_dense(
                  array_schema, &result_tile, 0, 10, 0, 1, result_bitmap.data())
              .ok());

  // Verify the result bitmap contain the expected cells.
  auto expected_iter = expected_cell_idx_vec.begin();
  for (uint64_t cell_idx = 0; cell_idx < cells; ++cell_idx) {
    if (result_bitmap[cell_idx]) {
      REQUIRE(*expected_iter == cell_idx);
      ++expected_iter;
    }
  }

  free(values);
}

/**
 * Tests a comparison operator on all cells in a tile.
 *
 * @param op The relational query condition operator.
 * @param field_name The attribute name in the tile.
 * @param cells The number of cells in the tile.
 * @param result_tile The result tile.
 * @param values The values written to the tile.
 */
template <typename T>
void test_apply_cells_sparse(
    const QueryConditionOp op,
    const std::string& field_name,
    const uint64_t cells,
    const ArraySchema& array_schema,
    ResultTile* const result_tile,
    void* values);

/**
 * C-string template-specialization for `test_apply_cells_sparse`.
 */
template <>
void test_apply_cells_sparse<char*>(
    const QueryConditionOp op,
    const std::string& field_name,
    const uint64_t cells,
    const ArraySchema& array_schema,
    ResultTile* const result_tile,
    void* values) {
  const char* const cmp_value = "ae";
  QueryCondition query_condition;
  REQUIRE(query_condition
              .init(std::string(field_name), cmp_value, 2 * sizeof(char), op)
              .ok());
  // Run Check for query_condition
  REQUIRE(query_condition.check(array_schema).ok());

  bool nullable = array_schema.attribute(field_name)->nullable();

  // Build expected indexes of cells that meet the query condition
  // criteria.
  std::vector<uint64_t> expected_cell_idx_vec;
  for (uint64_t i = 0; i < cells; ++i) {
    if (nullable && (i % 2 == 0))
      continue;

    switch (op) {
      case QueryConditionOp::LT:
        if (std::string(&static_cast<char*>(values)[2 * i], 2) <
            std::string(cmp_value, 2))
          expected_cell_idx_vec.emplace_back(i);
        break;
      case QueryConditionOp::LE:
        if (std::string(&static_cast<char*>(values)[2 * i], 2) <=
            std::string(cmp_value, 2))
          expected_cell_idx_vec.emplace_back(i);
        break;
      case QueryConditionOp::GT:
        if (std::string(&static_cast<char*>(values)[2 * i], 2) >
            std::string(cmp_value, 2))
          expected_cell_idx_vec.emplace_back(i);
        break;
      case QueryConditionOp::GE:
        if (std::string(&static_cast<char*>(values)[2 * i], 2) >=
            std::string(cmp_value, 2))
          expected_cell_idx_vec.emplace_back(i);
        break;
      case QueryConditionOp::EQ:
        if (std::string(&static_cast<char*>(values)[2 * i], 2) ==
            std::string(cmp_value, 2))
          expected_cell_idx_vec.emplace_back(i);
        break;
      case QueryConditionOp::NE:
        if (std::string(&static_cast<char*>(values)[2 * i], 2) !=
            std::string(cmp_value, 2))
          expected_cell_idx_vec.emplace_back(i);
        break;
      default:
        REQUIRE(false);
    }
  }

  // Apply the query condition.
  uint64_t cell_count = 0;
  std::vector<uint8_t> result_bitmap(cells, 1);
  REQUIRE(query_condition
              .apply_sparse<uint8_t>(
                  array_schema, *result_tile, result_bitmap, &cell_count)
              .ok());

  // Verify the result bitmap contain the expected cells.
  REQUIRE(cell_count == expected_cell_idx_vec.size());
  auto expected_iter = expected_cell_idx_vec.begin();
  for (uint64_t cell_idx = 0; cell_idx < cells; ++cell_idx) {
    if (result_bitmap[cell_idx]) {
      REQUIRE(*expected_iter == cell_idx);
      ++expected_iter;
    }
  }

  if (nullable) {
    if (op == QueryConditionOp::EQ || op == QueryConditionOp::NE) {
      const uint64_t eq = op == QueryConditionOp::EQ ? 0 : 1;
      QueryCondition query_condition_eq_null;
      REQUIRE(
          query_condition_eq_null.init(std::string(field_name), nullptr, 0, op)
              .ok());
      // Run Check for query_condition_eq_null
      REQUIRE(query_condition_eq_null.check(array_schema).ok());

      // Apply the query condition.
      uint64_t cell_count_eq_null = 0;
      std::vector<uint8_t> result_bitmap_eq_null(cells, 1);
      REQUIRE(query_condition_eq_null
                  .apply_sparse<uint8_t>(
                      array_schema,
                      *result_tile,
                      result_bitmap_eq_null,
                      &cell_count_eq_null)
                  .ok());

      // Verify the result bitmap contain the expected cells.
      REQUIRE(cell_count_eq_null == 5);
      for (uint64_t cell_idx = 0; cell_idx < cells; ++cell_idx) {
        REQUIRE(result_bitmap_eq_null[cell_idx] == (cell_idx + eq + 1) % 2);
      }
    }

    return;
  }
}

/**
 * Non-specialized template type for `test_apply_cells_sparse`.
 */
template <typename T>
void test_apply_cells_sparse(
    const QueryConditionOp op,
    const std::string& field_name,
    const uint64_t cells,
    const ArraySchema& array_schema,
    ResultTile* const result_tile,
    void* values) {
  const T cmp_value = 5;
  QueryCondition query_condition;
  REQUIRE(
      query_condition.init(std::string(field_name), &cmp_value, sizeof(T), op)
          .ok());
  // Run Check for query_condition
  REQUIRE(query_condition.check(array_schema).ok());

  // Build expected indexes of cells that meet the query condition
  // criteria.
  std::vector<uint64_t> expected_cell_idx_vec;
  for (uint64_t i = 0; i < cells; ++i) {
    switch (op) {
      case QueryConditionOp::LT:
        if (static_cast<T*>(values)[i] < cmp_value)
          expected_cell_idx_vec.emplace_back(i);
        break;
      case QueryConditionOp::LE:
        if (static_cast<T*>(values)[i] <= cmp_value)
          expected_cell_idx_vec.emplace_back(i);
        break;
      case QueryConditionOp::GT:
        if (static_cast<T*>(values)[i] > cmp_value)
          expected_cell_idx_vec.emplace_back(i);
        break;
      case QueryConditionOp::GE:
        if (static_cast<T*>(values)[i] >= cmp_value)
          expected_cell_idx_vec.emplace_back(i);
        break;
      case QueryConditionOp::EQ:
        if (static_cast<T*>(values)[i] == cmp_value)
          expected_cell_idx_vec.emplace_back(i);
        break;
      case QueryConditionOp::NE:
        if (static_cast<T*>(values)[i] != cmp_value)
          expected_cell_idx_vec.emplace_back(i);
        break;
      default:
        REQUIRE(false);
    }
  }

  // Apply the query condition.
  uint64_t cell_count = 0;
  std::vector<uint8_t> result_bitmap(cells, 1);
  REQUIRE(query_condition
              .apply_sparse<uint8_t>(
                  array_schema, *result_tile, result_bitmap, &cell_count)
              .ok());

  // Verify the result bitmap contain the expected cells.
  REQUIRE(cell_count == expected_cell_idx_vec.size());
  auto expected_iter = expected_cell_idx_vec.begin();
  for (uint64_t cell_idx = 0; cell_idx < cells; ++cell_idx) {
    if (result_bitmap[cell_idx]) {
      REQUIRE(*expected_iter == cell_idx);
      ++expected_iter;
    }
  }
}

/**
 * Tests each comparison operator on all cells in a tile.
 *
 * @param field_name The attribute name in the tile.
 * @param cells The number of cells in the tile.
 * @param result_tile The result tile.
 * @param values The values written to the tile.
 */
template <typename T>
void test_apply_operators_sparse(
    const std::string& field_name,
    const uint64_t cells,
    const ArraySchema& array_schema,
    ResultTile* const result_tile,
    void* values) {
  test_apply_cells_sparse<T>(
      QueryConditionOp::LT,
      field_name,
      cells,
      array_schema,
      result_tile,
      values);
  test_apply_cells_sparse<T>(
      QueryConditionOp::LE,
      field_name,
      cells,
      array_schema,
      result_tile,
      values);
  test_apply_cells_sparse<T>(
      QueryConditionOp::GT,
      field_name,
      cells,
      array_schema,
      result_tile,
      values);
  test_apply_cells_sparse<T>(
      QueryConditionOp::GE,
      field_name,
      cells,
      array_schema,
      result_tile,
      values);
  test_apply_cells_sparse<T>(
      QueryConditionOp::EQ,
      field_name,
      cells,
      array_schema,
      result_tile,
      values);
  test_apply_cells_sparse<T>(
      QueryConditionOp::NE,
      field_name,
      cells,
      array_schema,
      result_tile,
      values);
}

/**
 * Populates a tile and tests query condition comparisons against
 * each cell.
 *
 * @param field_name The attribute name in the tile.
 * @param cells The number of cells in the tile.
 * @param type The TILEDB data type of the attribute.
 * @param array_schema The array schema.
 * @param result_tile The result tile.
 */
template <typename T>
void test_apply_tile_sparse(
    const std::string& field_name,
    uint64_t cells,
    Datatype type,
    const ArraySchema& array_schema,
    ResultTile* result_tile);

/**
 * C-string template-specialization for `test_apply_tile_sparse`.
 */
template <>
void test_apply_tile_sparse<char*>(
    const std::string& field_name,
    const uint64_t cells,
    const Datatype type,
    const ArraySchema& array_schema,
    ResultTile* const result_tile) {
  ResultTile::TileTuple* const tile_tuple = result_tile->tile_tuple(field_name);

  bool var_size = array_schema.attribute(field_name)->var_size();
  bool nullable = array_schema.attribute(field_name)->nullable();
  Tile* const tile =
      var_size ? &std::get<1>(*tile_tuple) : &std::get<0>(*tile_tuple);

  REQUIRE(tile->init_unfiltered(
                  constants::format_version,
                  type,
                  2 * cells * sizeof(char),
                  2 * sizeof(char),
                  0)
              .ok());

  char* values = static_cast<char*>(malloc(sizeof(char) * 2 * cells));
  for (uint64_t i = 0; i < cells; ++i) {
    values[i * 2] = 'a';
    values[(i * 2) + 1] = 'a' + static_cast<char>(i);
  }
  REQUIRE(tile->write(values, 0, 2 * cells * sizeof(char)).ok());

  if (var_size) {
    Tile* const tile_offsets = &std::get<0>(*tile_tuple);
    REQUIRE(tile_offsets
                ->init_unfiltered(
                    constants::format_version,
                    constants::cell_var_offset_type,
                    10 * constants::cell_var_offset_size,
                    constants::cell_var_offset_size,
                    0)
                .ok());

    uint64_t* offsets =
        static_cast<uint64_t*>(malloc(sizeof(uint64_t) * cells));
    uint64_t offset = 0;
    for (uint64_t i = 0; i < cells; ++i) {
      offsets[i] = offset;
      offset += 2;
    }
    REQUIRE(tile_offsets->write(offsets, 0, cells * sizeof(uint64_t)).ok());
  }

  if (nullable) {
    Tile* const tile_validity = &std::get<2>(*tile_tuple);
    REQUIRE(tile_validity
                ->init_unfiltered(
                    constants::format_version,
                    constants::cell_validity_type,
                    10 * constants::cell_validity_size,
                    constants::cell_validity_size,
                    0)
                .ok());

    uint8_t* validity = static_cast<uint8_t*>(malloc(sizeof(uint8_t) * cells));
    for (uint64_t i = 0; i < cells; ++i) {
      validity[i] = i % 2;
    }
    REQUIRE(tile_validity->write(validity, 0, cells * sizeof(uint8_t)).ok());
  }

  test_apply_operators_sparse<char*>(
      field_name, cells, array_schema, result_tile, values);

  free(values);
}

/**
 * Non-specialized template type for `test_apply_tile_sparse`.
 */
template <typename T>
void test_apply_tile_sparse(
    const std::string& field_name,
    const uint64_t cells,
    const Datatype type,
    const ArraySchema& array_schema,
    ResultTile* const result_tile) {
  ResultTile::TileTuple* const tile_tuple = result_tile->tile_tuple(field_name);
  Tile* const tile = &std::get<0>(*tile_tuple);

  REQUIRE(
      tile->init_unfiltered(
              constants::format_version, type, cells * sizeof(T), sizeof(T), 0)
          .ok());
  T* values = static_cast<T*>(malloc(sizeof(T) * cells));
  for (uint64_t i = 0; i < cells; ++i) {
    values[i] = static_cast<T>(i);
  }
  REQUIRE(tile->write(values, 0, cells * sizeof(T)).ok());

  test_apply_operators_sparse<T>(
      field_name, cells, array_schema, result_tile, values);

  free(values);
}

/**
 * Constructs a tile and tests query condition comparisons against
 * each cell.
 *
 * @param type The TILEDB data type of the attribute.
 * @param var_size Run the test with variable size attribute.
 * @param nullable Run the test with nullable attribute.
 */
template <typename T>
void test_apply_sparse(
    const Datatype type, bool var_size = false, bool nullable = false);

/**
 * C-string template-specialization for `test_apply_sparse`.
 */
template <>
void test_apply_sparse<char*>(
    const Datatype type, bool var_size, bool nullable) {
  REQUIRE(type == Datatype::STRING_ASCII);

  const std::string field_name = "foo";
  const uint64_t cells = 10;
  const char* fill_value = "ac";

  // Initialize the array schema.
  ArraySchema array_schema;
  Attribute attr(field_name, type);
  REQUIRE(attr.set_nullable(nullable).ok());
  REQUIRE(attr.set_cell_val_num(var_size ? constants::var_num : 2).ok());

  if (!nullable) {
    REQUIRE(attr.set_fill_value(fill_value, 2 * sizeof(char)).ok());
  }

  REQUIRE(array_schema.add_attribute(tdb::make_shared<Attribute>(HERE(), &attr))
              .ok());
  Domain domain;
  Dimension dim("dim1", Datatype::UINT32);
  uint32_t bounds[2] = {1, cells};
  Range range(bounds, 2 * sizeof(uint32_t));
  REQUIRE(dim.set_domain(range).ok());
  REQUIRE(
      domain
          .add_dimension(tdb::make_shared<tiledb::sm::Dimension>(HERE(), &dim))
          .ok());
  REQUIRE(
      array_schema.set_domain(make_shared<tiledb::sm::Domain>(HERE(), &domain))
          .ok());

  // Initialize the result tile.
  ResultTile result_tile(0, 0, array_schema);
  result_tile.init_attr_tile(field_name);

  test_apply_tile_sparse<char*>(
      field_name, cells, type, array_schema, &result_tile);
}

/**
 * Non-specialized template type for `test_apply_sparse`.
 */
template <typename T>
void test_apply_sparse(const Datatype type, bool var_size, bool nullable) {
  (void)var_size;
  (void)nullable;
  const std::string field_name = "foo";
  const uint64_t cells = 10;
  const T fill_value = 3;

  // Initialize the array schema.
  ArraySchema array_schema;
  Attribute attr(field_name, type);
  REQUIRE(attr.set_cell_val_num(1).ok());
  REQUIRE(attr.set_fill_value(&fill_value, sizeof(T)).ok());
  REQUIRE(array_schema.add_attribute(tdb::make_shared<Attribute>(HERE(), &attr))
              .ok());
  Domain domain;
  Dimension dim("dim1", Datatype::UINT32);
  uint32_t bounds[2] = {1, cells};
  Range range(bounds, 2 * sizeof(uint32_t));
  REQUIRE(dim.set_domain(range).ok());
  REQUIRE(
      domain
          .add_dimension(tdb::make_shared<tiledb::sm::Dimension>(HERE(), &dim))
          .ok());
  REQUIRE(
      array_schema.set_domain(make_shared<tiledb::sm::Domain>(HERE(), &domain))
          .ok());

  // Initialize the result tile.
  ResultTile result_tile(0, 0, array_schema);
  result_tile.init_attr_tile(field_name);

  test_apply_tile_sparse<T>(
      field_name, cells, type, array_schema, &result_tile);
}

TEST_CASE(
    "QueryCondition: Test apply sparse", "[QueryCondition][apply][sparse]") {
  test_apply_sparse<int8_t>(Datatype::INT8);
  test_apply_sparse<uint8_t>(Datatype::UINT8);
  test_apply_sparse<int16_t>(Datatype::INT16);
  test_apply_sparse<uint16_t>(Datatype::UINT16);
  test_apply_sparse<int32_t>(Datatype::INT32);
  test_apply_sparse<uint32_t>(Datatype::UINT32);
  test_apply_sparse<int64_t>(Datatype::INT64);
  test_apply_sparse<uint64_t>(Datatype::UINT64);
  test_apply_sparse<float>(Datatype::FLOAT32);
  test_apply_sparse<double>(Datatype::FLOAT64);
  test_apply_sparse<char>(Datatype::CHAR);
  test_apply_sparse<int64_t>(Datatype::DATETIME_YEAR);
  test_apply_sparse<int64_t>(Datatype::DATETIME_MONTH);
  test_apply_sparse<int64_t>(Datatype::DATETIME_WEEK);
  test_apply_sparse<int64_t>(Datatype::DATETIME_DAY);
  test_apply_sparse<int64_t>(Datatype::DATETIME_HR);
  test_apply_sparse<int64_t>(Datatype::DATETIME_MIN);
  test_apply_sparse<int64_t>(Datatype::DATETIME_SEC);
  test_apply_sparse<int64_t>(Datatype::DATETIME_MS);
  test_apply_sparse<int64_t>(Datatype::DATETIME_US);
  test_apply_sparse<int64_t>(Datatype::DATETIME_NS);
  test_apply_sparse<int64_t>(Datatype::DATETIME_PS);
  test_apply_sparse<int64_t>(Datatype::DATETIME_FS);
  test_apply_sparse<int64_t>(Datatype::DATETIME_AS);
  test_apply_sparse<char*>(Datatype::STRING_ASCII);
  test_apply_sparse<char*>(Datatype::STRING_ASCII, true);
  test_apply_sparse<char*>(Datatype::STRING_ASCII, false, true);
}

TEST_CASE(
    "QueryCondition: Test combinations sparse",
    "[QueryCondition][combinations][sparse]") {
  const std::string field_name = "foo";
  const uint64_t cells = 10;
  const Datatype type = Datatype::UINT64;

  // Initialize the array schema.
  ArraySchema array_schema;
  Attribute attr(field_name, type);
  REQUIRE(array_schema.add_attribute(tdb::make_shared<Attribute>(HERE(), &attr))
              .ok());
  Domain domain;
  Dimension dim("dim1", Datatype::UINT32);
  uint32_t bounds[2] = {1, cells};
  Range range(bounds, 2 * sizeof(uint32_t));
  REQUIRE(dim.set_domain(range).ok());
  REQUIRE(
      domain
          .add_dimension(tdb::make_shared<tiledb::sm::Dimension>(HERE(), &dim))
          .ok());
  REQUIRE(
      array_schema.set_domain(make_shared<tiledb::sm::Domain>(HERE(), &domain))
          .ok());

  // Initialize the result tile.
  ResultTile result_tile(0, 0, array_schema);
  result_tile.init_attr_tile(field_name);
  ResultTile::TileTuple* const tile_tuple = result_tile.tile_tuple(field_name);
  Tile* const tile = &std::get<0>(*tile_tuple);

  // Initialize and populate the data tile.
  REQUIRE(tile->init_unfiltered(
                  constants::format_version,
                  type,
                  cells * sizeof(uint64_t),
                  sizeof(uint64_t),
                  0)
              .ok());
  uint64_t* values = static_cast<uint64_t*>(malloc(sizeof(uint64_t) * cells));
  for (uint64_t i = 0; i < cells; ++i) {
    values[i] = i;
  }
  REQUIRE(tile->write(values, 0, cells * sizeof(uint64_t)).ok());

  // Build a combined query for `> 3 AND <= 6`.
  uint64_t cmp_value_1 = 3;
  QueryCondition query_condition_1;
  REQUIRE(query_condition_1
              .init(
                  std::string(field_name),
                  &cmp_value_1,
                  sizeof(uint64_t),
                  QueryConditionOp::GT)
              .ok());
  // Run Check for query_condition1
  REQUIRE(query_condition_1.check(array_schema).ok());
  uint64_t cmp_value_2 = 6;
  QueryCondition query_condition_2;
  REQUIRE(query_condition_2
              .init(
                  std::string(field_name),
                  &cmp_value_2,
                  sizeof(uint64_t),
                  QueryConditionOp::LE)
              .ok());
  // Run Check for query_condition2
  REQUIRE(query_condition_2.check(array_schema).ok());
  QueryCondition query_condition_3;
  REQUIRE(query_condition_1
              .combine(
                  query_condition_2,
                  QueryConditionCombinationOp::AND,
                  &query_condition_3)
              .ok());

  // Apply the query condition.
  uint64_t cell_count = 0;
  std::vector<uint8_t> result_bitmap(cells, 1);
  REQUIRE(query_condition_3
              .apply_sparse<uint8_t>(
                  array_schema, result_tile, result_bitmap, &cell_count)
              .ok());

  // Check that the cell slab now contains cell indexes 4, 5, and 6.
  REQUIRE(cell_count == 3);
  for (uint64_t cell_idx = 0; cell_idx < cells; ++cell_idx) {
    REQUIRE(
        result_bitmap[cell_idx] == (cell_idx >= 4 && cell_idx <= 6 ? 1 : 0));
  }

  free(values);
}

TEST_CASE(
    "QueryCondition: Test OR combinations sparse",
    "[QueryCondition][combinations][sparse]") {
  const std::string field_name = "foo";
  const uint64_t cells = 10;
  const Datatype type = Datatype::UINT64;

  // Initialize the array schema.
  ArraySchema array_schema;
  Attribute attr(field_name, type);
<<<<<<< HEAD
  REQUIRE(array_schema.add_attribute(tdb::make_shared<Attribute>(HERE(), &attr))
              .ok());
=======
  REQUIRE(attr.set_nullable(nullable).ok());
  REQUIRE(attr.set_cell_val_num(var_size ? constants::var_num : 2).ok());

  if (!nullable) {
    REQUIRE(attr.set_fill_value(fill_value, 2 * sizeof(char)).ok());
  }

  REQUIRE(
      array_schema.add_attribute(make_shared<Attribute>(HERE(), &attr)).ok());
>>>>>>> 87905fbe
  Domain domain;
  Dimension dim("dim1", Datatype::UINT32);
  uint32_t bounds[2] = {1, cells};
  Range range(bounds, 2 * sizeof(uint32_t));
  REQUIRE(dim.set_domain(range).ok());
  REQUIRE(domain.add_dimension(make_shared<Dimension>(HERE(), &dim)).ok());
  REQUIRE(array_schema.set_domain(make_shared<Domain>(HERE(), &domain)).ok());

  // Initialize the result tile.
  ResultTile result_tile(0, 0, array_schema);
  result_tile.init_attr_tile(field_name);
  ResultTile::TileTuple* const tile_tuple = result_tile.tile_tuple(field_name);
  Tile* const tile = &std::get<0>(*tile_tuple);

  // Initialize and populate the data tile.
  REQUIRE(tile->init_unfiltered(
                  constants::format_version,
                  type,
                  cells * sizeof(uint64_t),
                  sizeof(uint64_t),
                  0)
              .ok());
  uint64_t* values = static_cast<uint64_t*>(malloc(sizeof(uint64_t) * cells));
  for (uint64_t i = 0; i < cells; ++i) {
    values[i] = i;
  }
  REQUIRE(tile->write(values, 0, cells * sizeof(uint64_t)).ok());

  // Build a combined query for `> 6 AND <= 3`.
  uint64_t cmp_value_1 = 6;
  QueryCondition query_condition_1;
  REQUIRE(query_condition_1
              .init(
                  std::string(field_name),
                  &cmp_value_1,
                  sizeof(uint64_t),
                  QueryConditionOp::GT)
              .ok());
  // Run Check for query_condition1
  REQUIRE(query_condition_1.check(array_schema).ok());
  uint64_t cmp_value_2 = 3;
  QueryCondition query_condition_2;
  REQUIRE(query_condition_2
              .init(
                  std::string(field_name),
                  &cmp_value_2,
                  sizeof(uint64_t),
                  QueryConditionOp::LE)
              .ok());
  // Run Check for query_condition2
  REQUIRE(query_condition_2.check(array_schema).ok());
  QueryCondition query_condition_3;
  REQUIRE(query_condition_1
              .combine(
                  query_condition_2,
                  QueryConditionCombinationOp::OR,
                  &query_condition_3)
              .ok());

  // Apply the query condition.
  uint64_t cell_count = 0;
  std::vector<uint8_t> result_bitmap(cells, 1);
  REQUIRE(query_condition_3
              .apply_sparse<uint8_t>(
                  array_schema, result_tile, result_bitmap, &cell_count)
              .ok());

  // Check that the cell slab now contains cell indexes 0, 1, 2, 3, and 7, 8, 9.
  REQUIRE(cell_count == 7);
  for (uint64_t cell_idx = 0; cell_idx < cells; ++cell_idx) {
    REQUIRE(
        result_bitmap[cell_idx] == (cell_idx >= 7 || cell_idx <= 3 ? 1 : 0));
  }

  free(values);
}

TEST_CASE(
    "QueryCondition: Test combinations sparse, complex tree (OR of AND ASTs)",
    "[QueryCondition][combinations][sparse]") {
  const std::string field_name = "foo";
  const uint64_t cells = 10;
  const Datatype type = Datatype::UINT64;

  // Initialize the array schema.
  ArraySchema array_schema;
  Attribute attr(field_name, type);
<<<<<<< HEAD
  REQUIRE(array_schema.add_attribute(tdb::make_shared<Attribute>(HERE(), &attr))
              .ok());
=======
  REQUIRE(attr.set_cell_val_num(1).ok());
  REQUIRE(attr.set_fill_value(&fill_value, sizeof(T)).ok());
  REQUIRE(
      array_schema.add_attribute(make_shared<Attribute>(HERE(), &attr)).ok());
>>>>>>> 87905fbe
  Domain domain;
  Dimension dim("dim1", Datatype::UINT32);
  uint32_t bounds[2] = {1, cells};
  Range range(bounds, 2 * sizeof(uint32_t));
  REQUIRE(dim.set_domain(range).ok());
  REQUIRE(domain.add_dimension(make_shared<Dimension>(HERE(), &dim)).ok());
  REQUIRE(array_schema.set_domain(make_shared<Domain>(HERE(), &domain)).ok());

  // Initialize the result tile.
  ResultTile result_tile(0, 0, array_schema);
  result_tile.init_attr_tile(field_name);
  ResultTile::TileTuple* const tile_tuple = result_tile.tile_tuple(field_name);
  Tile* const tile = &std::get<0>(*tile_tuple);

  // Initialize and populate the data tile.
  REQUIRE(tile->init_unfiltered(
                  constants::format_version,
                  type,
                  cells * sizeof(uint64_t),
                  sizeof(uint64_t),
                  0)
              .ok());
  uint64_t* values = static_cast<uint64_t*>(malloc(sizeof(uint64_t) * cells));
  for (uint64_t i = 0; i < cells; ++i) {
    values[i] = i;
  }
  REQUIRE(tile->write(values, 0, cells * sizeof(uint64_t)).ok());

  // Build a combined query for `(>= 3 AND <= 6) OR (> 5 AND < 9)`.
  uint64_t cmp_value_1 = 3;
  QueryCondition query_condition_1;
  REQUIRE(query_condition_1
              .init(
                  std::string(field_name),
                  &cmp_value_1,
                  sizeof(uint64_t),
                  QueryConditionOp::GE)
              .ok());
  // Run Check for query_condition1
  REQUIRE(query_condition_1.check(array_schema).ok());
  uint64_t cmp_value_2 = 6;
  QueryCondition query_condition_2;
  REQUIRE(query_condition_2
              .init(
                  std::string(field_name),
                  &cmp_value_2,
                  sizeof(uint64_t),
                  QueryConditionOp::LE)
              .ok());
  // Run Check for query_condition2
  REQUIRE(query_condition_2.check(array_schema).ok());

  QueryCondition combined_and;
  REQUIRE(query_condition_1
              .combine(
                  query_condition_2,
                  QueryConditionCombinationOp::AND,
                  &combined_and)
              .ok());

  uint64_t cmp_value_3 = 5;
  QueryCondition query_condition_3;
  REQUIRE(query_condition_3
              .init(
                  std::string(field_name),
                  &cmp_value_3,
                  sizeof(uint64_t),
                  QueryConditionOp::GT)
              .ok());
  // Run Check for query_condition3
  REQUIRE(query_condition_3.check(array_schema).ok());
  uint64_t cmp_value_4 = 9;
  QueryCondition query_condition_4;
  REQUIRE(query_condition_4
              .init(
                  std::string(field_name),
                  &cmp_value_4,
                  sizeof(uint64_t),
                  QueryConditionOp::LT)
              .ok());
  // Run Check for query_condition2
  REQUIRE(query_condition_4.check(array_schema).ok());
  QueryCondition combined_and1;
  REQUIRE(query_condition_3
              .combine(
                  query_condition_4,
                  QueryConditionCombinationOp::AND,
                  &combined_and1)
              .ok());

  QueryCondition combined_or;
  REQUIRE(
      combined_and
          .combine(combined_and1, QueryConditionCombinationOp::OR, &combined_or)
          .ok());

  // Apply the query condition.
  uint64_t cell_count = 0;
  std::vector<uint8_t> result_bitmap(cells, 1);
  REQUIRE(combined_or
              .apply_sparse<uint8_t>(
                  array_schema, result_tile, result_bitmap, &cell_count)
              .ok());

  // Check that the cell slab now contains cell indexes 3, 4, 5, 6, 7, 8.
  REQUIRE(cell_count == 6);
  for (uint64_t cell_idx = 0; cell_idx < cells; ++cell_idx) {
    REQUIRE(
        result_bitmap[cell_idx] == (cell_idx >= 3 && cell_idx <= 8 ? 1 : 0));
  }

  free(values);
}

TEST_CASE(
    "QueryCondition: Test combinations sparse, complex tree (AND of OR ASTs)",
    "[QueryCondition][combinations][sparse]") {
  const std::string field_name = "foo";
  const uint64_t cells = 10;
  const Datatype type = Datatype::UINT64;

  // Initialize the array schema.
  ArraySchema array_schema;
  Attribute attr(field_name, type);
  REQUIRE(
      array_schema.add_attribute(make_shared<Attribute>(HERE(), &attr)).ok());
  Domain domain;
  Dimension dim("dim1", Datatype::UINT32);
  uint32_t bounds[2] = {1, cells};
  Range range(bounds, 2 * sizeof(uint32_t));
  REQUIRE(dim.set_domain(range).ok());
  REQUIRE(domain.add_dimension(make_shared<Dimension>(HERE(), &dim)).ok());
  REQUIRE(array_schema.set_domain(make_shared<Domain>(HERE(), &domain)).ok());

  // Initialize the result tile.
  ResultTile result_tile(0, 0, array_schema);
  result_tile.init_attr_tile(field_name);
  ResultTile::TileTuple* const tile_tuple = result_tile.tile_tuple(field_name);
  Tile* const tile = &std::get<0>(*tile_tuple);

  // Initialize and populate the data tile.
  REQUIRE(tile->init_unfiltered(
                  constants::format_version,
                  type,
                  cells * sizeof(uint64_t),
                  sizeof(uint64_t),
                  0)
              .ok());
  uint64_t* values = static_cast<uint64_t*>(malloc(sizeof(uint64_t) * cells));
  for (uint64_t i = 0; i < cells; ++i) {
    values[i] = i;
  }
  REQUIRE(tile->write(values, 0, cells * sizeof(uint64_t)).ok());

  // Build a combined query for `(< 3 OR >= 8) AND (<= 4 OR = 9)`.
  uint64_t cmp_value_1 = 3;
  QueryCondition query_condition_1;
  REQUIRE(query_condition_1
              .init(
                  std::string(field_name),
                  &cmp_value_1,
                  sizeof(uint64_t),
                  QueryConditionOp::LT)
              .ok());
  // Run Check for query_condition1
  REQUIRE(query_condition_1.check(array_schema).ok());
  uint64_t cmp_value_2 = 8;
  QueryCondition query_condition_2;
  REQUIRE(query_condition_2
              .init(
                  std::string(field_name),
                  &cmp_value_2,
                  sizeof(uint64_t),
                  QueryConditionOp::GE)
              .ok());
  // Run Check for query_condition2
  REQUIRE(query_condition_2.check(array_schema).ok());

  QueryCondition combined_or;
  REQUIRE(
      query_condition_1
          .combine(
              query_condition_2, QueryConditionCombinationOp::OR, &combined_or)
          .ok());

  uint64_t cmp_value_3 = 4;
  QueryCondition query_condition_3;
  REQUIRE(query_condition_3
              .init(
                  std::string(field_name),
                  &cmp_value_3,
                  sizeof(uint64_t),
                  QueryConditionOp::LT)
              .ok());
  // Run Check for query_condition3
  REQUIRE(query_condition_3.check(array_schema).ok());
  uint64_t cmp_value_4 = 9;
  QueryCondition query_condition_4;
  REQUIRE(query_condition_4
              .init(
                  std::string(field_name),
                  &cmp_value_4,
                  sizeof(uint64_t),
                  QueryConditionOp::EQ)
              .ok());
  // Run Check for query_condition2
  REQUIRE(query_condition_4.check(array_schema).ok());
  QueryCondition combined_or1;
  REQUIRE(
      query_condition_3
          .combine(
              query_condition_4, QueryConditionCombinationOp::OR, &combined_or1)
          .ok());

  QueryCondition combined_and;
  REQUIRE(combined_or
              .combine(
                  combined_or1, QueryConditionCombinationOp::AND, &combined_and)
              .ok());

  // Apply the query condition.
  uint64_t cell_count = 0;
  std::vector<uint8_t> result_bitmap(cells, 1);
  REQUIRE(combined_and
              .apply_sparse<uint8_t>(
                  array_schema, result_tile, result_bitmap, &cell_count)
              .ok());

  // Check that the cell slab now contains cell indexes 0, 1, 2, 9.
  REQUIRE(cell_count == 4);
  for (uint64_t cell_idx = 0; cell_idx < cells; ++cell_idx) {
    REQUIRE(
        result_bitmap[cell_idx] == (cell_idx <= 2 || cell_idx == 9 ? 1 : 0));
  }

  free(values);
}

TEST_CASE(
    "QueryCondition: Test empty/null strings sparse",
    "[QueryCondition][empty_string][null_string][sparse]") {
  const std::string field_name = "foo";
  const uint64_t cells = 10;
  const char* fill_value = "ac";
  const Datatype type = Datatype::STRING_ASCII;
  bool var_size = true;
  bool nullable = GENERATE(true, false);
  bool null_cmp = GENERATE(true, false);
  QueryConditionOp op = GENERATE(QueryConditionOp::NE, QueryConditionOp::EQ);

  if (!nullable && null_cmp)
    return;

  // Initialize the array schema.
  ArraySchema array_schema;
  Attribute attr(field_name, type);
  REQUIRE(attr.set_nullable(nullable).ok());
  REQUIRE(attr.set_cell_val_num(var_size ? constants::var_num : 2).ok());

  if (!nullable) {
    REQUIRE(attr.set_fill_value(fill_value, 2 * sizeof(char)).ok());
  }

  REQUIRE(
      array_schema.add_attribute(make_shared<Attribute>(HERE(), &attr)).ok());
  Domain domain;
  Dimension dim("dim1", Datatype::UINT32);
  uint32_t bounds[2] = {1, cells};
  Range range(bounds, 2 * sizeof(uint32_t));
  REQUIRE(dim.set_domain(range).ok());
  REQUIRE(domain.add_dimension(make_shared<Dimension>(HERE(), &dim)).ok());
  REQUIRE(array_schema.set_domain(make_shared<Domain>(HERE(), &domain)).ok());

  // Initialize the result tile.
  ResultTile result_tile(0, 0, array_schema);
  result_tile.init_attr_tile(field_name);

  ResultTile::TileTuple* const tile_tuple = result_tile.tile_tuple(field_name);

  var_size = array_schema.attribute(field_name)->var_size();
  nullable = array_schema.attribute(field_name)->nullable();
  Tile* const tile =
      var_size ? &std::get<1>(*tile_tuple) : &std::get<0>(*tile_tuple);

  REQUIRE(tile->init_unfiltered(
                  constants::format_version,
                  type,
                  2 * (cells - 2) * sizeof(char),
                  2 * sizeof(char),
                  0)
              .ok());

  char* values = static_cast<char*>(malloc(
      sizeof(char) * 2 *
      (cells - 2)));  // static_cast<char*>(malloc(sizeof(char) * 2 * cells));

  // Empty strings are at idx 8 and 9
  for (uint64_t i = 0; i < (cells - 2); ++i) {
    values[i * 2] = 'a';
    values[(i * 2) + 1] = 'a' + static_cast<char>(i);
  }

  REQUIRE(tile->write(values, 0, 2 * (cells - 2) * sizeof(char)).ok());

  if (var_size) {
    Tile* const tile_offsets = &std::get<0>(*tile_tuple);
    REQUIRE(tile_offsets
                ->init_unfiltered(
                    constants::format_version,
                    constants::cell_var_offset_type,
                    10 * constants::cell_var_offset_size,
                    constants::cell_var_offset_size,
                    0)
                .ok());

    uint64_t* offsets =
        static_cast<uint64_t*>(malloc(sizeof(uint64_t) * cells));
    uint64_t offset = 0;
    for (uint64_t i = 0; i < cells - 2; ++i) {
      offsets[i] = offset;
      offset += 2;
    }
    offsets[cells - 2] = offset;
    offsets[cells - 1] = offset;
    REQUIRE(tile_offsets->write(offsets, 0, cells * sizeof(uint64_t)).ok());

    free(offsets);
  }

  if (nullable) {
    Tile* const tile_validity = &std::get<2>(*tile_tuple);
    REQUIRE(tile_validity
                ->init_unfiltered(
                    constants::format_version,
                    constants::cell_validity_type,
                    10 * constants::cell_validity_size,
                    constants::cell_validity_size,
                    0)
                .ok());

    uint8_t* validity = static_cast<uint8_t*>(malloc(sizeof(uint8_t) * cells));
    for (uint64_t i = 0; i < cells; ++i) {
      validity[i] = i % 2;
    }
    REQUIRE(tile_validity->write(validity, 0, cells * sizeof(uint8_t)).ok());

    free(validity);
  }

  // Empty string or null string as condition value
  const char* cmp_value = null_cmp ? nullptr : "";

  QueryCondition query_condition;
  REQUIRE(query_condition.init(std::string(field_name), cmp_value, 0, op).ok());

  // Run Check for query_condition
  REQUIRE(query_condition.check(array_schema).ok());

  // Build expected indexes of cells that meet the query condition
  // criteria.
  std::vector<uint64_t> expected_cell_idx_vec;
  for (uint64_t i = 0; i < cells; ++i) {
    switch (op) {
      case QueryConditionOp::EQ:
        if (null_cmp) {
          if (i % 2 == 0)
            expected_cell_idx_vec.emplace_back(i);
        } else if (nullable) {
          if ((i % 2 != 0) && (i >= 8))
            expected_cell_idx_vec.emplace_back(i);
        } else if (i >= 8) {
          expected_cell_idx_vec.emplace_back(i);
        }
        break;
      case QueryConditionOp::NE:
        if (null_cmp) {
          if (i % 2 != 0)
            expected_cell_idx_vec.emplace_back(i);
        } else if (nullable) {
          if ((i % 2 != 0) && (i < 8))
            expected_cell_idx_vec.emplace_back(i);
        } else if (i < 8) {
          expected_cell_idx_vec.emplace_back(i);
        }
        break;
      default:
        REQUIRE(false);
    }
  }

  // Apply the query condition.
  uint64_t cell_count = 0;
  std::vector<uint8_t> result_bitmap(cells, 1);
  REQUIRE(query_condition
              .apply_sparse<uint8_t>(
                  array_schema, result_tile, result_bitmap, &cell_count)
              .ok());

  // Verify the result bitmap contain the expected cells.
  REQUIRE(cell_count == expected_cell_idx_vec.size());
  auto expected_iter = expected_cell_idx_vec.begin();
  for (uint64_t cell_idx = 0; cell_idx < cells; ++cell_idx) {
    if (result_bitmap[cell_idx]) {
      REQUIRE(*expected_iter == cell_idx);
      ++expected_iter;
    }
  }

  free(values);
}<|MERGE_RESOLUTION|>--- conflicted
+++ resolved
@@ -1352,20 +1352,8 @@
   // Initialize the array schema.
   ArraySchema array_schema;
   Attribute attr(field_name, type);
-<<<<<<< HEAD
   REQUIRE(array_schema.add_attribute(tdb::make_shared<Attribute>(HERE(), &attr))
               .ok());
-=======
-  REQUIRE(attr.set_nullable(nullable).ok());
-  REQUIRE(attr.set_cell_val_num(var_size ? constants::var_num : 2).ok());
-
-  if (!nullable) {
-    REQUIRE(attr.set_fill_value(fill_value, 2 * sizeof(char)).ok());
-  }
-
-  REQUIRE(
-      array_schema.add_attribute(make_shared<Attribute>(HERE(), &attr)).ok());
->>>>>>> 87905fbe
   Domain domain;
   Dimension dim("dim1", Datatype::UINT32);
   uint32_t bounds[2] = {1, cells};
@@ -2484,20 +2472,8 @@
   // Initialize the array schema.
   ArraySchema array_schema;
   Attribute attr(field_name, type);
-<<<<<<< HEAD
   REQUIRE(array_schema.add_attribute(tdb::make_shared<Attribute>(HERE(), &attr))
               .ok());
-=======
-  REQUIRE(attr.set_nullable(nullable).ok());
-  REQUIRE(attr.set_cell_val_num(var_size ? constants::var_num : 2).ok());
-
-  if (!nullable) {
-    REQUIRE(attr.set_fill_value(fill_value, 2 * sizeof(char)).ok());
-  }
-
-  REQUIRE(
-      array_schema.add_attribute(make_shared<Attribute>(HERE(), &attr)).ok());
->>>>>>> 87905fbe
   Domain domain;
   Dimension dim("dim1", Datatype::UINT32);
   uint32_t bounds[2] = {1, cells};
@@ -2583,15 +2559,8 @@
   // Initialize the array schema.
   ArraySchema array_schema;
   Attribute attr(field_name, type);
-<<<<<<< HEAD
   REQUIRE(array_schema.add_attribute(tdb::make_shared<Attribute>(HERE(), &attr))
               .ok());
-=======
-  REQUIRE(attr.set_cell_val_num(1).ok());
-  REQUIRE(attr.set_fill_value(&fill_value, sizeof(T)).ok());
-  REQUIRE(
-      array_schema.add_attribute(make_shared<Attribute>(HERE(), &attr)).ok());
->>>>>>> 87905fbe
   Domain domain;
   Dimension dim("dim1", Datatype::UINT32);
   uint32_t bounds[2] = {1, cells};
@@ -3615,20 +3584,8 @@
   // Initialize the array schema.
   ArraySchema array_schema;
   Attribute attr(field_name, type);
-<<<<<<< HEAD
   REQUIRE(array_schema.add_attribute(tdb::make_shared<Attribute>(HERE(), &attr))
               .ok());
-=======
-  REQUIRE(attr.set_nullable(nullable).ok());
-  REQUIRE(attr.set_cell_val_num(var_size ? constants::var_num : 2).ok());
-
-  if (!nullable) {
-    REQUIRE(attr.set_fill_value(fill_value, 2 * sizeof(char)).ok());
-  }
-
-  REQUIRE(
-      array_schema.add_attribute(make_shared<Attribute>(HERE(), &attr)).ok());
->>>>>>> 87905fbe
   Domain domain;
   Dimension dim("dim1", Datatype::UINT32);
   uint32_t bounds[2] = {1, cells};
@@ -3716,15 +3673,8 @@
   // Initialize the array schema.
   ArraySchema array_schema;
   Attribute attr(field_name, type);
-<<<<<<< HEAD
   REQUIRE(array_schema.add_attribute(tdb::make_shared<Attribute>(HERE(), &attr))
               .ok());
-=======
-  REQUIRE(attr.set_cell_val_num(1).ok());
-  REQUIRE(attr.set_fill_value(&fill_value, sizeof(T)).ok());
-  REQUIRE(
-      array_schema.add_attribute(make_shared<Attribute>(HERE(), &attr)).ok());
->>>>>>> 87905fbe
   Domain domain;
   Dimension dim("dim1", Datatype::UINT32);
   uint32_t bounds[2] = {1, cells};
