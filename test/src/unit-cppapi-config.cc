/**
 * @file   unit-cppapi-config.cc
 *
 * @section LICENSE
 *
 * The MIT License
 *
 * @copyright Copyright (c) 2017-2021 TileDB, Inc.
 *
 * Permission is hereby granted, free of charge, to any person obtaining a copy
 * of this software and associated documentation files (the "Software"), to deal
 * in the Software without restriction, including without limitation the rights
 * to use, copy, modify, merge, publish, distribute, sublicense, and/or sell
 * copies of the Software, and to permit persons to whom the Software is
 * furnished to do so, subject to the following conditions:
 *
 * The above copyright notice and this permission notice shall be included in
 * all copies or substantial portions of the Software.
 *
 * THE SOFTWARE IS PROVIDED "AS IS", WITHOUT WARRANTY OF ANY KIND, EXPRESS OR
 * IMPLIED, INCLUDING BUT NOT LIMITED TO THE WARRANTIES OF MERCHANTABILITY,
 * FITNESS FOR A PARTICULAR PURPOSE AND NONINFRINGEMENT. IN NO EVENT SHALL THE
 * AUTHORS OR COPYRIGHT HOLDERS BE LIABLE FOR ANY CLAIM, DAMAGES OR OTHER
 * LIABILITY, WHETHER IN AN ACTION OF CONTRACT, TORT OR OTHERWISE, ARISING FROM,
 * OUT OF OR IN CONNECTION WITH THE SOFTWARE OR THE USE OR OTHER DEALINGS IN
 * THE SOFTWARE.
 *
 * @section DESCRIPTION
 *
 * Util Tests for C++ API.
 */

#include <thread>

#include <test/support/tdb_catch.h>
#include "tiledb/sm/c_api/tiledb_serialization.h"
#include "tiledb/sm/cpp_api/tiledb"

int setenv_local(const char* __name, const char* __value) {
#ifdef _WIN32
  return _putenv_s(__name, __value);
#else
  return ::setenv(__name, __value, 1);
#endif
}

TEST_CASE("C++ API: Config", "[cppapi][config]") {
  tiledb::Config config;
  config["foo"] = "bar";
  std::string result1 = config["foo"];
  CHECK(result1 == "bar");

  auto readInvalidKey = [&config]() { std::string result2 = config["bar"]; };
  REQUIRE_THROWS_AS(readInvalidKey(), tiledb::TileDBError);

  bool contains = config.contains("foo");
  CHECK(contains == true);

  contains = config.contains("bar");
  CHECK(contains == false);
}

TEST_CASE("C++ API: Config iterator", "[cppapi][config]") {
  tiledb::Config config;
  std::vector<std::string> names;
  for (auto it = config.begin("vfs"), ite = config.end(); it != ite; ++it) {
    names.push_back(it->first);
  }
  // Check number of VFS params in default config object.
<<<<<<< HEAD
  CHECK(names.size() == 58);
=======
  CHECK(names.size() == 60);
>>>>>>> 0200758c
}

TEST_CASE("C++ API: Config Environment Variables", "[cppapi][config]") {
  tiledb::Config config;
  auto readInvalidKey = [&config]() { std::string result1 = config["foo"]; };
  REQUIRE_THROWS_AS(readInvalidKey(), tiledb::TileDBError);

  setenv_local("TILEDB_FOO", "bar");
  std::string result1 = config["foo"];
  CHECK(result1 == "bar");

  setenv_local("TILEDB_FOO", "bar2");
  std::string result2 = config["foo"];
  CHECK(result2 == "bar2");

  config["config.env_var_prefix"] = "TILEDB_TEST_";
  auto readInvalidKey2 = [&config]() { std::string result2 = config["foo"]; };
  REQUIRE_THROWS_AS(readInvalidKey2(), tiledb::TileDBError);

  setenv_local("TILEDB_TEST_FOO", "bar3");
  std::string result3 = config["foo"];
  CHECK(result3 == "bar3");
}

TEST_CASE(
    "C++ API: Config Environment Variables Default Override",
    "[cppapi][config]") {
  tiledb::Config config;
  const std::string key = "sm.io_concurrency_level";

  unsigned int threads = std::thread::hardware_concurrency();
  const std::string result1 = config[key];
  CHECK(result1 == std::to_string(threads));

  const std::string value2 = std::to_string(threads + 1);
  setenv_local("TILEDB_SM_IO_CONCURRENCY_LEVEL", value2.c_str());
  const std::string result2 = config[key];
  CHECK(result2 == value2);

  // Check iterator
  for (auto& c : config) {
    if (c.first == key) {
      CHECK(c.second == value2);
    }
  }

  const std::string value3 = std::to_string(threads + 2);
  config[key] = value3;
  const std::string result3 = config[key];
  CHECK(result3 == value3);
}

TEST_CASE("C++ API: Config Equality", "[cppapi][config]") {
  // Check for equality
  tiledb::Config config1;
  config1["foo"] = "bar";
  tiledb::Config config2;
  config2["foo"] = "bar";
  bool config_equal = config1 == config2;
  CHECK(config_equal);

  // Check for inequality
  config2["foo"] = "bar2";
  bool config_not_equal = config1 != config2;
  CHECK(config_not_equal);
}

#ifdef TILEDB_SERIALIZATION
TEST_CASE("C++ API: Config Serialization", "[cppapi][config][serialization]") {
  // this variable is parameterized below, but we initialize
  // here to avoid warning/error on MSVC
  //   C4701: potentially uninitialized local variable 'format'
  tiledb_serialization_type_t format = tiledb_serialization_type_t::TILEDB_JSON;
  SECTION("- json") {
    format = tiledb_serialization_type_t::TILEDB_JSON;
  }

  SECTION("- capnp") {
    format = tiledb_serialization_type_t::TILEDB_CAPNP;
  }
  // Check for equality
  tiledb::Config config1;
  config1["foo"] = "bar";

  tiledb::Context ctx;

  // Serialize the query (client-side).
  tiledb_buffer_t* buff1;
  int32_t rc = tiledb_serialize_config(
      ctx.ptr().get(), config1.ptr().get(), format, 1, &buff1);
  CHECK(rc == TILEDB_OK);

  tiledb_config_t* config2_ptr;
  rc = tiledb_deserialize_config(
      ctx.ptr().get(), buff1, format, 0, &config2_ptr);
  CHECK(rc == TILEDB_OK);
  tiledb::Config config2(&config2_ptr);

  bool config_equal = config1 == config2;
  CHECK(config_equal);

  // Check for inequality
  CHECK(config2.get("foo") == std::string("bar"));

  tiledb_buffer_free(&buff1);
}
#endif  // TILEDB_SERIALIZATION<|MERGE_RESOLUTION|>--- conflicted
+++ resolved
@@ -67,11 +67,7 @@
     names.push_back(it->first);
   }
   // Check number of VFS params in default config object.
-<<<<<<< HEAD
-  CHECK(names.size() == 58);
-=======
-  CHECK(names.size() == 60);
->>>>>>> 0200758c
+  CHECK(names.size() == 59);
 }
 
 TEST_CASE("C++ API: Config Environment Variables", "[cppapi][config]") {
