--- conflicted
+++ resolved
@@ -111,12 +111,9 @@
   REQUIRE(TILEDB_FILTER_CHECKSUM_MD5 == 12);
   REQUIRE(TILEDB_FILTER_CHECKSUM_SHA256 == 13);
   REQUIRE(TILEDB_FILTER_DICTIONARY == 14);
-<<<<<<< HEAD
-  REQUIRE(TILEDB_FILTER_BITSORT == 16);
-=======
   REQUIRE(TILEDB_FILTER_SCALE_FLOAT == 15);
   REQUIRE(TILEDB_FILTER_XOR == 16);
->>>>>>> 48a9caef
+  REQUIRE(TILEDB_FILTER_BITSORT == 17);
 
   /** Filter option */
   REQUIRE(TILEDB_COMPRESSION_LEVEL == 0);
@@ -441,17 +438,18 @@
       (tiledb_filter_type_from_str("DICTIONARY_ENCODING", &filter_type) ==
            TILEDB_OK &&
        filter_type == TILEDB_FILTER_DICTIONARY));
-  REQUIRE(
-<<<<<<< HEAD
+    
+  REQUIRE(
+    (tiledb_filter_type_from_str("SCALE_FLOAT", &filter_type) == TILEDB_OK &&
+       filter_type == TILEDB_FILTER_SCALE_FLOAT));
+
+  REQUIRE(
+      (tiledb_filter_type_from_str("XOR", &filter_type) == TILEDB_OK &&
+       filter_type == TILEDB_FILTER_XOR));
+
+  REQUIRE(
       (tiledb_filter_type_from_str("BITSORT", &filter_type) == TILEDB_OK &&
        filter_type == TILEDB_FILTER_BITSORT));
-=======
-      (tiledb_filter_type_from_str("SCALE_FLOAT", &filter_type) == TILEDB_OK &&
-       filter_type == TILEDB_FILTER_SCALE_FLOAT));
-  REQUIRE(
-      (tiledb_filter_type_from_str("XOR", &filter_type) == TILEDB_OK &&
-       filter_type == TILEDB_FILTER_XOR));
->>>>>>> 48a9caef
 
   tiledb_filter_option_t filter_option;
   REQUIRE(
