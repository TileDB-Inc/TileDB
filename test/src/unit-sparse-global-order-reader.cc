--- conflicted
+++ resolved
@@ -3484,11 +3484,7 @@
 CSparseGlobalOrderFx::run_execute(Instance& instance) {
   ASSERTER(instance.num_user_cells > 0);
 
-<<<<<<< HEAD
-  typename Instance::FragmentType expect;
-=======
   std::decay_t<typename Instance::FragmentType> expect;
->>>>>>> 011798f0
 
   // for de-duplicating, track the fragment that each coordinate came from
   // we will use this to select the coordinate from the most recent fragment
@@ -3735,11 +3731,7 @@
   // Clean up.
   tiledb_query_free(&query);
 
-<<<<<<< HEAD
-  templates::query::resize_fields<Asserter>(out, outcursor);
-=======
   templates::query::resize(out, outcursor);
->>>>>>> 011798f0
 
   ASSERTER(expect.dimensions() == outdims);
 
