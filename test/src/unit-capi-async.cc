/**
 * @file   unit-capi-async.cc
 *
 * @section LICENSE
 *
 * The MIT License
 *
 * @copyright Copyright (c) 2017-2021 TileDB Inc.
 *
 * Permission is hereby granted, free of charge, to any person obtaining a copy
 * of this software and associated documentation files (the "Software"), to deal
 * in the Software without restriction, including without limitation the rights
 * to use, copy, modify, merge, publish, distribute, sublicense, and/or sell
 * copies of the Software, and to permit persons to whom the Software is
 * furnished to do so, subject to the following conditions:
 *
 * The above copyright notice and this permission notice shall be included in
 * all copies or substantial portions of the Software.
 *
 * THE SOFTWARE IS PROVIDED "AS IS", WITHOUT WARRANTY OF ANY KIND, EXPRESS OR
 * IMPLIED, INCLUDING BUT NOT LIMITED TO THE WARRANTIES OF MERCHANTABILITY,
 * FITNESS FOR A PARTICULAR PURPOSE AND NONINFRINGEMENT. IN NO EVENT SHALL THE
 * AUTHORS OR COPYRIGHT HOLDERS BE LIABLE FOR ANY CLAIM, DAMAGES OR OTHER
 * LIABILITY, WHETHER IN AN ACTION OF CONTRACT, TORT OR OTHERWISE, ARISING FROM,
 * OUT OF OR IN CONNECTION WITH THE SOFTWARE OR THE USE OR OTHER DEALINGS IN
 * THE SOFTWARE.
 *
 * @section DESCRIPTION
 *
 * Tests the C API async queries.
 */

#include "catch.hpp"
#include "test/src/helpers.h"
#include "tiledb/sm/c_api/tiledb.h"

#include <cstring>

using namespace tiledb::test;

/** Tests for C API async queries. */
struct AsyncFx {
  // Constants
  const char* DENSE_ARRAY_NAME = "test_async_dense";
  const char* SPARSE_ARRAY_NAME = "test_async_sparse";

  // TileDB context
  tiledb_ctx_t* ctx_;

  // separate subarray prepared 'outside' of a query
  bool use_external_subarray_ = false;

  // Constructors/destructors
  AsyncFx();
  ~AsyncFx();

  // Functions
  void create_dense_array();
  void create_sparse_array();
  void write_dense_async();
  void write_sparse_async();
  void write_sparse_async_cancelled();
  void read_dense_async();
  void read_sparse_async();
  void remove_dense_array();
  void remove_sparse_array();
  void remove_array(const std::string& array_name);
  bool is_array(const std::string& array_name);
};

AsyncFx::AsyncFx() {
  ctx_ = nullptr;
  REQUIRE(tiledb_ctx_alloc(NULL, &ctx_) == TILEDB_OK);
}

AsyncFx::~AsyncFx() {
  tiledb_ctx_free(&ctx_);
}

void AsyncFx::create_dense_array() {
  // Create dimensions
  uint64_t dim_domain[] = {1, 4, 1, 4};
  uint64_t tile_extents[] = {2, 2};
  tiledb_dimension_t* d1;
  int rc = tiledb_dimension_alloc(
      ctx_, "d1", TILEDB_UINT64, &dim_domain[0], &tile_extents[0], &d1);
  CHECK(rc == TILEDB_OK);
  tiledb_dimension_t* d2;
  rc = tiledb_dimension_alloc(
      ctx_, "d2", TILEDB_UINT64, &dim_domain[2], &tile_extents[1], &d2);
  CHECK(rc == TILEDB_OK);

  // Create domain
  tiledb_domain_t* domain;
  rc = tiledb_domain_alloc(ctx_, &domain);
  CHECK(rc == TILEDB_OK);
  rc = tiledb_domain_add_dimension(ctx_, domain, d1);
  CHECK(rc == TILEDB_OK);
  rc = tiledb_domain_add_dimension(ctx_, domain, d2);
  CHECK(rc == TILEDB_OK);

  // Create attributes
  tiledb_attribute_t* a1;
  rc = tiledb_attribute_alloc(ctx_, "a1", TILEDB_INT32, &a1);
  CHECK(rc == TILEDB_OK);
  rc = set_attribute_compression_filter(ctx_, a1, TILEDB_FILTER_LZ4, -1);
  CHECK(rc == TILEDB_OK);
  rc = tiledb_attribute_set_cell_val_num(ctx_, a1, 1);
  CHECK(rc == TILEDB_OK);
  tiledb_attribute_t* a2;
  CHECK(rc == TILEDB_OK);
  rc = tiledb_attribute_alloc(ctx_, "a2", TILEDB_CHAR, &a2);
  CHECK(rc == TILEDB_OK);
  rc = set_attribute_compression_filter(ctx_, a2, TILEDB_FILTER_GZIP, -1);
  CHECK(rc == TILEDB_OK);
  rc = tiledb_attribute_set_cell_val_num(ctx_, a2, TILEDB_VAR_NUM);
  CHECK(rc == TILEDB_OK);
  tiledb_attribute_t* a3;
  CHECK(rc == TILEDB_OK);
  rc = tiledb_attribute_alloc(ctx_, "a3", TILEDB_FLOAT32, &a3);
  CHECK(rc == TILEDB_OK);
  rc = set_attribute_compression_filter(ctx_, a3, TILEDB_FILTER_ZSTD, -1);
  CHECK(rc == TILEDB_OK);
  rc = tiledb_attribute_set_cell_val_num(ctx_, a3, 2);
  CHECK(rc == TILEDB_OK);

  // Create array schema
  tiledb_array_schema_t* array_schema;
  rc = tiledb_array_schema_alloc(ctx_, TILEDB_DENSE, &array_schema);
  CHECK(rc == TILEDB_OK);
  rc = tiledb_array_schema_set_cell_order(ctx_, array_schema, TILEDB_ROW_MAJOR);
  CHECK(rc == TILEDB_OK);
  rc = tiledb_array_schema_set_tile_order(ctx_, array_schema, TILEDB_ROW_MAJOR);
  CHECK(rc == TILEDB_OK);
  rc = tiledb_array_schema_set_domain(ctx_, array_schema, domain);
  CHECK(rc == TILEDB_OK);
  rc = tiledb_array_schema_add_attribute(ctx_, array_schema, a1);
  CHECK(rc == TILEDB_OK);
  rc = tiledb_array_schema_add_attribute(ctx_, array_schema, a2);
  CHECK(rc == TILEDB_OK);
  rc = tiledb_array_schema_add_attribute(ctx_, array_schema, a3);
  CHECK(rc == TILEDB_OK);

  // Check array schema
  rc = tiledb_array_schema_check(ctx_, array_schema);
  CHECK(rc == TILEDB_OK);

  // Create array
  rc = tiledb_array_create(ctx_, DENSE_ARRAY_NAME, array_schema);
  CHECK(rc == TILEDB_OK);

  // Clean up

  tiledb_attribute_free(&a1);
  tiledb_attribute_free(&a2);
  tiledb_attribute_free(&a3);
  tiledb_dimension_free(&d1);
  tiledb_dimension_free(&d2);
  tiledb_domain_free(&domain);
  tiledb_array_schema_free(&array_schema);
}

void AsyncFx::create_sparse_array() {
  // Create dimensions
  uint64_t dim_domain[] = {1, 4, 1, 4};
  uint64_t tile_extents[] = {2, 2};
  tiledb_dimension_t* d1;
  int rc = tiledb_dimension_alloc(
      ctx_, "d1", TILEDB_UINT64, &dim_domain[0], &tile_extents[0], &d1);
  CHECK(rc == TILEDB_OK);
  tiledb_dimension_t* d2;
  rc = tiledb_dimension_alloc(
      ctx_, "d2", TILEDB_UINT64, &dim_domain[2], &tile_extents[1], &d2);
  CHECK(rc == TILEDB_OK);

  // Create domain
  tiledb_domain_t* domain;
  rc = tiledb_domain_alloc(ctx_, &domain);
  CHECK(rc == TILEDB_OK);
  rc = tiledb_domain_add_dimension(ctx_, domain, d1);
  CHECK(rc == TILEDB_OK);
  rc = tiledb_domain_add_dimension(ctx_, domain, d2);
  CHECK(rc == TILEDB_OK);

  // Create attributes
  tiledb_attribute_t* a1;
  rc = tiledb_attribute_alloc(ctx_, "a1", TILEDB_INT32, &a1);
  CHECK(rc == TILEDB_OK);
  rc = set_attribute_compression_filter(ctx_, a1, TILEDB_FILTER_LZ4, -1);
  CHECK(rc == TILEDB_OK);
  rc = tiledb_attribute_set_cell_val_num(ctx_, a1, 1);
  CHECK(rc == TILEDB_OK);
  tiledb_attribute_t* a2;
  rc = tiledb_attribute_alloc(ctx_, "a2", TILEDB_CHAR, &a2);
  CHECK(rc == TILEDB_OK);
  rc = set_attribute_compression_filter(ctx_, a2, TILEDB_FILTER_GZIP, -1);
  CHECK(rc == TILEDB_OK);
  rc = tiledb_attribute_set_cell_val_num(ctx_, a2, TILEDB_VAR_NUM);
  CHECK(rc == TILEDB_OK);
  tiledb_attribute_t* a3;
  rc = tiledb_attribute_alloc(ctx_, "a3", TILEDB_FLOAT32, &a3);
  CHECK(rc == TILEDB_OK);
  rc = set_attribute_compression_filter(ctx_, a3, TILEDB_FILTER_ZSTD, -1);
  CHECK(rc == TILEDB_OK);
  rc = tiledb_attribute_set_cell_val_num(ctx_, a3, 2);
  CHECK(rc == TILEDB_OK);

  // Create array schmea
  tiledb_array_schema_t* array_schema;
  rc = tiledb_array_schema_alloc(ctx_, TILEDB_SPARSE, &array_schema);
  CHECK(rc == TILEDB_OK);
  rc = tiledb_array_schema_set_cell_order(ctx_, array_schema, TILEDB_ROW_MAJOR);
  CHECK(rc == TILEDB_OK);
  rc = tiledb_array_schema_set_tile_order(ctx_, array_schema, TILEDB_ROW_MAJOR);
  CHECK(rc == TILEDB_OK);
  rc = tiledb_array_schema_set_capacity(ctx_, array_schema, 2);
  CHECK(rc == TILEDB_OK);
  rc = tiledb_array_schema_set_domain(ctx_, array_schema, domain);
  CHECK(rc == TILEDB_OK);
  rc = tiledb_array_schema_add_attribute(ctx_, array_schema, a1);
  CHECK(rc == TILEDB_OK);
  rc = tiledb_array_schema_add_attribute(ctx_, array_schema, a2);
  CHECK(rc == TILEDB_OK);
  rc = tiledb_array_schema_add_attribute(ctx_, array_schema, a3);
  CHECK(rc == TILEDB_OK);

  // Check array schema
  rc = tiledb_array_schema_check(ctx_, array_schema);
  CHECK(rc == TILEDB_OK);

  // Create array
  rc = tiledb_array_create(ctx_, SPARSE_ARRAY_NAME, array_schema);
  CHECK(rc == TILEDB_OK);

  // Clean up
  tiledb_attribute_free(&a1);
  tiledb_attribute_free(&a2);
  tiledb_attribute_free(&a3);
  tiledb_dimension_free(&d1);
  tiledb_dimension_free(&d2);
  tiledb_domain_free(&domain);
  tiledb_array_schema_free(&array_schema);
}

void callback(void* v) {
  *(int*)v = 1;
}

void AsyncFx::write_dense_async() {
  // Set attributes
  const char* attributes[] = {"a1", "a2", "a3"};

  // Prepare cell buffers
  // clang-format off
  int buffer_a1[] = {
      0,  1,  2,  3, 4,  5,  6,  7,
      8,  9,  10, 11, 12, 13, 14, 15
  };
  uint64_t buffer_a2[] = {
      0,  1,  3,  6, 10, 11, 13, 16,
      20, 21, 23, 26, 30, 31, 33, 36
  };
  char buffer_var_a2[] =
      "abbcccdddd"
      "effggghhhh"
      "ijjkkkllll"
      "mnnooopppp";
  float buffer_a3[] = {
      0.1f,  0.2f,  1.1f,  1.2f,  2.1f,  2.2f,  3.1f,  3.2f,
      4.1f,  4.2f,  5.1f,  5.2f,  6.1f,  6.2f,  7.1f,  7.2f,
      8.1f,  8.2f,  9.1f,  9.2f,  10.1f, 10.2f, 11.1f, 11.2f,
      12.1f, 12.2f, 13.1f, 13.2f, 14.1f, 14.2f, 15.1f, 15.2f,
  };
  void* buffers[] = { buffer_a1, buffer_a2, buffer_var_a2, buffer_a3 };
  uint64_t buffer_sizes[] =
  {
      sizeof(buffer_a1),
      sizeof(buffer_a2),
      sizeof(buffer_var_a2)-1,  // No need to store the last '\0' character
      sizeof(buffer_a3)
  };
  // clang-format on

  // Open array
  tiledb_array_t* array;
  int rc = tiledb_array_alloc(ctx_, DENSE_ARRAY_NAME, &array);
  CHECK(rc == TILEDB_OK);
  rc = tiledb_array_open(ctx_, array, TILEDB_WRITE);
  CHECK(rc == TILEDB_OK);

  // Create query
  tiledb_query_t* query;
  rc = tiledb_query_alloc(ctx_, array, TILEDB_WRITE, &query);
  CHECK(rc == TILEDB_OK);
  rc = tiledb_query_set_layout(ctx_, query, TILEDB_GLOBAL_ORDER);
  CHECK(rc == TILEDB_OK);
  rc = tiledb_query_set_data_buffer(
      ctx_, query, attributes[0], buffers[0], &buffer_sizes[0]);
  CHECK(rc == TILEDB_OK);
  rc = tiledb_query_set_data_buffer(
      ctx_, query, attributes[1], buffers[2], &buffer_sizes[2]);
  CHECK(rc == TILEDB_OK);
  rc = tiledb_query_set_offsets_buffer(
      ctx_, query, attributes[1], (uint64_t*)buffers[1], &buffer_sizes[1]);
  CHECK(rc == TILEDB_OK);
  rc = tiledb_query_set_data_buffer(
      ctx_, query, attributes[2], buffers[3], &buffer_sizes[3]);
  CHECK(rc == TILEDB_OK);

  auto proc_query = [&]() -> void {
    // Submit query asynchronously
    int callback_made = 0;
    rc = tiledb_query_submit_async(ctx_, query, callback, &callback_made);
    CHECK(rc == TILEDB_OK);

    // Wait for query to complete
    tiledb_query_status_t status;
    do {
      rc = tiledb_query_get_status(ctx_, query, &status);
      CHECK(rc == TILEDB_OK);
    } while (status != TILEDB_COMPLETED);

    // Finalize query
    rc = tiledb_query_finalize(ctx_, query);
    CHECK(rc == TILEDB_OK);

    // Check correct execution of callback
    CHECK(callback_made == 1);
  };
  if (!use_external_subarray_) {
    proc_query();
  } else {
    tiledb_subarray_t* query_subarray;
    rc = tiledb_query_get_subarray(ctx_, query, &query_subarray);
    CHECK(rc == TILEDB_OK);
    rc = tiledb_query_set_subarray_t(ctx_, query, query_subarray);
    CHECK(rc == TILEDB_OK);

    proc_query();

    tiledb_subarray_free(&query_subarray);
  }
  // Close array
  rc = tiledb_array_close(ctx_, array);
  CHECK(rc == TILEDB_OK);

  // Clean up
  tiledb_array_free(&array);
  tiledb_query_free(&query);
}

void AsyncFx::write_sparse_async() {
  // Prepare cell buffers
  int buffer_a1[] = {0, 1, 2, 3, 4, 5, 6, 7};
  uint64_t buffer_a2[] = {0, 1, 3, 6, 10, 11, 13, 16};
  char buffer_var_a2[] = "abbcccddddeffggghhhh";
  float buffer_a3[] = {0.1f,
                       0.2f,
                       1.1f,
                       1.2f,
                       2.1f,
                       2.2f,
                       3.1f,
                       3.2f,
                       4.1f,
                       4.2f,
                       5.1f,
                       5.2f,
                       6.1f,
                       6.2f,
                       7.1f,
                       7.2f};
  uint64_t buffer_coords_dim1[] = {1, 1, 1, 2, 3, 4, 3, 3};
  uint64_t buffer_coords_dim2[] = {1, 2, 4, 3, 1, 2, 3, 4};
  void* buffers[] = {buffer_a1,
                     buffer_a2,
                     buffer_var_a2,
                     buffer_a3,
                     buffer_coords_dim1,
                     buffer_coords_dim2};
  uint64_t buffer_sizes[] = {
      sizeof(buffer_a1),
      sizeof(buffer_a2),
      sizeof(buffer_var_a2) - 1,  // No need to store the last '\0' character
      sizeof(buffer_a3),
      sizeof(buffer_coords_dim1)};

  // Open array
  tiledb_array_t* array;
  int rc = tiledb_array_alloc(ctx_, SPARSE_ARRAY_NAME, &array);
  CHECK(rc == TILEDB_OK);
  rc = tiledb_array_open(ctx_, array, TILEDB_WRITE);
  CHECK(rc == TILEDB_OK);

  // Create query
  tiledb_query_t* query;
  const char* attributes[] = {"a1", "a2", "a3", "d1", "d2"};
  rc = tiledb_query_alloc(ctx_, array, TILEDB_WRITE, &query);
  CHECK(rc == TILEDB_OK);
  rc = tiledb_query_set_layout(ctx_, query, TILEDB_GLOBAL_ORDER);
  CHECK(rc == TILEDB_OK);
  rc = tiledb_query_set_data_buffer(
      ctx_, query, attributes[0], buffers[0], &buffer_sizes[0]);
  CHECK(rc == TILEDB_OK);
  rc = tiledb_query_set_data_buffer(
      ctx_, query, attributes[1], buffers[2], &buffer_sizes[2]);
  CHECK(rc == TILEDB_OK);
  rc = tiledb_query_set_offsets_buffer(
      ctx_, query, attributes[1], (uint64_t*)buffers[1], &buffer_sizes[1]);
  CHECK(rc == TILEDB_OK);
  rc = tiledb_query_set_data_buffer(
      ctx_, query, attributes[2], buffers[3], &buffer_sizes[3]);
  CHECK(rc == TILEDB_OK);
  rc = tiledb_query_set_data_buffer(
      ctx_, query, attributes[3], buffers[4], &buffer_sizes[4]);
  CHECK(rc == TILEDB_OK);
  rc = tiledb_query_set_data_buffer(
      ctx_, query, attributes[4], buffers[5], &buffer_sizes[4]);
  CHECK(rc == TILEDB_OK);

  auto proc_query = [&]() -> void {
    // Submit query asynchronously
    int callback_made = 0;
    rc = tiledb_query_submit_async(ctx_, query, callback, &callback_made);
    CHECK(rc == TILEDB_OK);

    if (rc == TILEDB_OK) {
      // Wait for query to complete
      tiledb_query_status_t status;
      do {
        rc = tiledb_query_get_status(ctx_, query, &status);
        CHECK(rc == TILEDB_OK);
      } while (status != TILEDB_COMPLETED);

      // Finalize query
      rc = tiledb_query_finalize(ctx_, query);
      CHECK(rc == TILEDB_OK);
      // Check correct execution of callback
      CHECK(callback_made == 1);
    }
  };
  if (!use_external_subarray_) {
    proc_query();
  } else {
    tiledb_subarray_t* query_subarray;
    tiledb_query_get_subarray(ctx_, query, &query_subarray);
    rc = tiledb_query_set_subarray_t(ctx_, query, query_subarray);
    CHECK(rc == TILEDB_OK);

    proc_query();

    tiledb_subarray_free(&query_subarray);
  }
  // Close array
  rc = tiledb_array_close(ctx_, array);
  CHECK(rc == TILEDB_OK);

  // Clean up
  tiledb_array_free(&array);
  tiledb_query_free(&query);
}

void AsyncFx::write_sparse_async_cancelled() {
  // Prepare cell buffers
  int buffer_a1[] = {0, 1, 2, 3, 4, 5, 6, 7};
  uint64_t buffer_a2[] = {0, 1, 3, 6, 10, 11, 13, 16};
  char buffer_var_a2[] = "abbcccddddeffggghhhh";
  float buffer_a3[] = {0.1f,
                       0.2f,
                       1.1f,
                       1.2f,
                       2.1f,
                       2.2f,
                       3.1f,
                       3.2f,
                       4.1f,
                       4.2f,
                       5.1f,
                       5.2f,
                       6.1f,
                       6.2f,
                       7.1f,
                       7.2f};
  uint64_t buffer_coords_dim1[] = {1, 1, 1, 2, 3, 4, 3, 3};
  uint64_t buffer_coords_dim2[] = {1, 2, 4, 3, 1, 2, 3, 4};
  void* buffers[] = {buffer_a1,
                     buffer_a2,
                     buffer_var_a2,
                     buffer_a3,
                     buffer_coords_dim1,
                     buffer_coords_dim2};
  uint64_t buffer_sizes[] = {
      sizeof(buffer_a1),
      sizeof(buffer_a2),
      sizeof(buffer_var_a2) - 1,  // No need to store the last '\0' character
      sizeof(buffer_a3),
      sizeof(buffer_coords_dim1)};

  // Open array
  tiledb_array_t* array;
  int rc = tiledb_array_alloc(ctx_, SPARSE_ARRAY_NAME, &array);
  CHECK(rc == TILEDB_OK);
  rc = tiledb_array_open(ctx_, array, TILEDB_WRITE);
  CHECK(rc == TILEDB_OK);

  // Create query
  tiledb_query_t* query;
  const char* attributes[] = {"a1", "a2", "a3", "d1", "d2"};
  rc = tiledb_query_alloc(ctx_, array, TILEDB_WRITE, &query);
  CHECK(rc == TILEDB_OK);
  rc = tiledb_query_set_layout(ctx_, query, TILEDB_UNORDERED);
  CHECK(rc == TILEDB_OK);
  rc = tiledb_query_set_data_buffer(
      ctx_, query, attributes[0], buffers[0], &buffer_sizes[0]);
  CHECK(rc == TILEDB_OK);
  rc = tiledb_query_set_data_buffer(
      ctx_, query, attributes[1], buffers[2], &buffer_sizes[2]);
  CHECK(rc == TILEDB_OK);
  rc = tiledb_query_set_offsets_buffer(
      ctx_, query, attributes[1], (uint64_t*)buffers[1], &buffer_sizes[1]);
  CHECK(rc == TILEDB_OK);
  rc = tiledb_query_set_data_buffer(
      ctx_, query, attributes[2], buffers[3], &buffer_sizes[3]);
  CHECK(rc == TILEDB_OK);
  rc = tiledb_query_set_data_buffer(
      ctx_, query, attributes[3], buffers[4], &buffer_sizes[4]);
  CHECK(rc == TILEDB_OK);
  rc = tiledb_query_set_data_buffer(
      ctx_, query, attributes[4], buffers[5], &buffer_sizes[4]);
  CHECK(rc == TILEDB_OK);

  auto proc_query = [&]() -> void {
    // Submit query asynchronously
    int callback_made = 0;
    rc = tiledb_query_submit_async(ctx_, query, callback, &callback_made);
    CHECK(rc == TILEDB_OK);

    tiledb_query_status_t status = TILEDB_FAILED;
    if (rc == TILEDB_OK) {
      // Cancel it immediately, which sometimes in this test is fast enough to
      // cancel it and sometimes not.
      rc = tiledb_ctx_cancel_tasks(ctx_);
      CHECK(rc == TILEDB_OK);

      // Check query status
      do {
        rc = tiledb_query_get_status(ctx_, query, &status);
        CHECK(rc == TILEDB_OK);
      } while (status != TILEDB_COMPLETED && status != TILEDB_FAILED);
      CHECK((status == TILEDB_COMPLETED || status == TILEDB_FAILED));

      // If the query completed, check the callback was made.
      CHECK(callback_made == (status == TILEDB_COMPLETED ? 1 : 0));
    }

    // If it failed, run it again.
    if (status == TILEDB_FAILED) {
      rc = tiledb_query_submit_async(ctx_, query, callback, &callback_made);
      CHECK(rc == TILEDB_OK);
      if (rc == TILEDB_OK) {
        do {
          rc = tiledb_query_get_status(ctx_, query, &status);
          CHECK(rc == TILEDB_OK);
        } while (status != TILEDB_COMPLETED && status != TILEDB_FAILED);
      }
    }

    CHECK(status == TILEDB_COMPLETED);
    CHECK(callback_made == 1);

    // Finalize query whether successfully submitted or not
    rc = tiledb_query_finalize(ctx_, query);
    CHECK(rc == TILEDB_OK);
  };
  if (!use_external_subarray_) {
    proc_query();
  } else {
    tiledb_subarray_t* query_subarray;
    tiledb_query_get_subarray(ctx_, query, &query_subarray);
    rc = tiledb_query_set_subarray_t(ctx_, query, query_subarray);
    CHECK(rc == TILEDB_OK);

    proc_query();

    tiledb_subarray_free(&query_subarray);
  }

  // Close array
  rc = tiledb_array_close(ctx_, array);
  CHECK(rc == TILEDB_OK);

  // Clean up
  tiledb_array_free(&array);
  tiledb_query_free(&query);
}

void AsyncFx::read_dense_async() {
  // Open array
  tiledb_array_t* array;
  int rc = tiledb_array_alloc(ctx_, DENSE_ARRAY_NAME, &array);
  CHECK(rc == TILEDB_OK);
  rc = tiledb_array_open(ctx_, array, TILEDB_READ);
  CHECK(rc == TILEDB_OK);

  // Calculate maximum buffer sizes for each attribute
  uint64_t buffer_a1_size = 64;
  uint64_t buffer_a2_off_size = 128;
  uint64_t buffer_a2_val_size = 56;
  uint64_t buffer_a3_size = 128;
  uint64_t subarray[] = {1, 4, 1, 4};

  // Prepare cell buffers
  auto buffer_a1 = (int*)malloc(buffer_a1_size);
  auto buffer_a2_off = (uint64_t*)malloc(buffer_a2_off_size);
  auto buffer_a2_val = (char*)malloc(buffer_a2_val_size);
  auto buffer_a3 = (float*)malloc(buffer_a3_size);

  // Create query
  tiledb_query_t* query;
  rc = tiledb_query_alloc(ctx_, array, TILEDB_READ, &query);
  CHECK(rc == TILEDB_OK);
  rc = tiledb_query_set_layout(ctx_, query, TILEDB_GLOBAL_ORDER);
  CHECK(rc == TILEDB_OK);
  rc = tiledb_query_set_subarray(ctx_, query, subarray);
  CHECK(rc == TILEDB_OK);
  rc = tiledb_query_set_data_buffer(
      ctx_, query, "a1", buffer_a1, &buffer_a1_size);
  CHECK(rc == TILEDB_OK);
  rc = tiledb_query_set_data_buffer(
      ctx_, query, "a2", buffer_a2_val, &buffer_a2_val_size);
  CHECK(rc == TILEDB_OK);
  rc = tiledb_query_set_offsets_buffer(
      ctx_, query, "a2", buffer_a2_off, &buffer_a2_off_size);
  CHECK(rc == TILEDB_OK);
  rc = tiledb_query_set_data_buffer(
      ctx_, query, "a3", buffer_a3, &buffer_a3_size);
  CHECK(rc == TILEDB_OK);

  auto proc_query = [&]() -> void {
    // Submit query with callback
    int callback_made = 0;
    rc = tiledb_query_submit_async(ctx_, query, callback, &callback_made);
    CHECK(rc == TILEDB_OK);

    if (rc == TILEDB_OK) {
      // Wait for the query to complete
      tiledb_query_status_t status;
      do {
        tiledb_query_get_status(ctx_, query, &status);
      } while (status != TILEDB_COMPLETED);

      // Finalize query
      rc = tiledb_query_finalize(ctx_, query);
      CHECK(rc == TILEDB_OK);

      // Check correct execution of callback
      CHECK(callback_made == 1);
    }

    // Correct buffers
    int c_buffer_a1[] = {0, 1, 2, 3, 4, 5, 6, 7, 8, 9, 10, 11, 12, 13, 14, 15};
    uint64_t c_buffer_a2_off[] = {
        0, 1, 3, 6, 10, 11, 13, 16, 20, 21, 23, 26, 30, 31, 33, 36};
    char c_buffer_a2_val[] =
        "abbcccdddd"
        "effggghhhh"
        "ijjkkkllll"
        "mnnooopppp";
    float c_buffer_a3[] = {
        0.1f,  0.2f,  1.1f,  1.2f,  2.1f,  2.2f,  3.1f,  3.2f,
        4.1f,  4.2f,  5.1f,  5.2f,  6.1f,  6.2f,  7.1f,  7.2f,
        8.1f,  8.2f,  9.1f,  9.2f,  10.1f, 10.2f, 11.1f, 11.2f,
        12.1f, 12.2f, 13.1f, 13.2f, 14.1f, 14.2f, 15.1f, 15.2f,
    };

    // Check buffers
    CHECK(!memcmp(buffer_a1, c_buffer_a1, sizeof(c_buffer_a1)));
    CHECK(!memcmp(buffer_a2_off, c_buffer_a2_off, sizeof(c_buffer_a2_off)));
    CHECK(!memcmp(buffer_a2_val, c_buffer_a2_val, sizeof(c_buffer_a2_val) - 1));
    CHECK(!memcmp(buffer_a3, c_buffer_a3, sizeof(c_buffer_a3)));
  };
  if (!use_external_subarray_) {
    proc_query();
  } else {
    tiledb_subarray_t* query_subarray;
    tiledb_query_get_subarray(ctx_, query, &query_subarray);
    rc = tiledb_query_set_subarray_t(ctx_, query, query_subarray);
    CHECK(rc == TILEDB_OK);

    proc_query();

    tiledb_subarray_free(&query_subarray);
  }
  // Close array
  rc = tiledb_array_close(ctx_, array);
  CHECK(rc == TILEDB_OK);

  // Clean up
  tiledb_array_free(&array);
  tiledb_query_free(&query);
  free(buffer_a1);
  free(buffer_a2_off);
  free(buffer_a2_val);
  free(buffer_a3);
}

void AsyncFx::read_sparse_async() {
  // Open array
  tiledb_array_t* array;
  int rc = tiledb_array_alloc(ctx_, SPARSE_ARRAY_NAME, &array);
  CHECK(rc == TILEDB_OK);
  rc = tiledb_array_open(ctx_, array, TILEDB_READ);
  CHECK(rc == TILEDB_OK);

  // Calculate maximum buffer sizes for each attribute
  uint64_t buffer_a1_size = 32;
  uint64_t buffer_a2_off_size = 64;
  uint64_t buffer_a2_val_size = 20;
  uint64_t buffer_a3_size = 64;
  uint64_t buffer_coords_dim1_size = 64;
  uint64_t buffer_coords_dim2_size = 64;

  // Prepare cell buffers
  auto buffer_a1 = (int*)malloc(buffer_a1_size);
  auto buffer_a2_off = (uint64_t*)malloc(buffer_a2_off_size);
  auto buffer_a2_val = (char*)malloc(buffer_a2_val_size);
  auto buffer_a3 = (float*)malloc(buffer_a3_size);
  auto buffer_coords_dim1 = (uint64_t*)malloc(buffer_coords_dim1_size);
  auto buffer_coords_dim2 = (uint64_t*)malloc(buffer_coords_dim2_size);

  // Create query
  tiledb_query_t* query;
  rc = tiledb_query_alloc(ctx_, array, TILEDB_READ, &query);
  CHECK(rc == TILEDB_OK);
  rc = tiledb_query_set_layout(ctx_, query, TILEDB_GLOBAL_ORDER);
  CHECK(rc == TILEDB_OK);
  rc = tiledb_query_set_data_buffer(
      ctx_, query, "a1", buffer_a1, &buffer_a1_size);
  CHECK(rc == TILEDB_OK);
  rc = tiledb_query_set_data_buffer(
      ctx_, query, "a2", buffer_a2_val, &buffer_a2_val_size);
  CHECK(rc == TILEDB_OK);
  rc = tiledb_query_set_offsets_buffer(
      ctx_, query, "a2", buffer_a2_off, &buffer_a2_off_size);
  CHECK(rc == TILEDB_OK);
  rc = tiledb_query_set_data_buffer(
      ctx_, query, "a3", buffer_a3, &buffer_a3_size);
  CHECK(rc == TILEDB_OK);
  rc = tiledb_query_set_data_buffer(
      ctx_, query, "d1", buffer_coords_dim1, &buffer_coords_dim1_size);
  CHECK(rc == TILEDB_OK);
  rc = tiledb_query_set_data_buffer(
      ctx_, query, "d2", buffer_coords_dim2, &buffer_coords_dim2_size);
  CHECK(rc == TILEDB_OK);

  auto proc_query = [&]() -> void {
    // Submit query with callback
    int callback_made = 0;
    rc = tiledb_query_submit_async(ctx_, query, callback, &callback_made);
    CHECK(rc == TILEDB_OK);

    // Wait for the query to complete
    tiledb_query_status_t status;
    do {
      tiledb_query_get_status(ctx_, query, &status);
    } while (status != TILEDB_COMPLETED);

    // Finalize query
    rc = tiledb_query_finalize(ctx_, query);
    CHECK(rc == TILEDB_OK);

    // Check correct execution of callback
    CHECK(callback_made == 1);

    // Correct buffers
    int c_buffer_a1[] = {0, 1, 2, 3, 4, 5, 6, 7};
    uint64_t c_buffer_a2_off[] = {0, 1, 3, 6, 10, 11, 13, 16};
    char c_buffer_a2_val[] = "abbcccddddeffggghhhh";
    float c_buffer_a3[] = {0.1f,
                           0.2f,
                           1.1f,
                           1.2f,
                           2.1f,
                           2.2f,
                           3.1f,
                           3.2f,
                           4.1f,
                           4.2f,
                           5.1f,
                           5.2f,
                           6.1f,
                           6.2f,
                           7.1f,
                           7.2f};
    uint64_t c_buffer_coords_dim1[] = {1, 1, 1, 2, 3, 4, 3, 3};
    uint64_t c_buffer_coords_dim2[] = {1, 2, 4, 3, 1, 2, 3, 4};

    // Check buffers
    CHECK(!memcmp(buffer_a1, c_buffer_a1, sizeof(c_buffer_a1)));
    CHECK(!memcmp(buffer_a2_off, c_buffer_a2_off, sizeof(c_buffer_a2_off)));
    CHECK(!memcmp(buffer_a2_val, c_buffer_a2_val, sizeof(c_buffer_a2_val) - 1));
    CHECK(!memcmp(buffer_a3, c_buffer_a3, sizeof(c_buffer_a3)));
    CHECK(!memcmp(
        buffer_coords_dim1,
        c_buffer_coords_dim1,
        sizeof(c_buffer_coords_dim1)));
    CHECK(!memcmp(
        buffer_coords_dim2,
        c_buffer_coords_dim2,
        sizeof(c_buffer_coords_dim2)));
  };

  if (!use_external_subarray_) {
    proc_query();
  } else {
    tiledb_subarray_t* query_subarray;
    tiledb_query_get_subarray(ctx_, query, &query_subarray);
    rc = tiledb_query_set_subarray_t(ctx_, query, query_subarray);
    CHECK(rc == TILEDB_OK);

    proc_query();

    tiledb_subarray_free(&query_subarray);
  }

  // Close array
  rc = tiledb_array_close(ctx_, array);
  CHECK(rc == TILEDB_OK);

  // Clean up
  tiledb_array_free(&array);
  tiledb_query_free(&query);
  free(buffer_a1);
  free(buffer_a2_off);
  free(buffer_a2_val);
  free(buffer_a3);
  free(buffer_coords_dim1);
  free(buffer_coords_dim2);
}

void AsyncFx::remove_array(const std::string& array_name) {
  if (!is_array(array_name))
    return;

  CHECK(tiledb_object_remove(ctx_, array_name.c_str()) == TILEDB_OK);
}

void AsyncFx::remove_dense_array() {
  remove_array(DENSE_ARRAY_NAME);
}

void AsyncFx::remove_sparse_array() {
  remove_array(SPARSE_ARRAY_NAME);
}

bool AsyncFx::is_array(const std::string& array_name) {
  tiledb_object_t type = TILEDB_INVALID;
  REQUIRE(tiledb_object_type(ctx_, array_name.c_str(), &type) == TILEDB_OK);
  return type == TILEDB_ARRAY;
}

TEST_CASE_METHOD(
<<<<<<< HEAD
    AsyncFx, "C API: Test dense async", "[capi], [async], [dense-async]") {
=======
    AsyncFx, "C API: Test dense async", "[capi][async][dense-async]") {
>>>>>>> 88f17b78
  SECTION("- No outside subarray") {
    use_external_subarray_ = false;
  }
  SECTION("- outside subarray") {
    use_external_subarray_ = true;
  }
  remove_dense_array();
  create_dense_array();
  write_dense_async();
  read_dense_async();
  remove_dense_array();
}

TEST_CASE_METHOD(
<<<<<<< HEAD
    AsyncFx, "C API: Test sparse async", "[capi], [async], [sparse-async]") {
=======
    AsyncFx, "C API: Test sparse async", "[capi][async][sparse-async]") {
>>>>>>> 88f17b78
  SECTION("- No outside subarray") {
    use_external_subarray_ = false;
  }
  SECTION("- outside subarray") {
    use_external_subarray_ = true;
  }
  remove_sparse_array();
  create_sparse_array();
  write_sparse_async();
  read_sparse_async();
  remove_sparse_array();
}

TEST_CASE_METHOD(
<<<<<<< HEAD
    AsyncFx, "C API: Test async cancellation", "[capi], [async], [cancel]") {
=======
    AsyncFx, "C API: Test async cancellation", "[capi][async][cancel]") {
>>>>>>> 88f17b78
  SECTION("- No outside subarray") {
    use_external_subarray_ = false;
  }
  SECTION("- outside subarray") {
    use_external_subarray_ = true;
  }
  remove_sparse_array();
  create_sparse_array();
  write_sparse_async_cancelled();
  read_sparse_async();
  remove_sparse_array();
}<|MERGE_RESOLUTION|>--- conflicted
+++ resolved
@@ -860,11 +860,13 @@
 }
 
 TEST_CASE_METHOD(
-<<<<<<< HEAD
-    AsyncFx, "C API: Test dense async", "[capi], [async], [dense-async]") {
-=======
     AsyncFx, "C API: Test dense async", "[capi][async][dense-async]") {
->>>>>>> 88f17b78
+  SECTION("- No outside subarray") {
+    use_external_subarray_ = false;
+  }
+  SECTION("- outside subarray") {
+    use_external_subarray_ = true;
+  }
   SECTION("- No outside subarray") {
     use_external_subarray_ = false;
   }
@@ -879,11 +881,13 @@
 }
 
 TEST_CASE_METHOD(
-<<<<<<< HEAD
-    AsyncFx, "C API: Test sparse async", "[capi], [async], [sparse-async]") {
-=======
     AsyncFx, "C API: Test sparse async", "[capi][async][sparse-async]") {
->>>>>>> 88f17b78
+  SECTION("- No outside subarray") {
+    use_external_subarray_ = false;
+  }
+  SECTION("- outside subarray") {
+    use_external_subarray_ = true;
+  }
   SECTION("- No outside subarray") {
     use_external_subarray_ = false;
   }
@@ -898,11 +902,13 @@
 }
 
 TEST_CASE_METHOD(
-<<<<<<< HEAD
-    AsyncFx, "C API: Test async cancellation", "[capi], [async], [cancel]") {
-=======
     AsyncFx, "C API: Test async cancellation", "[capi][async][cancel]") {
->>>>>>> 88f17b78
+  SECTION("- No outside subarray") {
+    use_external_subarray_ = false;
+  }
+  SECTION("- outside subarray") {
+    use_external_subarray_ = true;
+  }
   SECTION("- No outside subarray") {
     use_external_subarray_ = false;
   }
