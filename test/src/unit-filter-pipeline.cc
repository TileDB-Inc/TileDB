/**
 * @file unit-filter-pipeline.cc
 *
 * @section LICENSE
 *
 * The MIT License
 *
 * @copyright Copyright (c) 2017-2022 TileDB, Inc.
 * @copyright Copyright (c) 2016 MIT and Intel Corporation
 *
 * Permission is hereby granted, free of charge, to any person obtaining a copy
 * of this software and associated documentation files (the "Software"), to deal
 * in the Software without restriction, including without limitation the rights
 * to use, copy, modify, merge, publish, distribute, sublicense, and/or sell
 * copies of the Software, and to permit persons to whom the Software is
 * furnished to do so, subject to the following conditions:
 *
 * The above copyright notice and this permission notice shall be included in
 * all copies or substantial portions of the Software.
 *
 * THE SOFTWARE IS PROVIDED "AS IS", WITHOUT WARRANTY OF ANY KIND, EXPRESS OR
 * IMPLIED, INCLUDING BUT NOT LIMITED TO THE WARRANTIES OF MERCHANTABILITY,
 * FITNESS FOR A PARTICULAR PURPOSE AND NONINFRINGEMENT. IN NO EVENT SHALL THE
 * AUTHORS OR COPYRIGHT HOLDERS BE LIABLE FOR ANY CLAIM, DAMAGES OR OTHER
 * LIABILITY, WHETHER IN AN ACTION OF CONTRACT, TORT OR OTHERWISE, ARISING FROM,
 * OUT OF OR IN CONNECTION WITH THE SOFTWARE OR THE USE OR OTHER DEALINGS IN
 * THE SOFTWARE.
 *
 * @section DESCRIPTION
 *
 * Tests the `FilterPipeline` class.
 */

#include "test/support/src/helpers.h"
#include "tiledb/common/common.h"
#include "tiledb/sm/array_schema/array_schema.h"
#include "tiledb/sm/array_schema/attribute.h"
#include "tiledb/sm/array_schema/dimension.h"
#include "tiledb/sm/array_schema/domain.h"
#include "tiledb/sm/buffer/buffer.h"
#include "tiledb/sm/config/config.h"
#include "tiledb/sm/crypto/encryption_key.h"
#include "tiledb/sm/enums/compressor.h"
#include "tiledb/sm/enums/datatype.h"
#include "tiledb/sm/enums/encryption_type.h"
#include "tiledb/sm/enums/filter_option.h"
#include "tiledb/sm/enums/filter_type.h"
#include "tiledb/sm/filter/bit_width_reduction_filter.h"
#include "tiledb/sm/filter/bitshuffle_filter.h"
#include "tiledb/sm/filter/byteshuffle_filter.h"
#include "tiledb/sm/filter/checksum_md5_filter.h"
#include "tiledb/sm/filter/checksum_sha256_filter.h"
#include "tiledb/sm/filter/compression_filter.h"
#include "tiledb/sm/filter/encryption_aes256gcm_filter.h"
#include "tiledb/sm/filter/filter_pipeline.h"
#include "tiledb/sm/filter/float_scaling_filter.h"
#include "tiledb/sm/filter/positive_delta_filter.h"
#include "tiledb/sm/filter/webp_filter.h"
#include "tiledb/sm/filter/xor_filter.h"
#include "tiledb/sm/tile/tile.h"
#include "tiledb/stdx/utility/to_underlying.h"

#include <test/support/tdb_catch.h>
#include <algorithm>
#include <functional>
#include <random>

using namespace tiledb;
using namespace tiledb::common;
using namespace tiledb::sm;

WriterTile make_increasing_tile(const uint64_t nelts) {
  const uint64_t tile_size = nelts * sizeof(uint64_t);
  const uint64_t cell_size = sizeof(uint64_t);

  WriterTile tile(
      constants::format_version, Datatype::UINT64, cell_size, tile_size);
  for (uint64_t i = 0; i < nelts; i++) {
    CHECK_NOTHROW(tile.write(&i, i * sizeof(uint64_t), sizeof(uint64_t)));
  }

  return tile;
}

WriterTile make_offsets_tile(std::vector<uint64_t>& offsets) {
  const uint64_t offsets_tile_size =
      offsets.size() * constants::cell_var_offset_size;

  WriterTile offsets_tile(
      constants::format_version,
      Datatype::UINT64,
      constants::cell_var_offset_size,
      offsets_tile_size);

  // Set up test data
  for (uint64_t i = 0; i < offsets.size(); i++) {
    CHECK_NOTHROW(offsets_tile.write(
        &offsets[i],
        i * constants::cell_var_offset_size,
        constants::cell_var_offset_size));
  }

  return offsets_tile;
}

Tile create_tile_for_unfiltering(uint64_t nelts, WriterTile& tile) {
  Tile ret(
      tile.format_version(),
      tile.type(),
      tile.cell_size(),
      0,
      tile.cell_size() * nelts,
      tile.filtered_buffer().data(),
      tile.filtered_buffer().size());
  return ret;
}

void run_reverse(
    const tiledb::sm::Config& config,
    ThreadPool& tp,
    Tile& unfiltered_tile,
    FilterPipeline& pipeline,
    bool success = true) {
  ChunkData chunk_data;
  unfiltered_tile.load_chunk_data(chunk_data);
  CHECK(
      success == pipeline
                     .run_reverse(
                         &test::g_helper_stats,
                         &unfiltered_tile,
                         nullptr,
                         chunk_data,
                         0,
                         chunk_data.filtered_chunks_.size(),
                         tp.concurrency_level(),
                         config)
                     .ok());
}

/**
 * Simple filter that modifies the input stream by adding 1 to every input
 * element.
 */
class Add1InPlace : public tiledb::sm::Filter {
 public:
  // Just use a dummy filter type
  Add1InPlace(Datatype filter_data_type)
      : Filter(FilterType::FILTER_NONE, filter_data_type) {
  }

  void dump(FILE* out) const override {
    (void)out;
  }

  Status run_forward(
      const WriterTile&,
      WriterTile* const,
      FilterBuffer* input_metadata,
      FilterBuffer* input,
      FilterBuffer* output_metadata,
      FilterBuffer* output) const override {
    auto input_size = input->size();
    RETURN_NOT_OK(output->append_view(input));
    output->reset_offset();

    uint64_t nelts = input_size / sizeof(uint64_t);
    for (uint64_t i = 0; i < nelts; i++) {
      uint64_t* val = output->value_ptr<uint64_t>();
      *val += 1;
      output->advance_offset(sizeof(uint64_t));
    }

    // Metadata not modified by this filter.
    RETURN_NOT_OK(output_metadata->append_view(input_metadata));

    return Status::Ok();
  }

  Status run_reverse(
      const Tile&,
      Tile*,
      FilterBuffer* input_metadata,
      FilterBuffer* input,
      FilterBuffer* output_metadata,
      FilterBuffer* output,
      const tiledb::sm::Config& config) const override {
    (void)config;

    auto input_size = input->size();
    RETURN_NOT_OK(output->append_view(input));
    output->reset_offset();

    uint64_t nelts = input_size / sizeof(uint64_t);
    for (uint64_t i = 0; i < nelts; i++) {
      uint64_t* val = output->value_ptr<uint64_t>();
      *val -= 1;
      output->advance_offset(sizeof(uint64_t));
    }

    // Metadata not modified by this filter.
    RETURN_NOT_OK(output_metadata->append_view(input_metadata));

    return Status::Ok();
  }

  Add1InPlace* clone_impl() const override {
    return new Add1InPlace(filter_data_type_);
  }
};

/**
 * Simple filter that increments every element of the input stream, writing the
 * output to a new buffer. Does not modify the input stream.
 */
class Add1OutOfPlace : public tiledb::sm::Filter {
 public:
  // Just use a dummy filter type
  Add1OutOfPlace(Datatype filter_data_type)
      : Filter(FilterType::FILTER_NONE, filter_data_type) {
  }

  void dump(FILE* out) const override {
    (void)out;
  }

  Status run_forward(
      const WriterTile&,
      WriterTile* const,
      FilterBuffer* input_metadata,
      FilterBuffer* input,
      FilterBuffer* output_metadata,
      FilterBuffer* output) const override {
    auto input_size = input->size();
    auto nelts = input_size / sizeof(uint64_t);

    // Add a new output buffer.
    RETURN_NOT_OK(output->prepend_buffer(input_size));
    output->reset_offset();

    for (uint64_t i = 0; i < nelts; i++) {
      uint64_t inc;
      RETURN_NOT_OK(input->read(&inc, sizeof(uint64_t)));
      inc++;
      RETURN_NOT_OK(output->write(&inc, sizeof(uint64_t)));
    }

    // Finish any remaining bytes to ensure no data loss.
    auto rem = input_size % sizeof(uint64_t);
    for (unsigned i = 0; i < rem; i++) {
      char byte;
      RETURN_NOT_OK(input->read(&byte, sizeof(char)));
      RETURN_NOT_OK(output->write(&byte, sizeof(char)));
    }

    // Metadata not modified by this filter.
    RETURN_NOT_OK(output_metadata->append_view(input_metadata));

    return Status::Ok();
  }

  Status run_reverse(
      const Tile&,
      Tile*,
      FilterBuffer* input_metadata,
      FilterBuffer* input,
      FilterBuffer* output_metadata,
      FilterBuffer* output,
      const tiledb::sm::Config& config) const override {
    (void)config;

    auto input_size = input->size();
    auto nelts = input->size() / sizeof(uint64_t);

    // Add a new output buffer.
    RETURN_NOT_OK(output->prepend_buffer(input->size()));
    output->reset_offset();

    for (uint64_t i = 0; i < nelts; i++) {
      uint64_t inc;
      RETURN_NOT_OK(input->read(&inc, sizeof(uint64_t)));
      inc--;
      RETURN_NOT_OK(output->write(&inc, sizeof(uint64_t)));
    }

    auto rem = input_size % sizeof(uint64_t);
    for (unsigned i = 0; i < rem; i++) {
      char byte;
      RETURN_NOT_OK(input->read(&byte, sizeof(char)));
      RETURN_NOT_OK(output->write(&byte, sizeof(char)));
    }

    // Metadata not modified by this filter.
    RETURN_NOT_OK(output_metadata->append_view(input_metadata));

    return Status::Ok();
  }

  Add1OutOfPlace* clone_impl() const override {
    return new Add1OutOfPlace(filter_data_type_);
  }
};

/**
 * Simple filter which computes the sum of its input and prepends the sum
 * to the output. In reverse execute, checks that the sum is correct.
 */
class PseudoChecksumFilter : public tiledb::sm::Filter {
 public:
  // Just use a dummy filter type
  PseudoChecksumFilter(Datatype filter_data_type)
      : Filter(FilterType::FILTER_NONE, filter_data_type) {
  }

  void dump(FILE* out) const override {
    (void)out;
  }

  Status run_forward(
      const WriterTile&,
      WriterTile* const,
      FilterBuffer* input_metadata,
      FilterBuffer* input,
      FilterBuffer* output_metadata,
      FilterBuffer* output) const override {
    auto input_size = input->size();
    auto nelts = input_size / sizeof(uint64_t);

    // The input is unmodified by this filter.
    RETURN_NOT_OK(output->append_view(input));

    // Forward the existing metadata and prepend a metadata buffer for the
    // checksum.
    RETURN_NOT_OK(output_metadata->append_view(input_metadata));
    RETURN_NOT_OK(output_metadata->prepend_buffer(sizeof(uint64_t)));
    output_metadata->reset_offset();

    uint64_t sum = 0;
    for (uint64_t i = 0; i < nelts; i++) {
      uint64_t val;
      RETURN_NOT_OK(input->read(&val, sizeof(uint64_t)));
      sum += val;
    }

    RETURN_NOT_OK(output_metadata->write(&sum, sizeof(uint64_t)));

    return Status::Ok();
  }

  Status run_reverse(
      const Tile&,
      Tile*,
      FilterBuffer* input_metadata,
      FilterBuffer* input,
      FilterBuffer* output_metadata,
      FilterBuffer* output,
      const tiledb::sm::Config& config) const override {
    (void)config;

    auto input_size = input->size();
    auto nelts = input_size / sizeof(uint64_t);

    uint64_t input_sum;
    RETURN_NOT_OK(input_metadata->read(&input_sum, sizeof(uint64_t)));

    uint64_t sum = 0;
    for (uint64_t i = 0; i < nelts; i++) {
      uint64_t val;
      RETURN_NOT_OK(input->read(&val, sizeof(uint64_t)));
      sum += val;
    }

    if (sum != input_sum)
      return Status_FilterError("Filter error; sum does not match.");

    // The output metadata is just a view on the input metadata, skipping the
    // checksum bytes.
    RETURN_NOT_OK(output_metadata->append_view(
        input_metadata,
        sizeof(uint64_t),
        input_metadata->size() - sizeof(uint64_t)));

    // The output data is just a view on the unmodified input.
    RETURN_NOT_OK(output->append_view(input));

    return Status::Ok();
  }

  PseudoChecksumFilter* clone_impl() const override {
    return new PseudoChecksumFilter(filter_data_type_);
  }
};

TEST_CASE("Filter: Test compression", "[filter][compression]") {
  tiledb::sm::Config config;

  const uint64_t nelts = 100;
  auto tile = make_increasing_tile(nelts);

  // Set up dummy array schema (needed by compressor filter for cell size, etc).
  uint32_t dim_dom[] = {1, 10};
  auto dim{make_shared<tiledb::sm::Dimension>(HERE(), "", Datatype::INT32)};
  CHECK(dim->set_domain(dim_dom).ok());
  auto domain{make_shared<tiledb::sm::Domain>(HERE())};
  CHECK(domain->add_dimension(dim).ok());
  tiledb::sm::ArraySchema schema;
  tiledb::sm::Attribute attr("attr", Datatype::UINT64);
  CHECK(schema.add_attribute(make_shared<tiledb::sm::Attribute>(HERE(), attr))
            .ok());
  CHECK(schema.set_domain(domain).ok());

  FilterPipeline pipeline;
  ThreadPool tp(4);

  SECTION("- Simple") {
    pipeline.add_filter(Add1InPlace(Datatype::UINT64));
    pipeline.add_filter(Add1OutOfPlace(Datatype::UINT64));
    pipeline.add_filter(
        CompressionFilter(tiledb::sm::Compressor::LZ4, 5, Datatype::UINT64));

    CHECK(
        pipeline.run_forward(&test::g_helper_stats, &tile, nullptr, &tp).ok());
    // Check compression worked
    CHECK(tile.size() == 0);
    CHECK(tile.filtered_buffer().size() < nelts * sizeof(uint64_t));

    auto unfiltered_tile = create_tile_for_unfiltering(nelts, tile);
    run_reverse(config, tp, unfiltered_tile, pipeline);

    // Check all elements original values.
    for (uint64_t i = 0; i < nelts; i++) {
      uint64_t elt = 0;
      CHECK_NOTHROW(
          unfiltered_tile.read(&elt, i * sizeof(uint64_t), sizeof(uint64_t)));
      CHECK(elt == i);
    }
  }

  SECTION("- With checksum stage") {
    pipeline.add_filter(PseudoChecksumFilter(Datatype::UINT64));
    pipeline.add_filter(
        CompressionFilter(tiledb::sm::Compressor::LZ4, 5, Datatype::UINT64));

    CHECK(
        pipeline.run_forward(&test::g_helper_stats, &tile, nullptr, &tp).ok());
    // Check compression worked
    CHECK(tile.size() == 0);
    CHECK(tile.filtered_buffer().size() < nelts * sizeof(uint64_t));

    auto unfiltered_tile = create_tile_for_unfiltering(nelts, tile);
    run_reverse(config, tp, unfiltered_tile, pipeline);

    // Check all elements original values.
    for (uint64_t i = 0; i < nelts; i++) {
      uint64_t elt = 0;
      CHECK_NOTHROW(
          unfiltered_tile.read(&elt, i * sizeof(uint64_t), sizeof(uint64_t)));
      CHECK(elt == i);
    }
  }

  SECTION("- With multiple stages") {
    pipeline.add_filter(Add1InPlace(Datatype::UINT64));
    pipeline.add_filter(PseudoChecksumFilter(Datatype::UINT64));
    pipeline.add_filter(Add1OutOfPlace(Datatype::UINT64));
    pipeline.add_filter(
        CompressionFilter(tiledb::sm::Compressor::LZ4, 5, Datatype::UINT64));

    CHECK(
        pipeline.run_forward(&test::g_helper_stats, &tile, nullptr, &tp).ok());
    // Check compression worked
    CHECK(tile.size() == 0);
    CHECK(tile.filtered_buffer().size() < nelts * sizeof(uint64_t));

    auto unfiltered_tile = create_tile_for_unfiltering(nelts, tile);
    run_reverse(config, tp, unfiltered_tile, pipeline);

    // Check all elements original values.
    for (uint64_t i = 0; i < nelts; i++) {
      uint64_t elt = 0;
      CHECK_NOTHROW(
          unfiltered_tile.read(&elt, i * sizeof(uint64_t), sizeof(uint64_t)));
      CHECK(elt == i);
    }
  }
}

TEST_CASE("Filter: Test compression var", "[filter][compression][var]") {
  tiledb::sm::Config config;

  const uint64_t nelts = 100;
  auto tile = make_increasing_tile(nelts);

  // Set up test data
  std::vector<uint64_t> sizes{
      0,
      32,   // Chunk0: 4 cells.
      80,   // 10 cells, still makes it into this chunk as current size < 50%.
      48,   // Chunk1: 6 cells.
      88,   // Chunk2: 11 cells, new size > 50% and > than 10 cells.
      56,   // Chunk3: 7 cells.
      72,   // Chunk4: 9 cells, new size > 50%.
      8,    // Chunk4: 10 cell, full.
      80,   // Chunk5: 10 cells.
      160,  // Chunk6: 20 cells.
      16,   // Chunk7: 2 cells.
      16,   // Chunk7: 4 cells.
      16,   // Chunk7: 6 cells.
      16,   // Chunk7: 8 cells.
      16,   // Chunk7: 10 cells.
  };        // Chunk8: 12 cells.

  std::vector<uint64_t> out_sizes{112, 48, 88, 56, 80, 80, 160, 80, 96};

  std::vector<uint64_t> offsets(sizes.size());
  uint64_t offset = 0;
  for (uint64_t i = 0; i < offsets.size() - 1; i++) {
    offsets[i] = offset;
    offset += sizes[i + 1];
  }
  offsets[offsets.size() - 1] = offset;

  auto offsets_tile = make_offsets_tile(offsets);

  // Set up dummy array schema (needed by compressor filter for cell size, etc).
  uint32_t dim_dom[] = {1, 10};
  auto dim{make_shared<tiledb::sm::Dimension>(HERE(), "", Datatype::INT32)};
  CHECK(dim->set_domain(dim_dom).ok());
  auto domain{make_shared<tiledb::sm::Domain>(HERE())};
  CHECK(domain->add_dimension(dim).ok());
  tiledb::sm::ArraySchema schema;
  tiledb::sm::Attribute attr("attr", Datatype::UINT64);
  CHECK(schema.add_attribute(make_shared<tiledb::sm::Attribute>(HERE(), attr))
            .ok());
  CHECK(schema.set_domain(domain).ok());

  FilterPipeline pipeline;
  ThreadPool tp(4);

  SECTION("- Simple") {
    WriterTile::set_max_tile_chunk_size(80);
    pipeline.add_filter(Add1InPlace(Datatype::UINT64));
    pipeline.add_filter(Add1OutOfPlace(Datatype::UINT64));
    pipeline.add_filter(
        CompressionFilter(tiledb::sm::Compressor::LZ4, 5, Datatype::UINT64));

    CHECK(pipeline.run_forward(&test::g_helper_stats, &tile, &offsets_tile, &tp)
              .ok());
    // Check number of chunks
    CHECK(tile.size() == 0);
    CHECK(
        tile.filtered_buffer().value_at_as<uint64_t>(0) ==
        9);  // Number of chunks

    auto unfiltered_tile = create_tile_for_unfiltering(nelts, tile);
    run_reverse(config, tp, unfiltered_tile, pipeline);

    // Check all elements original values.
    for (uint64_t i = 0; i < nelts; i++) {
      uint64_t elt = 0;
      CHECK_NOTHROW(
          unfiltered_tile.read(&elt, i * sizeof(uint64_t), sizeof(uint64_t)));
      CHECK(elt == i);
    }
  }

  SECTION("- With checksum stage") {
    WriterTile::set_max_tile_chunk_size(80);
    pipeline.add_filter(PseudoChecksumFilter(Datatype::UINT64));
    pipeline.add_filter(
        CompressionFilter(tiledb::sm::Compressor::LZ4, 5, Datatype::UINT64));

    CHECK(pipeline.run_forward(&test::g_helper_stats, &tile, &offsets_tile, &tp)
              .ok());
    // Check number of chunks
    CHECK(tile.size() == 0);
    CHECK(
        tile.filtered_buffer().value_at_as<uint64_t>(0) ==
        9);  // Number of chunks

    auto unfiltered_tile = create_tile_for_unfiltering(nelts, tile);
    run_reverse(config, tp, unfiltered_tile, pipeline);

    // Check all elements original values.
    for (uint64_t i = 0; i < nelts; i++) {
      uint64_t elt = 0;
      CHECK_NOTHROW(
          unfiltered_tile.read(&elt, i * sizeof(uint64_t), sizeof(uint64_t)));
      CHECK(elt == i);
    }
  }

  SECTION("- With multiple stages") {
    WriterTile::set_max_tile_chunk_size(80);
    pipeline.add_filter(Add1InPlace(Datatype::UINT64));
    pipeline.add_filter(PseudoChecksumFilter(Datatype::UINT64));
    pipeline.add_filter(Add1OutOfPlace(Datatype::UINT64));
    pipeline.add_filter(
        CompressionFilter(tiledb::sm::Compressor::LZ4, 5, Datatype::UINT64));

    CHECK(pipeline.run_forward(&test::g_helper_stats, &tile, &offsets_tile, &tp)
              .ok());
    // Check number of chunks
    CHECK(tile.size() == 0);
    CHECK(
        tile.filtered_buffer().value_at_as<uint64_t>(0) ==
        9);  // Number of chunks

    auto unfiltered_tile = create_tile_for_unfiltering(nelts, tile);
    run_reverse(config, tp, unfiltered_tile, pipeline);

    // Check all elements original values.
    for (uint64_t i = 0; i < nelts; i++) {
      uint64_t elt = 0;
      CHECK_NOTHROW(
          unfiltered_tile.read(&elt, i * sizeof(uint64_t), sizeof(uint64_t)));
      CHECK(elt == i);
    }
  }

  WriterTile::set_max_tile_chunk_size(constants::max_tile_chunk_size);
}

TEST_CASE(
    "Filter: Test skip checksum validation",
    "[filter][skip-checksum-validation]") {
  tiledb::sm::Config config;
  REQUIRE(config.set("sm.skip_checksum_validation", "true").ok());

  const uint64_t nelts = 100;
  auto tile = make_increasing_tile(nelts);

  // MD5
  FilterPipeline md5_pipeline;
  ThreadPool tp(4);
  ChecksumMD5Filter md5_filter(Datatype::UINT64);
  md5_pipeline.add_filter(md5_filter);
  CHECK(md5_pipeline.run_forward(&test::g_helper_stats, &tile, nullptr, &tp)
            .ok());
  CHECK(tile.size() == 0);
  CHECK(tile.filtered_buffer().size() != 0);

  auto unfiltered_tile = create_tile_for_unfiltering(nelts, tile);
  run_reverse(config, tp, unfiltered_tile, md5_pipeline);

  for (uint64_t n = 0; n < nelts; n++) {
    uint64_t elt = 0;
    CHECK_NOTHROW(
        unfiltered_tile.read(&elt, n * sizeof(uint64_t), sizeof(uint64_t)));
    CHECK(elt == n);
  }

  // SHA256
  auto tile2 = make_increasing_tile(nelts);

  FilterPipeline sha_256_pipeline;
  ChecksumMD5Filter sha_256_filter(Datatype::UINT64);
  sha_256_pipeline.add_filter(sha_256_filter);
  CHECK(
      sha_256_pipeline.run_forward(&test::g_helper_stats, &tile2, nullptr, &tp)
          .ok());
  CHECK(tile2.size() == 0);
  CHECK(tile2.filtered_buffer().size() != 0);

  auto unfiltered_tile2 = create_tile_for_unfiltering(nelts, tile2);
  run_reverse(config, tp, unfiltered_tile2, sha_256_pipeline);
  for (uint64_t n = 0; n < nelts; n++) {
    uint64_t elt = 0;
    CHECK_NOTHROW(
        unfiltered_tile2.read(&elt, n * sizeof(uint64_t), sizeof(uint64_t)));
    CHECK(elt == n);
  }
}

TEST_CASE("Filter: Test bit width reduction", "[filter][bit-width-reduction]") {
  tiledb::sm::Config config;

  // Set up test data
  const uint64_t nelts = 1000;

  FilterPipeline pipeline;
  ThreadPool tp(4);
  pipeline.add_filter(BitWidthReductionFilter(Datatype::UINT64));

  SECTION("- Single stage") {
    auto tile = make_increasing_tile(nelts);

    CHECK(
        pipeline.run_forward(&test::g_helper_stats, &tile, nullptr, &tp).ok());

    CHECK(tile.size() == 0);
    CHECK(tile.filtered_buffer().size() != 0);

    // Sanity check number of windows value
    uint64_t offset = 0;
    offset += sizeof(uint64_t);  // Number of chunks
    offset += sizeof(uint32_t);  // First chunk orig size
    offset += sizeof(uint32_t);  // First chunk filtered size
    offset += sizeof(uint32_t);  // First chunk metadata size

    CHECK(
        tile.filtered_buffer().value_at_as<uint32_t>(offset) ==
        nelts * sizeof(uint64_t));  // Original length
    offset += sizeof(uint32_t);

    auto max_win_size =
        pipeline.get_filter<BitWidthReductionFilter>()->max_window_size();
    auto expected_num_win =
        (nelts * sizeof(uint64_t)) / max_win_size +
        uint32_t(bool((nelts * sizeof(uint64_t)) % max_win_size));
    CHECK(
        tile.filtered_buffer().value_at_as<uint32_t>(offset) ==
        expected_num_win);  // Number of windows

    // Check compression worked
    auto compressed_size = tile.filtered_buffer().size();
    CHECK(compressed_size < nelts * sizeof(uint64_t));

    auto unfiltered_tile = create_tile_for_unfiltering(nelts, tile);
    run_reverse(config, tp, unfiltered_tile, pipeline);
    for (uint64_t i = 0; i < nelts; i++) {
      uint64_t elt = 0;
      CHECK_NOTHROW(
          unfiltered_tile.read(&elt, i * sizeof(uint64_t), sizeof(uint64_t)));
      CHECK(elt == i);
    }
  }

  SECTION("- Window sizes") {
    std::vector<uint32_t> window_sizes = {
        32, 64, 128, 256, 437, 512, 1024, 2000};
    for (auto window_size : window_sizes) {
      auto tile = make_increasing_tile(nelts);

      pipeline.get_filter<BitWidthReductionFilter>()->set_max_window_size(
          window_size);

      CHECK(pipeline.run_forward(&test::g_helper_stats, &tile, nullptr, &tp)
                .ok());
      CHECK(tile.size() == 0);
      CHECK(tile.filtered_buffer().size() != 0);

      auto unfiltered_tile = create_tile_for_unfiltering(nelts, tile);
      run_reverse(config, tp, unfiltered_tile, pipeline);
      for (uint64_t i = 0; i < nelts; i++) {
        uint64_t elt = 0;
        CHECK_NOTHROW(
            unfiltered_tile.read(&elt, i * sizeof(uint64_t), sizeof(uint64_t)));
        CHECK(elt == i);
      }
    }
  }

  SECTION("- Random values") {
    std::random_device rd;
    auto seed = rd();
    std::mt19937 gen(seed), gen_copy(seed);
    std::uniform_int_distribution<> rng(0, std::numeric_limits<int32_t>::max());
    INFO("Random element seed: " << seed);

    WriterTile tile(
        constants::format_version,
        Datatype::UINT64,
        sizeof(uint64_t),
        nelts * sizeof(uint64_t));

    // Set up test data
    for (uint64_t i = 0; i < nelts; i++) {
      uint64_t val = (uint64_t)rng(gen);
      CHECK_NOTHROW(tile.write(&val, i * sizeof(uint64_t), sizeof(uint64_t)));
    }

    CHECK(
        pipeline.run_forward(&test::g_helper_stats, &tile, nullptr, &tp).ok());
    CHECK(tile.size() == 0);
    CHECK(tile.filtered_buffer().size() != 0);

    auto unfiltered_tile = create_tile_for_unfiltering(nelts, tile);
    run_reverse(config, tp, unfiltered_tile, pipeline);
    for (uint64_t i = 0; i < nelts; i++) {
      uint64_t elt = 0;
      CHECK_NOTHROW(
          unfiltered_tile.read(&elt, i * sizeof(uint64_t), sizeof(uint64_t)));
      CHECK((int64_t)elt == rng(gen_copy));
    }
  }

  SECTION(" - Random signed values") {
    std::random_device rd;
    auto seed = rd();
    std::mt19937 gen(seed), gen_copy(seed);
    std::uniform_int_distribution<> rng(
        std::numeric_limits<int32_t>::lowest(),
        std::numeric_limits<int32_t>::max());
    INFO("Random element seed: " << seed);

    WriterTile tile(
        constants::format_version,
        Datatype::UINT32,
        sizeof(uint32_t),
        nelts * sizeof(uint32_t));

    // Set up test data
    for (uint64_t i = 0; i < nelts; i++) {
      uint32_t val = (uint32_t)rng(gen);
      CHECK_NOTHROW(tile.write(&val, i * sizeof(uint32_t), sizeof(uint32_t)));
    }

    CHECK(
        pipeline.run_forward(&test::g_helper_stats, &tile, nullptr, &tp).ok());
    CHECK(tile.size() == 0);
    CHECK(tile.filtered_buffer().size() != 0);

    auto unfiltered_tile = create_tile_for_unfiltering(nelts, tile);
    run_reverse(config, tp, unfiltered_tile, pipeline);
    for (uint64_t i = 0; i < nelts; i++) {
      int32_t elt = 0;
      CHECK_NOTHROW(
          unfiltered_tile.read(&elt, i * sizeof(int32_t), sizeof(int32_t)));
      CHECK(elt == rng(gen_copy));
    }
  }

  SECTION("- Byte overflow") {
    WriterTile tile(
        constants::format_version,
        Datatype::UINT64,
        sizeof(uint64_t),
        nelts * sizeof(uint64_t));

    // Set up test data
    for (uint64_t i = 0; i < nelts; i++) {
      uint64_t val = i % 257;
      CHECK_NOTHROW(tile.write(&val, i * sizeof(uint64_t), sizeof(uint64_t)));
    }

    CHECK(
        pipeline.run_forward(&test::g_helper_stats, &tile, nullptr, &tp).ok());
    CHECK(tile.size() == 0);
    CHECK(tile.filtered_buffer().size() != 0);

    auto unfiltered_tile = create_tile_for_unfiltering(nelts, tile);
    run_reverse(config, tp, unfiltered_tile, pipeline);
    for (uint64_t i = 0; i < nelts; i++) {
      uint64_t elt = 0;
      CHECK_NOTHROW(
          unfiltered_tile.read(&elt, i * sizeof(uint64_t), sizeof(uint64_t)));
      CHECK(elt == i % 257);
    }
  }
}

TEST_CASE(
    "Filter: Test bit width reduction var",
    "[filter][bit-width-reduction][var]") {
  tiledb::sm::Config config;

  const uint64_t nelts = 100;

  // Set up test data
  std::vector<uint64_t> sizes{
      0,
      32,   // Chunk0: 4 cells.
      80,   // 10 cells, still makes it into this chunk as current size < 50%.
      48,   // Chunk1: 6 cells.
      88,   // Chunk2: 11 cells, new size > 50% and > than 10 cells.
      56,   // Chunk3: 7 cells.
      72,   // Chunk4: 9 cells, new size > 50%.
      8,    // Chunk4: 10 cell, full.
      80,   // Chunk5: 10 cells.
      160,  // Chunk6: 20 cells.
      16,   // Chunk7: 2 cells.
      16,   // Chunk7: 4 cells.
      16,   // Chunk7: 6 cells.
      16,   // Chunk7: 8 cells.
      16,   // Chunk7: 10 cells.
  };        // Chunk8: 12 cells.

  std::vector<uint64_t> out_sizes{112, 48, 88, 56, 80, 80, 160, 80, 96};

  std::vector<uint64_t> offsets(sizes.size());
  uint64_t offset = 0;
  for (uint64_t i = 0; i < offsets.size() - 1; i++) {
    offsets[i] = offset;
    offset += sizes[i + 1];
  }
  offsets[offsets.size() - 1] = offset;

  const uint64_t offsets_tile_size =
      offsets.size() * constants::cell_var_offset_size;

  FilterPipeline pipeline;
  ThreadPool tp(4);
  pipeline.add_filter(BitWidthReductionFilter(Datatype::UINT64));

  SECTION("- Single stage") {
    auto tile = make_increasing_tile(nelts);
    auto offsets_tile = make_offsets_tile(offsets);

    WriterTile::set_max_tile_chunk_size(80);
    CHECK(pipeline.run_forward(&test::g_helper_stats, &tile, &offsets_tile, &tp)
              .ok());

    CHECK(tile.size() == 0);
    CHECK(tile.filtered_buffer().size() != 0);

    uint64_t offset = 0;
    CHECK(
        tile.filtered_buffer().value_at_as<uint64_t>(offset) ==
        9);  // Number of chunks
    offset += sizeof(uint64_t);

    for (uint64_t i = 0; i < 9; i++) {
      CHECK(
          tile.filtered_buffer().value_at_as<uint32_t>(offset) ==
          out_sizes[i]);  // Chunk orig size
      offset += sizeof(uint32_t);
      CHECK(
          tile.filtered_buffer().value_at_as<uint32_t>(offset) ==
          out_sizes[i] / 8);  // Chunk filtered size
      offset += sizeof(uint32_t);

      uint32_t md_size = tile.filtered_buffer().value_at_as<uint32_t>(offset);
      offset += sizeof(uint32_t);

      CHECK(
          tile.filtered_buffer().value_at_as<uint32_t>(offset) ==
          out_sizes[i]);  // Original length
      offset += sizeof(uint32_t);

      // Check window value.
      auto max_win_size =
          pipeline.get_filter<BitWidthReductionFilter>()->max_window_size();
      auto expected_num_win = out_sizes[i] / max_win_size +
                              uint32_t(bool(out_sizes[0] % max_win_size));
      CHECK(
          tile.filtered_buffer().value_at_as<uint32_t>(offset) ==
          expected_num_win);  // Number of windows

      offset += md_size - sizeof(uint32_t);

      // Check all elements are good.
      uint8_t el = 0;
      for (uint64_t j = 0; j < out_sizes[i] / sizeof(uint64_t); j++) {
        CHECK(tile.filtered_buffer().value_at_as<uint8_t>(offset) == el++);
        offset += sizeof(uint8_t);
      }
    }

    // Check compression worked
    auto compressed_size = tile.filtered_buffer().size();
    CHECK(compressed_size < nelts * sizeof(uint64_t));

    auto unfiltered_tile = create_tile_for_unfiltering(nelts, tile);
    run_reverse(config, tp, unfiltered_tile, pipeline);
    for (uint64_t i = 0; i < nelts; i++) {
      uint64_t elt = 0;
      CHECK_NOTHROW(
          unfiltered_tile.read(&elt, i * sizeof(uint64_t), sizeof(uint64_t)));
      CHECK(elt == i);
    }
  }

  SECTION("- Window sizes") {
    WriterTile::set_max_tile_chunk_size(80);
    std::vector<uint32_t> window_sizes = {
        32, 64, 128, 256, 437, 512, 1024, 2000};
    for (auto window_size : window_sizes) {
      auto tile = make_increasing_tile(nelts);
      auto offsets_tile = make_offsets_tile(offsets);
      pipeline.get_filter<BitWidthReductionFilter>()->set_max_window_size(
          window_size);

      CHECK(
          pipeline.run_forward(&test::g_helper_stats, &tile, &offsets_tile, &tp)
              .ok());
      CHECK(tile.size() == 0);
      CHECK(tile.filtered_buffer().size() != 0);

      auto unfiltered_tile = create_tile_for_unfiltering(nelts, tile);
      run_reverse(config, tp, unfiltered_tile, pipeline);
      for (uint64_t i = 0; i < nelts; i++) {
        uint64_t elt = 0;
        CHECK_NOTHROW(
            unfiltered_tile.read(&elt, i * sizeof(uint64_t), sizeof(uint64_t)));
        CHECK(elt == i);
      }
    }
  }

  SECTION("- Random values") {
    WriterTile::set_max_tile_chunk_size(80);
    std::random_device rd;
    auto seed = rd();
    std::mt19937 gen(seed), gen_copy(seed);
    std::uniform_int_distribution<> rng(0, std::numeric_limits<int32_t>::max());
    INFO("Random element seed: " << seed);

    WriterTile tile(
        constants::format_version,
        Datatype::UINT64,
        sizeof(uint64_t),
        nelts * sizeof(uint64_t));
    auto offsets_tile = make_offsets_tile(offsets);

    // Set up test data
    for (uint64_t i = 0; i < nelts; i++) {
      uint64_t val = (uint64_t)rng(gen);
      CHECK_NOTHROW(tile.write(&val, i * sizeof(uint64_t), sizeof(uint64_t)));
    }

    CHECK(pipeline.run_forward(&test::g_helper_stats, &tile, &offsets_tile, &tp)
              .ok());
    CHECK(tile.size() == 0);
    CHECK(tile.filtered_buffer().size() != 0);

    auto unfiltered_tile = create_tile_for_unfiltering(nelts, tile);
    run_reverse(config, tp, unfiltered_tile, pipeline);
    for (uint64_t i = 0; i < nelts; i++) {
      uint64_t elt = 0;
      CHECK_NOTHROW(
          unfiltered_tile.read(&elt, i * sizeof(uint64_t), sizeof(uint64_t)));
      CHECK((int64_t)elt == rng(gen_copy));
    }
  }

  SECTION(" - Random signed values") {
    WriterTile::set_max_tile_chunk_size(80);
    std::random_device rd;
    auto seed = rd();
    std::mt19937 gen(seed), gen_copy(seed);
    std::uniform_int_distribution<> rng(
        std::numeric_limits<int32_t>::lowest(),
        std::numeric_limits<int32_t>::max());
    INFO("Random element seed: " << seed);

    WriterTile tile(
        constants::format_version,
        Datatype::UINT32,
        sizeof(uint32_t),
        nelts * sizeof(uint32_t));

    // Set up test data
    for (uint64_t i = 0; i < nelts; i++) {
      uint32_t val = (uint32_t)rng(gen);
      CHECK_NOTHROW(tile.write(&val, i * sizeof(uint32_t), sizeof(uint32_t)));
    }

    std::vector<uint64_t> offsets32(offsets);
    for (uint64_t i = 0; i < offsets32.size(); i++) {
      offsets32[i] /= 2;
    }

    WriterTile offsets_tile32(
        constants::format_version,
        Datatype::UINT64,
        constants::cell_var_offset_size,
        offsets_tile_size);

    // Set up test data
    for (uint64_t i = 0; i < offsets.size(); i++) {
      CHECK_NOTHROW(offsets_tile32.write(
          &offsets32[i],
          i * constants::cell_var_offset_size,
          constants::cell_var_offset_size));
    }

    CHECK(
        pipeline.run_forward(&test::g_helper_stats, &tile, &offsets_tile32, &tp)
            .ok());
    CHECK(tile.size() == 0);
    CHECK(tile.filtered_buffer().size() != 0);

    auto unfiltered_tile = create_tile_for_unfiltering(nelts, tile);
    run_reverse(config, tp, unfiltered_tile, pipeline);
    for (uint64_t i = 0; i < nelts; i++) {
      int32_t elt = 0;
      CHECK_NOTHROW(
          unfiltered_tile.read(&elt, i * sizeof(int32_t), sizeof(int32_t)));
      CHECK(elt == rng(gen_copy));
    }
  }

  SECTION("- Byte overflow") {
    WriterTile::set_max_tile_chunk_size(80);
    WriterTile tile(
        constants::format_version,
        Datatype::UINT64,
        sizeof(uint64_t),
        nelts * sizeof(uint64_t));

    // Set up test data
    for (uint64_t i = 0; i < nelts; i++) {
      uint64_t val = i % 257;
      CHECK_NOTHROW(tile.write(&val, i * sizeof(uint64_t), sizeof(uint64_t)));
    }

    auto offsets_tile = make_offsets_tile(offsets);

    CHECK(pipeline.run_forward(&test::g_helper_stats, &tile, &offsets_tile, &tp)
              .ok());
    CHECK(tile.size() == 0);
    CHECK(tile.filtered_buffer().size() != 0);

    auto unfiltered_tile = create_tile_for_unfiltering(nelts, tile);
    run_reverse(config, tp, unfiltered_tile, pipeline);
    for (uint64_t i = 0; i < nelts; i++) {
      uint64_t elt = 0;
      CHECK_NOTHROW(
          unfiltered_tile.read(&elt, i * sizeof(uint64_t), sizeof(uint64_t)));
      CHECK(elt == i % 257);
    }
  }

  WriterTile::set_max_tile_chunk_size(constants::max_tile_chunk_size);
}

TEST_CASE("Filter: Test positive-delta encoding", "[filter][positive-delta]") {
  tiledb::sm::Config config;

  // Set up test data
  const uint64_t nelts = 1000;

  FilterPipeline pipeline;
  ThreadPool tp(4);
  pipeline.add_filter(PositiveDeltaFilter(Datatype::UINT64));

  SECTION("- Single stage") {
    auto tile = make_increasing_tile(nelts);
    CHECK(
        pipeline.run_forward(&test::g_helper_stats, &tile, nullptr, &tp).ok());

    CHECK(tile.size() == 0);
    CHECK(tile.filtered_buffer().size() != 0);

    auto pipeline_metadata_size = sizeof(uint64_t) + 3 * sizeof(uint32_t);

    uint64_t offset = 0;
    offset += sizeof(uint64_t);  // Number of chunks
    offset += sizeof(uint32_t);  // First chunk orig size
    offset += sizeof(uint32_t);  // First chunk filtered size
    auto filter_metadata_size = tile.filtered_buffer().value_at_as<uint32_t>(
        offset);  // First chunk metadata size
    offset += sizeof(uint32_t);

    auto max_win_size =
        pipeline.get_filter<PositiveDeltaFilter>()->max_window_size();
    auto expected_num_win =
        (nelts * sizeof(uint64_t)) / max_win_size +
        uint32_t(bool((nelts * sizeof(uint64_t)) % max_win_size));
    CHECK(
        tile.filtered_buffer().value_at_as<uint32_t>(offset) ==
        expected_num_win);  // Number of windows

    // Check encoded size
    auto encoded_size = tile.filtered_buffer().size();
    CHECK(
        encoded_size == pipeline_metadata_size + filter_metadata_size +
                            nelts * sizeof(uint64_t));

    auto unfiltered_tile = create_tile_for_unfiltering(nelts, tile);
    run_reverse(config, tp, unfiltered_tile, pipeline);
    for (uint64_t i = 0; i < nelts; i++) {
      uint64_t elt = 0;
      CHECK_NOTHROW(
          unfiltered_tile.read(&elt, i * sizeof(uint64_t), sizeof(uint64_t)));
      CHECK(elt == i);
    }
  }

  SECTION("- Window sizes") {
    std::vector<uint32_t> window_sizes = {
        32, 64, 128, 256, 437, 512, 1024, 2000};
    for (auto window_size : window_sizes) {
      auto tile = make_increasing_tile(nelts);
      pipeline.get_filter<PositiveDeltaFilter>()->set_max_window_size(
          window_size);

      CHECK(pipeline.run_forward(&test::g_helper_stats, &tile, nullptr, &tp)
                .ok());
      CHECK(tile.size() == 0);
      CHECK(tile.filtered_buffer().size() != 0);

      auto unfiltered_tile = create_tile_for_unfiltering(nelts, tile);
      run_reverse(config, tp, unfiltered_tile, pipeline);
      for (uint64_t i = 0; i < nelts; i++) {
        uint64_t elt = 0;
        CHECK_NOTHROW(
            unfiltered_tile.read(&elt, i * sizeof(uint64_t), sizeof(uint64_t)));
        CHECK(elt == i);
      }
    }
  }

  SECTION("- Error on non-positive delta data") {
    auto tile = make_increasing_tile(nelts);
    for (uint64_t i = 0; i < nelts; i++) {
      auto val = nelts - i;
      CHECK_NOTHROW(tile.write(&val, i * sizeof(uint64_t), sizeof(uint64_t)));
    }

    CHECK(
        !pipeline.run_forward(&test::g_helper_stats, &tile, nullptr, &tp).ok());
  }
}

TEST_CASE(
    "Filter: Test positive-delta encoding var",
    "[filter][positive-delta][var]") {
  tiledb::sm::Config config;

  const uint64_t nelts = 100;

  // Set up test data
  std::vector<uint64_t> sizes{
      0,
      32,   // Chunk0: 4 cells.
      80,   // 10 cells, still makes it into this chunk as current size < 50%.
      48,   // Chunk1: 6 cells.
      88,   // Chunk2: 11 cells, new size > 50% and > than 10 cells.
      56,   // Chunk3: 7 cells.
      72,   // Chunk4: 9 cells, new size > 50%.
      8,    // Chunk4: 10 cell, full.
      80,   // Chunk5: 10 cells.
      160,  // Chunk6: 20 cells.
      16,   // Chunk7: 2 cells.
      16,   // Chunk7: 4 cells.
      16,   // Chunk7: 6 cells.
      16,   // Chunk7: 8 cells.
      16,   // Chunk7: 10 cells.
  };        // Chunk8: 12 cells.

  std::vector<uint64_t> out_sizes{112, 48, 88, 56, 80, 80, 160, 80, 96};

  std::vector<uint64_t> offsets(sizes.size());
  uint64_t offset = 0;
  for (uint64_t i = 0; i < offsets.size() - 1; i++) {
    offsets[i] = offset;
    offset += sizes[i + 1];
  }
  offsets[offsets.size() - 1] = offset;

  FilterPipeline pipeline;
  ThreadPool tp(4);
  pipeline.add_filter(PositiveDeltaFilter(Datatype::UINT64));

  SECTION("- Single stage") {
    auto tile = make_increasing_tile(nelts);
    auto offsets_tile = make_offsets_tile(offsets);

    WriterTile::set_max_tile_chunk_size(80);
    CHECK(pipeline.run_forward(&test::g_helper_stats, &tile, &offsets_tile, &tp)
              .ok());

    CHECK(tile.size() == 0);
    CHECK(tile.filtered_buffer().size() != 0);

    uint64_t offset = 0;
    CHECK(
        tile.filtered_buffer().value_at_as<uint64_t>(offset) ==
        9);  // Number of chunks
    offset += sizeof(uint64_t);

    uint64_t total_md_size = 0;
    for (uint64_t i = 0; i < 9; i++) {
      CHECK(
          tile.filtered_buffer().value_at_as<uint32_t>(offset) ==
          out_sizes[i]);  // Chunk orig size
      offset += sizeof(uint32_t);
      CHECK(
          tile.filtered_buffer().value_at_as<uint32_t>(offset) ==
          out_sizes[i]);  // Chunk filtered size
      offset += sizeof(uint32_t);

      uint32_t md_size = tile.filtered_buffer().value_at_as<uint32_t>(offset);
      offset += sizeof(uint32_t);
      total_md_size += md_size;

      auto max_win_size =
          pipeline.get_filter<PositiveDeltaFilter>()->max_window_size();
      auto expected_num_win =
          (nelts * sizeof(uint64_t)) / max_win_size +
          uint32_t(bool((nelts * sizeof(uint64_t)) % max_win_size));
      CHECK(
          tile.filtered_buffer().value_at_as<uint32_t>(offset) ==
          expected_num_win);  // Number of windows

      offset += md_size;

      // Check all elements are good.
      for (uint64_t j = 0; j < out_sizes[i] / sizeof(uint64_t); j++) {
        CHECK(
            tile.filtered_buffer().value_at_as<uint64_t>(offset) ==
            (j == 0 ? 0 : 1));
        offset += sizeof(uint64_t);
      }
    }

    // Check encoded size
    auto pipeline_metadata_size = sizeof(uint64_t) + 9 * 3 * sizeof(uint32_t);
    auto encoded_size = tile.filtered_buffer().size();
    CHECK(
        encoded_size ==
        pipeline_metadata_size + total_md_size + nelts * sizeof(uint64_t));

    auto unfiltered_tile = create_tile_for_unfiltering(nelts, tile);
    run_reverse(config, tp, unfiltered_tile, pipeline);
    for (uint64_t i = 0; i < nelts; i++) {
      uint64_t elt = 0;
      CHECK_NOTHROW(
          unfiltered_tile.read(&elt, i * sizeof(uint64_t), sizeof(uint64_t)));
      CHECK(elt == i);
    }
  }

  SECTION("- Window sizes") {
    WriterTile::set_max_tile_chunk_size(80);
    std::vector<uint32_t> window_sizes = {
        32, 64, 128, 256, 437, 512, 1024, 2000};
    for (auto window_size : window_sizes) {
      auto tile = make_increasing_tile(nelts);
      auto offsets_tile = make_offsets_tile(offsets);

      pipeline.get_filter<PositiveDeltaFilter>()->set_max_window_size(
          window_size);

      CHECK(
          pipeline.run_forward(&test::g_helper_stats, &tile, &offsets_tile, &tp)
              .ok());
      CHECK(tile.size() == 0);
      CHECK(tile.filtered_buffer().size() != 0);

      auto unfiltered_tile = create_tile_for_unfiltering(nelts, tile);
      run_reverse(config, tp, unfiltered_tile, pipeline);
      for (uint64_t i = 0; i < nelts; i++) {
        uint64_t elt = 0;
        CHECK_NOTHROW(
            unfiltered_tile.read(&elt, i * sizeof(uint64_t), sizeof(uint64_t)));
        CHECK(elt == i);
      }
    }
  }

  SECTION("- Error on non-positive delta data") {
    auto tile = make_increasing_tile(nelts);
    auto offsets_tile = make_offsets_tile(offsets);

    WriterTile::set_max_tile_chunk_size(80);
    for (uint64_t i = 0; i < nelts; i++) {
      auto val = nelts - i;
      CHECK_NOTHROW(tile.write(&val, i * sizeof(uint64_t), sizeof(uint64_t)));
    }

    CHECK(
        !pipeline.run_forward(&test::g_helper_stats, &tile, &offsets_tile, &tp)
             .ok());
  }

  WriterTile::set_max_tile_chunk_size(constants::max_tile_chunk_size);
}

TEST_CASE("Filter: Test bitshuffle", "[filter][bitshuffle]") {
  tiledb::sm::Config config;

  // Set up test data
  const uint64_t nelts = 1000;
  auto tile = make_increasing_tile(nelts);

  FilterPipeline pipeline;
  ThreadPool tp(4);
  pipeline.add_filter(BitshuffleFilter(Datatype::UINT64));

  SECTION("- Single stage") {
    CHECK(
        pipeline.run_forward(&test::g_helper_stats, &tile, nullptr, &tp).ok());
    CHECK(tile.size() == 0);
    CHECK(tile.filtered_buffer().size() != 0);

    auto unfiltered_tile = create_tile_for_unfiltering(nelts, tile);
    run_reverse(config, tp, unfiltered_tile, pipeline);
    for (uint64_t i = 0; i < nelts; i++) {
      uint64_t elt = 0;
      CHECK_NOTHROW(
          unfiltered_tile.read(&elt, i * sizeof(uint64_t), sizeof(uint64_t)));
      CHECK(elt == i);
    }
  }

  SECTION("- Indivisible by 8") {
    const uint32_t nelts2 = 1001;
    const uint64_t tile_size2 = nelts2 * sizeof(uint32_t);

    WriterTile tile2(
        constants::format_version,
        Datatype::UINT32,
        sizeof(uint32_t),
        tile_size2);

    // Set up test data
    for (uint32_t i = 0; i < nelts2; i++) {
      CHECK_NOTHROW(tile2.write(&i, i * sizeof(uint32_t), sizeof(uint32_t)));
    }

    CHECK(
        pipeline.run_forward(&test::g_helper_stats, &tile2, nullptr, &tp).ok());
    CHECK(tile2.size() == 0);
    CHECK(tile2.filtered_buffer().size() != 0);

    auto unfiltered_tile2 = create_tile_for_unfiltering(nelts2, tile2);
    run_reverse(config, tp, unfiltered_tile2, pipeline);
    for (uint64_t i = 0; i < nelts2; i++) {
      uint32_t elt = 0;
      CHECK_NOTHROW(
          unfiltered_tile2.read(&elt, i * sizeof(uint32_t), sizeof(uint32_t)));
      CHECK(elt == i);
    }
  }
}

TEST_CASE("Filter: Test bitshuffle var", "[filter][bitshuffle][var]") {
  tiledb::sm::Config config;

  const uint64_t nelts = 100;
  auto tile = make_increasing_tile(nelts);

  // Set up test data
  std::vector<uint64_t> sizes{
      0,
      32,   // Chunk0: 4 cells.
      80,   // 10 cells, still makes it into this chunk as current size < 50%.
      48,   // Chunk1: 6 cells.
      88,   // Chunk2: 11 cells, new size > 50% and > than 10 cells.
      56,   // Chunk3: 7 cells.
      72,   // Chunk4: 9 cells, new size > 50%.
      8,    // Chunk4: 10 cell, full.
      80,   // Chunk5: 10 cells.
      160,  // Chunk6: 20 cells.
      16,   // Chunk7: 2 cells.
      16,   // Chunk7: 4 cells.
      16,   // Chunk7: 6 cells.
      16,   // Chunk7: 8 cells.
      16,   // Chunk7: 10 cells.
  };        // Chunk8: 12 cells.

  std::vector<uint64_t> out_sizes{112, 48, 88, 56, 80, 80, 160, 80, 96};

  std::vector<uint64_t> offsets(sizes.size());
  uint64_t offset = 0;
  for (uint64_t i = 0; i < offsets.size() - 1; i++) {
    offsets[i] = offset;
    offset += sizes[i + 1];
  }
  offsets[offsets.size() - 1] = offset;

  auto offsets_tile = make_offsets_tile(offsets);

  FilterPipeline pipeline;
  ThreadPool tp(4);
  pipeline.add_filter(BitshuffleFilter(Datatype::UINT64));

  SECTION("- Single stage") {
    WriterTile::set_max_tile_chunk_size(80);
    CHECK(pipeline.run_forward(&test::g_helper_stats, &tile, &offsets_tile, &tp)
              .ok());
    CHECK(tile.size() == 0);
    CHECK(tile.filtered_buffer().size() != 0);

    auto unfiltered_tile = create_tile_for_unfiltering(nelts, tile);
    run_reverse(config, tp, unfiltered_tile, pipeline);
    for (uint64_t i = 0; i < nelts; i++) {
      uint64_t elt = 0;
      CHECK_NOTHROW(
          unfiltered_tile.read(&elt, i * sizeof(uint64_t), sizeof(uint64_t)));
      CHECK(elt == i);
    }
  }

  SECTION("- Indivisible by 8") {
    WriterTile::set_max_tile_chunk_size(80);
    const uint32_t nelts2 = 1001;
    const uint64_t tile_size2 = nelts2 * sizeof(uint32_t);

    WriterTile tile2(
        constants::format_version,
        Datatype::UINT32,
        sizeof(uint32_t),
        tile_size2);

    // Set up test data
    for (uint32_t i = 0; i < nelts2; i++) {
      CHECK_NOTHROW(tile2.write(&i, i * sizeof(uint32_t), sizeof(uint32_t)));
    }

    CHECK(
        pipeline.run_forward(&test::g_helper_stats, &tile2, &offsets_tile, &tp)
            .ok());
    CHECK(tile2.size() == 0);
    CHECK(tile2.filtered_buffer().size() != 0);

    auto unfiltered_tile2 = create_tile_for_unfiltering(nelts2, tile2);
    run_reverse(config, tp, unfiltered_tile2, pipeline);
    for (uint64_t i = 0; i < nelts2; i++) {
      uint32_t elt = 0;
      CHECK_NOTHROW(
          unfiltered_tile2.read(&elt, i * sizeof(uint32_t), sizeof(uint32_t)));
      CHECK(elt == i);
    }
  }

  WriterTile::set_max_tile_chunk_size(constants::max_tile_chunk_size);
}

TEST_CASE("Filter: Test byteshuffle", "[filter][byteshuffle]") {
  tiledb::sm::Config config;

  // Set up test data
  const uint64_t nelts = 1000;
  auto tile = make_increasing_tile(nelts);

  FilterPipeline pipeline;
  ThreadPool tp(4);
  pipeline.add_filter(ByteshuffleFilter(Datatype::UINT64));

  SECTION("- Single stage") {
    CHECK(
        pipeline.run_forward(&test::g_helper_stats, &tile, nullptr, &tp).ok());
    CHECK(tile.size() == 0);
    CHECK(tile.filtered_buffer().size() != 0);

    auto unfiltered_tile = create_tile_for_unfiltering(nelts, tile);
    run_reverse(config, tp, unfiltered_tile, pipeline);
    for (uint64_t i = 0; i < nelts; i++) {
      uint64_t elt = 0;
      CHECK_NOTHROW(
          unfiltered_tile.read(&elt, i * sizeof(uint64_t), sizeof(uint64_t)));
      CHECK(elt == i);
    }
  }

  SECTION("- Uneven number of elements") {
    const uint32_t nelts2 = 1001;
    const uint64_t tile_size2 = nelts2 * sizeof(uint32_t);

    WriterTile tile2(
        constants::format_version,
        Datatype::UINT32,
        sizeof(uint32_t),
        tile_size2);

    // Set up test data
    for (uint32_t i = 0; i < nelts2; i++) {
      CHECK_NOTHROW(tile2.write(&i, i * sizeof(uint32_t), sizeof(uint32_t)));
    }

    CHECK(
        pipeline.run_forward(&test::g_helper_stats, &tile2, nullptr, &tp).ok());
    CHECK(tile2.size() == 0);
    CHECK(tile2.filtered_buffer().size() != 0);

    auto unfiltered_tile2 = create_tile_for_unfiltering(nelts2, tile2);
    run_reverse(config, tp, unfiltered_tile2, pipeline);
    for (uint64_t i = 0; i < nelts2; i++) {
      uint32_t elt = 0;
      CHECK_NOTHROW(
          unfiltered_tile2.read(&elt, i * sizeof(uint32_t), sizeof(uint32_t)));
      CHECK(elt == i);
    }
  }
}

TEST_CASE("Filter: Test byteshuffle var", "[filter][byteshuffle][var]") {
  tiledb::sm::Config config;

  const uint64_t nelts = 100;
  auto tile = make_increasing_tile(nelts);

  // Set up test data
  std::vector<uint64_t> sizes{
      0,
      32,   // Chunk0: 4 cells.
      80,   // 10 cells, still makes it into this chunk as current size < 50%.
      48,   // Chunk1: 6 cells.
      88,   // Chunk2: 11 cells, new size > 50% and > than 10 cells.
      56,   // Chunk3: 7 cells.
      72,   // Chunk4: 9 cells, new size > 50%.
      8,    // Chunk4: 10 cell, full.
      80,   // Chunk5: 10 cells.
      160,  // Chunk6: 20 cells.
      16,   // Chunk7: 2 cells.
      16,   // Chunk7: 4 cells.
      16,   // Chunk7: 6 cells.
      16,   // Chunk7: 8 cells.
      16,   // Chunk7: 10 cells.
  };        // Chunk8: 12 cells.

  std::vector<uint64_t> out_sizes{112, 48, 88, 56, 80, 80, 160, 80, 96};

  std::vector<uint64_t> offsets(sizes.size());
  uint64_t offset = 0;
  for (uint64_t i = 0; i < offsets.size() - 1; i++) {
    offsets[i] = offset;
    offset += sizes[i + 1];
  }
  offsets[offsets.size() - 1] = offset;

  auto offsets_tile = make_offsets_tile(offsets);

  FilterPipeline pipeline;
  ThreadPool tp(4);
  pipeline.add_filter(ByteshuffleFilter(Datatype::UINT64));

  SECTION("- Single stage") {
    WriterTile::set_max_tile_chunk_size(80);
    CHECK(pipeline.run_forward(&test::g_helper_stats, &tile, &offsets_tile, &tp)
              .ok());
    CHECK(tile.size() == 0);
    CHECK(tile.filtered_buffer().size() != 0);

    auto unfiltered_tile = create_tile_for_unfiltering(nelts, tile);
    run_reverse(config, tp, unfiltered_tile, pipeline);
    for (uint64_t i = 0; i < nelts; i++) {
      uint64_t elt = 0;
      CHECK_NOTHROW(
          unfiltered_tile.read(&elt, i * sizeof(uint64_t), sizeof(uint64_t)));
      CHECK(elt == i);
    }
  }

  SECTION("- Uneven number of elements") {
    WriterTile::set_max_tile_chunk_size(80);
    const uint32_t nelts2 = 1001;
    const uint64_t tile_size2 = nelts2 * sizeof(uint32_t);

    WriterTile tile2(
        constants::format_version,
        Datatype::UINT32,
        sizeof(uint32_t),
        tile_size2);

    // Set up test data
    for (uint32_t i = 0; i < nelts2; i++) {
      CHECK_NOTHROW(tile2.write(&i, i * sizeof(uint32_t), sizeof(uint32_t)));
    }

    CHECK(
        pipeline.run_forward(&test::g_helper_stats, &tile2, &offsets_tile, &tp)
            .ok());
    CHECK(tile2.size() == 0);
    CHECK(tile2.filtered_buffer().size() != 0);

    auto unfiltered_tile2 = create_tile_for_unfiltering(nelts2, tile2);
    run_reverse(config, tp, unfiltered_tile2, pipeline);
    for (uint64_t i = 0; i < nelts2; i++) {
      uint32_t elt = 0;
      CHECK_NOTHROW(
          unfiltered_tile2.read(&elt, i * sizeof(uint32_t), sizeof(uint32_t)));
      CHECK(elt == i);
    }
  }

  WriterTile::set_max_tile_chunk_size(constants::max_tile_chunk_size);
}

TEST_CASE("Filter: Test encryption", "[filter][encryption]") {
  tiledb::sm::Config config;

  // Set up test data
  const uint64_t nelts = 1000;
  auto tile = make_increasing_tile(nelts);

  SECTION("- AES-256-GCM") {
    FilterPipeline pipeline;
    ThreadPool tp(4);
    pipeline.add_filter(EncryptionAES256GCMFilter(Datatype::UINT64));

    // No key set
    CHECK(
        !pipeline.run_forward(&test::g_helper_stats, &tile, nullptr, &tp).ok());

    // Create and set a key
    char key[32];
    for (unsigned i = 0; i < 32; i++)
      key[i] = (char)i;
    auto filter = pipeline.get_filter<EncryptionAES256GCMFilter>();
    filter->set_key(key);

    // Check success
    CHECK(
        pipeline.run_forward(&test::g_helper_stats, &tile, nullptr, &tp).ok());
    CHECK(tile.size() == 0);
    CHECK(tile.filtered_buffer().size() != 0);

    auto unfiltered_tile = create_tile_for_unfiltering(nelts, tile);
    run_reverse(config, tp, unfiltered_tile, pipeline);
    for (uint64_t i = 0; i < nelts; i++) {
      uint64_t elt = 0;
      CHECK_NOTHROW(
          unfiltered_tile.read(&elt, i * sizeof(uint64_t), sizeof(uint64_t)));
      CHECK(elt == i);
    }

    // Check error decrypting with wrong key.
    tile = make_increasing_tile(nelts);
    CHECK(
        pipeline.run_forward(&test::g_helper_stats, &tile, nullptr, &tp).ok());
    key[0]++;
    filter->set_key(key);

    unfiltered_tile = create_tile_for_unfiltering(nelts, tile);
    run_reverse(config, tp, unfiltered_tile, pipeline, false);

    // Fix key and check success.
    unfiltered_tile = create_tile_for_unfiltering(nelts, tile);
    key[0]--;
    filter->set_key(key);
    run_reverse(config, tp, unfiltered_tile, pipeline);

    for (uint64_t i = 0; i < nelts; i++) {
      uint64_t elt = 0;
      CHECK_NOTHROW(
          unfiltered_tile.read(&elt, i * sizeof(uint64_t), sizeof(uint64_t)));
      CHECK(elt == i);
    }
  }
}

template <typename FloatingType, typename IntType>
void testing_float_scaling_filter() {
  tiledb::sm::Config config;

  // Set up test data
  const uint64_t nelts = 100;
  const uint64_t tile_size = nelts * sizeof(FloatingType);
  const uint64_t cell_size = sizeof(FloatingType);

  Datatype t = Datatype::FLOAT32;
  switch (sizeof(FloatingType)) {
    case 4: {
      t = Datatype::FLOAT32;
    } break;
    case 8: {
      t = Datatype::FLOAT64;
    } break;
    default: {
      INFO(
          "testing_float_scaling_filter: passed floating type with size of not "
          "4 bytes or 8 bytes.");
      CHECK(false);
    }
  }

  WriterTile tile(constants::format_version, t, cell_size, tile_size);

  std::vector<FloatingType> float_result_vec;

  // When choosing the range for our input data, we want it to account for
  // the type restraints and choose numbers that are within the original byte
  // width.
  std::random_device rd_so;
  std::mt19937_64 gen_so(rd_so());
  double dis_min = std::max(
      static_cast<double>(std::numeric_limits<IntType>::min()),
      std::numeric_limits<double>::min());
  double dis_max = std::min(
      static_cast<double>(std::numeric_limits<IntType>::max()),
      std::numeric_limits<double>::max());
  std::uniform_real_distribution<double> dis_so(dis_min, dis_max);

  double scale = dis_so(gen_so);
  double foffset = dis_so(gen_so);

  uint64_t byte_width = sizeof(IntType);

  std::random_device rd;
  std::mt19937_64 gen(rd());
  IntType smallest_val = 1.0f;
  IntType largest_val = std::numeric_limits<IntType>::max();
  std::uniform_real_distribution<FloatingType> dis(smallest_val, largest_val);

  for (uint64_t i = 0; i < nelts; i++) {
    FloatingType f = dis(gen);
    CHECK_NOTHROW(
        tile.write(&f, i * sizeof(FloatingType), sizeof(FloatingType)));

    IntType val = static_cast<IntType>(round(
        (f - static_cast<FloatingType>(foffset)) /
        static_cast<FloatingType>(scale)));

    FloatingType val_float = static_cast<FloatingType>(
        scale * static_cast<FloatingType>(val) + foffset);
    float_result_vec.push_back(val_float);
  }

  FilterPipeline pipeline;
  ThreadPool tp(4);
<<<<<<< HEAD
  CHECK(
      pipeline.add_filter(FloatScalingFilter(scale, foffset, byte_width)).ok());
=======
  pipeline.add_filter(FloatScalingFilter(t));
  CHECK(pipeline.get_filter<FloatScalingFilter>()
            ->set_option(FilterOption::SCALE_FLOAT_BYTEWIDTH, &byte_width)
            .ok());
  CHECK(pipeline.get_filter<FloatScalingFilter>()
            ->set_option(FilterOption::SCALE_FLOAT_FACTOR, &scale)
            .ok());
  CHECK(pipeline.get_filter<FloatScalingFilter>()
            ->set_option(FilterOption::SCALE_FLOAT_OFFSET, &foffset)
            .ok());

>>>>>>> 310dd6cb
  CHECK(pipeline.run_forward(&test::g_helper_stats, &tile, nullptr, &tp).ok());

  // Check new size and number of chunks
  CHECK(tile.size() == 0);
  CHECK(tile.filtered_buffer().size() != 0);

  auto unfiltered_tile = create_tile_for_unfiltering(nelts, tile);
  run_reverse(config, tp, unfiltered_tile, pipeline);
  for (uint64_t i = 0; i < nelts; i++) {
    FloatingType elt = 0.0f;
    CHECK_NOTHROW(unfiltered_tile.read(
        &elt, i * sizeof(FloatingType), sizeof(FloatingType)));
    CHECK(elt == float_result_vec[i]);
  }
}

TEMPLATE_TEST_CASE(
    "Filter: Test float scaling",
    "[filter][float-scaling]",
    int8_t,
    int16_t,
    int32_t,
    int64_t) {
  testing_float_scaling_filter<float, TestType>();
  testing_float_scaling_filter<double, TestType>();
}

<<<<<<< HEAD
template <typename FloatingType, typename IntType>
void testing_float_scaling_filter_zeros(FloatingType zero_val) {
=======
/*
 Defining distribution types to pass into the testing_xor_filter function.
 */
typedef typename std::uniform_int_distribution<int64_t> IntDistribution;
typedef typename std::uniform_real_distribution<double> FloatDistribution;

template <typename T, typename Distribution = IntDistribution>
void testing_xor_filter(Datatype t) {
>>>>>>> 310dd6cb
  tiledb::sm::Config config;

  // Set up test data
  const uint64_t nelts = 100;
<<<<<<< HEAD
  const uint64_t tile_size = nelts * sizeof(FloatingType);
  const uint64_t cell_size = sizeof(FloatingType);
  const uint32_t dim_num = 0;

  Tile tile;
  Datatype t = Datatype::FLOAT32;
  switch (sizeof(FloatingType)) {
    case 4: {
      t = Datatype::FLOAT32;
    } break;
    case 8: {
      t = Datatype::FLOAT64;
    } break;
    default: {
      INFO(
          "testing_float_scaling_filter: passed floating type with size of not "
          "4 bytes or 8 bytes.");
      CHECK(false);
    }
  }

  tile.init_unfiltered(
      constants::format_version, t, tile_size, cell_size, dim_num);

  // When choosing the range for our input data, we want it to account for
  // the type restraints and choose numbers that are within the original byte
  // width.
  std::random_device rd_so;
  std::mt19937_64 gen_so(rd_so());
  double dis_min = std::max(
      static_cast<double>(std::numeric_limits<IntType>::min()),
      std::numeric_limits<double>::min());
  double dis_max = std::min(
      static_cast<double>(std::numeric_limits<IntType>::max()),
      std::numeric_limits<double>::max());
  std::uniform_real_distribution<double> dis_so(dis_min, dis_max);

  // Randomly picking out the scale and offset.
  double scale = dis_so(gen_so);
  double foffset = dis_so(gen_so);
  uint64_t byte_width = sizeof(IntType);

  for (uint64_t i = 0; i < nelts; i++) {
    FloatingType f = zero_val;
    CHECK(tile.write(&f, i * sizeof(FloatingType), sizeof(FloatingType)).ok());
=======
  const uint64_t tile_size = nelts * sizeof(T);
  const uint64_t cell_size = sizeof(T);

  WriterTile tile(constants::format_version, t, cell_size, tile_size);

  // Setting up the random number generator for the XOR filter testing.
  std::mt19937_64 gen(0x57A672DE);
  Distribution dis(
      std::numeric_limits<T>::min(), std::numeric_limits<T>::max());

  std::vector<T> results;

  for (uint64_t i = 0; i < nelts; i++) {
    T val = static_cast<T>(dis(gen));
    CHECK_NOTHROW(tile.write(&val, i * sizeof(T), sizeof(T)));
    results.push_back(val);
>>>>>>> 310dd6cb
  }

  FilterPipeline pipeline;
  ThreadPool tp(4);
<<<<<<< HEAD
  CHECK(
      pipeline.add_filter(FloatScalingFilter(scale, foffset, byte_width)).ok());
=======
  pipeline.add_filter(XORFilter(t));

>>>>>>> 310dd6cb
  CHECK(pipeline.run_forward(&test::g_helper_stats, &tile, nullptr, &tp).ok());

  // Check new size and number of chunks
  CHECK(tile.size() == 0);
  CHECK(tile.filtered_buffer().size() != 0);
<<<<<<< HEAD
  CHECK(tile.alloc_data(nelts * sizeof(FloatingType)).ok());
  CHECK(pipeline.run_reverse(&test::g_helper_stats, &tile, nullptr, &tp, config)
            .ok());
  for (uint64_t i = 0; i < nelts; i++) {
    FloatingType elt = 0.0f;
    CHECK(tile.read(&elt, i * sizeof(FloatingType), sizeof(FloatingType)).ok());
    CHECK(elt - foffset < std::numeric_limits<FloatingType>::epsilon());
  }
}

TEMPLATE_TEST_CASE(
    "Filter: Test float scaling, zero array",
    "[filter][float-scaling][!mayfail]",
    int8_t,
    int16_t,
    int32_t,
    int64_t) {
  // Positive zero
  testing_float_scaling_filter_zeros<float, TestType>(0.0f);
  testing_float_scaling_filter_zeros<double, TestType>(0.0f);

  // Negative zero
  testing_float_scaling_filter_zeros<float, TestType>(-0.0f);
  testing_float_scaling_filter_zeros<double, TestType>(-0.0f);
}

template <typename FloatingType, typename IntType>
void testing_float_scaling_filter_error(FloatingType error_val) {
  tiledb::sm::Config config;

  // Set up test data
  const uint64_t nelts = 100;
  const uint64_t tile_size = nelts * sizeof(FloatingType);
  const uint64_t cell_size = sizeof(FloatingType);
  const uint32_t dim_num = 0;

  Tile tile;
  Datatype t = Datatype::FLOAT32;
  switch (sizeof(FloatingType)) {
    case 4: {
      t = Datatype::FLOAT32;
    } break;
    case 8: {
      t = Datatype::FLOAT64;
    } break;
    default: {
      INFO(
          "testing_float_scaling_filter: passed floating type with size of not "
          "4 bytes or 8 bytes.");
      CHECK(false);
    }
  }

  tile.init_unfiltered(
      constants::format_version, t, tile_size, cell_size, dim_num);

  // When choosing the range for our input data, we want it to account for
  // the type restraints and choose numbers that are within the original byte
  // width.
  std::random_device rd_so;
  std::mt19937_64 gen_so(rd_so());
  double dis_min = std::max(
      static_cast<double>(std::numeric_limits<IntType>::min()),
      std::numeric_limits<double>::min());
  double dis_max = std::min(
      static_cast<double>(std::numeric_limits<IntType>::max()),
      std::numeric_limits<double>::max());
  std::uniform_real_distribution<double> dis_so(dis_min, dis_max);

  // Randomly picking out the scale and offset.
  double scale = dis_so(gen_so);
  double foffset = dis_so(gen_so);
  uint64_t byte_width = sizeof(IntType);

  for (uint64_t i = 0; i < nelts; i++) {
    FloatingType f = error_val;
    CHECK(tile.write(&f, i * sizeof(FloatingType), sizeof(FloatingType)).ok());
  }

  FilterPipeline pipeline;
  ThreadPool tp(4);
  CHECK(
      pipeline.add_filter(FloatScalingFilter(scale, foffset, byte_width)).ok());
  CHECK(!pipeline.run_forward(&test::g_helper_stats, &tile, nullptr, &tp).ok());
}

TEMPLATE_TEST_CASE(
    "Filter: Test float scaling, NaN array",
    "[filter][float-scaling]",
    int8_t,
    int16_t,
    int32_t,
    int64_t) {
  testing_float_scaling_filter_error<float, TestType>(nanf(""));
  testing_float_scaling_filter_error<double, TestType>(nan(""));

  testing_float_scaling_filter_error<float, TestType>(-1.0f * nanf(""));
  testing_float_scaling_filter_error<double, TestType>(-1.0f * nan(""));
}

TEMPLATE_TEST_CASE(
    "Filter: Test float scaling, infinity array",
    "[filter][float-scaling]",
    int8_t,
    int16_t,
    int32_t,
    int64_t) {
  testing_float_scaling_filter_error<float, TestType>(
      std::numeric_limits<float>::infinity());
  testing_float_scaling_filter_error<double, TestType>(
      std::numeric_limits<double>::infinity());

  testing_float_scaling_filter_error<float, TestType>(
      -1.0f * std::numeric_limits<float>::infinity());
  testing_float_scaling_filter_error<double, TestType>(
      -1.0f * std::numeric_limits<double>::infinity());
}

template <typename FloatingType, typename IntType>
void testing_float_scaling_filter_denorm(FloatingType denorm_val) {
  tiledb::sm::Config config;

  // Set up test data
  const uint64_t nelts = 100;
  const uint64_t tile_size = nelts * sizeof(FloatingType);
  const uint64_t cell_size = sizeof(FloatingType);
  const uint32_t dim_num = 0;

  Tile tile;
  Datatype t = Datatype::FLOAT32;
  switch (sizeof(FloatingType)) {
    case 4: {
      t = Datatype::FLOAT32;
    } break;
    case 8: {
      t = Datatype::FLOAT64;
    } break;
    default: {
      INFO(
          "testing_float_scaling_filter: passed floating type with size of not "
          "4 bytes or 8 bytes.");
      CHECK(false);
    }
  }

  tile.init_unfiltered(
      constants::format_version, t, tile_size, cell_size, dim_num);

  // When choosing the range for our input data, we want it to account for
  // the type restraints and choose numbers that are within the original byte
  // width.
  std::random_device rd_so;
  std::mt19937_64 gen_so(rd_so());
  double dis_min = std::max(
      static_cast<double>(std::numeric_limits<IntType>::min()),
      std::numeric_limits<double>::min());
  double dis_max = std::min(
      static_cast<double>(std::numeric_limits<IntType>::max()),
      std::numeric_limits<double>::max());
  std::uniform_real_distribution<double> dis_so(dis_min, dis_max);

  // Randomly picking out the scale and offset.
  double scale = dis_so(gen_so);
  double foffset = dis_so(gen_so);
  uint64_t byte_width = sizeof(IntType);
  IntType val = static_cast<IntType>(round(
      (denorm_val - static_cast<FloatingType>(foffset)) /
      static_cast<FloatingType>(scale)));
  FloatingType new_val_float = static_cast<FloatingType>(
      scale * static_cast<FloatingType>(val) + foffset);

  for (uint64_t i = 0; i < nelts; i++) {
    FloatingType f = denorm_val;
    CHECK(tile.write(&f, i * sizeof(FloatingType), sizeof(FloatingType)).ok());
  }

  FilterPipeline pipeline;
  ThreadPool tp(4);
  CHECK(
      pipeline.add_filter(FloatScalingFilter(scale, foffset, byte_width)).ok());
  CHECK(pipeline.run_forward(&test::g_helper_stats, &tile, nullptr, &tp).ok());

  // Check new size and number of chunks
  CHECK(tile.size() == 0);
  CHECK(tile.filtered_buffer().size() != 0);
  CHECK(tile.alloc_data(nelts * sizeof(FloatingType)).ok());
  CHECK(pipeline.run_reverse(&test::g_helper_stats, &tile, nullptr, &tp, config)
            .ok());
  for (uint64_t i = 0; i < nelts; i++) {
    FloatingType elt = 0.0f;
    CHECK(tile.read(&elt, i * sizeof(FloatingType), sizeof(FloatingType)).ok());
    CHECK(elt - new_val_float < std::numeric_limits<FloatingType>::epsilon());
  }
}

TEMPLATE_TEST_CASE(
    "Filter: Test float scaling, denormalized array",
    "[filter][float-scaling]",
    int8_t,
    int16_t,
    int32_t,
    int64_t) {
  testing_float_scaling_filter_denorm<float, TestType>(
      std::numeric_limits<float>::denorm_min());
  testing_float_scaling_filter_denorm<double, TestType>(
      std::numeric_limits<double>::denorm_min());

  testing_float_scaling_filter_denorm<float, TestType>(
      -1.0f * std::numeric_limits<float>::denorm_min());
  testing_float_scaling_filter_denorm<double, TestType>(
      -1.0f * std::numeric_limits<double>::denorm_min());
=======

  auto unfiltered_tile = create_tile_for_unfiltering(nelts, tile);
  run_reverse(config, tp, unfiltered_tile, pipeline);
  for (uint64_t i = 0; i < nelts; i++) {
    T elt = 0;
    CHECK_NOTHROW(unfiltered_tile.read(&elt, i * sizeof(T), sizeof(T)));
    CHECK(elt == results[i]);
  }
}

TEST_CASE("Filter: Test XOR", "[filter][xor]") {
  testing_xor_filter<int8_t>(Datatype::INT8);
  testing_xor_filter<uint8_t>(Datatype::UINT8);
  testing_xor_filter<int16_t>(Datatype::INT16);
  testing_xor_filter<uint16_t>(Datatype::UINT16);
  testing_xor_filter<int32_t>(Datatype::INT32);
  testing_xor_filter<uint32_t>(Datatype::UINT32);
  testing_xor_filter<int64_t>(Datatype::INT64);
  testing_xor_filter<uint64_t, std::uniform_int_distribution<uint64_t>>(
      Datatype::UINT64);
  testing_xor_filter<float, FloatDistribution>(Datatype::FLOAT32);
  testing_xor_filter<double, FloatDistribution>(Datatype::FLOAT64);
  testing_xor_filter<char>(Datatype::CHAR);
  testing_xor_filter<int64_t>(Datatype::DATETIME_YEAR);
  testing_xor_filter<int64_t>(Datatype::DATETIME_MONTH);
  testing_xor_filter<int64_t>(Datatype::DATETIME_WEEK);
  testing_xor_filter<int64_t>(Datatype::DATETIME_DAY);
  testing_xor_filter<int64_t>(Datatype::DATETIME_HR);
  testing_xor_filter<int64_t>(Datatype::DATETIME_MIN);
  testing_xor_filter<int64_t>(Datatype::DATETIME_SEC);
  testing_xor_filter<int64_t>(Datatype::DATETIME_MS);
  testing_xor_filter<int64_t>(Datatype::DATETIME_US);
  testing_xor_filter<int64_t>(Datatype::DATETIME_NS);
  testing_xor_filter<int64_t>(Datatype::DATETIME_PS);
  testing_xor_filter<int64_t>(Datatype::DATETIME_FS);
  testing_xor_filter<int64_t>(Datatype::DATETIME_AS);
}

TEST_CASE("Filter: Pipeline filtered output types", "[filter][pipeline]") {
  FilterPipeline pipeline;

  SECTION("- DoubleDelta filter reinterprets float->int32") {
    pipeline.add_filter(CompressionFilter(
        tiledb::sm::Compressor::DOUBLE_DELTA,
        0,
        Datatype::FLOAT32,
        Datatype::INT32));
    pipeline.add_filter(BitWidthReductionFilter(Datatype::INT32));
  }

  SECTION("- Delta filter reinterprets float->int32") {
    pipeline.add_filter(CompressionFilter(
        tiledb::sm::Compressor::DELTA, 0, Datatype::FLOAT32, Datatype::INT32));
    pipeline.add_filter(BitWidthReductionFilter(Datatype::INT32));
  }

  SECTION("- FloatScale filter converts float->int32") {
    pipeline.add_filter(
        FloatScalingFilter(sizeof(int32_t), 1.0f, 0.0f, Datatype::FLOAT32));
    pipeline.add_filter(PositiveDeltaFilter(Datatype::INT32));
    pipeline.add_filter(
        CompressionFilter(tiledb::sm::Compressor::DELTA, 0, Datatype::INT32));
    pipeline.add_filter(
        CompressionFilter(tiledb::sm::Compressor::BZIP2, 2, Datatype::INT32));
    pipeline.add_filter(BitshuffleFilter(Datatype::INT32));
    pipeline.add_filter(ByteshuffleFilter(Datatype::INT32));
    pipeline.add_filter(BitWidthReductionFilter(Datatype::INT32));
  }

  size_t byte_width = 0;
  SECTION("- XOR filter expected output types") {
    byte_width = GENERATE(
        sizeof(int8_t), sizeof(int16_t), sizeof(int32_t), sizeof(int64_t));
    pipeline.add_filter(
        FloatScalingFilter(byte_width, 1.0f, 0.0f, Datatype::FLOAT32));
    auto byte_width_t =
        pipeline.get_filter<FloatScalingFilter>()->output_datatype(
            Datatype::FLOAT32);
    pipeline.add_filter(XORFilter(byte_width_t));
  }

  SECTION("- XOR filter expected output types large pipeline") {
    byte_width = GENERATE(
        sizeof(int8_t), sizeof(int16_t), sizeof(int32_t), sizeof(int64_t));
    pipeline.add_filter(
        FloatScalingFilter(byte_width, 1.0f, 0.0f, Datatype::FLOAT32));
    auto byte_width_t =
        pipeline.get_filter<FloatScalingFilter>()->output_datatype(
            Datatype::FLOAT32);
    pipeline.add_filter(PositiveDeltaFilter(byte_width_t));
    pipeline.add_filter(BitshuffleFilter(byte_width_t));
    pipeline.add_filter(ByteshuffleFilter(byte_width_t));
    pipeline.add_filter(XORFilter(byte_width_t));
  }

  // Initial type of tile is float.
  std::vector<float> data = {
      1.0f, 2.1f, 3.2f, 4.3f, 5.4f, 6.5f, 7.6f, 8.7f, 9.8f, 10.9f};
  WriterTile tile(
      constants::format_version,
      Datatype::FLOAT32,
      sizeof(float),
      sizeof(float) * data.size());
  for (size_t i = 0; i < data.size(); i++) {
    CHECK_NOTHROW(tile.write(&data[i], i * sizeof(float), sizeof(float)));
  }

  ThreadPool tp(4);
  REQUIRE(
      pipeline.run_forward(&test::g_helper_stats, &tile, nullptr, &tp).ok());
  CHECK(tile.size() == 0);
  CHECK(tile.filtered_buffer().size() != 0);

  auto unfiltered_tile = create_tile_for_unfiltering(data.size(), tile);
  ChunkData chunk_data;
  unfiltered_tile.load_chunk_data(chunk_data);
  REQUIRE(pipeline
              .run_reverse(
                  &test::g_helper_stats,
                  &unfiltered_tile,
                  nullptr,
                  chunk_data,
                  0,
                  chunk_data.filtered_chunks_.size(),
                  tp.concurrency_level(),
                  tiledb::sm::Config())
              .ok());
  std::vector<float> results{
      1.0f, 2.0f, 3.0f, 4.0f, 5.0f, 7.0f, 8.0f, 9.0f, 10.0f, 11.0f};
  for (size_t i = 0; i < data.size(); i++) {
    float val = 0;
    CHECK_NOTHROW(unfiltered_tile.read(&val, i * sizeof(float), sizeof(float)));
    if (pipeline.has_filter(tiledb::sm::FilterType::FILTER_SCALE_FLOAT)) {
      // Loss of precision from rounding in FloatScale filter.
      CHECK(val == results[i]);
    } else {
      CHECK(val == data[i]);
    }
  }
}

TEST_CASE(
    "C++ API: Pipeline with filtered type conversions",
    "[cppapi][filter][pipeline]") {
  tiledb::Context ctx;
  tiledb::VFS vfs(ctx);
  std::string array_name = "cpp_test_array";
  if (vfs.is_dir(array_name)) {
    vfs.remove_dir(array_name);
  }

  tiledb::Domain domain(ctx);
  float domain_lo = static_cast<float>(std::numeric_limits<int64_t>::min());
  float domain_hi = static_cast<float>(std::numeric_limits<int64_t>::max() - 1);

  // Create and initialize dimension.
  auto d1 = tiledb::Dimension::create<float>(
      ctx, "d1", {{domain_lo, domain_hi}}, 2048);

  tiledb::Filter float_scale(ctx, TILEDB_FILTER_SCALE_FLOAT);
  double scale = 1.0f;
  double offset = 0.0f;
  uint64_t byte_width = sizeof(int32_t);

  // Float scale converting tile data from float->int32
  float_scale.set_option(TILEDB_SCALE_FLOAT_BYTEWIDTH, &byte_width);
  float_scale.set_option(TILEDB_SCALE_FLOAT_FACTOR, &scale);
  float_scale.set_option(TILEDB_SCALE_FLOAT_OFFSET, &offset);

  // Delta filter reinterprets int32->uint32
  tiledb::Filter delta(ctx, TILEDB_FILTER_DELTA);

  // Pass uint32 data to BitWidthReduction filter
  tiledb::Filter bit_width_reduction(ctx, TILEDB_FILTER_BIT_WIDTH_REDUCTION);

  tiledb::FilterList filters(ctx);
  filters.add_filter(float_scale);
  filters.add_filter(delta);
  filters.add_filter(bit_width_reduction);

  // Apply filters to both attribute and dimension.
  REQUIRE_NOTHROW(d1.set_filter_list(filters));
  domain.add_dimension(d1);

  auto a1 = tiledb::Attribute::create<float>(ctx, "a1");
  REQUIRE_NOTHROW(a1.set_filter_list(filters));

  tiledb::ArraySchema schema(ctx, TILEDB_SPARSE);
  schema.set_domain(domain);
  schema.add_attribute(a1);
  schema.set_cell_order(TILEDB_ROW_MAJOR);
  schema.set_tile_order(TILEDB_ROW_MAJOR);
  REQUIRE_NOTHROW(tiledb::Array::create(array_name, schema));
  std::vector<float> d1_data = {
      1.0f, 2.0f, 3.0f, 4.0f, 5.0f, 6.0f, 7.0f, 8.0f, 9.0f, 10.0f};
  std::vector<float> a1_data = {
      1.0f, 2.1f, 3.2f, 4.3f, 5.4f, 6.5f, 7.6f, 8.7f, 9.8f, 10.9f};

  // Write to array.
  {
    tiledb::Array array(ctx, array_name, TILEDB_WRITE);
    tiledb::Query query(ctx, array);
    query.set_data_buffer("d1", d1_data);
    query.set_data_buffer("a1", a1_data);
    query.submit();
    CHECK(tiledb::Query::Status::COMPLETE == query.query_status());
  }

  // Read from array.
  {
    std::vector<float> d1_read(10);
    std::vector<float> a1_read(10);
    tiledb::Array array(ctx, array_name, TILEDB_READ);
    tiledb::Query query(ctx, array);
    query.set_subarray({domain_lo, domain_hi});
    query.set_data_buffer("a1", a1_read);
    query.set_data_buffer("d1", d1_read);
    query.submit();
    CHECK(tiledb::Query::Status::COMPLETE == query.query_status());
    // Some loss of precision from rounding in FloatScale.
    CHECK(
        std::vector<float>{
            1.0f, 2.0f, 3.0f, 4.0f, 5.0f, 7.0f, 8.0f, 9.0f, 10.0f, 11.0f} ==
        a1_read);
    CHECK(d1_data == d1_read);
  }

  // Cleanup.
  if (vfs.is_dir(array_name)) {
    vfs.remove_dir(array_name);
  }
}

TEST_CASE(
    "C++ API: Filter pipeline validation",
    "[cppapi][filter][pipeline][validation]") {
  tiledb::Context ctx;

  tiledb::Domain domain(ctx);
  float domain_lo = static_cast<float>(std::numeric_limits<int64_t>::min());
  float domain_hi = static_cast<float>(std::numeric_limits<int64_t>::max() - 1);
  auto d1 = tiledb::Dimension::create<float>(
      ctx, "d1", {{domain_lo, domain_hi}}, 2048);
  auto a1 = tiledb::Attribute::create<float>(ctx, "a1");

  // FloatScale used for testing different float->integral pipelines.
  tiledb::Filter float_scale(ctx, TILEDB_FILTER_SCALE_FLOAT);
  double scale = 1.0f;
  double offset = 0.0f;
  uint64_t byte_width = sizeof(int32_t);
  // Float scale converting tile data from float->int32
  float_scale.set_option(TILEDB_SCALE_FLOAT_BYTEWIDTH, &byte_width);
  float_scale.set_option(TILEDB_SCALE_FLOAT_FACTOR, &scale);
  float_scale.set_option(TILEDB_SCALE_FLOAT_OFFSET, &offset);

  tiledb::FilterList filters(ctx);
  SECTION("- FloatScale filter accepts float or double byte width input") {
    auto d2 = tiledb::Dimension::create<int8_t>(ctx, "d2", {{1, 100}}, 10);
    auto a2 = tiledb::Attribute::create<int32_t>(ctx, "a2");
    filters.add_filter(float_scale);
    CHECK_THROWS(d2.set_filter_list(filters));
    CHECK_NOTHROW(a2.set_filter_list(filters));
  }

  SECTION("- Delta filters do not accept real datatypes") {
    auto test_filter = GENERATE(
        TILEDB_FILTER_POSITIVE_DELTA,
        TILEDB_FILTER_DOUBLE_DELTA,
        TILEDB_FILTER_DELTA);
    tiledb::Filter delta_filter(ctx, test_filter);
    filters.add_filter(delta_filter);
    // Delta compressors don't accept floats. Should fail without FloatScale.
    CHECK_THROWS(d1.set_filter_list(filters));
    CHECK_THROWS(a1.set_filter_list(filters));

    // Test using FloatScale to convert to integral is accepted.
    tiledb::FilterList filters2(ctx);
    filters2.add_filter(float_scale);
    filters2.add_filter(delta_filter);
    CHECK_NOTHROW(d1.set_filter_list(filters2));
    CHECK_NOTHROW(a1.set_filter_list(filters2));
  }

  SECTION("- Webp filter supports only uint8 attributes") {
    if (webp_filter_exists) {
      tiledb::Filter webp(ctx, TILEDB_FILTER_WEBP);
      filters.add_filter(webp);
      CHECK_THROWS(d1.set_filter_list(filters));
      CHECK_THROWS(a1.set_filter_list(filters));
    }
  }

  SECTION("- Bit width reduction filter supports integral input") {
    tiledb::Filter bit_width_reduction(ctx, TILEDB_FILTER_BIT_WIDTH_REDUCTION);
    filters.add_filter(bit_width_reduction);
    CHECK_THROWS(d1.set_filter_list(filters));
    CHECK_THROWS(a1.set_filter_list(filters));

    // Test using FloatScale to convert to integral is accepted.
    tiledb::FilterList filters2(ctx);
    filters2.add_filter(float_scale);
    filters2.add_filter(bit_width_reduction);
    CHECK_NOTHROW(d1.set_filter_list(filters2));
    CHECK_NOTHROW(a1.set_filter_list(filters2));
  }

  SECTION("- XOR filter interprets datatype as integral") {
    // Datatype byte size must match size of int8, int16, int32, or int64
    tiledb::Filter xor_filter(ctx, TILEDB_FILTER_XOR);
    filters.add_filter(xor_filter);
    CHECK_NOTHROW(d1.set_filter_list(filters));
    CHECK_NOTHROW(a1.set_filter_list(filters));
  }

  SECTION("- Multiple compressors") {
    tiledb::Filter bzip(ctx, TILEDB_FILTER_BZIP2);
    auto compressor = GENERATE(
        TILEDB_FILTER_GZIP,
        TILEDB_FILTER_LZ4,
        TILEDB_FILTER_RLE,
        TILEDB_FILTER_ZSTD);
    tiledb::Filter compressor_filter(ctx, compressor);
    filters.add_filter(bzip);
    filters.add_filter(compressor_filter);

    CHECK_NOTHROW(d1.set_filter_list(filters));
    CHECK_NOTHROW(a1.set_filter_list(filters));

    // Should throw without FloatScale to convert float->int32.
    auto delta_compressor = GENERATE(
        TILEDB_FILTER_POSITIVE_DELTA,
        TILEDB_FILTER_DOUBLE_DELTA,
        TILEDB_FILTER_DELTA);
    tiledb::Filter delta_filter(ctx, delta_compressor);
    filters.add_filter(delta_filter);
    CHECK_THROWS(d1.set_filter_list(filters));
    CHECK_THROWS(a1.set_filter_list(filters));
  }

  SECTION("- Multiple compressors following type conversion") {
    auto compressor = GENERATE(
        TILEDB_FILTER_DOUBLE_DELTA,
        TILEDB_FILTER_DELTA,
        TILEDB_FILTER_GZIP,
        TILEDB_FILTER_LZ4,
        TILEDB_FILTER_RLE,
        TILEDB_FILTER_ZSTD);
    tiledb::Filter compressor_filter(ctx, compressor);
    tiledb::Filter bzip(ctx, TILEDB_FILTER_BZIP2);
    filters.add_filter(float_scale);
    filters.add_filter(bzip);
    filters.add_filter(compressor_filter);

    CHECK_NOTHROW(d1.set_filter_list(filters));
    CHECK_NOTHROW(a1.set_filter_list(filters));
  }
>>>>>>> 310dd6cb
}<|MERGE_RESOLUTION|>--- conflicted
+++ resolved
@@ -1792,22 +1792,7 @@
 
   FilterPipeline pipeline;
   ThreadPool tp(4);
-<<<<<<< HEAD
-  CHECK(
-      pipeline.add_filter(FloatScalingFilter(scale, foffset, byte_width)).ok());
-=======
-  pipeline.add_filter(FloatScalingFilter(t));
-  CHECK(pipeline.get_filter<FloatScalingFilter>()
-            ->set_option(FilterOption::SCALE_FLOAT_BYTEWIDTH, &byte_width)
-            .ok());
-  CHECK(pipeline.get_filter<FloatScalingFilter>()
-            ->set_option(FilterOption::SCALE_FLOAT_FACTOR, &scale)
-            .ok());
-  CHECK(pipeline.get_filter<FloatScalingFilter>()
-            ->set_option(FilterOption::SCALE_FLOAT_OFFSET, &foffset)
-            .ok());
-
->>>>>>> 310dd6cb
+  pipeline.add_filter(FloatScalingFilter(byte_width, scale, foffset, t));
   CHECK(pipeline.run_forward(&test::g_helper_stats, &tile, nullptr, &tp).ok());
 
   // Check new size and number of chunks
@@ -1835,29 +1820,15 @@
   testing_float_scaling_filter<double, TestType>();
 }
 
-<<<<<<< HEAD
 template <typename FloatingType, typename IntType>
 void testing_float_scaling_filter_zeros(FloatingType zero_val) {
-=======
-/*
- Defining distribution types to pass into the testing_xor_filter function.
- */
-typedef typename std::uniform_int_distribution<int64_t> IntDistribution;
-typedef typename std::uniform_real_distribution<double> FloatDistribution;
-
-template <typename T, typename Distribution = IntDistribution>
-void testing_xor_filter(Datatype t) {
->>>>>>> 310dd6cb
   tiledb::sm::Config config;
 
   // Set up test data
   const uint64_t nelts = 100;
-<<<<<<< HEAD
   const uint64_t tile_size = nelts * sizeof(FloatingType);
   const uint64_t cell_size = sizeof(FloatingType);
-  const uint32_t dim_num = 0;
-
-  Tile tile;
+
   Datatype t = Datatype::FLOAT32;
   switch (sizeof(FloatingType)) {
     case 4: {
@@ -1874,8 +1845,7 @@
     }
   }
 
-  tile.init_unfiltered(
-      constants::format_version, t, tile_size, cell_size, dim_num);
+  WriterTile tile(constants::format_version, t, cell_size, tile_size);
 
   // When choosing the range for our input data, we want it to account for
   // the type restraints and choose numbers that are within the original byte
@@ -1897,49 +1867,23 @@
 
   for (uint64_t i = 0; i < nelts; i++) {
     FloatingType f = zero_val;
-    CHECK(tile.write(&f, i * sizeof(FloatingType), sizeof(FloatingType)).ok());
-=======
-  const uint64_t tile_size = nelts * sizeof(T);
-  const uint64_t cell_size = sizeof(T);
-
-  WriterTile tile(constants::format_version, t, cell_size, tile_size);
-
-  // Setting up the random number generator for the XOR filter testing.
-  std::mt19937_64 gen(0x57A672DE);
-  Distribution dis(
-      std::numeric_limits<T>::min(), std::numeric_limits<T>::max());
-
-  std::vector<T> results;
-
-  for (uint64_t i = 0; i < nelts; i++) {
-    T val = static_cast<T>(dis(gen));
-    CHECK_NOTHROW(tile.write(&val, i * sizeof(T), sizeof(T)));
-    results.push_back(val);
->>>>>>> 310dd6cb
+    tile.write(&f, i * sizeof(FloatingType), sizeof(FloatingType));
   }
 
   FilterPipeline pipeline;
   ThreadPool tp(4);
-<<<<<<< HEAD
-  CHECK(
-      pipeline.add_filter(FloatScalingFilter(scale, foffset, byte_width)).ok());
-=======
-  pipeline.add_filter(XORFilter(t));
-
->>>>>>> 310dd6cb
+  pipeline.add_filter(FloatScalingFilter(byte_width, scale, foffset, t));
   CHECK(pipeline.run_forward(&test::g_helper_stats, &tile, nullptr, &tp).ok());
 
   // Check new size and number of chunks
   CHECK(tile.size() == 0);
   CHECK(tile.filtered_buffer().size() != 0);
-<<<<<<< HEAD
-  CHECK(tile.alloc_data(nelts * sizeof(FloatingType)).ok());
-  CHECK(pipeline.run_reverse(&test::g_helper_stats, &tile, nullptr, &tp, config)
-            .ok());
+  auto unfiltered_tile = create_tile_for_unfiltering(nelts, tile);
+  run_reverse(config, tp, unfiltered_tile, pipeline);
   for (uint64_t i = 0; i < nelts; i++) {
     FloatingType elt = 0.0f;
-    CHECK(tile.read(&elt, i * sizeof(FloatingType), sizeof(FloatingType)).ok());
-    CHECK(elt - foffset < std::numeric_limits<FloatingType>::epsilon());
+    unfiltered_tile.read(&elt, i * sizeof(FloatingType), sizeof(FloatingType));
+    CHECK(fabs(elt - zero_val) < std::numeric_limits<FloatingType>::epsilon());
   }
 }
 
@@ -1967,9 +1911,7 @@
   const uint64_t nelts = 100;
   const uint64_t tile_size = nelts * sizeof(FloatingType);
   const uint64_t cell_size = sizeof(FloatingType);
-  const uint32_t dim_num = 0;
-
-  Tile tile;
+
   Datatype t = Datatype::FLOAT32;
   switch (sizeof(FloatingType)) {
     case 4: {
@@ -1986,8 +1928,7 @@
     }
   }
 
-  tile.init_unfiltered(
-      constants::format_version, t, tile_size, cell_size, dim_num);
+  WriterTile tile(constants::format_version, t, cell_size, tile_size);
 
   // When choosing the range for our input data, we want it to account for
   // the type restraints and choose numbers that are within the original byte
@@ -2009,13 +1950,12 @@
 
   for (uint64_t i = 0; i < nelts; i++) {
     FloatingType f = error_val;
-    CHECK(tile.write(&f, i * sizeof(FloatingType), sizeof(FloatingType)).ok());
+    tile.write(&f, i * sizeof(FloatingType), sizeof(FloatingType));
   }
 
   FilterPipeline pipeline;
   ThreadPool tp(4);
-  CHECK(
-      pipeline.add_filter(FloatScalingFilter(scale, foffset, byte_width)).ok());
+  pipeline.add_filter(FloatScalingFilter(byte_width, scale, foffset, t));
   CHECK(!pipeline.run_forward(&test::g_helper_stats, &tile, nullptr, &tp).ok());
 }
 
@@ -2059,9 +1999,7 @@
   const uint64_t nelts = 100;
   const uint64_t tile_size = nelts * sizeof(FloatingType);
   const uint64_t cell_size = sizeof(FloatingType);
-  const uint32_t dim_num = 0;
-
-  Tile tile;
+
   Datatype t = Datatype::FLOAT32;
   switch (sizeof(FloatingType)) {
     case 4: {
@@ -2078,8 +2016,7 @@
     }
   }
 
-  tile.init_unfiltered(
-      constants::format_version, t, tile_size, cell_size, dim_num);
+  WriterTile tile(constants::format_version, t, cell_size, tile_size);
 
   // When choosing the range for our input data, we want it to account for
   // the type restraints and choose numbers that are within the original byte
@@ -2106,25 +2043,25 @@
 
   for (uint64_t i = 0; i < nelts; i++) {
     FloatingType f = denorm_val;
-    CHECK(tile.write(&f, i * sizeof(FloatingType), sizeof(FloatingType)).ok());
+    tile.write(&f, i * sizeof(FloatingType), sizeof(FloatingType));
   }
 
   FilterPipeline pipeline;
   ThreadPool tp(4);
-  CHECK(
-      pipeline.add_filter(FloatScalingFilter(scale, foffset, byte_width)).ok());
+  pipeline.add_filter(FloatScalingFilter(byte_width, scale, foffset, t));
   CHECK(pipeline.run_forward(&test::g_helper_stats, &tile, nullptr, &tp).ok());
 
   // Check new size and number of chunks
   CHECK(tile.size() == 0);
   CHECK(tile.filtered_buffer().size() != 0);
-  CHECK(tile.alloc_data(nelts * sizeof(FloatingType)).ok());
-  CHECK(pipeline.run_reverse(&test::g_helper_stats, &tile, nullptr, &tp, config)
-            .ok());
+  auto unfiltered_tile = create_tile_for_unfiltering(nelts, tile);
+  run_reverse(config, tp, unfiltered_tile, pipeline);
   for (uint64_t i = 0; i < nelts; i++) {
     FloatingType elt = 0.0f;
-    CHECK(tile.read(&elt, i * sizeof(FloatingType), sizeof(FloatingType)).ok());
-    CHECK(elt - new_val_float < std::numeric_limits<FloatingType>::epsilon());
+    unfiltered_tile.read(&elt, i * sizeof(FloatingType), sizeof(FloatingType));
+    CHECK(
+        fabs(elt - new_val_float) <
+        std::numeric_limits<FloatingType>::epsilon());
   }
 }
 
@@ -2144,7 +2081,47 @@
       -1.0f * std::numeric_limits<float>::denorm_min());
   testing_float_scaling_filter_denorm<double, TestType>(
       -1.0f * std::numeric_limits<double>::denorm_min());
-=======
+}
+
+/*
+ Defining distribution types to pass into the testing_xor_filter function.
+ */
+typedef typename std::uniform_int_distribution<int64_t> IntDistribution;
+typedef typename std::uniform_real_distribution<double> FloatDistribution;
+
+template <typename T, typename Distribution = IntDistribution>
+void testing_xor_filter(Datatype t) {
+  tiledb::sm::Config config;
+
+  // Set up test data
+  const uint64_t nelts = 100;
+  const uint64_t tile_size = nelts * sizeof(T);
+  const uint64_t cell_size = sizeof(T);
+
+  WriterTile tile(constants::format_version, t, cell_size, tile_size);
+
+  // Setting up the random number generator for the XOR filter testing.
+  std::mt19937_64 gen(0x57A672DE);
+  Distribution dis(
+      std::numeric_limits<T>::min(), std::numeric_limits<T>::max());
+
+  std::vector<T> results;
+
+  for (uint64_t i = 0; i < nelts; i++) {
+    T val = static_cast<T>(dis(gen));
+    CHECK_NOTHROW(tile.write(&val, i * sizeof(T), sizeof(T)));
+    results.push_back(val);
+  }
+
+  FilterPipeline pipeline;
+  ThreadPool tp(4);
+  pipeline.add_filter(XORFilter(t));
+
+  CHECK(pipeline.run_forward(&test::g_helper_stats, &tile, nullptr, &tp).ok());
+
+  // Check new size and number of chunks
+  CHECK(tile.size() == 0);
+  CHECK(tile.filtered_buffer().size() != 0);
 
   auto unfiltered_tile = create_tile_for_unfiltering(nelts, tile);
   run_reverse(config, tp, unfiltered_tile, pipeline);
@@ -2501,5 +2478,4 @@
     CHECK_NOTHROW(d1.set_filter_list(filters));
     CHECK_NOTHROW(a1.set_filter_list(filters));
   }
->>>>>>> 310dd6cb
 }