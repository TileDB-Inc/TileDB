/**
 * @file unit-capi-array_metadata.cc
 *
 * @section LICENSE
 *
 * The MIT License
 *
 * @copyright Copyright (c) 2017 TileDB, Inc.
 * @copyright Copyright (c) 2016 MIT and Intel Corporation
 *
 * Permission is hereby granted, free of charge, to any person obtaining a copy
 * of this software and associated documentation files (the "Software"), to deal
 * in the Software without restriction, including without limitation the rights
 * to use, copy, modify, merge, publish, distribute, sublicense, and/or sell
 * copies of the Software, and to permit persons to whom the Software is
 * furnished to do so, subject to the following conditions:
 *
 * The above copyright notice and this permission notice shall be included in
 * all copies or substantial portions of the Software.
 *
 * THE SOFTWARE IS PROVIDED "AS IS", WITHOUT WARRANTY OF ANY KIND, EXPRESS OR
 * IMPLIED, INCLUDING BUT NOT LIMITED TO THE WARRANTIES OF MERCHANTABILITY,
 * FITNESS FOR A PARTICULAR PURPOSE AND NONINFRINGEMENT. IN NO EVENT SHALL THE
 * AUTHORS OR COPYRIGHT HOLDERS BE LIABLE FOR ANY CLAIM, DAMAGES OR OTHER
 * LIABILITY, WHETHER IN AN ACTION OF CONTRACT, TORT OR OTHERWISE, ARISING FROM,
 * OUT OF OR IN CONNECTION WITH THE SOFTWARE OR THE USE OR OTHER DEALINGS IN
 * THE SOFTWARE.
 *
 * @section DESCRIPTION
 *
 * Tests for the C API tiledb_array_metadata_t spec, along with
 * tiledb_attribute_iter_t and tiledb_dimension_iter_t.
 */

#include <cassert>
#include <cstring>
#include <iostream>
#include <sstream>

#include "catch.hpp"
#ifdef _WIN32
#include "win32_filesystem.h"
#else
#include "posix_filesystem.h"
#endif
#include "tiledb.h"
#include "uri.h"

#ifdef HAVE_S3
#include "s3.h"
#endif

struct ArrayMetadataFx {
// Filesystem related
#ifdef HAVE_HDFS
<<<<<<< HEAD
  const std::string URI_PREFIX = "hdfs://";
  const std::string TEMP_DIR = "/tiledb_test/";
#else
  const std::string URI_PREFIX = "file://";
# ifdef _WIN32
  const std::string TEMP_DIR = tiledb::win32::current_dir() + "/";
# else
  const std::string TEMP_DIR = tiledb::posix::current_dir() + "/";
# endif
=======
  const std::string HDFS_TEMP_DIR = "hdfs:///tiledb_test/";
>>>>>>> 55744e17
#endif
#ifdef HAVE_S3
  tiledb::S3 s3_;
  const char* S3_BUCKET = "tiledb";
  const std::string S3_TEMP_DIR = "s3://tiledb/tiledb_test/";
#endif
  const std::string FILE_URI_PREFIX = "file://";
  const std::string FILE_TEMP_DIR =
      tiledb::posix::current_dir() + "/tiledb_test/";

  // Constant parameters
  const std::string ARRAY_NAME = "dense_test_100x100_10x10";
  tiledb_array_type_t ARRAY_TYPE = TILEDB_DENSE;
  const char* ARRAY_TYPE_STR = "dense";
  const uint64_t CAPACITY = 500;
  const char* CAPACITY_STR = "500";
  const tiledb_layout_t CELL_ORDER = TILEDB_COL_MAJOR;
  const char* CELL_ORDER_STR = "col-major";
  const tiledb_layout_t TILE_ORDER = TILEDB_ROW_MAJOR;
  const char* TILE_ORDER_STR = "row-major";
  const char* ATTR_NAME = "a";
  const tiledb_datatype_t ATTR_TYPE = TILEDB_INT32;
  const char* ATTR_TYPE_STR = "INT32";
  const tiledb_compressor_t ATTR_COMPRESSOR = TILEDB_NO_COMPRESSION;
  const char* ATTR_COMPRESSOR_STR = "NO_COMPRESSION";
  const int ATTR_COMPRESSION_LEVEL = -1;
  const char* ATTR_COMPRESSION_LEVEL_STR = "-1";
  const unsigned int CELL_VAL_NUM = 1;
  const char* CELL_VAL_NUM_STR = "1";
  const int DIM_NUM = 2;
  const char* DIM1_NAME = "d1";
  const char* DIM2_NAME = "d2";
  const tiledb_datatype_t DIM_TYPE = TILEDB_INT64;
  const char* DIM_TYPE_STR = "INT64";
  const int64_t DIM_DOMAIN[4] = {0, 99, 20, 60};
  const char* DIM1_DOMAIN_STR = "[0,99]";
  const char* DIM2_DOMAIN_STR = "[20,60]";
  const uint64_t DIM_DOMAIN_SIZE = sizeof(DIM_DOMAIN) / DIM_NUM;
  const int64_t TILE_EXTENTS[2] = {10, 5};
  const char* DIM1_TILE_EXTENT_STR = "10";
  const char* DIM2_TILE_EXTENT_STR = "5";
  const uint64_t TILE_EXTENT_SIZE = sizeof(TILE_EXTENTS) / DIM_NUM;

  // TileDB context
  tiledb_ctx_t* ctx_;

  // Functions
  ArrayMetadataFx();
  ~ArrayMetadataFx();
  void remove_temp_dir();
  void create_array(const std::string& path);
  void create_temp_dir();
  void delete_array(const std::string& path);
  bool is_array(const std::string& path);
  void load_and_check_array_metadata(const std::string& path);
};

ArrayMetadataFx::ArrayMetadataFx() {
  // Create TileDB context
  tiledb_config_t* config = nullptr;
  REQUIRE(tiledb_config_create(&config) == TILEDB_OK);
#ifdef HAVE_S3
  REQUIRE(
      tiledb_config_set(
          config, "tiledb.s3.endpoint_override", "localhost:9999") ==
      TILEDB_OK);
#endif
  REQUIRE(tiledb_ctx_create(&ctx_, config) == TILEDB_OK);
  REQUIRE(tiledb_config_free(config) == TILEDB_OK);

  // Connect to S3
#ifdef HAVE_S3
  // TODO: use tiledb_vfs_t instead of S3::*
  tiledb::S3::S3Config s3_config;
  s3_config.endpoint_override_ = "localhost:9999";
  REQUIRE(s3_.connect(s3_config).ok());

  // Create bucket if it does not exist
  if (!s3_.bucket_exists(S3_BUCKET))
    REQUIRE(s3_.create_bucket(S3_BUCKET).ok());
#endif
}

ArrayMetadataFx::~ArrayMetadataFx() {
  CHECK(tiledb_ctx_free(ctx_) == TILEDB_OK);
}

void ArrayMetadataFx::create_temp_dir() {
  remove_temp_dir();

#ifdef HAVE_S3
  REQUIRE(s3_.create_dir(tiledb::URI(S3_TEMP_DIR)).ok());
#endif
#ifdef HAVE_HDFS
  auto cmd_hdfs = std::string("hadoop fs -mkdir -p ") + HDFS_TEMP_DIR;
  REQUIRE(system(cmd_hdfs.c_str()) == 0);
#endif
  auto cmd_posix = std::string("mkdir -p ") + FILE_TEMP_DIR;
  REQUIRE(system(cmd_posix.c_str()) == 0);
}

void ArrayMetadataFx::remove_temp_dir() {
// Delete temporary directory
#ifdef HAVE_S3
  REQUIRE(s3_.remove_path(tiledb::URI(S3_TEMP_DIR)).ok());
#endif
#ifdef HAVE_HDFS
  auto cmd_hdfs = std::string("hadoop fs -rm -r -f ") + HDFS_TEMP_DIR;
  REQUIRE(system(cmd_hdfs.c_str()) == 0);
#endif
  auto cmd_posix = std::string("rm -rf ") + FILE_TEMP_DIR;
  REQUIRE(system(cmd_posix.c_str()) == 0);
}

bool ArrayMetadataFx::is_array(const std::string& path) {
  tiledb_object_t type = TILEDB_INVALID;
  REQUIRE(tiledb_object_type(ctx_, path.c_str(), &type) == TILEDB_OK);
  return type == TILEDB_ARRAY;
}

void ArrayMetadataFx::delete_array(const std::string& path) {
  if (!is_array(path))
    return;

  CHECK(tiledb_delete(ctx_, path.c_str()) == TILEDB_OK);
}

void ArrayMetadataFx::create_array(const std::string& path) {
  // Create array metadata with invalid URI
  tiledb_array_metadata_t* array_metadata;
  int rc = tiledb_array_metadata_create(ctx_, &array_metadata, "file://array");
  REQUIRE(rc == TILEDB_ERR);

  // Create array metadata
  rc = tiledb_array_metadata_create(ctx_, &array_metadata, path.c_str());
  REQUIRE(rc == TILEDB_OK);

  // Set metadata members
  rc = tiledb_array_metadata_set_array_type(ctx_, array_metadata, ARRAY_TYPE);
  REQUIRE(rc == TILEDB_OK);
  rc = tiledb_array_metadata_set_capacity(ctx_, array_metadata, CAPACITY);
  REQUIRE(rc == TILEDB_OK);
  rc = tiledb_array_metadata_set_cell_order(ctx_, array_metadata, CELL_ORDER);
  REQUIRE(rc == TILEDB_OK);
  rc = tiledb_array_metadata_set_tile_order(ctx_, array_metadata, TILE_ORDER);
  REQUIRE(rc == TILEDB_OK);

  // Check for invalid array metadata
  rc = tiledb_array_metadata_check(ctx_, array_metadata);
  REQUIRE(rc == TILEDB_ERR);
  rc = tiledb_array_create(ctx_, array_metadata);
  REQUIRE(rc == TILEDB_ERR);

  // Create dimensions
  tiledb_dimension_t* d1;
  rc = tiledb_dimension_create(
      ctx_, &d1, DIM1_NAME, TILEDB_INT64, &DIM_DOMAIN[0], &TILE_EXTENTS[0]);
  REQUIRE(rc == TILEDB_OK);
  tiledb_dimension_t* d2;
  rc = tiledb_dimension_create(
      ctx_, &d2, DIM2_NAME, TILEDB_INT64, &DIM_DOMAIN[2], &TILE_EXTENTS[1]);
  REQUIRE(rc == TILEDB_OK);

  // Set domain
  tiledb_domain_t* domain;
  rc = tiledb_domain_create(ctx_, &domain, DIM_TYPE);
  REQUIRE(rc == TILEDB_OK);
  rc = tiledb_domain_add_dimension(ctx_, domain, d1);
  REQUIRE(rc == TILEDB_OK);
  rc = tiledb_domain_add_dimension(ctx_, domain, d2);
  REQUIRE(rc == TILEDB_OK);
  rc = tiledb_array_metadata_set_domain(ctx_, array_metadata, domain);
  REQUIRE(rc == TILEDB_OK);

  // Check for invalid array metadata
  rc = tiledb_array_metadata_check(ctx_, array_metadata);
  REQUIRE(rc == TILEDB_ERR);
  rc = tiledb_array_create(ctx_, array_metadata);
  REQUIRE(rc == TILEDB_ERR);

  // Set attribute
  tiledb_attribute_t* attr;
  rc = tiledb_attribute_create(ctx_, &attr, ATTR_NAME, ATTR_TYPE);
  REQUIRE(rc == TILEDB_OK);
  rc = tiledb_array_metadata_add_attribute(ctx_, array_metadata, attr);
  REQUIRE(rc == TILEDB_OK);

  // Create the array
  rc = tiledb_array_create(ctx_, array_metadata);
  REQUIRE(rc == TILEDB_OK);

  // Clean up
  rc = tiledb_array_metadata_free(ctx_, array_metadata);
  REQUIRE(rc == TILEDB_OK);
  rc = tiledb_attribute_free(ctx_, attr);
  REQUIRE(rc == TILEDB_OK);
  rc = tiledb_dimension_free(ctx_, d1);
  REQUIRE(rc == TILEDB_OK);
  rc = tiledb_dimension_free(ctx_, d2);
  REQUIRE(rc == TILEDB_OK);
  rc = tiledb_domain_free(ctx_, domain);
  REQUIRE(rc == TILEDB_OK);
}

void ArrayMetadataFx::load_and_check_array_metadata(const std::string& path) {
  // Load array_metadata metadata from the disk
  tiledb_array_metadata_t* array_metadata;
  int rc = tiledb_array_metadata_load(ctx_, &array_metadata, path.c_str());
  REQUIRE(rc == TILEDB_OK);

  // Check name
  const char* name;
  rc = tiledb_array_metadata_get_array_name(ctx_, array_metadata, &name);
  REQUIRE(rc == TILEDB_OK);
  auto real_path = tiledb::URI(path).to_string();
  CHECK_THAT(name, Catch::Equals(real_path));

  // Check capacity
  uint64_t capacity;
  rc = tiledb_array_metadata_get_capacity(ctx_, array_metadata, &capacity);
  REQUIRE(rc == TILEDB_OK);
  CHECK(capacity == CAPACITY);

  // Check cell order
  tiledb_layout_t cell_order;
  rc = tiledb_array_metadata_get_cell_order(ctx_, array_metadata, &cell_order);
  REQUIRE(rc == TILEDB_OK);
  CHECK(cell_order == CELL_ORDER);

  // Check tile order
  tiledb_layout_t tile_order;
  rc = tiledb_array_metadata_get_tile_order(ctx_, array_metadata, &tile_order);
  REQUIRE(rc == TILEDB_OK);
  CHECK(tile_order == TILE_ORDER);

  // Check array_metadata type
  tiledb_array_type_t type;
  rc = tiledb_array_metadata_get_array_type(ctx_, array_metadata, &type);
  REQUIRE(rc == TILEDB_OK);
  CHECK(type == TILEDB_DENSE);

  // Check coordinates compression
  tiledb_compressor_t coords_compression;
  int coords_compression_level;
  rc = tiledb_array_metadata_get_coords_compressor(
      ctx_, array_metadata, &coords_compression, &coords_compression_level);
  REQUIRE(rc == TILEDB_OK);
  CHECK(coords_compression == TILEDB_BLOSC_ZSTD);
  CHECK(coords_compression_level == -1);

  // Check attribute

  // get first attribute by index
  tiledb_attribute_t* attr;
  rc = tiledb_attribute_from_index(ctx_, array_metadata, 0, &attr);
  REQUIRE(rc == TILEDB_OK);

  const char* attr_name;
  rc = tiledb_attribute_get_name(ctx_, attr, &attr_name);
  REQUIRE(rc == TILEDB_OK);
  CHECK_THAT(attr_name, Catch::Equals(ATTR_NAME));
  tiledb_attribute_free(ctx_, attr);

  // get first attribute by name
  rc = tiledb_attribute_from_name(ctx_, array_metadata, ATTR_NAME, &attr);
  REQUIRE(rc == TILEDB_OK);
  rc = tiledb_attribute_get_name(ctx_, attr, &attr_name);
  REQUIRE(rc == TILEDB_OK);
  CHECK_THAT(attr_name, Catch::Equals(ATTR_NAME));

  tiledb_datatype_t attr_type;
  rc = tiledb_attribute_get_type(ctx_, attr, &attr_type);
  REQUIRE(rc == TILEDB_OK);
  CHECK(attr_type == ATTR_TYPE);

  tiledb_compressor_t attr_compressor;
  int attr_compression_level;
  rc = tiledb_attribute_get_compressor(
      ctx_, attr, &attr_compressor, &attr_compression_level);
  REQUIRE(rc == TILEDB_OK);
  CHECK(attr_compressor == ATTR_COMPRESSOR);
  CHECK(attr_compression_level == ATTR_COMPRESSION_LEVEL);

  unsigned int cell_val_num;
  rc = tiledb_attribute_get_cell_val_num(ctx_, attr, &cell_val_num);
  REQUIRE(rc == TILEDB_OK);
  CHECK(cell_val_num == CELL_VAL_NUM);

  unsigned int num_attributes = 0;
  rc = tiledb_array_metadata_get_num_attributes(
      ctx_, array_metadata, &num_attributes);
  REQUIRE(rc == TILEDB_OK);
  CHECK(num_attributes == 1);

  // Get domain
  tiledb_domain_t* domain;
  rc = tiledb_array_metadata_get_domain(ctx_, array_metadata, &domain);
  REQUIRE(rc == TILEDB_OK);

  // Check first dimension
  // get first dimension by name
  tiledb_dimension_t* dim;
  rc = tiledb_dimension_from_name(ctx_, domain, DIM1_NAME, &dim);
  REQUIRE(rc == TILEDB_OK);

  const char* dim_name;
  rc = tiledb_dimension_get_name(ctx_, dim, &dim_name);
  REQUIRE(rc == TILEDB_OK);
  CHECK_THAT(dim_name, Catch::Equals(DIM1_NAME));

  rc = tiledb_dimension_free(ctx_, dim);
  REQUIRE(rc == TILEDB_OK);

  // get first dimension by index
  rc = tiledb_dimension_from_index(ctx_, domain, 0, &dim);
  REQUIRE(rc == TILEDB_OK);
  rc = tiledb_dimension_get_name(ctx_, dim, &dim_name);
  REQUIRE(rc == TILEDB_OK);
  CHECK_THAT(dim_name, Catch::Equals(DIM1_NAME));

  void* dim_domain;
  rc = tiledb_dimension_get_domain(ctx_, dim, &dim_domain);
  REQUIRE(rc == TILEDB_OK);
  CHECK(!memcmp(dim_domain, &DIM_DOMAIN[0], DIM_DOMAIN_SIZE));

  void* tile_extent;
  rc = tiledb_dimension_get_tile_extent(ctx_, dim, &tile_extent);
  REQUIRE(rc == TILEDB_OK);
  CHECK(!memcmp(tile_extent, &TILE_EXTENTS[0], TILE_EXTENT_SIZE));

  rc = tiledb_dimension_free(ctx_, dim);
  REQUIRE(rc == TILEDB_OK);

  // Check second dimension
  // get second dimension by name
  rc = tiledb_dimension_from_name(ctx_, domain, DIM2_NAME, &dim);
  REQUIRE(rc == TILEDB_OK);

  rc = tiledb_dimension_get_name(ctx_, dim, &dim_name);
  REQUIRE(rc == TILEDB_OK);
  CHECK_THAT(dim_name, Catch::Equals(DIM2_NAME));

  rc = tiledb_dimension_free(ctx_, dim);
  REQUIRE(rc == TILEDB_OK);

  // get from index
  rc = tiledb_dimension_from_index(ctx_, domain, 1, &dim);
  REQUIRE(rc == TILEDB_OK);

  rc = tiledb_dimension_get_name(ctx_, dim, &dim_name);
  REQUIRE(rc == TILEDB_OK);
  CHECK_THAT(dim_name, Catch::Equals(DIM2_NAME));

  rc = tiledb_dimension_get_domain(ctx_, dim, &dim_domain);
  REQUIRE(rc == TILEDB_OK);
  CHECK(!memcmp(dim_domain, &DIM_DOMAIN[2], DIM_DOMAIN_SIZE));

  rc = tiledb_dimension_get_tile_extent(ctx_, dim, &tile_extent);
  REQUIRE(rc == TILEDB_OK);
  CHECK(!memcmp(tile_extent, &TILE_EXTENTS[1], TILE_EXTENT_SIZE));

  // check that indexing > 1 returns an error for this domain
  rc = tiledb_dimension_from_index(ctx_, domain, 2, &dim);
  CHECK(rc != TILEDB_OK);

  // check that the rank of the domain is 2
  unsigned int rank = 0;
  rc = tiledb_domain_get_rank(ctx_, domain, &rank);
  REQUIRE(rc == TILEDB_OK);
  CHECK(rank == 2);

  // Check dump
  std::string dump_str =
      "- Array name: " + real_path + "\n" + "- Array type: " + ARRAY_TYPE_STR +
      "\n" + "- Cell order: " + CELL_ORDER_STR + "\n" +
      "- Tile order: " + TILE_ORDER_STR + "\n" + "- Capacity: " + CAPACITY_STR +
      "\n"
      "- Coordinates compressor: BLOSC_ZSTD\n" +
      "- Coordinates compression level: -1\n\n" +
      "=== Domain ===\n"
      "- Dimensions type: " +
      DIM_TYPE_STR + "\n\n" + "### Dimension ###\n" + "- Name: " + DIM1_NAME +
      "\n" + "- Domain: " + DIM1_DOMAIN_STR + "\n" +
      "- Tile extent: " + DIM1_TILE_EXTENT_STR + "\n" + "\n" +
      "### Dimension ###\n" + "- Name: " + DIM2_NAME + "\n" +
      "- Domain: " + DIM2_DOMAIN_STR + "\n" +
      "- Tile extent: " + DIM2_TILE_EXTENT_STR + "\n" + "\n" +
      "### Attribute ###\n" + "- Name: " + ATTR_NAME + "\n" +
      "- Type: " + ATTR_TYPE_STR + "\n" +
      "- Compressor: " + ATTR_COMPRESSOR_STR + "\n" +
      "- Compression level: " + ATTR_COMPRESSION_LEVEL_STR + "\n" +
      "- Cell val num: " + CELL_VAL_NUM_STR + "\n";
  FILE* gold_fout = fopen("gold_fout.txt", "w");
  const char* dump = dump_str.c_str();
  fwrite(dump, sizeof(char), strlen(dump), gold_fout);
  fclose(gold_fout);
  FILE* fout = fopen("fout.txt", "w");
  tiledb_array_metadata_dump(ctx_, array_metadata, fout);
  fclose(fout);
  CHECK(!system("diff gold_fout.txt fout.txt"));
  CHECK(!system("rm gold_fout.txt fout.txt"));

  // Clean up
  rc = tiledb_attribute_free(ctx_, attr);
  REQUIRE(rc == TILEDB_OK);
  rc = tiledb_dimension_free(ctx_, dim);
  REQUIRE(rc == TILEDB_OK);
  rc = tiledb_domain_free(ctx_, domain);
  REQUIRE(rc == TILEDB_OK);
  rc = tiledb_array_metadata_free(ctx_, array_metadata);
  REQUIRE(rc == TILEDB_OK);
}

TEST_CASE_METHOD(
    ArrayMetadataFx,
    "C API: Test array metadata creation and retrieval",
    "[capi], [array metadata]") {
  create_temp_dir();

  std::string array_name;

  // Posix
  array_name = FILE_URI_PREFIX + FILE_TEMP_DIR + ARRAY_NAME;
  create_array(array_name);
  load_and_check_array_metadata(array_name);
  delete_array(array_name);

#ifdef HAVE_S3
  // S3
  array_name = S3_TEMP_DIR + ARRAY_NAME;
  create_array(array_name);
  load_and_check_array_metadata(array_name);
  delete_array(array_name);
#endif

#ifdef HAVE_HDFS
  // HDFS
  array_name = HDFS_TEMP_DIR + ARRAY_NAME;
  create_array(array_name);
  load_and_check_array_metadata(array_name);
  delete_array(array_name);
#endif

  remove_temp_dir();
}

TEST_CASE_METHOD(
    ArrayMetadataFx,
    "C API: Test array metadata one anonymous dimension",
    "[capi], [array metadata]") {
  // Create dimensions
  tiledb_dimension_t* d1;
  int rc = tiledb_dimension_create(
      ctx_, &d1, "", TILEDB_INT64, &DIM_DOMAIN[0], &TILE_EXTENTS[0]);
  REQUIRE(rc == TILEDB_OK);

  tiledb_dimension_t* d2;
  rc = tiledb_dimension_create(
      ctx_, &d2, "d2", TILEDB_INT64, &DIM_DOMAIN[2], &TILE_EXTENTS[1]);
  REQUIRE(rc == TILEDB_OK);

  // Set domain
  tiledb_domain_t* domain;
  rc = tiledb_domain_create(ctx_, &domain, DIM_TYPE);
  REQUIRE(rc == TILEDB_OK);
  rc = tiledb_domain_add_dimension(ctx_, domain, d1);
  REQUIRE(rc == TILEDB_OK);
  rc = tiledb_domain_add_dimension(ctx_, domain, d2);
  REQUIRE(rc == TILEDB_OK);

  tiledb_dimension_t* get_dim = nullptr;
  rc = tiledb_dimension_from_name(ctx_, domain, "", &get_dim);
  CHECK(rc == TILEDB_OK);
  rc = tiledb_dimension_free(ctx_, get_dim);
  CHECK(rc == TILEDB_OK);

  rc = tiledb_dimension_from_name(ctx_, domain, "d2", &get_dim);
  const char* get_name = nullptr;
  CHECK(rc == TILEDB_OK);
  rc = tiledb_dimension_get_name(ctx_, get_dim, &get_name);
  CHECK(rc == TILEDB_OK);
  CHECK_THAT(get_name, Catch::Equals("d2"));
  tiledb_dimension_free(ctx_, get_dim);

  // Clean up
  rc = tiledb_dimension_free(ctx_, d1);
  CHECK(rc == TILEDB_OK);
  rc = tiledb_dimension_free(ctx_, d2);
  CHECK(rc == TILEDB_OK);
  rc = tiledb_domain_free(ctx_, domain);
  CHECK(rc == TILEDB_OK);
}

TEST_CASE_METHOD(
    ArrayMetadataFx,
    "C API: Test array metadata multiple anonymous dimensions",
    "[capi], [array metadata]") {
  // Create dimensions
  tiledb_dimension_t* d1;
  int rc = tiledb_dimension_create(
      ctx_, &d1, "", TILEDB_INT64, &DIM_DOMAIN[0], &TILE_EXTENTS[0]);
  REQUIRE(rc == TILEDB_OK);

  tiledb_dimension_t* d2;
  rc = tiledb_dimension_create(
      ctx_, &d2, "", TILEDB_INT64, &DIM_DOMAIN[2], &TILE_EXTENTS[1]);
  REQUIRE(rc == TILEDB_OK);

  // Set domain
  tiledb_domain_t* domain;
  rc = tiledb_domain_create(ctx_, &domain, DIM_TYPE);
  REQUIRE(rc == TILEDB_OK);
  rc = tiledb_domain_add_dimension(ctx_, domain, d1);
  REQUIRE(rc == TILEDB_OK);
  rc = tiledb_domain_add_dimension(ctx_, domain, d2);
  REQUIRE(rc == TILEDB_OK);

  tiledb_dimension_t* get_dim = nullptr;
  rc = tiledb_dimension_from_name(ctx_, domain, "", &get_dim);
  // getting multiple anonymous dimension by name is an error
  CHECK(rc == TILEDB_ERR);

  rc = tiledb_dimension_from_index(ctx_, domain, 0, &get_dim);
  CHECK(rc == TILEDB_OK);
  CHECK(get_dim != nullptr);
  rc = tiledb_dimension_free(ctx_, get_dim);
  CHECK(rc == TILEDB_OK);

  // Clean up
  rc = tiledb_dimension_free(ctx_, d1);
  CHECK(rc == TILEDB_OK);
  rc = tiledb_dimension_free(ctx_, d2);
  CHECK(rc == TILEDB_OK);
  rc = tiledb_domain_free(ctx_, domain);
  CHECK(rc == TILEDB_OK);
}

TEST_CASE_METHOD(
    ArrayMetadataFx,
    "C API: Test array metadata one anonymous attribute",
    "[capi], [array metadata]") {
  // Create array metadata
  tiledb_array_metadata_t* array_metadata;
  int rc = tiledb_array_metadata_create(ctx_, &array_metadata, "my_meta");
  REQUIRE(rc == TILEDB_OK);

  // Create dimensions
  tiledb_dimension_t* d1;
  rc = tiledb_dimension_create(
      ctx_, &d1, "", TILEDB_INT64, &DIM_DOMAIN[0], &TILE_EXTENTS[0]);
  REQUIRE(rc == TILEDB_OK);

  // Set domain
  tiledb_domain_t* domain;
  rc = tiledb_domain_create(ctx_, &domain, DIM_TYPE);
  REQUIRE(rc == TILEDB_OK);
  rc = tiledb_domain_add_dimension(ctx_, domain, d1);
  REQUIRE(rc == TILEDB_OK);
  rc = tiledb_array_metadata_set_domain(ctx_, array_metadata, domain);
  REQUIRE(rc == TILEDB_OK);

  // Set attribute
  tiledb_attribute_t* attr1;
  rc = tiledb_attribute_create(ctx_, &attr1, "", ATTR_TYPE);
  REQUIRE(rc == TILEDB_OK);
  tiledb_attribute_t* attr2;
  rc = tiledb_attribute_create(ctx_, &attr2, "foo", ATTR_TYPE);
  REQUIRE(rc == TILEDB_OK);

  rc = tiledb_array_metadata_add_attribute(ctx_, array_metadata, attr1);
  REQUIRE(rc == TILEDB_OK);
  rc = tiledb_array_metadata_add_attribute(ctx_, array_metadata, attr2);
  REQUIRE(rc == TILEDB_OK);

  tiledb_attribute_t* get_attr = nullptr;
  rc = tiledb_attribute_from_name(ctx_, array_metadata, "", &get_attr);
  // from name when there are multiple anon attributes is an error
  CHECK(rc == TILEDB_OK);
  CHECK(get_attr != nullptr);
  rc = tiledb_attribute_free(ctx_, get_attr);
  CHECK(rc == TILEDB_OK);

  rc = tiledb_attribute_from_name(ctx_, array_metadata, "foo", &get_attr);
  CHECK(rc == TILEDB_OK);
  CHECK(get_attr != nullptr);
  const char* get_name = nullptr;
  rc = tiledb_attribute_get_name(ctx_, get_attr, &get_name);
  CHECK(rc == TILEDB_OK);
  CHECK_THAT(get_name, Catch::Equals("foo"));
  rc = tiledb_attribute_free(ctx_, get_attr);
  CHECK(rc == TILEDB_OK);

  // Clean up
  rc = tiledb_attribute_free(ctx_, attr1);
  CHECK(rc == TILEDB_OK);
  rc = tiledb_attribute_free(ctx_, attr2);
  CHECK(rc == TILEDB_OK);
  rc = tiledb_dimension_free(ctx_, d1);
  CHECK(rc == TILEDB_OK);
  rc = tiledb_domain_free(ctx_, domain);
  CHECK(rc == TILEDB_OK);
  rc = tiledb_array_metadata_free(ctx_, array_metadata);
  CHECK(rc == TILEDB_OK);
}

TEST_CASE_METHOD(
    ArrayMetadataFx,
    "C API: Test array metadata multiple anonymous attributes",
    "[capi], [array metadata]") {
  // Create array metadata
  tiledb_array_metadata_t* array_metadata;
  int rc = tiledb_array_metadata_create(ctx_, &array_metadata, "my_meta");
  REQUIRE(rc == TILEDB_OK);

  // Create dimensions
  tiledb_dimension_t* d1;
  rc = tiledb_dimension_create(
      ctx_, &d1, "", TILEDB_INT64, &DIM_DOMAIN[0], &TILE_EXTENTS[0]);
  REQUIRE(rc == TILEDB_OK);

  // Set domain
  tiledb_domain_t* domain;
  rc = tiledb_domain_create(ctx_, &domain, DIM_TYPE);
  REQUIRE(rc == TILEDB_OK);
  rc = tiledb_domain_add_dimension(ctx_, domain, d1);
  REQUIRE(rc == TILEDB_OK);
  rc = tiledb_array_metadata_set_domain(ctx_, array_metadata, domain);
  REQUIRE(rc == TILEDB_OK);

  // Set attribute
  tiledb_attribute_t* attr1;
  rc = tiledb_attribute_create(ctx_, &attr1, "", ATTR_TYPE);
  REQUIRE(rc == TILEDB_OK);
  tiledb_attribute_t* attr2;
  rc = tiledb_attribute_create(ctx_, &attr2, "", ATTR_TYPE);
  REQUIRE(rc == TILEDB_OK);

  rc = tiledb_array_metadata_add_attribute(ctx_, array_metadata, attr1);
  REQUIRE(rc == TILEDB_OK);
  rc = tiledb_array_metadata_add_attribute(ctx_, array_metadata, attr2);
  CHECK(rc != TILEDB_OK);

  tiledb_attribute_t* get_attr = nullptr;
  rc = tiledb_attribute_from_name(ctx_, array_metadata, "", &get_attr);
  CHECK(rc == TILEDB_OK);

  rc = tiledb_attribute_from_index(ctx_, array_metadata, 0, &get_attr);
  CHECK(rc == TILEDB_OK);
  CHECK(get_attr != nullptr);
  rc = tiledb_attribute_free(ctx_, get_attr);
  CHECK(rc == TILEDB_OK);

  // Clean up
  rc = tiledb_attribute_free(ctx_, attr1);
  CHECK(rc == TILEDB_OK);
  rc = tiledb_attribute_free(ctx_, attr2);
  CHECK(rc == TILEDB_OK);
  rc = tiledb_dimension_free(ctx_, d1);
  CHECK(rc == TILEDB_OK);
  rc = tiledb_domain_free(ctx_, domain);
  CHECK(rc == TILEDB_OK);
  rc = tiledb_array_metadata_free(ctx_, array_metadata);
  CHECK(rc == TILEDB_OK);
}<|MERGE_RESOLUTION|>--- conflicted
+++ resolved
@@ -53,19 +53,7 @@
 struct ArrayMetadataFx {
 // Filesystem related
 #ifdef HAVE_HDFS
-<<<<<<< HEAD
-  const std::string URI_PREFIX = "hdfs://";
-  const std::string TEMP_DIR = "/tiledb_test/";
-#else
-  const std::string URI_PREFIX = "file://";
-# ifdef _WIN32
-  const std::string TEMP_DIR = tiledb::win32::current_dir() + "/";
-# else
-  const std::string TEMP_DIR = tiledb::posix::current_dir() + "/";
-# endif
-=======
   const std::string HDFS_TEMP_DIR = "hdfs:///tiledb_test/";
->>>>>>> 55744e17
 #endif
 #ifdef HAVE_S3
   tiledb::S3 s3_;
@@ -73,9 +61,13 @@
   const std::string S3_TEMP_DIR = "s3://tiledb/tiledb_test/";
 #endif
   const std::string FILE_URI_PREFIX = "file://";
+#ifdef _WIN32
+  const std::string FILE_TEMP_DIR =
+    tiledb::win32::current_dir() + "\\tiledb_test\\";
+#else
   const std::string FILE_TEMP_DIR =
       tiledb::posix::current_dir() + "/tiledb_test/";
-
+#endif
   // Constant parameters
   const std::string ARRAY_NAME = "dense_test_100x100_10x10";
   tiledb_array_type_t ARRAY_TYPE = TILEDB_DENSE;
