--- conflicted
+++ resolved
@@ -3079,37 +3079,10 @@
     use_external_subarray_ = false;
   }
 
-<<<<<<< HEAD
-  // TODO: refactor for each supported FS.
-  std::string temp_dir = fs_vec_[0]->temp_dir();
-  create_temp_dir(temp_dir);
-  check_simultaneous_writes(temp_dir);
-  remove_temp_dir(temp_dir);
-}
-
-TEST_CASE_METHOD(
-    DenseArrayFx,
-    "C API: Test dense array, cancel and retry writes",
-    "[capi], [dense], [async], [cancel]") {
-  SECTION("- No serialization nor outisde subarray") {
-    serialize_query_ = false;
-    use_external_subarray_ = false;
-  }
-  SECTION("- Serialization, no outside subarray") {
-    serialize_query_ = true;
-    use_external_subarray_ = false;
-  }
-
   SECTION("- no serialization, with outside subarray") {
     serialize_query_ = false;
     use_external_subarray_ = true;
   }
-=======
-  SECTION("- no serialization, with outside subarray") {
-    serialize_query_ = false;
-    use_external_subarray_ = true;
-  }
->>>>>>> 88f17b78
   SECTION("- Serialization, with outside subarray") {
     serialize_query_ = true;
     use_external_subarray_ = true;
