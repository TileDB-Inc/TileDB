--- conflicted
+++ resolved
@@ -4533,11 +4533,7 @@
 TEST_CASE_METHOD(
     DenseArrayFx,
     "C API: Test dense vector, set_subarray sequential usage",
-<<<<<<< HEAD
     "[capi][dense][subarray][query_multiple_set_subarray") {
-=======
-    "[capi][dense][subarray]") {
->>>>>>> ff686e3a
   std::string path = SupportedFsLocal().temp_dir();
 
   std::string array_name = path + "test_dense_mixed";
@@ -4605,11 +4601,6 @@
     tiledb_array_schema_free(&array_schema);
   };
 
-<<<<<<< HEAD
-=======
-  //------------------------------------------------------
-
->>>>>>> ff686e3a
   auto write_array_1_2 = [&](bool separate) {
     // note: call with separate == false is the situation (below) implementing a
     // set_subarray call sequence that was broken.
@@ -4638,26 +4629,14 @@
     rc = tiledb_query_set_buffer(ctx, query, "a", data1, &data1_size);
     CHECK(rc == TILEDB_OK);
 
-<<<<<<< HEAD
     /*
-=======
-    // clang format-off
-    /*
-
->>>>>>> ff686e3a
     ...data being written...
      x  1  2  3  4
      1  1  2
      2  3  4
      3
      4
-<<<<<<< HEAD
      */
-=======
-
-     */
-    // clang format-on
->>>>>>> ff686e3a
 
     // Submit query
     rc = tiledb_query_submit(ctx, query);
@@ -4695,27 +4674,14 @@
     rc = tiledb_query_set_buffer(ctx, query, "a", data2, &data2_size);
     CHECK(rc == TILEDB_OK);
 
-<<<<<<< HEAD
     /*
     ...data being written...
-=======
-    // clang format-off
-    /*
-    ...data being written...
-
->>>>>>> ff686e3a
      x  1  2  3  4
      1
      2  5  6  7  8
      3  9 10 11 12
      4
-<<<<<<< HEAD
      */
-=======
-
-     */
-    // clang format-on
->>>>>>> ff686e3a
 
     // Submit query
     rc = tiledb_query_submit(ctx, query);
