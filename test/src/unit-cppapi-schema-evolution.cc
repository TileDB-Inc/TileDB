--- conflicted
+++ resolved
@@ -797,13 +797,8 @@
 TEST_CASE(
     "SchemaEvolution Error Handling Tests",
     "[cppapi][schema][evolution][errors]") {
-<<<<<<< HEAD
-  auto memory_tracker = tiledb::test::create_test_memory_tracker();
-  auto ase = make_shared<tiledb::sm::ArraySchemaEvolution>(HERE());
-=======
   auto ase = make_shared<tiledb::sm::ArraySchemaEvolution>(
       HERE(), tiledb::test::create_test_memory_tracker());
->>>>>>> 47e70d82
   REQUIRE_THROWS(ase->evolve_schema(nullptr));
   REQUIRE_THROWS(ase->add_attribute(nullptr));
 
@@ -823,7 +818,7 @@
   int range[2] = {0, 1000};
   throw_if_not_ok(dim->set_domain(range));
 
-  auto dom = make_shared<tiledb::sm::Domain>(HERE(), memory_tracker);
+  auto dom = make_shared<tiledb::sm::Domain>(HERE(), tiledb::test::get_test_memory_tracker());
   throw_if_not_ok(dom->add_dimension(dim));
   throw_if_not_ok(schema->set_domain(dom));
 
