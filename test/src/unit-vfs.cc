/**
 * @file   unit-vfs.cc
 *
 * @section LICENSE
 *
 * The MIT License
 *
 * @copyright Copyright (c) 2018-2025 TileDB, Inc.
 *
 * Permission is hereby granted, free of charge, to any person obtaining a copy
 * of this software and associated documentation files (the "Software"), to deal
 * in the Software without restriction, including without limitation the rights
 * to use, copy, modify, merge, publish, distribute, sublicense, and/or sell
 * copies of the Software, and to permit persons to whom the Software is
 * furnished to do so, subject to the following conditions:
 *
 * The above copyright notice and this permission notice shall be included in
 * all copies or substantial portions of the Software.
 *
 * THE SOFTWARE IS PROVIDED "AS IS", WITHOUT WARRANTY OF ANY KIND, EXPRESS OR
 * IMPLIED, INCLUDING BUT NOT LIMITED TO THE WARRANTIES OF MERCHANTABILITY,
 * FITNESS FOR A PARTICULAR PURPOSE AND NONINFRINGEMENT. IN NO EVENT SHALL THE
 * AUTHORS OR COPYRIGHT HOLDERS BE LIABLE FOR ANY CLAIM, DAMAGES OR OTHER
 * LIABILITY, WHETHER IN AN ACTION OF CONTRACT, TORT OR OTHERWISE, ARISING FROM,
 * OUT OF OR IN CONNECTION WITH THE SOFTWARE OR THE USE OR OTHER DEALINGS IN
 * THE SOFTWARE.
 *
 * @section DESCRIPTION
 *
 * Tests the `VFS` class.
 */

#include <test/support/tdb_catch.h>
#include "test/support/src/helpers.h"
#include "test/support/src/temporary_local_directory.h"
#ifdef HAVE_S3
#include "tiledb/sm/filesystem/s3.h"
#endif
#ifdef HAVE_AZURE
#include <azure/storage/blobs.hpp>
#include "tiledb/sm/filesystem/azure.h"
#endif
#ifdef HAVE_GCS
#include <google/cloud/internal/credentials_impl.h>
#include <google/cloud/storage/client.h>
#include "tiledb/sm/filesystem/gcs.h"
#endif
#include "test/support/src/vfs_helpers.h"
#include "tiledb/sm/filesystem/vfs.h"
#include "tiledb/sm/global_state/unit_test_config.h"
#ifdef _WIN32
#include "tiledb/sm/filesystem/path_win.h"
#endif
#include "tiledb/sm/tile/tile.h"

#include <atomic>

using namespace tiledb::common;
using namespace tiledb::sm;
using namespace tiledb::test;

// The unique local directory object
tiledb::sm::TemporaryLocalDirectory unit_vfs_dir_{"tiledb_test"};

void require_tiledb_ok(Status st) {
  REQUIRE(st.ok());
}

Config set_config_params(
    bool disable_multipart = false, uint64_t parallel_ops = 1) {
  Config config;

  if constexpr (tiledb::sm::filesystem::gcs_enabled) {
    require_tiledb_ok(config.set("vfs.gcs.project_id", "TODO"));
    if (parallel_ops != 1) {
      require_tiledb_ok(
          config.set("vfs.gcs.max_parallel_ops", std::to_string(parallel_ops)));
      require_tiledb_ok(config.set(
          "vfs.gcs.multi_part_size", std::to_string(4 * 1024 * 1024)));
    }
    if (disable_multipart) {
      require_tiledb_ok(
          config.set("vfs.gcs.max_parallel_ops", std::to_string(1)));
      require_tiledb_ok(config.set("vfs.gcs.use_multi_part_upload", "false"));
      require_tiledb_ok(config.set(
          "vfs.gcs.max_direct_upload_size", std::to_string(4 * 1024 * 1024)));
    }
  }

  if constexpr (tiledb::sm::filesystem::s3_enabled) {
    require_tiledb_ok(config.set("vfs.s3.endpoint_override", "localhost:9999"));
    require_tiledb_ok(config.set("vfs.s3.scheme", "https"));
    require_tiledb_ok(config.set("vfs.s3.use_virtual_addressing", "false"));
    require_tiledb_ok(config.set("vfs.s3.verify_ssl", "false"));
    if (disable_multipart) {
      require_tiledb_ok(config.set("vfs.s3.max_parallel_ops", "1"));
      require_tiledb_ok(config.set("vfs.s3.multipart_part_size", "10000000"));
      require_tiledb_ok(config.set("vfs.s3.use_multipart_upload", "false"));
    }
  }

  if constexpr (tiledb::sm::filesystem::azure_enabled) {
    require_tiledb_ok(
        config.set("vfs.azure.storage_account_name", "devstoreaccount1"));
    require_tiledb_ok(config.set(
        "vfs.azure.storage_account_key",
        "Eby8vdM02xNOcqFlqUwJPLlmEtlCDXJ1OUzFT50uSRZ6IFsuFq2UVErCz4I6tq/"
        "K1SZFPTOtr/KBHBeksoGMGw=="));
    require_tiledb_ok(config.set(
        "vfs.azure.blob_endpoint", "http://127.0.0.1:10000/devstoreaccount1"));
    // Currently disabled because it does not work with the Azurite emulator
    // The SAS path was manually tested against the Azure Blob Service.
    // require_tiledb_ok(config.set(
    //   "vfs.azure.storage_account_name", "devstoreaccount2"));
    // require_tiledb_ok(config.set("vfs.azure.storage_sas_token", ""));
    // require_tiledb_ok(config.set(
    //   "vfs.azure.blob_endpoint", "http://127.0.0.1:10000/devstoreaccount2"));
    if (parallel_ops != 1) {
      require_tiledb_ok(config.set(
          "vfs.azure.max_parallel_ops", std::to_string(parallel_ops)));
      require_tiledb_ok(config.set(
          "vfs.azure.block_list_block_size", std::to_string(4 * 1024 * 1024)));
    }
    if (disable_multipart) {
      require_tiledb_ok(config.set("vfs.azure.use_block_list_upload", "false"));
    }
  }

  return config;
}

std::string local_path() {
  std::string local_prefix = "";
  if constexpr (!tiledb::sm::filesystem::windows_enabled) {
    local_prefix = "file://";
  }

  return local_prefix + unit_vfs_dir_.path();
}

TEST_CASE("VFS: Test long local paths", "[vfs][long-paths]") {
  ThreadPool compute_tp(4);
  ThreadPool io_tp(4);
  VFS vfs{
      &g_helper_stats, g_helper_logger().get(), &compute_tp, &io_tp, Config{}};

  SECTION("- Deep hierarchy") {
    // Create a nested path with a long total length
    std::string tmpdir = local_path();
    bool success = true;
    while (tmpdir.size() < 512) {
      tmpdir += "subdir/";
      try {
        vfs.create_dir(URI(tmpdir));
      } catch (...) {
        success = false;
      }
      if constexpr (tiledb::sm::filesystem::posix_enabled) {
        REQUIRE(success);
      }
    }

    // On some Windows platforms, the path length of a directory must be <=
    // 248 chars. On others (that have opted in to a configuration that allows
    // long paths) the limit is ~32,767. Here we check for either case.
    if (success) {
      // Check we can create files within the deep hierarchy
      URI testfile(tmpdir + "file.txt");
      REQUIRE(!testfile.is_invalid());
      if (vfs.is_file(testfile)) {
        REQUIRE_NOTHROW(vfs.remove_file(testfile));
      }
      vfs.touch(testfile);
      REQUIRE_NOTHROW(vfs.remove_file(testfile));
    } else {
      // Don't check anything; directory creation failed.
    }
  }

  SECTION("- Too long name") {
    // This may not be long enough on some filesystems to pass the fail check.
    std::string name;
    for (unsigned i = 0; i < 256; i++) {
      name += "x";
    }
    std::string tmpdir = local_path();
    URI testfile(tmpdir + name);

    // Creating the URI and checking its existence is fine on posix
    if constexpr (tiledb::sm::filesystem::posix_enabled) {
      REQUIRE(!testfile.is_invalid());
      REQUIRE_NOTHROW(vfs.is_file(testfile));

      // Creating the file is not
      REQUIRE_THROWS(vfs.touch(testfile));
    }

    // Creating the URI is invalid on Win32 (failure to canonicalize path)
    if constexpr (tiledb::sm::filesystem::windows_enabled) {
      REQUIRE(testfile.is_invalid());
    }
  }
}

<<<<<<< HEAD
using AllBackends =
    std::tuple<LocalFsTest, GCSTest, GSTest, S3Test, AzureTest, TileDBFSTest>;
=======
TEST_CASE("VFS: copy_file", "[vfs][copy_file]") {
  LocalFsTest src_fs({0}), dst_fs({0});
  URI src_path = src_fs.temp_dir_.add_trailing_slash();
  URI dst_path = dst_fs.temp_dir_.add_trailing_slash();

  ThreadPool compute_tp(4);
  ThreadPool io_tp(4);
  Config config = set_config_params();
  VFS vfs{
      &g_helper_stats, g_helper_logger().get(), &compute_tp, &io_tp, config};

  size_t test_str_size = 0;
  SECTION("Filesize = 0 MB") {
    test_str_size = 0;
  }
  SECTION("Filesize = 1 MB") {
    test_str_size = 1048576;
  }
  SECTION("Filesize = 10 MB") {
    test_str_size = 10 * 1048576;
  }
  SECTION("Filesize = 100 MB") {
    test_str_size = 100 * 1048576;
  }
  SECTION("Filesize = 150 MB") {
    test_str_size = 150 * 1048576;
  }
  const std::string test_chars = "abcdefghijklmnopqrstuvwxyz";
  std::string test_str;
  test_str.reserve(test_str_size);
  std::random_device rd;
  std::mt19937 gen(rd());
  std::uniform_int_distribution<size_t> dist(0, test_chars.length() - 1);
  for (size_t i = 0; i < test_str_size; ++i) {
    test_str += test_chars[dist(gen)];
  }
  REQUIRE(test_str.size() == test_str_size);

  // Create src_file and write data to it.
  auto src_file = URI(src_path.to_string() + "src_file");
  REQUIRE_NOTHROW(vfs.touch(src_file));
  test_str_size = test_str.size();
  REQUIRE_NOTHROW(vfs.write(src_file, test_str.data(), test_str_size));
  require_tiledb_ok(vfs.close_file(src_file));

  // copy_file src -> dst using chunked-buffer I/O.
  // Note: it doesn't matter if the dst file exists; copy will create on write.
  auto dst_file = URI(dst_path.to_string() + "dst_file");
  REQUIRE_NOTHROW(vfs.chunked_buffer_io(src_file, dst_file));
  CHECK(vfs.is_file(src_file));

  // Validate the contents are the same.
  if (test_str_size > 0) {
    CHECK(vfs.is_file(dst_file));
    std::string dst_file_str;
    dst_file_str.resize(test_str_size);
    require_tiledb_ok(vfs.read_exactly(
        dst_file, 0, (char*)dst_file_str.data(), test_str_size));
    CHECK(dst_file_str == test_str);
  }

  // Clean up.
  if (src_path.is_gcs() || src_path.is_s3() || src_path.is_azure()) {
    REQUIRE_NOTHROW(vfs.remove_bucket(src_path));
    REQUIRE(!vfs.is_bucket(src_path));
  } else {
    REQUIRE_NOTHROW(vfs.remove_dir(src_path));
    REQUIRE(!vfs.is_dir(src_path));
  }
  if (dst_path.is_gcs() || dst_path.is_s3() || dst_path.is_azure()) {
    REQUIRE_NOTHROW(vfs.remove_bucket(dst_path));
    REQUIRE(!vfs.is_bucket(dst_path));
  } else {
    REQUIRE_NOTHROW(vfs.remove_dir(dst_path));
    REQUIRE(!vfs.is_dir(dst_path));
  }
}

using AllBackends = std::tuple<LocalFsTest, GCSTest, GSTest, S3Test, AzureTest>;
>>>>>>> 827f6092
TEMPLATE_LIST_TEST_CASE(
    "VFS: URI semantics and file management", "[vfs][rest][uri]", AllBackends) {
  TestType fs({});
  if (!fs.is_supported()) {
    return;
  }

  auto& vfs = fs.vfs_;

  URI path = fs.temp_dir_.add_trailing_slash();

  /* Create the following file hierarchy:
   *
   * path/dir1/subdir/file1
   * path/dir1/subdir/file2
   * path/dir1/file3
   * path/file4
   * path/file5
   */
  auto dir1 = URI(path.to_string() + "dir1/");
  auto subdir = URI(dir1.to_string() + "subdir/");
  auto file1 = URI(subdir.to_string() + "file1");
  auto file2 = URI(subdir.to_string() + "file2");
  auto file3 = URI(dir1.to_string() + "file3");
  auto file4 = URI(path.to_string() + "file4");
  auto file5 = URI(path.to_string() + "file5");
  REQUIRE_NOTHROW(vfs.create_dir(URI(dir1)));
  REQUIRE_NOTHROW(vfs.create_dir(URI(subdir)));
  REQUIRE_NOTHROW(vfs.touch(file1));
  REQUIRE_NOTHROW(vfs.touch(file2));
  REQUIRE_NOTHROW(vfs.touch(file3));
  REQUIRE_NOTHROW(vfs.touch(file4));
  REQUIRE_NOTHROW(vfs.touch(file5));

  /**
   * URI Semantics
   */
  {
    std::vector<std::string> expected_uri_names = {"file4", "file5", "dir1"};
    std::vector<URI> uris;
    require_tiledb_ok(vfs.ls(path, &uris));

    for (const auto& uri : uris) {
      // Ensure that the URIs do not contain a trailing backslash.
      REQUIRE(uri.to_string().back() != '/');

      // Get the trailing file/dir name.
      const size_t idx = uri.to_string().find_last_of('/');
      REQUIRE(idx != std::string::npos);
      const std::string trailing_name =
          uri.to_string().substr(idx + 1, uri.to_string().length());

      // Verify we expected this file/dir name.
      const auto iter = std::find(
          expected_uri_names.begin(), expected_uri_names.end(), trailing_name);
      REQUIRE(iter != expected_uri_names.end());

      // Erase it from the expected names vector to ensure
      // we see each expected name exactly once.
      REQUIRE(
          std::count(
              expected_uri_names.begin(),
              expected_uri_names.end(),
              trailing_name) == 1);
      expected_uri_names.erase(iter);
    }

    // Verify we found all expected file/dir names.
    REQUIRE(expected_uri_names.empty());
  }  // URI Semantics

  /**
   * File Management
   */
  {
    // Check invalid file
    CHECK(!vfs.is_file(URI(path.to_string() + "foo")));

    // List with prefix
    std::vector<URI> paths;
    require_tiledb_ok(vfs.ls(path, &paths));
    CHECK(paths.size() == 3);
    paths.clear();
    require_tiledb_ok(vfs.ls(dir1, &paths));
    CHECK(paths.size() == 2);
    paths.clear();
    require_tiledb_ok(vfs.ls(subdir, &paths));
    CHECK(paths.size() == 2);
    paths.clear();

    // Check if a directory exists
    CHECK(!vfs.is_dir(file1));                          // Not a dir
    CHECK(!vfs.is_dir(file4));                          // Not a dir
    CHECK(vfs.is_dir(dir1));                            // Viewed as a dir
    CHECK(vfs.is_dir(URI(path.to_string() + "dir1")));  // Viewed as a dir

    // Check ls_with_sizes
    URI ls_dir = dir1;
    URI ls_subdir = subdir;
    URI ls_file = file3;
    std::string s = "abcdef";
    REQUIRE_NOTHROW(vfs.write(ls_file, s.data(), s.size()));
    require_tiledb_ok(vfs.close_file(ls_file));
    auto children = vfs.ls_with_sizes(ls_dir);
#ifdef _WIN32
    // Normalization only for Windows
    ls_file = URI(tiledb::sm::path_win::uri_from_path(ls_file.to_string()));
#endif
    REQUIRE(children.size() == 2);
    CHECK(URI(children[0].path().native()) == ls_file);
    CHECK(
        URI(children[1].path().native()) == ls_subdir.remove_trailing_slash());
    CHECK(children[0].file_size() == s.size());
    CHECK(children[1].file_size() == 0);  // Directories don't get a size
    paths.clear();

    // Move file
    auto file6 = URI(path.to_string() + "file6");
    REQUIRE_NOTHROW(vfs.move_file(file5, file6));
    CHECK(!vfs.is_file(file5));
    CHECK(vfs.is_file(file6));
    paths.clear();

    // Move directory
    auto dir2 = URI(path.to_string() + "dir2/");
    REQUIRE_NOTHROW(vfs.move_dir(dir1, URI(dir2)));
    CHECK(!vfs.is_dir(dir1));
    CHECK(vfs.is_dir(dir2));
    paths.clear();

    // Remove files & directories
    REQUIRE_NOTHROW(vfs.remove_file(file4));
    CHECK(!vfs.is_file(file4));
    REQUIRE_NOTHROW(vfs.remove_file(file6));
    CHECK(!vfs.is_file(file6));
    REQUIRE_NOTHROW(vfs.remove_dir(dir2));
    CHECK(!vfs.is_file(file1));
    CHECK(!vfs.is_file(file2));
    CHECK(!vfs.is_file(file3));
    CHECK(!vfs.is_dir(dir2));
  }  // File Management

  // Clean up
  if (path.is_gcs() || path.is_s3() || path.is_azure()) {
    REQUIRE_NOTHROW(vfs.remove_bucket(path));
    REQUIRE(!vfs.is_bucket(path));
  } else {
    REQUIRE_NOTHROW(vfs.remove_dir(path));
    REQUIRE(!vfs.is_dir(path));
  }
}

TEST_CASE("VFS: Create directory", "[vfs][create-dir]") {
  LocalFsTest fs({0});
  if (!fs.is_supported()) {
    return;
  }

  URI path = fs.temp_dir_.add_trailing_slash();

  URI subdir = URI(path.to_string() + "subdir/");
  URI subdir2 = URI(path.to_string() + "subdir/nested/nested2/");

  REQUIRE_NOTHROW(fs.vfs_.create_dir(subdir));
  REQUIRE(fs.vfs_.is_dir(subdir));
  REQUIRE_NOTHROW(fs.vfs_.create_dir(subdir2));
  REQUIRE(fs.vfs_.is_dir(subdir2));

  // Try creating existing directory.
  REQUIRE_NOTHROW(fs.vfs_.create_dir(subdir));
}

TEMPLATE_LIST_TEST_CASE("VFS: Copy directory", "[vfs][copy-dir]", AllBackends) {
  TestType fs({0});
  if (!fs.is_supported()) {
    SKIP("unsupported backend");
  }

  URI path = fs.temp_dir_.add_trailing_slash();

  URI subdir1 = URI(path.to_string() + "subdir1/");
  URI file1 = URI(subdir1.to_string() + "file1");
  URI file2 = URI(subdir1.to_string() + "file2");
  URI subdir2 = URI(path.to_string() + "subdir2/");
  URI file2_2 = URI(subdir2.to_string() + "file2");
  URI file3 = URI(subdir2.to_string() + "file3");

  auto write_all_text = [&](const URI& uri, const std::string& text) {
    REQUIRE_NOTHROW(fs.vfs_.write(uri, text.data(), text.size()));
    require_tiledb_ok(fs.vfs_.close_file(uri));
  };

  auto read_all_text = [&](const URI& uri) {
    auto size = fs.vfs_.file_size(uri);
    std::string ret(size, '\0');
    REQUIRE_NOTHROW(fs.vfs_.read_exactly(uri, 0, ret.data(), size));
    return ret;
  };

  REQUIRE_NOTHROW(write_all_text(file1, "file1"));
  REQUIRE_NOTHROW(write_all_text(file2, "file2_1"));
  REQUIRE_NOTHROW(write_all_text(file2_2, "file2_2"));
  REQUIRE_NOTHROW(write_all_text(file3, "file3"));

  // Copy two directories with a common file.
  REQUIRE(fs.vfs_.ls_with_sizes(subdir2).size() == 2);
  REQUIRE_NOTHROW(fs.vfs_.copy_dir(subdir1, subdir2));
  REQUIRE(fs.vfs_.ls_with_sizes(subdir2).size() == 3);

  REQUIRE(read_all_text(URI(subdir2.to_string() + "file1")) == "file1");
  REQUIRE(read_all_text(file2_2) == "file2_1");
  REQUIRE(read_all_text(file3) == "file3");
}

TEMPLATE_LIST_TEST_CASE("VFS: File I/O", "[vfs][uri][file_io]", AllBackends) {
  TestType fs({0});
  if (!fs.is_supported()) {
    return;
  }

  bool disable_multipart = GENERATE(true, false);
  uint64_t max_parallel_ops = 1;
  uint64_t chunk_size = 1024 * 1024;
  int multiplier = 5;

  URI path = fs.temp_dir_.add_trailing_slash();

  if constexpr (
      std::is_same<TestType, GCSTest>::value ||
      std::is_same<TestType, GSTest>::value) {
    chunk_size = 4 * 1024 * 1024;
    multiplier = 1;

    if (!disable_multipart) {
      max_parallel_ops = GENERATE(1, 4);
    }
  }

  if constexpr (std::is_same<TestType, AzureTest>::value) {
    max_parallel_ops = 2;
    chunk_size = 4 * 1024 * 1024;
    if (disable_multipart) {
      multiplier = 1;
    }
  }

  ThreadPool compute_tp(4);
  ThreadPool io_tp(4);
  Config config = set_config_params(disable_multipart, max_parallel_ops);
  VFS vfs{
      &g_helper_stats, g_helper_logger().get(), &compute_tp, &io_tp, config};

  // Getting file_size on a nonexistent blob shouldn't crash on Azure
  URI non_existent = URI(path.to_string() + "non_existent");
  if (path.is_file()) {
    // #TODO Ensure this doesn't fail. This test case seems incorrect.
    CHECK_THROWS(vfs.file_size(non_existent));
  }

  // Prepare buffers
  uint64_t buffer_size = multiplier * max_parallel_ops * chunk_size;
  auto write_buffer = new char[buffer_size];
  for (uint64_t i = 0; i < buffer_size; i++)
    write_buffer[i] = (char)('a' + (i % 26));
  uint64_t buffer_size_small = 1024 * 1024;
  auto write_buffer_small = new char[buffer_size_small];
  for (uint64_t i = 0; i < buffer_size_small; i++)
    write_buffer_small[i] = (char)('a' + (i % 26));

  // Write to two files
  URI largefile = URI(path.to_string() + "largefile");
  REQUIRE_NOTHROW(vfs.write(largefile, write_buffer, buffer_size));
  URI smallfile = URI(path.to_string() + "smallfile");
  REQUIRE_NOTHROW(vfs.write(smallfile, write_buffer_small, buffer_size_small));

  // On non-local systems, before flushing, the files do not exist
  if (!(path.is_file())) {
    CHECK(!vfs.is_file(largefile));
    CHECK(!vfs.is_file(smallfile));

    // Flush the files
    require_tiledb_ok(vfs.close_file(largefile));
    require_tiledb_ok(vfs.close_file(smallfile));
  }

  // After flushing, the files exist
  CHECK(vfs.is_file(largefile));
  CHECK(vfs.is_file(smallfile));

  // Get file sizes
  CHECK(vfs.file_size(largefile) == buffer_size);
  CHECK(vfs.file_size(smallfile) == buffer_size_small);

  // Read from the beginning
  auto read_buffer = new char[26];
  require_tiledb_ok(vfs.read_exactly(largefile, 0, read_buffer, 26));
  bool allok = true;
  for (int i = 0; i < 26; i++) {
    if (read_buffer[i] != static_cast<char>('a' + i)) {
      allok = false;
      break;
    }
  }
  CHECK(allok);

  // Read from a different offset
  require_tiledb_ok(vfs.read_exactly(largefile, 11, read_buffer, 26));
  allok = true;
  for (int i = 0; i < 26; i++) {
    if (read_buffer[i] != static_cast<char>('a' + (i + 11) % 26)) {
      allok = false;
      break;
    }
  }
  CHECK(allok);

  // Clean up
  if (path.is_gcs() || path.is_s3() || path.is_azure()) {
    REQUIRE_NOTHROW(vfs.remove_bucket(path));
    REQUIRE(!vfs.is_bucket(path));
  } else {
    REQUIRE_NOTHROW(vfs.remove_dir(path));
    REQUIRE(!vfs.is_dir(path));
  }
}

TEST_CASE("VFS: Test end-to-end", "[.vfs-e2e]") {
  auto test_file_ptr = getenv("TILEDB_VFS_E2E_TEST_FILE");
  if (test_file_ptr == nullptr) {
    FAIL("TILEDB_VFS_E2E_TEST_FILE variable is not specified");
  }
  URI test_file{test_file_ptr};

  ThreadPool compute_tp(1);
  ThreadPool io_tp(1);
  // Will be configured from environment variables.
  Config config;

  VFS vfs{
      &g_helper_stats, g_helper_logger().get(), &compute_tp, &io_tp, config};
  REQUIRE(vfs.supports_uri_scheme(test_file));
  CHECK(vfs.file_size(test_file) > 0);
}

TEST_CASE("VFS: test ls_with_sizes", "[vfs][ls-with-sizes]") {
  ThreadPool compute_tp(4);
  ThreadPool io_tp(4);
  VFS vfs_ls{
      &g_helper_stats, g_helper_logger().get(), &compute_tp, &io_tp, Config{}};

  std::string path = local_path();
  std::string dir = path + "ls_dir";
  std::string file = dir + "/file";
  std::string subdir = dir + "/subdir";
  std::string subdir_file = subdir + "/file";

  // Create directories and files
  REQUIRE_NOTHROW(vfs_ls.create_dir(URI(path)));
  REQUIRE_NOTHROW(vfs_ls.create_dir(URI(dir)));
  REQUIRE_NOTHROW(vfs_ls.create_dir(URI(subdir)));
  REQUIRE_NOTHROW(vfs_ls.touch(URI(file)));
  REQUIRE_NOTHROW(vfs_ls.touch(URI(subdir_file)));

  // Write to file
  std::string s1 = "abcdef";
  REQUIRE_NOTHROW(vfs_ls.write(URI(file), s1.data(), s1.size()));

  // Write to subdir file
  std::string s2 = "abcdef";
  REQUIRE_NOTHROW(vfs_ls.write(URI(subdir_file), s2.data(), s2.size()));

  // List
  auto children = vfs_ls.ls_with_sizes(URI(dir));

#ifdef _WIN32
  // Normalization only for Windows
  file = tiledb::sm::path_win::uri_from_path(file);
  subdir = tiledb::sm::path_win::uri_from_path(subdir);
#endif

  // Check results
  REQUIRE(children.size() == 2);
  REQUIRE(children[0].path().native() == URI(file).to_path());
  REQUIRE(children[1].path().native() == URI(subdir).to_path());
  REQUIRE(children[0].file_size() == 6);

  // Directories don't get a size
  REQUIRE(children[1].file_size() == 0);

  // Touch does not overwrite an existing file.
  REQUIRE_NOTHROW(vfs_ls.touch(URI(subdir_file)));
  REQUIRE(vfs_ls.file_size(URI(subdir_file)) == 6);

  // Clean up
  REQUIRE_NOTHROW(vfs_ls.remove_dir(URI(path)));
}

// Currently only local, S3, Azure and GCS are supported for VFS::ls_recursive.
using LsRecursiveBackends = std::tuple<LocalFsTest, S3Test, AzureTest, GCSTest>;
TEMPLATE_LIST_TEST_CASE(
    "VFS: ls_filtered recursion enabled",
    "[vfs][ls_filtered][ls_filtered_v2][rest][recursion]",
    LsRecursiveBackends) {
  TestType fs({10, 50});
  if (!fs.is_supported()) {
    return;
  }

  // If testing with recursion use the root directory, otherwise use a subdir.
  DYNAMIC_SECTION(fs.temp_dir_.backend_name() << " ls_filtered") {
    auto ls_objects = fs.vfs_.ls_filtered(
        fs.temp_dir_, tiledb::sm::LsScanner::accept_all, true);
    auto expected = fs.expected_results();
    CHECK(ls_objects.size() == expected.size());
    CHECK_THAT(ls_objects, Catch::Matchers::UnorderedEquals(expected));
  }
  DYNAMIC_SECTION(fs.temp_dir_.backend_name() << " ls_filtered_v2") {
    auto ls_objects = fs.vfs_.ls_filtered_v2(
        fs.temp_dir_, tiledb::sm::LsScanner::accept_all_v2, true);
    auto expected = fs.expected_results_v2();
    CHECK(ls_objects.size() == expected.size());
    CHECK_THAT(ls_objects, Catch::Matchers::UnorderedEquals(expected));
  }
}

TEMPLATE_LIST_TEST_CASE(
    "VFS: ls_filtered non-recursive",
    "[vfs][ls_filtered][ls_filtered_v2]",
    LsRecursiveBackends) {
  TestType fs({10});
  if (!fs.is_supported()) {
    return;
  }
  auto path = fs.temp_dir_.join_path("subdir_1");
  auto subdir2 = path.join_path("subdir_2");
  if (path.is_file() || path.is_memfs()) {
    REQUIRE_NOTHROW(fs.vfs_.create_dir(path));
  }
  // The file in the nested directory should not be returned for any case.
  auto test_file = subdir2.join_path("test_file_1");
  REQUIRE_NOTHROW(fs.vfs_.touch(test_file));
  SECTION("ls_filtered") {
    auto expected = fs.expected_results();
    std::erase_if(expected, [](const auto& p) {
      return p.first.find("subdir_1/test_file") == std::string::npos;
    });
    expected.emplace_back(subdir2, 0);
    auto ls_objects =
        fs.vfs_.ls_filtered(path, tiledb::sm::LsScanner::accept_all, false);
    CHECK(ls_objects.size() == expected.size());
    CHECK_THAT(ls_objects, Catch::Matchers::UnorderedEquals(expected));
  }

  SECTION("ls_filtered_v2") {
    // The subdir2 directory should be returned for all backends.
    auto ls_objects = fs.vfs_.ls_filtered_v2(
        path, tiledb::sm::LsScanner::accept_all_v2, false);
    auto expected = fs.expected_results_v2();
    std::erase_if(
        expected, [](const auto& p) { return p.first.ends_with("subdir_1"); });
    expected.emplace_back(subdir2, 0);
    CHECK(ls_objects.size() == expected.size());
    CHECK_THAT(ls_objects, Catch::Matchers::UnorderedEquals(expected));
  }
}

TEMPLATE_LIST_TEST_CASE(
    "VFS: Throwing filters for ls_recursive",
    "[vfs][ls_recursive]",
    LsRecursiveBackends) {
  TestType vfs_test({0});
  if (!vfs_test.is_supported()) {
    return;
  }

  auto filter = [](const std::string_view&, uint64_t) -> bool {
    throw std::logic_error("Throwing filter");
  };
  auto filter_v2 = [](const std::string_view&, uint64_t, bool) -> bool {
    throw std::logic_error("Throwing filter v2");
  };
  SECTION("Throwing filter with 0 objects should not throw") {
    CHECK_NOTHROW(vfs_test.vfs_.ls_recursive(vfs_test.temp_dir_, filter));
    CHECK_NOTHROW(vfs_test.vfs_.ls_recursive_v2(vfs_test.temp_dir_, filter_v2));
  }

  SECTION("Throwing filter with N objects should throw") {
    REQUIRE_NOTHROW(vfs_test.vfs_.touch(vfs_test.temp_dir_.join_path("file")));
    CHECK_THROWS_AS(
        vfs_test.vfs_.ls_recursive(vfs_test.temp_dir_, filter),
        std::logic_error);
    CHECK_THROWS_WITH(
        vfs_test.vfs_.ls_recursive(vfs_test.temp_dir_, filter),
        Catch::Matchers::ContainsSubstring("Throwing filter"));

    CHECK_THROWS_AS(
        vfs_test.vfs_.ls_recursive_v2(vfs_test.temp_dir_, filter_v2),
        std::logic_error);
    CHECK_THROWS_WITH(
        vfs_test.vfs_.ls_recursive_v2(vfs_test.temp_dir_, filter_v2),
        Catch::Matchers::ContainsSubstring("Throwing filter v2"));
  }
}

TEST_CASE("VFS: Test remove_dir_if_empty", "[vfs][remove-dir-if-empty]") {
  ThreadPool tp(1);
  VFS vfs{&g_helper_stats, g_helper_logger().get(), &tp, &tp, Config{}};

  std::string path = local_path();
  std::string dir = path + "remove_dir_if_empty/";
  std::string subdir = dir + "subdir/";
  std::string file1 = dir + "file1";

  // Create directories and files
  REQUIRE_NOTHROW(vfs.create_dir(URI(path)));
  REQUIRE_NOTHROW(vfs.create_dir(URI(dir)));
  REQUIRE_NOTHROW(vfs.create_dir(URI(subdir)));
  REQUIRE_NOTHROW(vfs.touch(URI(file1)));

  // Check that remove_dir_if_empty fails for non-empty directories
  vfs.remove_dir_if_empty(URI(dir));
  CHECK(vfs.is_dir(URI(dir)));

  // Check that it succeeds for empty directories
  vfs.remove_dir_if_empty(URI(subdir));
  CHECK_FALSE(vfs.is_dir(URI(subdir)));

  // Empty the directory and try again
  REQUIRE_NOTHROW(vfs.remove_file(URI(file1)));
  vfs.remove_dir_if_empty(URI(dir));
  CHECK_FALSE(vfs.is_dir(URI(dir)));

  // Clean up
  REQUIRE_NOTHROW(vfs.remove_dir(URI(path)));
}

#ifdef HAVE_AZURE
TEST_CASE("VFS: Construct Azure Blob Storage endpoint URIs", "[azure][uri]") {
  // Test the construction of Azure Blob Storage URIs from account name and SAS
  // token. We are not actually connecting to Azure Blob Storage in this test.
  std::string sas_token, custom_endpoint, expected_endpoint;
  SECTION("No SAS token") {
    sas_token = "";
    expected_endpoint = "https://exampleaccount.blob.core.windows.net";
  }
  SECTION("SAS token without leading question mark") {
    sas_token = "baz=qux&foo=bar";
    expected_endpoint =
        "https://exampleaccount.blob.core.windows.net?baz=qux&foo=bar";
  }
  SECTION("SAS token with leading question mark") {
    sas_token = "?baz=qux&foo=bar";
    expected_endpoint =
        "https://exampleaccount.blob.core.windows.net?baz=qux&foo=bar";
  }
  SECTION("SAS token in both endpoint and config option") {
    sas_token = "baz=qux&foo=bar";
    custom_endpoint =
        "https://exampleaccount.blob.core.windows.net?baz=qux&foo=bar";
    expected_endpoint =
        "https://exampleaccount.blob.core.windows.net?baz=qux&foo=bar";
  }
  Config config;
  require_tiledb_ok(
      config.set("vfs.azure.storage_account_name", "exampleaccount"));
  require_tiledb_ok(config.set("vfs.azure.blob_endpoint", custom_endpoint));
  require_tiledb_ok(config.set("vfs.azure.storage_sas_token", sas_token));
  require_tiledb_ok(config.set("vfs.azure.is_data_lake_endpoint", "false"));
  if (sas_token.empty()) {
    // If the SAS token is empty, the VFS will try to connect to Microsoft Entra
    // ID to obtain credentials, which can take a long time because of retries.
    // Set a dummy access key (which won't be used because we are not going to
    // perform any requests) to prevent Entra ID from being chosen.
    require_tiledb_ok(config.set("vfs.azure.storage_account_key", "foobar"));
  }
  ThreadPool thread_pool(1);
  tiledb::sm::Azure azure(&thread_pool, config);
  REQUIRE(azure.client().GetUrl() == expected_endpoint);
}
#endif

#ifdef HAVE_S3
TEST_CASE(
    "Validate vfs.s3.custom_headers.*", "[s3][custom-headers][!mayfail]") {
  // In newer versions of the AWS SDK, setting Content-MD5 outside of the
  // official method on the request object is not supported.
  Config cfg = set_config_params(true);

  // Check the edge case of a key matching the ConfigIter prefix.
  REQUIRE(cfg.set("vfs.s3.custom_headers.", "").ok());

  // Set an unexpected value for Content-MD5, which minio should reject
  REQUIRE(cfg.set("vfs.s3.custom_headers.Content-MD5", "unexpected").ok());

  // Recreate a new S3 client because config is not dynamic
  ThreadPool thread_pool(2);
  S3 s3{&g_helper_stats, &thread_pool, cfg};
  auto uri = URI("s3://tiledb-" + random_label() + "/writefailure");

  // This is a buffered write, which is why it should not throw.
  CHECK_NOTHROW(s3.write(uri, "Validate s3 custom headers", 26));

  auto matcher = Catch::Matchers::ContainsSubstring(
      "The Content-Md5 you specified is not valid.");
  REQUIRE_THROWS_WITH(s3.flush(uri), matcher);
}
#endif

#ifdef HAVE_GCS
TEST_CASE(
    "Validate GCS service account impersonation",
    "[gcs][credentials][impersonation]") {
  ThreadPool thread_pool(2);
  Config cfg;
  std::string impersonate_service_account, target_service_account;
  std::vector<std::string> delegates;

  SECTION("Simple") {
    impersonate_service_account = "account1";
    target_service_account = "account1";
    delegates = {};
  }

  SECTION("Delegated") {
    impersonate_service_account = "account1,account2,account3";
    target_service_account = "account3";
    delegates = {"account1", "account2"};
  }

  // Test parsing an edge case.
  SECTION("Invalid") {
    impersonate_service_account = ",";
    target_service_account = "";
    delegates = {""};
  }

  require_tiledb_ok(cfg.set(
      "vfs.gcs.impersonate_service_account", impersonate_service_account));
  GCS gcs(&thread_pool, cfg);
  auto credentials = gcs.make_credentials({});

  // We are using an internal class only for inspection purposes.
  auto impersonate_credentials =
      dynamic_cast<google::cloud::internal::ImpersonateServiceAccountConfig*>(
          credentials.get());

  REQUIRE(impersonate_credentials != nullptr);
  REQUIRE(
      impersonate_credentials->target_service_account() ==
      target_service_account);
  REQUIRE(impersonate_credentials->delegates() == delegates);
}

TEST_CASE(
    "Validate GCS service account credentials",
    "[gcs][credentials][service-account]") {
  ThreadPool thread_pool(2);
  Config cfg;
  // The content of the credentials does not matter; it does not get parsed
  // until it is used in an API request, which we are not doing.
  std::string service_account_key = "{\"foo\": \"bar\"}";

  require_tiledb_ok(
      cfg.set("vfs.gcs.service_account_key", service_account_key));
  GCS gcs(&thread_pool, cfg);
  auto credentials = gcs.make_credentials({});

  // We are using an internal class only for inspection purposes.
  auto service_account =
      dynamic_cast<google::cloud::internal::ServiceAccountConfig*>(
          credentials.get());

  REQUIRE(service_account != nullptr);
  REQUIRE(service_account->json_object() == service_account_key);
}

TEST_CASE(
    "Validate GCS service account credentials with impersonation",
    "[gcs][credentials][service-account-and-impersonation]") {
  ThreadPool thread_pool(2);
  Config cfg;
  // The content of the credentials does not matter; it does not get parsed
  // until it is used in an API request, which we are not doing.
  std::string service_account_key = "{\"foo\": \"bar\"}";
  std::string impersonate_service_account = "account1,account2,account3";

  require_tiledb_ok(
      cfg.set("vfs.gcs.service_account_key", service_account_key));
  require_tiledb_ok(cfg.set(
      "vfs.gcs.impersonate_service_account", impersonate_service_account));
  GCS gcs(&thread_pool, cfg);
  auto credentials = gcs.make_credentials({});

  // We are using an internal class only for inspection purposes.
  auto impersonate_credentials =
      dynamic_cast<google::cloud::internal::ImpersonateServiceAccountConfig*>(
          credentials.get());
  REQUIRE(impersonate_credentials != nullptr);
  REQUIRE(impersonate_credentials->target_service_account() == "account3");
  REQUIRE(
      impersonate_credentials->delegates() ==
      std::vector<std::string>{"account1", "account2"});

  auto inner_service_account =
      dynamic_cast<google::cloud::internal::ServiceAccountConfig*>(
          impersonate_credentials->base_credentials().get());

  REQUIRE(inner_service_account != nullptr);
  REQUIRE(inner_service_account->json_object() == service_account_key);
}

TEST_CASE(
    "Validate GCS external account credentials",
    "[gcs][credentials][external-account]") {
  ThreadPool thread_pool(2);
  Config cfg;
  // The content of the credentials does not matter; it does not get parsed
  // until it is used in an API request, which we are not doing.
  std::string workload_identity_configuration = "{\"foo\": \"bar\"}";
  require_tiledb_ok(cfg.set(
      "vfs.gcs.workload_identity_configuration",
      workload_identity_configuration));
  GCS gcs(&thread_pool, cfg);
  auto credentials = gcs.make_credentials({});

  // We are using an internal class only for inspection purposes.
  auto external_account =
      dynamic_cast<google::cloud::internal::ExternalAccountConfig*>(
          credentials.get());

  REQUIRE(external_account != nullptr);
  REQUIRE(external_account->json_object() == workload_identity_configuration);
}
#endif<|MERGE_RESOLUTION|>--- conflicted
+++ resolved
@@ -202,10 +202,6 @@
   }
 }
 
-<<<<<<< HEAD
-using AllBackends =
-    std::tuple<LocalFsTest, GCSTest, GSTest, S3Test, AzureTest, TileDBFSTest>;
-=======
 TEST_CASE("VFS: copy_file", "[vfs][copy_file]") {
   LocalFsTest src_fs({0}), dst_fs({0});
   URI src_path = src_fs.temp_dir_.add_trailing_slash();
@@ -284,8 +280,8 @@
   }
 }
 
-using AllBackends = std::tuple<LocalFsTest, GCSTest, GSTest, S3Test, AzureTest>;
->>>>>>> 827f6092
+using AllBackends =
+    std::tuple<LocalFsTest, GCSTest, GSTest, S3Test, AzureTest, TileDBFSTest>;
 TEMPLATE_LIST_TEST_CASE(
     "VFS: URI semantics and file management", "[vfs][rest][uri]", AllBackends) {
   TestType fs({});
