/**
 * @file   unit-vfs.cc
 *
 * @section LICENSE
 *
 * The MIT License
 *
 * @copyright Copyright (c) 2018-2025 TileDB, Inc.
 *
 * Permission is hereby granted, free of charge, to any person obtaining a copy
 * of this software and associated documentation files (the "Software"), to deal
 * in the Software without restriction, including without limitation the rights
 * to use, copy, modify, merge, publish, distribute, sublicense, and/or sell
 * copies of the Software, and to permit persons to whom the Software is
 * furnished to do so, subject to the following conditions:
 *
 * The above copyright notice and this permission notice shall be included in
 * all copies or substantial portions of the Software.
 *
 * THE SOFTWARE IS PROVIDED "AS IS", WITHOUT WARRANTY OF ANY KIND, EXPRESS OR
 * IMPLIED, INCLUDING BUT NOT LIMITED TO THE WARRANTIES OF MERCHANTABILITY,
 * FITNESS FOR A PARTICULAR PURPOSE AND NONINFRINGEMENT. IN NO EVENT SHALL THE
 * AUTHORS OR COPYRIGHT HOLDERS BE LIABLE FOR ANY CLAIM, DAMAGES OR OTHER
 * LIABILITY, WHETHER IN AN ACTION OF CONTRACT, TORT OR OTHERWISE, ARISING FROM,
 * OUT OF OR IN CONNECTION WITH THE SOFTWARE OR THE USE OR OTHER DEALINGS IN
 * THE SOFTWARE.
 *
 * @section DESCRIPTION
 *
 * Tests the `VFS` class.
 */

#include <test/support/tdb_catch.h>
#include "test/support/src/helpers.h"
#include "test/support/src/temporary_local_directory.h"
#ifdef HAVE_S3
#include "tiledb/sm/filesystem/s3.h"
#endif
#ifdef HAVE_AZURE
#include <azure/storage/blobs.hpp>
#include "tiledb/sm/filesystem/azure.h"
#endif
#ifdef HAVE_GCS
#include <google/cloud/internal/credentials_impl.h>
#include <google/cloud/storage/client.h>
#include "tiledb/sm/filesystem/gcs.h"
#endif
#include "test/support/src/vfs_helpers.h"
#include "tiledb/sm/filesystem/vfs.h"
#include "tiledb/sm/global_state/unit_test_config.h"
#ifdef _WIN32
#include "tiledb/sm/filesystem/path_win.h"
#endif
#include "tiledb/sm/tile/tile.h"

#include <atomic>

using namespace tiledb::common;
using namespace tiledb::sm;
using namespace tiledb::test;

// The unique local directory object
tiledb::sm::TemporaryLocalDirectory unit_vfs_dir_{"tiledb_test"};

void require_tiledb_ok(Status st) {
  REQUIRE(st.ok());
}

Config set_config_params(
    bool disable_multipart = false, uint64_t parallel_ops = 1) {
  Config config;

  if constexpr (tiledb::sm::filesystem::gcs_enabled) {
    require_tiledb_ok(config.set("vfs.gcs.project_id", "TODO"));
    if (parallel_ops != 1) {
      require_tiledb_ok(
          config.set("vfs.gcs.max_parallel_ops", std::to_string(parallel_ops)));
      require_tiledb_ok(config.set(
          "vfs.gcs.multi_part_size", std::to_string(4 * 1024 * 1024)));
    }
    if (disable_multipart) {
      require_tiledb_ok(
          config.set("vfs.gcs.max_parallel_ops", std::to_string(1)));
      require_tiledb_ok(config.set("vfs.gcs.use_multi_part_upload", "false"));
      require_tiledb_ok(config.set(
          "vfs.gcs.max_direct_upload_size", std::to_string(4 * 1024 * 1024)));
    }
  }

  if constexpr (tiledb::sm::filesystem::s3_enabled) {
    require_tiledb_ok(config.set("vfs.s3.endpoint_override", "localhost:9999"));
    require_tiledb_ok(config.set("vfs.s3.scheme", "https"));
    require_tiledb_ok(config.set("vfs.s3.use_virtual_addressing", "false"));
    require_tiledb_ok(config.set("vfs.s3.verify_ssl", "false"));
    if (disable_multipart) {
      require_tiledb_ok(config.set("vfs.s3.max_parallel_ops", "1"));
      require_tiledb_ok(config.set("vfs.s3.multipart_part_size", "10000000"));
      require_tiledb_ok(config.set("vfs.s3.use_multipart_upload", "false"));
    }
  }

  if constexpr (tiledb::sm::filesystem::azure_enabled) {
    require_tiledb_ok(
        config.set("vfs.azure.storage_account_name", "devstoreaccount1"));
    require_tiledb_ok(config.set(
        "vfs.azure.storage_account_key",
        "Eby8vdM02xNOcqFlqUwJPLlmEtlCDXJ1OUzFT50uSRZ6IFsuFq2UVErCz4I6tq/"
        "K1SZFPTOtr/KBHBeksoGMGw=="));
    require_tiledb_ok(config.set(
        "vfs.azure.blob_endpoint", "http://127.0.0.1:10000/devstoreaccount1"));
    // Currently disabled because it does not work with the Azurite emulator
    // The SAS path was manually tested against the Azure Blob Service.
    // require_tiledb_ok(config.set(
    //   "vfs.azure.storage_account_name", "devstoreaccount2"));
    // require_tiledb_ok(config.set("vfs.azure.storage_sas_token", ""));
    // require_tiledb_ok(config.set(
    //   "vfs.azure.blob_endpoint", "http://127.0.0.1:10000/devstoreaccount2"));
    if (parallel_ops != 1) {
      require_tiledb_ok(config.set(
          "vfs.azure.max_parallel_ops", std::to_string(parallel_ops)));
      require_tiledb_ok(config.set(
          "vfs.azure.block_list_block_size", std::to_string(4 * 1024 * 1024)));
    }
    if (disable_multipart) {
      require_tiledb_ok(config.set("vfs.azure.use_block_list_upload", "false"));
    }
  }

  return config;
}

std::string local_path() {
  std::string local_prefix = "";
  if constexpr (!tiledb::sm::filesystem::windows_enabled) {
    local_prefix = "file://";
  }

  return local_prefix + unit_vfs_dir_.path();
}

TEST_CASE("VFS: Test long local paths", "[vfs][long-paths]") {
  ThreadPool compute_tp(4);
  ThreadPool io_tp(4);
  VFS vfs{
      &g_helper_stats, g_helper_logger().get(), &compute_tp, &io_tp, Config{}};

  SECTION("- Deep hierarchy") {
    // Create a nested path with a long total length
    std::string tmpdir = local_path();
    bool success = true;
    while (tmpdir.size() < 512) {
      tmpdir += "subdir/";
      try {
        vfs.create_dir(URI(tmpdir));
      } catch (...) {
        success = false;
      }
      if constexpr (tiledb::sm::filesystem::posix_enabled) {
        REQUIRE(success);
      }
    }

    // On some Windows platforms, the path length of a directory must be <=
    // 248 chars. On others (that have opted in to a configuration that allows
    // long paths) the limit is ~32,767. Here we check for either case.
    if (success) {
      // Check we can create files within the deep hierarchy
      URI testfile(tmpdir + "file.txt");
      REQUIRE(!testfile.is_invalid());
      if (vfs.is_file(testfile)) {
        REQUIRE_NOTHROW(vfs.remove_file(testfile));
      }
      vfs.touch(testfile);
      REQUIRE_NOTHROW(vfs.remove_file(testfile));
    } else {
      // Don't check anything; directory creation failed.
    }
  }

  SECTION("- Too long name") {
    // This may not be long enough on some filesystems to pass the fail check.
    std::string name;
    for (unsigned i = 0; i < 256; i++) {
      name += "x";
    }
    std::string tmpdir = local_path();
    URI testfile(tmpdir + name);

    // Creating the URI and checking its existence is fine on posix
    if constexpr (tiledb::sm::filesystem::posix_enabled) {
      REQUIRE(!testfile.is_invalid());
      REQUIRE_NOTHROW(vfs.is_file(testfile));

      // Creating the file is not
      REQUIRE_THROWS(vfs.touch(testfile));
    }

    // Creating the URI is invalid on Win32 (failure to canonicalize path)
    if constexpr (tiledb::sm::filesystem::windows_enabled) {
      REQUIRE(testfile.is_invalid());
    }
  }
}

TEST_CASE("VFS: copy_file", "[vfs][copy_file]") {
  LocalFsTest src_fs({0}), dst_fs({0});
  URI src_path = src_fs.temp_dir_.add_trailing_slash();
  URI dst_path = dst_fs.temp_dir_.add_trailing_slash();

  ThreadPool compute_tp(4);
  ThreadPool io_tp(4);
  Config config = set_config_params();
  VFS vfs{
      &g_helper_stats, g_helper_logger().get(), &compute_tp, &io_tp, config};

  size_t test_str_size = 0;
  SECTION("Filesize = 0 MB") {
    test_str_size = 0;
  }
  SECTION("Filesize = 1 MB") {
    test_str_size = 1048576;
  }
  SECTION("Filesize = 10 MB") {
    test_str_size = 10 * 1048576;
  }
  SECTION("Filesize = 100 MB") {
    test_str_size = 100 * 1048576;
  }
  SECTION("Filesize = 150 MB") {
    test_str_size = 150 * 1048576;
  }
  const std::string test_chars = "abcdefghijklmnopqrstuvwxyz";
  std::string test_str;
  test_str.reserve(test_str_size);
  std::random_device rd;
  std::mt19937 gen(rd());
  std::uniform_int_distribution<size_t> dist(0, test_chars.length() - 1);
  for (size_t i = 0; i < test_str_size; ++i) {
    test_str += test_chars[dist(gen)];
  }
  REQUIRE(test_str.size() == test_str_size);

  // Create src_file and write data to it.
  auto src_file = URI(src_path.to_string() + "src_file");
  REQUIRE_NOTHROW(vfs.touch(src_file));
  test_str_size = test_str.size();
  REQUIRE_NOTHROW(vfs.write(src_file, test_str.data(), test_str_size));
  require_tiledb_ok(vfs.close_file(src_file));

  // copy_file src -> dst using chunked-buffer I/O.
  // Note: it doesn't matter if the dst file exists; copy will create on write.
  auto dst_file = URI(dst_path.to_string() + "dst_file");
  REQUIRE_NOTHROW(vfs.chunked_buffer_io(src_file, dst_file));
  CHECK(vfs.is_file(src_file));

  // Validate the contents are the same.
  if (test_str_size > 0) {
    CHECK(vfs.is_file(dst_file));
    std::string dst_file_str;
    dst_file_str.resize(test_str_size);
    require_tiledb_ok(vfs.read_exactly(
        dst_file, 0, (char*)dst_file_str.data(), test_str_size));
    CHECK(dst_file_str == test_str);
  }

  // Clean up.
  if (src_path.is_gcs() || src_path.is_s3() || src_path.is_azure()) {
    REQUIRE_NOTHROW(vfs.remove_bucket(src_path));
    REQUIRE(!vfs.is_bucket(src_path));
  } else {
    REQUIRE_NOTHROW(vfs.remove_dir(src_path));
    REQUIRE(!vfs.is_dir(src_path));
  }
  if (dst_path.is_gcs() || dst_path.is_s3() || dst_path.is_azure()) {
    REQUIRE_NOTHROW(vfs.remove_bucket(dst_path));
    REQUIRE(!vfs.is_bucket(dst_path));
  } else {
    REQUIRE_NOTHROW(vfs.remove_dir(dst_path));
    REQUIRE(!vfs.is_dir(dst_path));
  }
}

<<<<<<< HEAD
using AllBackends =
    std::tuple<LocalFsTest, GCSTest, GSTest, S3Test, AzureTest, TileDBFSTest>;
=======
TEST_CASE("VFS: copy_dir", "[vfs][copy_dir]") {
  LocalFsTest src_fs({});
  S3Test dst_fs({});
  if (!dst_fs.is_supported()) {
    return;
  }
  URI src_path = src_fs.temp_dir_.add_trailing_slash();
  URI dst_path = dst_fs.temp_dir_.add_trailing_slash();

  ThreadPool compute_tp(4);
  ThreadPool io_tp(4);
  Config config = set_config_params();
  VFS vfs{
      &g_helper_stats, g_helper_logger().get(), &compute_tp, &io_tp, config};

  /* Create the following file hierarchy:
   *
   * src_path/file1
   * src_path/dir2/file2
   * src_path/dir3/subdir/file3
   */
  auto file1 = URI(src_path.to_string() + "file1");
  auto dir2 = URI(src_path.to_string() + "dir2/");
  auto file2 = URI(dir2.to_string() + "file2");
  auto dir3 = URI(src_path.to_string() + "dir3/");
  auto subdir = URI(dir3.to_string() + "subdir/");
  auto file3 = URI(subdir.to_string() + "file3");
  REQUIRE_NOTHROW(vfs.touch(file1));
  REQUIRE_NOTHROW(vfs.create_dir(URI(dir2)));
  REQUIRE_NOTHROW(vfs.touch(file2));
  REQUIRE_NOTHROW(vfs.create_dir(URI(dir3)));
  REQUIRE_NOTHROW(vfs.create_dir(URI(dir3)));
  REQUIRE_NOTHROW(vfs.touch(file3));

  // Write some random test data to file1, file2, file3
  size_t test_str_size = 10 * 1048576;  // 10 MB
  std::string test_str;
  test_str.reserve(test_str_size);
  std::random_device rd;
  std::mt19937 gen(rd());
  const std::string test_chars = "abcdefghijklmnopqrstuvwxyz";
  std::uniform_int_distribution<size_t> dist(0, test_chars.size() - 1);
  for (size_t i = 0; i < test_str_size; ++i) {
    test_str += test_chars[dist(gen)];
  }
  REQUIRE(test_str.size() == test_str_size);
  REQUIRE_NOTHROW(vfs.write(file1, test_str.data(), test_str_size));
  require_tiledb_ok(vfs.close_file(file1));
  std::shuffle(test_str.begin(), test_str.end(), gen);
  REQUIRE_NOTHROW(vfs.write(file2, test_str.data(), test_str_size));
  require_tiledb_ok(vfs.close_file(file2));
  std::shuffle(test_str.begin(), test_str.end(), gen);
  REQUIRE_NOTHROW(vfs.write(file3, test_str.data(), test_str_size));
  require_tiledb_ok(vfs.close_file(file3));

  // Copy the source directory to the destination.
  REQUIRE_NOTHROW(vfs.copy_dir(src_path, dst_path));
  CHECK(vfs.is_dir(src_path));
  CHECK(vfs.is_dir(dst_path));
  auto dst_file1 = URI(dst_path.to_string() + "file1");
  auto dst_file2 = URI(dst_path.to_string() + "dir2/file2");
  auto dst_file3 = URI(dst_path.to_string() + "dir3/subdir/file3");

  // Validate the file contents are the same.
  if (test_str_size > 0) {
    std::string src_str;
    src_str.reserve(test_str_size);
    std::string dst_str;
    dst_str.reserve(test_str_size);

    CHECK(vfs.is_file(dst_file1));
    require_tiledb_ok(
        vfs.read_exactly(file1, 0, (char*)src_str.data(), test_str_size));
    require_tiledb_ok(
        vfs.read_exactly(dst_file1, 0, (char*)dst_str.data(), test_str_size));
    CHECK(src_str == dst_str);

    CHECK(vfs.is_file(dst_file2));
    require_tiledb_ok(
        vfs.read_exactly(file2, 0, (char*)src_str.data(), test_str_size));
    require_tiledb_ok(
        vfs.read_exactly(dst_file2, 0, (char*)dst_str.data(), test_str_size));
    CHECK(src_str == dst_str);

    CHECK(vfs.is_file(dst_file3));
    require_tiledb_ok(
        vfs.read_exactly(file3, 0, (char*)src_str.data(), test_str_size));
    require_tiledb_ok(
        vfs.read_exactly(dst_file3, 0, (char*)dst_str.data(), test_str_size));
    CHECK(src_str == dst_str);
  }

  // Clean up.
  if (src_path.is_gcs() || src_path.is_s3() || src_path.is_azure()) {
    REQUIRE_NOTHROW(vfs.remove_bucket(src_path));
    REQUIRE(!vfs.is_bucket(src_path));
  } else {
    REQUIRE_NOTHROW(vfs.remove_dir(src_path));
    REQUIRE(!vfs.is_dir(src_path));
  }
  if (dst_path.is_gcs() || dst_path.is_s3() || dst_path.is_azure()) {
    REQUIRE_NOTHROW(vfs.remove_bucket(dst_path));
    REQUIRE(!vfs.is_bucket(dst_path));
  } else {
    REQUIRE_NOTHROW(vfs.remove_dir(dst_path));
    REQUIRE(!vfs.is_dir(dst_path));
  }
}

using AllBackends = std::tuple<LocalFsTest, GCSTest, GSTest, S3Test, AzureTest>;
>>>>>>> 7e3054fe
TEMPLATE_LIST_TEST_CASE(
    "VFS: URI semantics and file management", "[vfs][rest][uri]", AllBackends) {
  TestType fs({});
  if (!fs.is_supported()) {
    return;
  }

  auto& vfs = fs.vfs_;

  URI path = fs.temp_dir_.add_trailing_slash();

  /* Create the following file hierarchy:
   *
   * path/dir1/subdir/file1
   * path/dir1/subdir/file2
   * path/dir1/file3
   * path/file4
   * path/file5
   */
  auto dir1 = URI(path.to_string() + "dir1/");
  auto subdir = URI(dir1.to_string() + "subdir/");
  auto file1 = URI(subdir.to_string() + "file1");
  auto file2 = URI(subdir.to_string() + "file2");
  auto file3 = URI(dir1.to_string() + "file3");
  auto file4 = URI(path.to_string() + "file4");
  auto file5 = URI(path.to_string() + "file5");
  REQUIRE_NOTHROW(vfs.create_dir(URI(dir1)));
  REQUIRE_NOTHROW(vfs.create_dir(URI(subdir)));
  REQUIRE_NOTHROW(vfs.touch(file1));
  REQUIRE_NOTHROW(vfs.touch(file2));
  REQUIRE_NOTHROW(vfs.touch(file3));
  REQUIRE_NOTHROW(vfs.touch(file4));
  REQUIRE_NOTHROW(vfs.touch(file5));

  /**
   * URI Semantics
   */
  {
    std::vector<std::string> expected_uri_names = {"file4", "file5", "dir1"};
    std::vector<URI> uris;
    require_tiledb_ok(vfs.ls(path, &uris));

    for (const auto& uri : uris) {
      // Ensure that the URIs do not contain a trailing backslash.
      REQUIRE(uri.to_string().back() != '/');

      // Get the trailing file/dir name.
      const size_t idx = uri.to_string().find_last_of('/');
      REQUIRE(idx != std::string::npos);
      const std::string trailing_name =
          uri.to_string().substr(idx + 1, uri.to_string().length());

      // Verify we expected this file/dir name.
      const auto iter = std::find(
          expected_uri_names.begin(), expected_uri_names.end(), trailing_name);
      REQUIRE(iter != expected_uri_names.end());

      // Erase it from the expected names vector to ensure
      // we see each expected name exactly once.
      REQUIRE(
          std::count(
              expected_uri_names.begin(),
              expected_uri_names.end(),
              trailing_name) == 1);
      expected_uri_names.erase(iter);
    }

    // Verify we found all expected file/dir names.
    REQUIRE(expected_uri_names.empty());
  }  // URI Semantics

  /**
   * File Management
   */
  {
    // Check invalid file
    CHECK(!vfs.is_file(URI(path.to_string() + "foo")));

    // List with prefix
    std::vector<URI> paths;
    require_tiledb_ok(vfs.ls(path, &paths));
    CHECK(paths.size() == 3);
    paths.clear();
    require_tiledb_ok(vfs.ls(dir1, &paths));
    CHECK(paths.size() == 2);
    paths.clear();
    require_tiledb_ok(vfs.ls(subdir, &paths));
    CHECK(paths.size() == 2);
    paths.clear();

    // Check if a directory exists
    CHECK(!vfs.is_dir(file1));                          // Not a dir
    CHECK(!vfs.is_dir(file4));                          // Not a dir
    CHECK(vfs.is_dir(dir1));                            // Viewed as a dir
    CHECK(vfs.is_dir(URI(path.to_string() + "dir1")));  // Viewed as a dir

    // Check ls_with_sizes
    URI ls_dir = dir1;
    URI ls_subdir = subdir;
    URI ls_file = file3;
    std::string s = "abcdef";
    REQUIRE_NOTHROW(vfs.write(ls_file, s.data(), s.size()));
    require_tiledb_ok(vfs.close_file(ls_file));
    auto children = vfs.ls_with_sizes(ls_dir);
#ifdef _WIN32
    // Normalization only for Windows
    ls_file = URI(tiledb::sm::path_win::uri_from_path(ls_file.to_string()));
#endif
    REQUIRE(children.size() == 2);
    CHECK(URI(children[0].path().native()) == ls_file);
    CHECK(
        URI(children[1].path().native()) == ls_subdir.remove_trailing_slash());
    CHECK(children[0].file_size() == s.size());
    CHECK(children[1].file_size() == 0);  // Directories don't get a size
    paths.clear();

    // Move file
    auto file6 = URI(path.to_string() + "file6");
    REQUIRE_NOTHROW(vfs.move_file(file5, file6));
    CHECK(!vfs.is_file(file5));
    CHECK(vfs.is_file(file6));
    paths.clear();

    // Move directory
    auto dir2 = URI(path.to_string() + "dir2/");
    REQUIRE_NOTHROW(vfs.move_dir(dir1, URI(dir2)));
    CHECK(!vfs.is_dir(dir1));
    CHECK(vfs.is_dir(dir2));
    paths.clear();

    // Remove files & directories
    REQUIRE_NOTHROW(vfs.remove_file(file4));
    CHECK(!vfs.is_file(file4));
    REQUIRE_NOTHROW(vfs.remove_file(file6));
    CHECK(!vfs.is_file(file6));
    REQUIRE_NOTHROW(vfs.remove_dir(dir2));
    CHECK(!vfs.is_file(file1));
    CHECK(!vfs.is_file(file2));
    CHECK(!vfs.is_file(file3));
    CHECK(!vfs.is_dir(dir2));
  }  // File Management

  // Clean up
  if (path.is_gcs() || path.is_s3() || path.is_azure()) {
    REQUIRE_NOTHROW(vfs.remove_bucket(path));
    REQUIRE(!vfs.is_bucket(path));
  } else {
    REQUIRE_NOTHROW(vfs.remove_dir(path));
    REQUIRE(!vfs.is_dir(path));
  }
}

TEST_CASE("VFS: Create directory", "[vfs][create-dir]") {
  LocalFsTest fs({0});
  if (!fs.is_supported()) {
    return;
  }

  URI path = fs.temp_dir_.add_trailing_slash();

  URI subdir = URI(path.to_string() + "subdir/");
  URI subdir2 = URI(path.to_string() + "subdir/nested/nested2/");

  REQUIRE_NOTHROW(fs.vfs_.create_dir(subdir));
  REQUIRE(fs.vfs_.is_dir(subdir));
  REQUIRE_NOTHROW(fs.vfs_.create_dir(subdir2));
  REQUIRE(fs.vfs_.is_dir(subdir2));

  // Try creating existing directory.
  REQUIRE_NOTHROW(fs.vfs_.create_dir(subdir));
}

TEMPLATE_LIST_TEST_CASE("VFS: Copy directory", "[vfs][copy-dir]", AllBackends) {
  TestType fs({0});
  if (!fs.is_supported()) {
    SKIP("unsupported backend");
  }

  URI path = fs.temp_dir_.add_trailing_slash();

  URI subdir1 = URI(path.to_string() + "subdir1/");
  URI file1 = URI(subdir1.to_string() + "file1");
  URI file2 = URI(subdir1.to_string() + "file2");
  URI subdir2 = URI(path.to_string() + "subdir2/");
  URI file2_2 = URI(subdir2.to_string() + "file2");
  URI file3 = URI(subdir2.to_string() + "file3");

  auto write_all_text = [&](const URI& uri, const std::string& text) {
    REQUIRE_NOTHROW(fs.vfs_.write(uri, text.data(), text.size()));
    require_tiledb_ok(fs.vfs_.close_file(uri));
  };

  auto read_all_text = [&](const URI& uri) {
    auto size = fs.vfs_.file_size(uri);
    std::string ret(size, '\0');
    REQUIRE_NOTHROW(fs.vfs_.read_exactly(uri, 0, ret.data(), size));
    return ret;
  };

  REQUIRE_NOTHROW(write_all_text(file1, "file1"));
  REQUIRE_NOTHROW(write_all_text(file2, "file2_1"));
  REQUIRE_NOTHROW(write_all_text(file2_2, "file2_2"));
  REQUIRE_NOTHROW(write_all_text(file3, "file3"));

  // Copy two directories with a common file.
  REQUIRE(fs.vfs_.ls_with_sizes(subdir2).size() == 2);
  REQUIRE_NOTHROW(fs.vfs_.copy_dir(subdir1, subdir2));
  REQUIRE(fs.vfs_.ls_with_sizes(subdir2).size() == 3);

  REQUIRE(read_all_text(URI(subdir2.to_string() + "file1")) == "file1");
  REQUIRE(read_all_text(file2_2) == "file2_1");
  REQUIRE(read_all_text(file3) == "file3");
}

TEMPLATE_LIST_TEST_CASE("VFS: File I/O", "[vfs][uri][file_io]", AllBackends) {
  TestType fs({0});
  if (!fs.is_supported()) {
    return;
  }

  bool disable_multipart = GENERATE(true, false);
  uint64_t max_parallel_ops = 1;
  uint64_t chunk_size = 1024 * 1024;
  int multiplier = 5;

  URI path = fs.temp_dir_.add_trailing_slash();

  if constexpr (
      std::is_same<TestType, GCSTest>::value ||
      std::is_same<TestType, GSTest>::value) {
    chunk_size = 4 * 1024 * 1024;
    multiplier = 1;

    if (!disable_multipart) {
      max_parallel_ops = GENERATE(1, 4);
    }
  }

  if constexpr (std::is_same<TestType, AzureTest>::value) {
    max_parallel_ops = 2;
    chunk_size = 4 * 1024 * 1024;
    if (disable_multipart) {
      multiplier = 1;
    }
  }

  ThreadPool compute_tp(4);
  ThreadPool io_tp(4);
  Config config = set_config_params(disable_multipart, max_parallel_ops);
  VFS vfs{
      &g_helper_stats, g_helper_logger().get(), &compute_tp, &io_tp, config};

  // Getting file_size on a nonexistent blob shouldn't crash on Azure
  URI non_existent = URI(path.to_string() + "non_existent");
  if (path.is_file()) {
    // #TODO Ensure this doesn't fail. This test case seems incorrect.
    CHECK_THROWS(vfs.file_size(non_existent));
  }

  // Prepare buffers
  uint64_t buffer_size = multiplier * max_parallel_ops * chunk_size;
  auto write_buffer = new char[buffer_size];
  for (uint64_t i = 0; i < buffer_size; i++)
    write_buffer[i] = (char)('a' + (i % 26));
  uint64_t buffer_size_small = 1024 * 1024;
  auto write_buffer_small = new char[buffer_size_small];
  for (uint64_t i = 0; i < buffer_size_small; i++)
    write_buffer_small[i] = (char)('a' + (i % 26));

  // Write to two files
  URI largefile = URI(path.to_string() + "largefile");
  REQUIRE_NOTHROW(vfs.write(largefile, write_buffer, buffer_size));
  URI smallfile = URI(path.to_string() + "smallfile");
  REQUIRE_NOTHROW(vfs.write(smallfile, write_buffer_small, buffer_size_small));

  // On non-local systems, before flushing, the files do not exist
  if (!(path.is_file())) {
    CHECK(!vfs.is_file(largefile));
    CHECK(!vfs.is_file(smallfile));

    // Flush the files
    require_tiledb_ok(vfs.close_file(largefile));
    require_tiledb_ok(vfs.close_file(smallfile));
  }

  // After flushing, the files exist
  CHECK(vfs.is_file(largefile));
  CHECK(vfs.is_file(smallfile));

  // Get file sizes
  CHECK(vfs.file_size(largefile) == buffer_size);
  CHECK(vfs.file_size(smallfile) == buffer_size_small);

  // Read from the beginning
  auto read_buffer = new char[26];
  require_tiledb_ok(vfs.read_exactly(largefile, 0, read_buffer, 26));
  bool allok = true;
  for (int i = 0; i < 26; i++) {
    if (read_buffer[i] != static_cast<char>('a' + i)) {
      allok = false;
      break;
    }
  }
  CHECK(allok);

  // Read from a different offset
  require_tiledb_ok(vfs.read_exactly(largefile, 11, read_buffer, 26));
  allok = true;
  for (int i = 0; i < 26; i++) {
    if (read_buffer[i] != static_cast<char>('a' + (i + 11) % 26)) {
      allok = false;
      break;
    }
  }
  CHECK(allok);

  // Clean up
  if (path.is_gcs() || path.is_s3() || path.is_azure()) {
    REQUIRE_NOTHROW(vfs.remove_bucket(path));
    REQUIRE(!vfs.is_bucket(path));
  } else {
    REQUIRE_NOTHROW(vfs.remove_dir(path));
    REQUIRE(!vfs.is_dir(path));
  }
}

TEST_CASE("VFS: Test end-to-end", "[.vfs-e2e]") {
  auto test_file_ptr = getenv("TILEDB_VFS_E2E_TEST_FILE");
  if (test_file_ptr == nullptr) {
    FAIL("TILEDB_VFS_E2E_TEST_FILE variable is not specified");
  }
  URI test_file{test_file_ptr};

  ThreadPool compute_tp(1);
  ThreadPool io_tp(1);
  // Will be configured from environment variables.
  Config config;

  VFS vfs{
      &g_helper_stats, g_helper_logger().get(), &compute_tp, &io_tp, config};
  REQUIRE(vfs.supports_uri_scheme(test_file));
  CHECK(vfs.file_size(test_file) > 0);
}

TEST_CASE("VFS: test ls_with_sizes", "[vfs][ls-with-sizes]") {
  ThreadPool compute_tp(4);
  ThreadPool io_tp(4);
  VFS vfs_ls{
      &g_helper_stats, g_helper_logger().get(), &compute_tp, &io_tp, Config{}};

  std::string path = local_path();
  std::string dir = path + "ls_dir";
  std::string file = dir + "/file";
  std::string subdir = dir + "/subdir";
  std::string subdir_file = subdir + "/file";

  // Create directories and files
  REQUIRE_NOTHROW(vfs_ls.create_dir(URI(path)));
  REQUIRE_NOTHROW(vfs_ls.create_dir(URI(dir)));
  REQUIRE_NOTHROW(vfs_ls.create_dir(URI(subdir)));
  REQUIRE_NOTHROW(vfs_ls.touch(URI(file)));
  REQUIRE_NOTHROW(vfs_ls.touch(URI(subdir_file)));

  // Write to file
  std::string s1 = "abcdef";
  REQUIRE_NOTHROW(vfs_ls.write(URI(file), s1.data(), s1.size()));

  // Write to subdir file
  std::string s2 = "abcdef";
  REQUIRE_NOTHROW(vfs_ls.write(URI(subdir_file), s2.data(), s2.size()));

  // List
  auto children = vfs_ls.ls_with_sizes(URI(dir));

#ifdef _WIN32
  // Normalization only for Windows
  file = tiledb::sm::path_win::uri_from_path(file);
  subdir = tiledb::sm::path_win::uri_from_path(subdir);
#endif

  // Check results
  REQUIRE(children.size() == 2);
  REQUIRE(children[0].path().native() == URI(file).to_path());
  REQUIRE(children[1].path().native() == URI(subdir).to_path());
  REQUIRE(children[0].file_size() == 6);

  // Directories don't get a size
  REQUIRE(children[1].file_size() == 0);

  // Touch does not overwrite an existing file.
  REQUIRE_NOTHROW(vfs_ls.touch(URI(subdir_file)));
  REQUIRE(vfs_ls.file_size(URI(subdir_file)) == 6);

  // Clean up
  REQUIRE_NOTHROW(vfs_ls.remove_dir(URI(path)));
}

// Currently only local, S3, Azure and GCS are supported for VFS::ls_recursive.
using LsRecursiveBackends = std::tuple<LocalFsTest, S3Test, AzureTest, GCSTest>;
TEMPLATE_LIST_TEST_CASE(
    "VFS: ls_filtered recursion enabled",
    "[vfs][ls_filtered][ls_filtered_v2][rest][recursion]",
    LsRecursiveBackends) {
  TestType fs({10, 50});
  if (!fs.is_supported()) {
    return;
  }

  // If testing with recursion use the root directory, otherwise use a subdir.
  DYNAMIC_SECTION(fs.temp_dir_.backend_name() << " ls_filtered") {
    auto ls_objects = fs.vfs_.ls_filtered(
        fs.temp_dir_, tiledb::sm::LsScanner::accept_all, true);
    auto expected = fs.expected_results();
    CHECK(ls_objects.size() == expected.size());
    CHECK_THAT(ls_objects, Catch::Matchers::UnorderedEquals(expected));
  }
  DYNAMIC_SECTION(fs.temp_dir_.backend_name() << " ls_filtered_v2") {
    auto ls_objects = fs.vfs_.ls_filtered_v2(
        fs.temp_dir_, tiledb::sm::LsScanner::accept_all_v2, true);
    auto expected = fs.expected_results_v2();
    CHECK(ls_objects.size() == expected.size());
    CHECK_THAT(ls_objects, Catch::Matchers::UnorderedEquals(expected));
  }
}

TEMPLATE_LIST_TEST_CASE(
    "VFS: ls_filtered non-recursive",
    "[vfs][ls_filtered][ls_filtered_v2]",
    LsRecursiveBackends) {
  TestType fs({10});
  if (!fs.is_supported()) {
    return;
  }
  auto path = fs.temp_dir_.join_path("subdir_1");
  auto subdir2 = path.join_path("subdir_2");
  if (path.is_file() || path.is_memfs()) {
    REQUIRE_NOTHROW(fs.vfs_.create_dir(path));
  }
  // The file in the nested directory should not be returned for any case.
  auto test_file = subdir2.join_path("test_file_1");
  REQUIRE_NOTHROW(fs.vfs_.touch(test_file));
  SECTION("ls_filtered") {
    auto expected = fs.expected_results();
    std::erase_if(expected, [](const auto& p) {
      return p.first.find("subdir_1/test_file") == std::string::npos;
    });
    expected.emplace_back(subdir2, 0);
    auto ls_objects =
        fs.vfs_.ls_filtered(path, tiledb::sm::LsScanner::accept_all, false);
    CHECK(ls_objects.size() == expected.size());
    CHECK_THAT(ls_objects, Catch::Matchers::UnorderedEquals(expected));
  }

  SECTION("ls_filtered_v2") {
    // The subdir2 directory should be returned for all backends.
    auto ls_objects = fs.vfs_.ls_filtered_v2(
        path, tiledb::sm::LsScanner::accept_all_v2, false);
    auto expected = fs.expected_results_v2();
    std::erase_if(
        expected, [](const auto& p) { return p.first.ends_with("subdir_1"); });
    expected.emplace_back(subdir2, 0);
    CHECK(ls_objects.size() == expected.size());
    CHECK_THAT(ls_objects, Catch::Matchers::UnorderedEquals(expected));
  }
}

TEMPLATE_LIST_TEST_CASE(
    "VFS: Throwing filters for ls_recursive",
    "[vfs][ls_recursive]",
    LsRecursiveBackends) {
  TestType vfs_test({0});
  if (!vfs_test.is_supported()) {
    return;
  }

  auto filter = [](const std::string_view&, uint64_t) -> bool {
    throw std::logic_error("Throwing filter");
  };
  auto filter_v2 = [](const std::string_view&, uint64_t, bool) -> bool {
    throw std::logic_error("Throwing filter v2");
  };
  SECTION("Throwing filter with 0 objects should not throw") {
    CHECK_NOTHROW(vfs_test.vfs_.ls_recursive(vfs_test.temp_dir_, filter));
    CHECK_NOTHROW(vfs_test.vfs_.ls_recursive_v2(vfs_test.temp_dir_, filter_v2));
  }

  SECTION("Throwing filter with N objects should throw") {
    REQUIRE_NOTHROW(vfs_test.vfs_.touch(vfs_test.temp_dir_.join_path("file")));
    CHECK_THROWS_AS(
        vfs_test.vfs_.ls_recursive(vfs_test.temp_dir_, filter),
        std::logic_error);
    CHECK_THROWS_WITH(
        vfs_test.vfs_.ls_recursive(vfs_test.temp_dir_, filter),
        Catch::Matchers::ContainsSubstring("Throwing filter"));

    CHECK_THROWS_AS(
        vfs_test.vfs_.ls_recursive_v2(vfs_test.temp_dir_, filter_v2),
        std::logic_error);
    CHECK_THROWS_WITH(
        vfs_test.vfs_.ls_recursive_v2(vfs_test.temp_dir_, filter_v2),
        Catch::Matchers::ContainsSubstring("Throwing filter v2"));
  }
}

TEST_CASE("VFS: Test remove_dir_if_empty", "[vfs][remove-dir-if-empty]") {
  ThreadPool tp(1);
  VFS vfs{&g_helper_stats, g_helper_logger().get(), &tp, &tp, Config{}};

  std::string path = local_path();
  std::string dir = path + "remove_dir_if_empty/";
  std::string subdir = dir + "subdir/";
  std::string file1 = dir + "file1";

  // Create directories and files
  REQUIRE_NOTHROW(vfs.create_dir(URI(path)));
  REQUIRE_NOTHROW(vfs.create_dir(URI(dir)));
  REQUIRE_NOTHROW(vfs.create_dir(URI(subdir)));
  REQUIRE_NOTHROW(vfs.touch(URI(file1)));

  // Check that remove_dir_if_empty fails for non-empty directories
  vfs.remove_dir_if_empty(URI(dir));
  CHECK(vfs.is_dir(URI(dir)));

  // Check that it succeeds for empty directories
  vfs.remove_dir_if_empty(URI(subdir));
  CHECK_FALSE(vfs.is_dir(URI(subdir)));

  // Empty the directory and try again
  REQUIRE_NOTHROW(vfs.remove_file(URI(file1)));
  vfs.remove_dir_if_empty(URI(dir));
  CHECK_FALSE(vfs.is_dir(URI(dir)));

  // Clean up
  REQUIRE_NOTHROW(vfs.remove_dir(URI(path)));
}

#ifdef HAVE_AZURE
TEST_CASE("VFS: Construct Azure Blob Storage endpoint URIs", "[azure][uri]") {
  // Test the construction of Azure Blob Storage URIs from account name and SAS
  // token. We are not actually connecting to Azure Blob Storage in this test.
  std::string sas_token, custom_endpoint, expected_endpoint;
  SECTION("No SAS token") {
    sas_token = "";
    expected_endpoint = "https://exampleaccount.blob.core.windows.net";
  }
  SECTION("SAS token without leading question mark") {
    sas_token = "baz=qux&foo=bar";
    expected_endpoint =
        "https://exampleaccount.blob.core.windows.net?baz=qux&foo=bar";
  }
  SECTION("SAS token with leading question mark") {
    sas_token = "?baz=qux&foo=bar";
    expected_endpoint =
        "https://exampleaccount.blob.core.windows.net?baz=qux&foo=bar";
  }
  SECTION("SAS token in both endpoint and config option") {
    sas_token = "baz=qux&foo=bar";
    custom_endpoint =
        "https://exampleaccount.blob.core.windows.net?baz=qux&foo=bar";
    expected_endpoint =
        "https://exampleaccount.blob.core.windows.net?baz=qux&foo=bar";
  }
  Config config;
  require_tiledb_ok(
      config.set("vfs.azure.storage_account_name", "exampleaccount"));
  require_tiledb_ok(config.set("vfs.azure.blob_endpoint", custom_endpoint));
  require_tiledb_ok(config.set("vfs.azure.storage_sas_token", sas_token));
  require_tiledb_ok(config.set("vfs.azure.is_data_lake_endpoint", "false"));
  if (sas_token.empty()) {
    // If the SAS token is empty, the VFS will try to connect to Microsoft Entra
    // ID to obtain credentials, which can take a long time because of retries.
    // Set a dummy access key (which won't be used because we are not going to
    // perform any requests) to prevent Entra ID from being chosen.
    require_tiledb_ok(config.set("vfs.azure.storage_account_key", "foobar"));
  }
  ThreadPool thread_pool(1);
  tiledb::sm::Azure azure(&thread_pool, config);
  REQUIRE(azure.client().GetUrl() == expected_endpoint);
}
#endif

#ifdef HAVE_S3
TEST_CASE(
    "Validate vfs.s3.custom_headers.*", "[s3][custom-headers][!mayfail]") {
  // In newer versions of the AWS SDK, setting Content-MD5 outside of the
  // official method on the request object is not supported.
  Config cfg = set_config_params(true);

  // Check the edge case of a key matching the ConfigIter prefix.
  REQUIRE(cfg.set("vfs.s3.custom_headers.", "").ok());

  // Set an unexpected value for Content-MD5, which minio should reject
  REQUIRE(cfg.set("vfs.s3.custom_headers.Content-MD5", "unexpected").ok());

  // Recreate a new S3 client because config is not dynamic
  ThreadPool thread_pool(2);
  S3 s3{&g_helper_stats, &thread_pool, cfg};
  auto uri = URI("s3://tiledb-" + random_label() + "/writefailure");

  // This is a buffered write, which is why it should not throw.
  CHECK_NOTHROW(s3.write(uri, "Validate s3 custom headers", 26));

  auto matcher = Catch::Matchers::ContainsSubstring(
      "The Content-Md5 you specified is not valid.");
  REQUIRE_THROWS_WITH(s3.flush(uri), matcher);
}
#endif

#ifdef HAVE_GCS
TEST_CASE(
    "Validate GCS service account impersonation",
    "[gcs][credentials][impersonation]") {
  ThreadPool thread_pool(2);
  Config cfg;
  std::string impersonate_service_account, target_service_account;
  std::vector<std::string> delegates;

  SECTION("Simple") {
    impersonate_service_account = "account1";
    target_service_account = "account1";
    delegates = {};
  }

  SECTION("Delegated") {
    impersonate_service_account = "account1,account2,account3";
    target_service_account = "account3";
    delegates = {"account1", "account2"};
  }

  // Test parsing an edge case.
  SECTION("Invalid") {
    impersonate_service_account = ",";
    target_service_account = "";
    delegates = {""};
  }

  require_tiledb_ok(cfg.set(
      "vfs.gcs.impersonate_service_account", impersonate_service_account));
  GCS gcs(&thread_pool, cfg);
  auto credentials = gcs.make_credentials({});

  // We are using an internal class only for inspection purposes.
  auto impersonate_credentials =
      dynamic_cast<google::cloud::internal::ImpersonateServiceAccountConfig*>(
          credentials.get());

  REQUIRE(impersonate_credentials != nullptr);
  REQUIRE(
      impersonate_credentials->target_service_account() ==
      target_service_account);
  REQUIRE(impersonate_credentials->delegates() == delegates);
}

TEST_CASE(
    "Validate GCS service account credentials",
    "[gcs][credentials][service-account]") {
  ThreadPool thread_pool(2);
  Config cfg;
  // The content of the credentials does not matter; it does not get parsed
  // until it is used in an API request, which we are not doing.
  std::string service_account_key = "{\"foo\": \"bar\"}";

  require_tiledb_ok(
      cfg.set("vfs.gcs.service_account_key", service_account_key));
  GCS gcs(&thread_pool, cfg);
  auto credentials = gcs.make_credentials({});

  // We are using an internal class only for inspection purposes.
  auto service_account =
      dynamic_cast<google::cloud::internal::ServiceAccountConfig*>(
          credentials.get());

  REQUIRE(service_account != nullptr);
  REQUIRE(service_account->json_object() == service_account_key);
}

TEST_CASE(
    "Validate GCS service account credentials with impersonation",
    "[gcs][credentials][service-account-and-impersonation]") {
  ThreadPool thread_pool(2);
  Config cfg;
  // The content of the credentials does not matter; it does not get parsed
  // until it is used in an API request, which we are not doing.
  std::string service_account_key = "{\"foo\": \"bar\"}";
  std::string impersonate_service_account = "account1,account2,account3";

  require_tiledb_ok(
      cfg.set("vfs.gcs.service_account_key", service_account_key));
  require_tiledb_ok(cfg.set(
      "vfs.gcs.impersonate_service_account", impersonate_service_account));
  GCS gcs(&thread_pool, cfg);
  auto credentials = gcs.make_credentials({});

  // We are using an internal class only for inspection purposes.
  auto impersonate_credentials =
      dynamic_cast<google::cloud::internal::ImpersonateServiceAccountConfig*>(
          credentials.get());
  REQUIRE(impersonate_credentials != nullptr);
  REQUIRE(impersonate_credentials->target_service_account() == "account3");
  REQUIRE(
      impersonate_credentials->delegates() ==
      std::vector<std::string>{"account1", "account2"});

  auto inner_service_account =
      dynamic_cast<google::cloud::internal::ServiceAccountConfig*>(
          impersonate_credentials->base_credentials().get());

  REQUIRE(inner_service_account != nullptr);
  REQUIRE(inner_service_account->json_object() == service_account_key);
}

TEST_CASE(
    "Validate GCS external account credentials",
    "[gcs][credentials][external-account]") {
  ThreadPool thread_pool(2);
  Config cfg;
  // The content of the credentials does not matter; it does not get parsed
  // until it is used in an API request, which we are not doing.
  std::string workload_identity_configuration = "{\"foo\": \"bar\"}";
  require_tiledb_ok(cfg.set(
      "vfs.gcs.workload_identity_configuration",
      workload_identity_configuration));
  GCS gcs(&thread_pool, cfg);
  auto credentials = gcs.make_credentials({});

  // We are using an internal class only for inspection purposes.
  auto external_account =
      dynamic_cast<google::cloud::internal::ExternalAccountConfig*>(
          credentials.get());

  REQUIRE(external_account != nullptr);
  REQUIRE(external_account->json_object() == workload_identity_configuration);
}
#endif<|MERGE_RESOLUTION|>--- conflicted
+++ resolved
@@ -280,10 +280,6 @@
   }
 }
 
-<<<<<<< HEAD
-using AllBackends =
-    std::tuple<LocalFsTest, GCSTest, GSTest, S3Test, AzureTest, TileDBFSTest>;
-=======
 TEST_CASE("VFS: copy_dir", "[vfs][copy_dir]") {
   LocalFsTest src_fs({});
   S3Test dst_fs({});
@@ -393,8 +389,8 @@
   }
 }
 
-using AllBackends = std::tuple<LocalFsTest, GCSTest, GSTest, S3Test, AzureTest>;
->>>>>>> 7e3054fe
+using AllBackends =
+    std::tuple<LocalFsTest, GCSTest, GSTest, S3Test, AzureTest, TileDBFSTest>;
 TEMPLATE_LIST_TEST_CASE(
     "VFS: URI semantics and file management", "[vfs][rest][uri]", AllBackends) {
   TestType fs({});
