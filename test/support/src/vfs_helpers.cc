--- conflicted
+++ resolved
@@ -175,11 +175,7 @@
 #ifndef TILEDB_TESTS_AWS_S3_CONFIG
   if (rest_) {
     // REST CI gets configured by environment variables.
-<<<<<<< HEAD
     return;
-=======
-    return Status::Ok();
->>>>>>> c107c6ee
   }
   REQUIRE(
       tiledb_config_set(
