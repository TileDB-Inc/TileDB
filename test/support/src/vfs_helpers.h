/**
 * @file   vfs_helpers.h
 *
 * @section LICENSE
 *
 * The MIT License
 *
 * @copyright Copyright (c) 2020-2021 TileDB, Inc.
 *
 * Permission is hereby granted, free of charge, to any person obtaining a copy
 * of this software and associated documentation files (the "Software"), to deal
 * in the Software without restriction, including without limitation the rights
 * to use, copy, modify, merge, publish, distribute, sublicense, and/or sell
 * copies of the Software, and to permit persons to whom the Software is
 * furnished to do so, subject to the following conditions:
 *
 * The above copyright notice and this permission notice shall be included in
 * all copies or substantial portions of the Software.
 *
 * THE SOFTWARE IS PROVIDED "AS IS", WITHOUT WARRANTY OF ANY KIND, EXPRESS OR
 * IMPLIED, INCLUDING BUT NOT LIMITED TO THE WARRANTIES OF MERCHANTABILITY,
 * FITNESS FOR A PARTICULAR PURPOSE AND NONINFRINGEMENT. IN NO EVENT SHALL THE
 * AUTHORS OR COPYRIGHT HOLDERS BE LIABLE FOR ANY CLAIM, DAMAGES OR OTHER
 * LIABILITY, WHETHER IN AN ACTION OF CONTRACT, TORT OR OTHERWISE, ARISING FROM,
 * OUT OF OR IN CONNECTION WITH THE SOFTWARE OR THE USE OR OTHER DEALINGS IN
 * THE SOFTWARE.
 *
 * @section DESCRIPTION
 *
 * This file declares some vfs-specfic test suite helper functions.
 */

#ifndef TILEDB_VFS_HELPERS_H
#define TILEDB_VFS_HELPERS_H

<<<<<<< HEAD
#include <test/support/tdb_catch_prng.h>
=======
#include <filesystem>
>>>>>>> 2f7361cf
#include "test/support/src/helpers.h"
#include "tiledb/sm/enums/vfs_mode.h"
#include "tiledb/sm/filesystem/vfs.h"

namespace tiledb {
namespace test {

// Forward declaration
class SupportedFs;

#ifdef TILEDB_TESTS_AWS_CONFIG
constexpr bool aws_s3_config = true;
#else
constexpr bool aws_s3_config = false;
#endif

/**
 * Generates a random temp directory URI for use in VFS tests.
 *
 * @param prefix A prefix to use for the temp directory name. Should include
 *    `s3://`, `mem://` or other URI prefix for the backend.
 * @return URI which the caller can use to create a temp directory.
 */
tiledb::sm::URI test_dir(const std::string& prefix);

/**
 * Create the vector of supported filesystems.
 */
std::vector<std::unique_ptr<SupportedFs>> vfs_test_get_fs_vec();

/**
 * Initialize the vfs test.
 *
 * @param fs_vec The vector of supported filesystems
 * @param ctx The TileDB context.
 * @param vfs The VFS object.
 * @param config An optional configuration argument.
 */
Status vfs_test_init(
    const std::vector<std::unique_ptr<SupportedFs>>& fs_vec,
    tiledb_ctx_t** ctx,
    tiledb_vfs_t** vfs,
    tiledb_config_t* config = nullptr);

/**
 * Close the vfs test.
 *
 * @param fs_vec The vector of supported filesystems
 * @param ctx The TileDB context.
 * @param vfs The VFS object.
 */
Status vfs_test_close(
    const std::vector<std::unique_ptr<SupportedFs>>& fs_vec,
    tiledb_ctx_t* ctx,
    tiledb_vfs_t* vfs);

void vfs_test_remove_temp_dir(
    tiledb_ctx_t* ctx, tiledb_vfs_t* vfs, const std::string& path);

void vfs_test_create_temp_dir(
    tiledb_ctx_t* ctx, tiledb_vfs_t* vfs, const std::string& path);

/**
 * This class defines and manipulates
 * a list of supported filesystems.
 */
class SupportedFs {
 public:
  virtual ~SupportedFs() = default;

  /* ********************************* */
  /*               API                 */
  /* ********************************* */

  /**
   * Returns Status upon setting up the associated
   * filesystem's configuration
   * Only for S3, Azure
   * No-op otherwise
   *
   * @param config Configuration parameters
   * @param error Error parameter
   * @return Status OK if successful
   */
  virtual Status prepare_config(
      tiledb_config_t* config, tiledb_error_t* error) = 0;

  /**
   * Creates bucket / container if does not exist
   * Only for S3, Azure
   * No-op otherwise
   *
   * @param ctx The TileDB context.
   * @param vfs The VFS object.
   * @return Status OK if successful
   */
  virtual Status init(tiledb_ctx_t* ctx, tiledb_vfs_t* vfs) = 0;

  /**
   * Removes bucket / container if exists
   * Only for S3, Azure
   * No-op otherwise
   *
   * @param ctx The TileDB context.
   * @param vfs The VFS object.
   * @return Status OK if successful
   */
  virtual Status close(tiledb_ctx_t* ctx, tiledb_vfs_t* vfs) = 0;

  /**
   * Get the name of the filesystem's directory
   *
   * @return string directory name
   */
  virtual std::string temp_dir() = 0;
};

/**
 * This class provides support for
 * the S3 filesystem.
 */
class SupportedFsS3 : public SupportedFs {
 public:
  SupportedFsS3()
      : s3_prefix_("s3://")
      , s3_bucket_(s3_prefix_ + random_name("tiledb") + "/")
      , temp_dir_(s3_bucket_ + "tiledb_test/") {
  }

  ~SupportedFsS3() = default;

  /* ********************************* */
  /*               API                 */
  /* ********************************* */

  /**
   * Returns Status upon setting up the associated
   * filesystem's configuration
   *
   * @param config Configuration parameters
   * @param error Error parameter
   * @return Status OK if successful
   */
  virtual Status prepare_config(tiledb_config_t* config, tiledb_error_t* error);

  /**
   * Creates bucket if does not exist
   *
   * @param ctx The TileDB context.
   * @param vfs The VFS object.
   * @return Status OK if successful
   */
  virtual Status init(tiledb_ctx_t* ctx, tiledb_vfs_t* vfs);

  /**
   * Removes bucket if exists
   *
   * @param ctx The TileDB context.
   * @param vfs The VFS object.
   * @return Status OK if successful
   */
  virtual Status close(tiledb_ctx_t* ctx, tiledb_vfs_t* vfs);

  /**
   * Get the name of the filesystem's directory
   *
   * @return string directory name
   */
  virtual std::string temp_dir();

 private:
  /* ********************************* */
  /*           ATTRIBUTES              */
  /* ********************************* */

  /** The directory prefix of the S3 filesystem. */
  const std::string s3_prefix_;

  /** The bucket name for the S3 filesystem. */
  const std::string s3_bucket_;

  /** The directory name of the S3 filesystem. */
  std::string temp_dir_;
};

/**
 * This class provides support for
 * the HDFS filesystem.
 */
class SupportedFsHDFS : public SupportedFs {
 public:
  SupportedFsHDFS()
      : temp_dir_("hdfs:///tiledb_test/") {
  }

  ~SupportedFsHDFS() = default;

  /* ********************************* */
  /*               API                 */
  /* ********************************* */

  /**
   * No-op
   *
   * @param config Configuration parameters
   * @param error Error parameter
   * @return Status OK if successful
   */
  virtual Status prepare_config(tiledb_config_t* config, tiledb_error_t* error);

  /**
   * No-op
   *
   * @param ctx The TileDB context.
   * @param vfs The VFS object.
   * @return Status OK if successful
   */
  virtual Status init(tiledb_ctx_t* ctx, tiledb_vfs_t* vfs);

  /**
   * No-op
   *
   * @param ctx The TileDB context.
   * @param vfs The VFS object.
   * @return Status OK if successful
   */
  virtual Status close(tiledb_ctx_t* ctx, tiledb_vfs_t* vfs);

  /**
   * Get the name of the filesystem's directory
   *
   * @return string directory name
   */
  virtual std::string temp_dir();

 private:
  /* ********************************* */
  /*           ATTRIBUTES              */
  /* ********************************* */

  /** The directory name of the HDFS filesystem. */
  std::string temp_dir_;
};

/**
 * This class provides support for
 * the Azure filesystem.
 */
class SupportedFsAzure : public SupportedFs {
 public:
  SupportedFsAzure()
      : azure_prefix_("azure://")
      , container_(azure_prefix_ + random_name("tiledb") + "/")
      , temp_dir_(container_ + "tiledb_test/") {
  }

  ~SupportedFsAzure() = default;

  /* ********************************* */
  /*               API                 */
  /* ********************************* */

  /**
   * Returns Status upon setting up the associated
   * filesystem's configuration
   *
   * @param config Configuration parameters
   * @param error Error parameter
   * @return Status OK if successful
   */
  virtual Status prepare_config(tiledb_config_t* config, tiledb_error_t* error);

  /**
   * Creates container if does not exist
   *
   * @param ctx The TileDB context.
   * @param vfs The VFS object.
   * @return Status OK if successful
   */
  virtual Status init(tiledb_ctx_t* ctx, tiledb_vfs_t* vfs);

  /**
   * Removes container if exists
   *
   * @param ctx The TileDB context.
   * @param vfs The VFS object.
   * @return Status OK if successful
   */
  virtual Status close(tiledb_ctx_t* ctx, tiledb_vfs_t* vfs);

  /**
   * Get the name of the filesystem's directory
   *
   * @return string directory name
   */
  virtual std::string temp_dir();

 private:
  /* ********************************* */
  /*           ATTRIBUTES              */
  /* ********************************* */

  /** The directory prefix of the Azure filesystem. */
  const std::string azure_prefix_;

  /** The container name for the Azure filesystem. */
  const std::string container_;

  /** The directory name of the Azure filesystem. */
  std::string temp_dir_;
};

/**
 * This class provides support for the GCS filesystem.
 */
class SupportedFsGCS : public SupportedFs {
 public:
  SupportedFsGCS(std::string prefix = "gcs://")
      : prefix_(prefix)
      , bucket_(prefix_ + random_name("tiledb") + "/")
      , temp_dir_(bucket_ + "tiledb_test/") {
  }

  ~SupportedFsGCS() = default;

  /* ********************************* */
  /*               API                 */
  /* ********************************* */

  /**
   * Returns Status upon setting up the associated
   * filesystem's configuration
   *
   * @param config Configuration parameters
   * @param error Error parameter
   * @return Status OK if successful
   */
  virtual Status prepare_config(tiledb_config_t* config, tiledb_error_t* error);

  /**
   * Creates bucket if does not exist
   *
   * @param ctx The TileDB context.
   * @param vfs The VFS object.
   * @return Status OK if successful
   */
  virtual Status init(tiledb_ctx_t* ctx, tiledb_vfs_t* vfs);

  /**
   * Removes bucket if exists
   *
   * @param ctx The TileDB context.
   * @param vfs The VFS object.
   * @return Status OK if successful
   */
  virtual Status close(tiledb_ctx_t* ctx, tiledb_vfs_t* vfs);

  /**
   * Get the name of the filesystem's directory
   *
   * @return string directory name
   */
  virtual std::string temp_dir();

 private:
  /* ********************************* */
  /*           ATTRIBUTES              */
  /* ********************************* */

  /** The directory prefix of the GCS filesystem. */
  const std::string prefix_;

  /** The bucket name for the GCS filesystem. */
  const std::string bucket_;

  /** The directory name of the GCS filesystem. */
  std::string temp_dir_;
};

/**
 * This class provides support for
 * the Windows or Posix (local) filesystem.
 */
class SupportedFsLocal : public SupportedFs {
 public:
#ifdef _WIN32
  SupportedFsLocal()
      : temp_dir_(tiledb::sm::Win::current_dir() + "\\tiledb_test\\")
      , file_prefix_("") {
  }
#else
  SupportedFsLocal()
      : temp_dir_(tiledb::sm::Posix::current_dir() + "/tiledb_test/")
      , file_prefix_("file://") {
  }
#endif

  ~SupportedFsLocal() = default;

  /* ********************************* */
  /*               API                 */
  /* ********************************* */

  /**
   * No-op
   *
   * @param config Configuration parameters
   * @param error Error parameter
   * @return Status OK if successful
   */
  virtual Status prepare_config(tiledb_config_t* config, tiledb_error_t* error);

  /**
   * No-op
   *
   * @param ctx The TileDB context.
   * @param vfs The VFS object.
   * @return Status OK if successful
   */
  virtual Status init(tiledb_ctx_t* ctx, tiledb_vfs_t* vfs);

  /**
   * No-op
   *
   * @param ctx The TileDB context.
   * @param vfs The VFS object.
   * @return Status OK if successful
   */
  virtual Status close(tiledb_ctx_t* ctx, tiledb_vfs_t* vfs);

  /**
   * Get the name of the filesystem's directory
   *
   * @return string directory name
   */
  virtual std::string temp_dir();

  /**
   * Get the name of the filesystem's file prefix
   *
   * @return string prefix name
   */
  std::string file_prefix();

 private:
  /* ********************************* */
  /*           ATTRIBUTES              */
  /* ********************************* */

#ifdef _WIN32
  /** The directory name of the Windows filesystem. */
  std::string temp_dir_;

  /** The file prefix name of the Windows filesystem. */
  std::string file_prefix_;

#else
  /** The directory name of the Posix filesystem. */
  std::string temp_dir_;

  /** The file prefix name of the Posix filesystem. */
  std::string file_prefix_;
#endif
};

/**
 * This class provides support for
 * the Mem filesystem.
 */
class SupportedFsMem : public SupportedFs {
 public:
  SupportedFsMem()
      : temp_dir_("mem://tiledb_test/") {
  }

  ~SupportedFsMem() = default;

  /* ********************************* */
  /*               API                 */
  /* ********************************* */

  /**
   * Returns Status upon setting up the associated
   * filesystem's configuration
   *
   * @param config Configuration parameters
   * @param error Error parameter
   * @return Status OK if successful
   */
  virtual Status prepare_config(tiledb_config_t* config, tiledb_error_t* error);

  /**
   * Creates container if does not exist
   *
   * @param ctx The TileDB context.
   * @param vfs The VFS object.
   * @return Status OK if successful
   */
  virtual Status init(tiledb_ctx_t* ctx, tiledb_vfs_t* vfs);

  /**
   * Removes container if exists
   *
   * @param ctx The TileDB context.
   * @param vfs The VFS object.
   * @return Status OK if successful
   */
  virtual Status close(tiledb_ctx_t* ctx, tiledb_vfs_t* vfs);

  /**
   * Get the name of the filesystem's directory
   *
   * @return string directory name
   */
  virtual std::string temp_dir();

 private:
  /* ********************************* */
  /*           ATTRIBUTES              */
  /* ********************************* */

  /** The directory name of the Mem filesystem. */
  std::string temp_dir_;
};

/**
 * Fixture for creating a temporary directory for a test case. This fixture
 * also manages the context and virtual file system for the test case.
 */
struct TemporaryDirectoryFixture {
 public:
  /** Fixture constructor. */
  TemporaryDirectoryFixture()
      : supported_filesystems_(vfs_test_get_fs_vec()) {
    // Initialize virtual filesystem and context.
    REQUIRE(vfs_test_init(supported_filesystems_, &ctx, &vfs_).ok());

    // Create temporary directory based on the supported filesystem
#ifdef _WIN32
    SupportedFsLocal windows_fs;
    temp_dir_ = windows_fs.file_prefix() + windows_fs.temp_dir();
#else
    SupportedFsLocal posix_fs;
    temp_dir_ = posix_fs.file_prefix() + posix_fs.temp_dir();
#endif
    create_dir(temp_dir_, ctx, vfs_);
  }

  /** Fixture destructor. */
  ~TemporaryDirectoryFixture() {
    remove_dir(temp_dir_, ctx, vfs_);
    tiledb_ctx_free(&ctx);
    tiledb_vfs_free(&vfs_);
  }

  /**
   * Allocate an TileDB context to use the same configuration as the context for
   * the temporary directory except for encryption settings.
   *
   * @param encryption_type Value to set on the configuration for
   * `sm.encryption_type`.
   * @param encryption_key Value to set on the configuration for
   * `sm.encryption_key`.
   * @param ctx_with_encrypt Context that will be allocated.
   */
  void alloc_encrypted_ctx(
      const std::string& encryption_type,
      const std::string& encryption_key,
      tiledb_ctx_t** ctx_with_encrypt) const;

  /**
   * Creates a new array array in the temporary directory and returns the
   * fullpath the array.
   *
   * @param name Name of the array relative to the temporary directory.
   * @param array_schema Schema for the array to be created.
   * @param array_schema Schema for the array to be created.
   * @param serialize To serialize or not the creation of the schema
   * @returns URI of the array.
   */
  std::string create_temporary_array(
      std::string&& name,
      tiledb_array_schema_t* array_schema,
      const bool serialize = false);

  /**
   * Check the return code for a TileDB C-API function is TILEDB_ERR and
   * compare the last error message from the local TileDB context to an expected
   * error message.
   *
   * @param rc Return code from a TileDB C-API function.
   * @param expected_msg The expected message from the last error.
   */
  inline void check_tiledb_error_with(
      int rc, const std::string& expected_msg) const {
    test::check_tiledb_error_with(ctx, rc, expected_msg);
  }

  /**
   * Checks the return code for a TileDB C-API function is TILEDB_OK. If not,
   * if will add a failed assert to the Catch2 test and print the last error
   * message from the local TileDB context.
   *
   * @param rc Return code from a TileDB C-API function.
   */
  inline void check_tiledb_ok(int rc) const {
    test::check_tiledb_ok(ctx, rc);
  }

  /** Create a path in the temporary directory. */
  inline std::string fullpath(std::string&& name) {
    return temp_dir_ + name;
  }

  /**
   * Returns the context pointer object.
   */
  inline tiledb_ctx_t* get_ctx() {
    return ctx;
  }

  /**
   * Require the return code for a TileDB C-API function is TILEDB_ERR and
   * compare the last error message from the local TileDB context to an expected
   * error message.
   *
   * @param rc Return code from a TileDB C-API function.
   * @param expected_msg The expected message from the last error.
   */
  inline void require_tiledb_error_with(
      int rc, const std::string& expected_msg) const {
    test::require_tiledb_error_with(ctx, rc, expected_msg);
  }

  /**
   * Requires the return code for a TileDB C-API function is TILEDB_OK. If not,
   * it will end the Catch2 test and print the last error message from the local
   * TileDB context.
   *
   * @param rc Return code from a TileDB C-API function.
   */
  inline void require_tiledb_ok(int rc) const {
    test::require_tiledb_ok(ctx, rc);
  }

 protected:
  /** TileDB context */
  tiledb_ctx_t* ctx;

  /** Name of the temporary directory to use for this test */
  std::string temp_dir_;

  /** Virtual file system */
  tiledb_vfs_t* vfs_;

 private:
  /** Vector of supported filesystems. Used to initialize ``vfs_``. */
  const std::vector<std::unique_ptr<SupportedFs>> supported_filesystems_;
};

/**
<<<<<<< HEAD
 * Base class use for VFS and file system test objects. Deriving classes are
 * responsible for creating a temporary directory and populating it with test
 * objects for the related file system.
 */
class VFSTestBase {
 protected:
  /**
   * Requires derived class to create a temporary directory.
   *
   * @param test_tree Vector used to build test directory and objects.
   *    For each element we create a nested directory with N objects.
   * @param prefix The URI prefix to use for the test directory.
   */
  VFSTestBase(const std::vector<size_t>& test_tree, const std::string& prefix);

 public:
  /** Type definition for objects returned from ls_recursive */
  using LsObjects = std::vector<std::pair<std::string, uint64_t>>;

  virtual ~VFSTestBase();

  /**
   * @return True if the URI prefix is supported by the build, else false.
   */
  inline bool is_supported() const {
    return is_supported_;
  }

  /**
   * Creates a config for testing VFS storage backends over local emulators.
   *
   * @return Fully initialized configuration for testing VFS storage backends.
   */
  static tiledb::sm::Config create_test_config();

  static bool no_file_filter(const std::string_view&, uint64_t) {
    return true;
  }

  std::vector<size_t> test_tree_;
  ThreadPool compute_, io_;
  tiledb::sm::VFS vfs_;
  std::string prefix_;
  tiledb::sm::URI temp_dir_;

  LsObjects expected_results_;

 protected:
  bool is_supported_;
};

/**
 * Test object for tiledb::sm::VFS functionality. When constructed, this test
 * object creates a temporary directory and populates it using the test_tree
 * vector passed to the constructor. For each element in the vector, we create a
 * nested directory with N objects. The constructor also writes `10 * N` bytes
 * of data to each object created for testing returned object sizes are correct.
 *
 * This test object can be used for any valid VFS URI prefix, and is not
 * specific to any one backend.
 */
class VFSTest : public VFSTestBase {
 public:
  VFSTest(const std::vector<size_t>& test_tree, const std::string& prefix);
};

/** Test object for tiledb::sm::S3 functionality. */
class S3Test : public VFSTestBase, public tiledb::sm::S3_within_VFS {
 public:
  explicit S3Test(const std::vector<size_t>& test_tree)
      : VFSTestBase(test_tree, "s3://")
      , S3_within_VFS(&tiledb::test::g_helper_stats, &io_, vfs_.config()) {
#ifdef HAVE_S3
    s3().create_bucket(temp_dir_).ok();
    for (size_t i = 1; i <= test_tree_.size(); i++) {
      sm::URI path = temp_dir_.join_path("subdir_" + std::to_string(i));
      // VFS::create_dir is a no-op for S3; Just create objects.
      for (size_t j = 1; j <= test_tree_[i - 1]; j++) {
        auto object_uri = path.join_path("test_file_" + std::to_string(j));
        s3().touch(object_uri).ok();
        std::string data(j * 10, 'a');
        s3().write(object_uri, data.data(), data.size()).ok();
        s3().flush_object(object_uri).ok();
        expected_results_.emplace_back(object_uri.to_string(), data.size());
      }
    }
#endif
  }
};

/** Stub test object for tiledb::sm::Win and Posix functionality. */
class LocalFsTest : public VFSTestBase {
 public:
  explicit LocalFsTest(const std::vector<size_t>& test_tree);
};

/** Stub test object for tiledb::sm::Azure functionality. */
class AzureTest : public VFSTestBase {
 public:
  explicit AzureTest(const std::vector<size_t>& test_tree)
      : VFSTestBase(test_tree, "azure://") {
  }
};

/** Stub test object for tiledb::sm::GCS functionality. */
class GCSTest : public VFSTestBase {
 public:
  explicit GCSTest(const std::vector<size_t>& test_tree)
      : VFSTestBase(test_tree, "gcs://") {
  }
};

/** Stub test object for tiledb::sm::HDFS functionality. */
class HDFSTest : public VFSTestBase {
 public:
  explicit HDFSTest(const std::vector<size_t>& test_tree)
      : VFSTestBase(test_tree, "hdfs://") {
  }
};

/** Stub test object for tiledb::sm::MemFilesystem functionality. */
class MemFsTest : public VFSTestBase {
 public:
  explicit MemFsTest(const std::vector<size_t>& test_tree)
      : VFSTestBase(test_tree, "mem://") {
  }
};
=======
 * Denies write access to a local filesystem path.
 *
 * Not supported on Windows. The permissions function there sets the
 * readonly bit on the path, which is not supported on directories.
 *
 * To support it on Windows we would have to add and remove Access Control
 * Lists, which is a nontrivial thing to do.
 */
class DenyWriteAccess {
 public:
  DenyWriteAccess() = delete;

  DenyWriteAccess(const std::string& path)
      : path_(path)
      , previous_perms_(std::filesystem::status(path).permissions()) {
    std::filesystem::permissions(
        path_,
        std::filesystem::perms::owner_write,
        std::filesystem::perm_options::remove);
  }

  ~DenyWriteAccess() {
    std::filesystem::permissions(
        path_, previous_perms_, std::filesystem::perm_options::replace);
  }

 private:
  /** The path. */
  const std::string path_;

  /** The previous permissions of the path. */
  const std::filesystem::perms previous_perms_;
};

>>>>>>> 2f7361cf
}  // End of namespace test
}  // End of namespace tiledb

#endif<|MERGE_RESOLUTION|>--- conflicted
+++ resolved
@@ -33,11 +33,8 @@
 #ifndef TILEDB_VFS_HELPERS_H
 #define TILEDB_VFS_HELPERS_H
 
-<<<<<<< HEAD
 #include <test/support/tdb_catch_prng.h>
-=======
 #include <filesystem>
->>>>>>> 2f7361cf
 #include "test/support/src/helpers.h"
 #include "tiledb/sm/enums/vfs_mode.h"
 #include "tiledb/sm/filesystem/vfs.h"
@@ -699,7 +696,41 @@
 };
 
 /**
-<<<<<<< HEAD
+ * Denies write access to a local filesystem path.
+ *
+ * Not supported on Windows. The permissions function there sets the
+ * readonly bit on the path, which is not supported on directories.
+ *
+ * To support it on Windows we would have to add and remove Access Control
+ * Lists, which is a nontrivial thing to do.
+ */
+class DenyWriteAccess {
+ public:
+  DenyWriteAccess() = delete;
+
+  DenyWriteAccess(const std::string& path)
+      : path_(path)
+      , previous_perms_(std::filesystem::status(path).permissions()) {
+    std::filesystem::permissions(
+        path_,
+        std::filesystem::perms::owner_write,
+        std::filesystem::perm_options::remove);
+  }
+
+  ~DenyWriteAccess() {
+    std::filesystem::permissions(
+        path_, previous_perms_, std::filesystem::perm_options::replace);
+  }
+
+ private:
+  /** The path. */
+  const std::string path_;
+
+  /** The previous permissions of the path. */
+  const std::filesystem::perms previous_perms_;
+};
+
+/**
  * Base class use for VFS and file system test objects. Deriving classes are
  * responsible for creating a temporary directory and populating it with test
  * objects for the related file system.
@@ -827,42 +858,6 @@
       : VFSTestBase(test_tree, "mem://") {
   }
 };
-=======
- * Denies write access to a local filesystem path.
- *
- * Not supported on Windows. The permissions function there sets the
- * readonly bit on the path, which is not supported on directories.
- *
- * To support it on Windows we would have to add and remove Access Control
- * Lists, which is a nontrivial thing to do.
- */
-class DenyWriteAccess {
- public:
-  DenyWriteAccess() = delete;
-
-  DenyWriteAccess(const std::string& path)
-      : path_(path)
-      , previous_perms_(std::filesystem::status(path).permissions()) {
-    std::filesystem::permissions(
-        path_,
-        std::filesystem::perms::owner_write,
-        std::filesystem::perm_options::remove);
-  }
-
-  ~DenyWriteAccess() {
-    std::filesystem::permissions(
-        path_, previous_perms_, std::filesystem::perm_options::replace);
-  }
-
- private:
-  /** The path. */
-  const std::string path_;
-
-  /** The previous permissions of the path. */
-  const std::filesystem::perms previous_perms_;
-};
-
->>>>>>> 2f7361cf
 }  // End of namespace test
 }  // End of namespace tiledb
 
