/**
 * @file   vfs_helpers.h
 *
 * @section LICENSE
 *
 * The MIT License
 *
 * @copyright Copyright (c) 2020-2023 TileDB, Inc.
 *
 * Permission is hereby granted, free of charge, to any person obtaining a copy
 * of this software and associated documentation files (the "Software"), to deal
 * in the Software without restriction, including without limitation the rights
 * to use, copy, modify, merge, publish, distribute, sublicense, and/or sell
 * copies of the Software, and to permit persons to whom the Software is
 * furnished to do so, subject to the following conditions:
 *
 * The above copyright notice and this permission notice shall be included in
 * all copies or substantial portions of the Software.
 *
 * THE SOFTWARE IS PROVIDED "AS IS", WITHOUT WARRANTY OF ANY KIND, EXPRESS OR
 * IMPLIED, INCLUDING BUT NOT LIMITED TO THE WARRANTIES OF MERCHANTABILITY,
 * FITNESS FOR A PARTICULAR PURPOSE AND NONINFRINGEMENT. IN NO EVENT SHALL THE
 * AUTHORS OR COPYRIGHT HOLDERS BE LIABLE FOR ANY CLAIM, DAMAGES OR OTHER
 * LIABILITY, WHETHER IN AN ACTION OF CONTRACT, TORT OR OTHERWISE, ARISING FROM,
 * OUT OF OR IN CONNECTION WITH THE SOFTWARE OR THE USE OR OTHER DEALINGS IN
 * THE SOFTWARE.
 *
 * @section DESCRIPTION
 *
 * This file declares some vfs-specfic test suite helper functions.
 */

#ifndef TILEDB_VFS_HELPERS_H
#define TILEDB_VFS_HELPERS_H

#include <test/support/tdb_catch_prng.h>
#include <filesystem>
#include "test/support/src/helpers.h"
#include "tiledb/sm/enums/vfs_mode.h"
#include "tiledb/sm/filesystem/vfs.h"

namespace tiledb::test {

// Forward declaration
class SupportedFs;

#ifdef TILEDB_TESTS_AWS_CONFIG
constexpr bool aws_s3_config = true;
#else
constexpr bool aws_s3_config = false;
#endif

/**
 * Generates a random temp directory URI for use in VFS tests.
 *
 * @param prefix A prefix to use for the temp directory name. Should include
 *    `s3://`, `mem://` or other URI prefix for the backend.
 * @return URI which the caller can use to create a temp directory.
 */
tiledb::sm::URI test_dir(const std::string& prefix);

/**
 * Create the vector of supported filesystems.
 */
std::vector<std::unique_ptr<SupportedFs>> vfs_test_get_fs_vec();

/**
 * Initialize the vfs test.
 *
 * @param fs_vec The vector of supported filesystems
 * @param ctx The TileDB context.
 * @param vfs The VFS object.
 * @param config An optional configuration argument.
 */
Status vfs_test_init(
    const std::vector<std::unique_ptr<SupportedFs>>& fs_vec,
    tiledb_ctx_t** ctx,
    tiledb_vfs_t** vfs,
    tiledb_config_t* config = nullptr);

/**
 * Close the vfs test.
 *
 * @param fs_vec The vector of supported filesystems
 * @param ctx The TileDB context.
 * @param vfs The VFS object.
 */
Status vfs_test_close(
    const std::vector<std::unique_ptr<SupportedFs>>& fs_vec,
    tiledb_ctx_t* ctx,
    tiledb_vfs_t* vfs);

void vfs_test_remove_temp_dir(
    tiledb_ctx_t* ctx, tiledb_vfs_t* vfs, const std::string& path);

void vfs_test_create_temp_dir(
    tiledb_ctx_t* ctx, tiledb_vfs_t* vfs, const std::string& path);

/**
 * This class defines and manipulates
 * a list of supported filesystems.
 */
class SupportedFs {
 public:
  virtual ~SupportedFs() = default;

  /* ********************************* */
  /*               API                 */
  /* ********************************* */

  /**
   * Returns Status upon setting up the associated
   * filesystem's configuration
   * Only for S3, Azure
   * No-op otherwise
   *
   * @param config Configuration parameters
   * @param error Error parameter
   * @return Status OK if successful
   */
  virtual Status prepare_config(
      tiledb_config_t* config, tiledb_error_t* error) = 0;

  /**
   * Creates bucket / container if does not exist
   * Only for S3, Azure
   * No-op otherwise
   *
   * @param ctx The TileDB context.
   * @param vfs The VFS object.
   * @return Status OK if successful
   */
  virtual Status init(tiledb_ctx_t* ctx, tiledb_vfs_t* vfs) = 0;

  /**
   * Removes bucket / container if exists
   * Only for S3, Azure
   * No-op otherwise
   *
   * @param ctx The TileDB context.
   * @param vfs The VFS object.
   * @return Status OK if successful
   */
  virtual Status close(tiledb_ctx_t* ctx, tiledb_vfs_t* vfs) = 0;

  /**
   * Get the name of the filesystem's directory
   *
   * @return string directory name
   */
  virtual std::string temp_dir() = 0;
};

/**
 * This class provides support for
 * the S3 filesystem.
 */
class SupportedFsS3 : public SupportedFs {
 public:
  SupportedFsS3()
      : s3_prefix_("s3://")
      , s3_bucket_(s3_prefix_ + random_name("tiledb") + "/")
      , temp_dir_(s3_bucket_ + "tiledb_test/") {
  }

  ~SupportedFsS3() = default;

  /* ********************************* */
  /*               API                 */
  /* ********************************* */

  /**
   * Returns Status upon setting up the associated
   * filesystem's configuration
   *
   * @param config Configuration parameters
   * @param error Error parameter
   * @return Status OK if successful
   */
  virtual Status prepare_config(tiledb_config_t* config, tiledb_error_t* error);

  /**
   * Creates bucket if does not exist
   *
   * @param ctx The TileDB context.
   * @param vfs The VFS object.
   * @return Status OK if successful
   */
  virtual Status init(tiledb_ctx_t* ctx, tiledb_vfs_t* vfs);

  /**
   * Removes bucket if exists
   *
   * @param ctx The TileDB context.
   * @param vfs The VFS object.
   * @return Status OK if successful
   */
  virtual Status close(tiledb_ctx_t* ctx, tiledb_vfs_t* vfs);

  /**
   * Get the name of the filesystem's directory
   *
   * @return string directory name
   */
  virtual std::string temp_dir();

 private:
  /* ********************************* */
  /*           ATTRIBUTES              */
  /* ********************************* */

  /** The directory prefix of the S3 filesystem. */
  const std::string s3_prefix_;

  /** The bucket name for the S3 filesystem. */
  const std::string s3_bucket_;

  /** The directory name of the S3 filesystem. */
  std::string temp_dir_;
};

/**
 * This class provides support for
 * the HDFS filesystem.
 */
class SupportedFsHDFS : public SupportedFs {
 public:
  SupportedFsHDFS()
      : temp_dir_("hdfs:///tiledb_test/") {
  }

  ~SupportedFsHDFS() = default;

  /* ********************************* */
  /*               API                 */
  /* ********************************* */

  /**
   * No-op
   *
   * @param config Configuration parameters
   * @param error Error parameter
   * @return Status OK if successful
   */
  virtual Status prepare_config(tiledb_config_t* config, tiledb_error_t* error);

  /**
   * No-op
   *
   * @param ctx The TileDB context.
   * @param vfs The VFS object.
   * @return Status OK if successful
   */
  virtual Status init(tiledb_ctx_t* ctx, tiledb_vfs_t* vfs);

  /**
   * No-op
   *
   * @param ctx The TileDB context.
   * @param vfs The VFS object.
   * @return Status OK if successful
   */
  virtual Status close(tiledb_ctx_t* ctx, tiledb_vfs_t* vfs);

  /**
   * Get the name of the filesystem's directory
   *
   * @return string directory name
   */
  virtual std::string temp_dir();

 private:
  /* ********************************* */
  /*           ATTRIBUTES              */
  /* ********************************* */

  /** The directory name of the HDFS filesystem. */
  std::string temp_dir_;
};

/**
 * This class provides support for
 * the Azure filesystem.
 */
class SupportedFsAzure : public SupportedFs {
 public:
  SupportedFsAzure()
      : azure_prefix_("azure://")
      , container_(azure_prefix_ + random_name("tiledb") + "/")
      , temp_dir_(container_ + "tiledb_test/") {
  }

  ~SupportedFsAzure() = default;

  /* ********************************* */
  /*               API                 */
  /* ********************************* */

  /**
   * Returns Status upon setting up the associated
   * filesystem's configuration
   *
   * @param config Configuration parameters
   * @param error Error parameter
   * @return Status OK if successful
   */
  virtual Status prepare_config(tiledb_config_t* config, tiledb_error_t* error);

  /**
   * Creates container if does not exist
   *
   * @param ctx The TileDB context.
   * @param vfs The VFS object.
   * @return Status OK if successful
   */
  virtual Status init(tiledb_ctx_t* ctx, tiledb_vfs_t* vfs);

  /**
   * Removes container if exists
   *
   * @param ctx The TileDB context.
   * @param vfs The VFS object.
   * @return Status OK if successful
   */
  virtual Status close(tiledb_ctx_t* ctx, tiledb_vfs_t* vfs);

  /**
   * Get the name of the filesystem's directory
   *
   * @return string directory name
   */
  virtual std::string temp_dir();

 private:
  /* ********************************* */
  /*           ATTRIBUTES              */
  /* ********************************* */

  /** The directory prefix of the Azure filesystem. */
  const std::string azure_prefix_;

  /** The container name for the Azure filesystem. */
  const std::string container_;

  /** The directory name of the Azure filesystem. */
  std::string temp_dir_;
};

/**
 * This class provides support for the GCS filesystem.
 */
class SupportedFsGCS : public SupportedFs {
 public:
  SupportedFsGCS(std::string prefix = "gcs://")
      : prefix_(prefix)
      , bucket_(prefix_ + random_name("tiledb") + "/")
      , temp_dir_(bucket_ + "tiledb_test/") {
  }

  ~SupportedFsGCS() = default;

  /* ********************************* */
  /*               API                 */
  /* ********************************* */

  /**
   * Returns Status upon setting up the associated
   * filesystem's configuration
   *
   * @param config Configuration parameters
   * @param error Error parameter
   * @return Status OK if successful
   */
  virtual Status prepare_config(tiledb_config_t* config, tiledb_error_t* error);

  /**
   * Creates bucket if does not exist
   *
   * @param ctx The TileDB context.
   * @param vfs The VFS object.
   * @return Status OK if successful
   */
  virtual Status init(tiledb_ctx_t* ctx, tiledb_vfs_t* vfs);

  /**
   * Removes bucket if exists
   *
   * @param ctx The TileDB context.
   * @param vfs The VFS object.
   * @return Status OK if successful
   */
  virtual Status close(tiledb_ctx_t* ctx, tiledb_vfs_t* vfs);

  /**
   * Get the name of the filesystem's directory
   *
   * @return string directory name
   */
  virtual std::string temp_dir();

 private:
  /* ********************************* */
  /*           ATTRIBUTES              */
  /* ********************************* */

  /** The directory prefix of the GCS filesystem. */
  const std::string prefix_;

  /** The bucket name for the GCS filesystem. */
  const std::string bucket_;

  /** The directory name of the GCS filesystem. */
  std::string temp_dir_;
};

/**
 * This class provides support for
 * the Windows or Posix (local) filesystem.
 */
class SupportedFsLocal : public SupportedFs {
 public:
#ifdef _WIN32
  SupportedFsLocal()
      : temp_dir_(tiledb::sm::Win::current_dir() + "\\tiledb_test\\")
      , file_prefix_("") {
  }
#else
  SupportedFsLocal()
      : temp_dir_(tiledb::sm::Posix::current_dir() + "/tiledb_test/")
      , file_prefix_("file://") {
  }
#endif

  ~SupportedFsLocal() = default;

  /* ********************************* */
  /*               API                 */
  /* ********************************* */

  /**
   * No-op
   *
   * @param config Configuration parameters
   * @param error Error parameter
   * @return Status OK if successful
   */
  virtual Status prepare_config(tiledb_config_t* config, tiledb_error_t* error);

  /**
   * No-op
   *
   * @param ctx The TileDB context.
   * @param vfs The VFS object.
   * @return Status OK if successful
   */
  virtual Status init(tiledb_ctx_t* ctx, tiledb_vfs_t* vfs);

  /**
   * No-op
   *
   * @param ctx The TileDB context.
   * @param vfs The VFS object.
   * @return Status OK if successful
   */
  virtual Status close(tiledb_ctx_t* ctx, tiledb_vfs_t* vfs);

  /**
   * Get the name of the filesystem's directory
   *
   * @return string directory name
   */
  virtual std::string temp_dir();

  /**
   * Get the name of the filesystem's file prefix
   *
   * @return string prefix name
   */
  std::string file_prefix();

 private:
  /* ********************************* */
  /*           ATTRIBUTES              */
  /* ********************************* */

#ifdef _WIN32
  /** The directory name of the Windows filesystem. */
  std::string temp_dir_;

  /** The file prefix name of the Windows filesystem. */
  std::string file_prefix_;

#else
  /** The directory name of the Posix filesystem. */
  std::string temp_dir_;

  /** The file prefix name of the Posix filesystem. */
  std::string file_prefix_;
#endif
};

/**
 * This class provides support for
 * the Mem filesystem.
 */
class SupportedFsMem : public SupportedFs {
 public:
  SupportedFsMem()
      : temp_dir_("mem://tiledb_test/") {
  }

  ~SupportedFsMem() = default;

  /* ********************************* */
  /*               API                 */
  /* ********************************* */

  /**
   * Returns Status upon setting up the associated
   * filesystem's configuration
   *
   * @param config Configuration parameters
   * @param error Error parameter
   * @return Status OK if successful
   */
  virtual Status prepare_config(tiledb_config_t* config, tiledb_error_t* error);

  /**
   * Creates container if does not exist
   *
   * @param ctx The TileDB context.
   * @param vfs The VFS object.
   * @return Status OK if successful
   */
  virtual Status init(tiledb_ctx_t* ctx, tiledb_vfs_t* vfs);

  /**
   * Removes container if exists
   *
   * @param ctx The TileDB context.
   * @param vfs The VFS object.
   * @return Status OK if successful
   */
  virtual Status close(tiledb_ctx_t* ctx, tiledb_vfs_t* vfs);

  /**
   * Get the name of the filesystem's directory
   *
   * @return string directory name
   */
  virtual std::string temp_dir();

 private:
  /* ********************************* */
  /*           ATTRIBUTES              */
  /* ********************************* */

  /** The directory name of the Mem filesystem. */
  std::string temp_dir_;
};

/**
 * Struct which allocates a config and conditionally sets filesystem-specific
 * parameters on it.
 */
struct vfs_config {
  /** Config handle. */
  tiledb_config_handle_t* config{nullptr};

  /** Constructor. */
  vfs_config() {
    tiledb_error_t* error = nullptr;
    auto rc = tiledb_config_alloc(&config, &error);
    if (rc != TILEDB_OK) {
      throw std::runtime_error("error creating config handle");
    }
    if (error != nullptr) {
      throw std::logic_error(
          "tiledb_config_alloc returned OK but with non-null error");
    }

    if constexpr (tiledb::sm::filesystem::s3_enabled) {
      SupportedFsS3 fs_s3;
      auto st = fs_s3.prepare_config(config, error);
      if (!st.ok()) {
        throw std::runtime_error("error preparing S3 config");
      }
    }

    if constexpr (tiledb::sm::filesystem::azure_enabled) {
      SupportedFsAzure fs_azure;
      auto st = fs_azure.prepare_config(config, error);
      if (!st.ok()) {
        throw std::runtime_error("error preparing Azure config");
      }
    }
  }

  /** Copy constructor is deleted. */
  vfs_config(const vfs_config&) = delete;

  /** Move constructor is deleted. */
  vfs_config(vfs_config&&) = delete;

  /** Copy assignment is deleted. */
  vfs_config& operator=(const vfs_config&) = delete;

  /** Move assignment is deleted. */
  vfs_config& operator=(vfs_config&&) = delete;

  /** Destructor. */
  ~vfs_config() {
    tiledb_config_free(&config);
  }
};

/**
 * Fixture for creating a temporary directory for a test case. This fixture
 * also manages the context and virtual file system for the test case.
 */
struct TemporaryDirectoryFixture {
 public:
  /** Fixture constructor. */
  TemporaryDirectoryFixture()
      : supported_filesystems_(vfs_test_get_fs_vec()) {
    // Initialize virtual filesystem and context.
    REQUIRE(vfs_test_init(supported_filesystems_, &ctx, &vfs_).ok());

    // Create temporary directory based on the supported filesystem
#ifdef _WIN32
    SupportedFsLocal windows_fs;
    temp_dir_ = windows_fs.file_prefix() + windows_fs.temp_dir();
#else
    SupportedFsLocal posix_fs;
    temp_dir_ = posix_fs.file_prefix() + posix_fs.temp_dir();
#endif
    create_dir(temp_dir_, ctx, vfs_);
  }

  /** Fixture destructor. */
  ~TemporaryDirectoryFixture() {
    remove_dir(temp_dir_, ctx, vfs_);
    tiledb_ctx_free(&ctx);
    tiledb_vfs_free(&vfs_);
  }

  /**
   * Allocate an TileDB context to use the same configuration as the context for
   * the temporary directory except for encryption settings.
   *
   * @param encryption_type Value to set on the configuration for
   * `sm.encryption_type`.
   * @param encryption_key Value to set on the configuration for
   * `sm.encryption_key`.
   * @param ctx_with_encrypt Context that will be allocated.
   */
  void alloc_encrypted_ctx(
      const std::string& encryption_type,
      const std::string& encryption_key,
      tiledb_ctx_t** ctx_with_encrypt) const;

  /**
   * Creates a new array array in the temporary directory and returns the
   * fullpath the array.
   *
   * @param name Name of the array relative to the temporary directory.
   * @param array_schema Schema for the array to be created.
   * @param array_schema Schema for the array to be created.
   * @param serialize To serialize or not the creation of the schema
   * @returns URI of the array.
   */
  std::string create_temporary_array(
      std::string&& name,
      tiledb_array_schema_t* array_schema,
      const bool serialize = false);

  /**
   * Check the return code for a TileDB C-API function is TILEDB_ERR and
   * compare the last error message from the local TileDB context to an expected
   * error message.
   *
   * @param rc Return code from a TileDB C-API function.
   * @param expected_msg The expected message from the last error.
   */
  inline void check_tiledb_error_with(
      int rc, const std::string& expected_msg) const {
    test::check_tiledb_error_with(ctx, rc, expected_msg);
  }

  /**
   * Checks the return code for a TileDB C-API function is TILEDB_OK. If not,
   * if will add a failed assert to the Catch2 test and print the last error
   * message from the local TileDB context.
   *
   * @param rc Return code from a TileDB C-API function.
   */
  inline void check_tiledb_ok(int rc) const {
    test::check_tiledb_ok(ctx, rc);
  }

  /** Create a path in the temporary directory. */
  inline std::string fullpath(std::string&& name) {
    return temp_dir_ + name;
  }

  /**
   * Returns the context pointer object.
   */
  inline tiledb_ctx_t* get_ctx() {
    return ctx;
  }

  /**
   * Require the return code for a TileDB C-API function is TILEDB_ERR and
   * compare the last error message from the local TileDB context to an expected
   * error message.
   *
   * @param rc Return code from a TileDB C-API function.
   * @param expected_msg The expected message from the last error.
   */
  inline void require_tiledb_error_with(
      int rc, const std::string& expected_msg) const {
    test::require_tiledb_error_with(ctx, rc, expected_msg);
  }

  /**
   * Requires the return code for a TileDB C-API function is TILEDB_OK. If not,
   * it will end the Catch2 test and print the last error message from the local
   * TileDB context.
   *
   * @param rc Return code from a TileDB C-API function.
   */
  inline void require_tiledb_ok(int rc) const {
    test::require_tiledb_ok(ctx, rc);
  }

 protected:
  /** TileDB context */
  tiledb_ctx_t* ctx;

  /** Name of the temporary directory to use for this test */
  std::string temp_dir_;

  /** Virtual file system */
  tiledb_vfs_t* vfs_;

 private:
  /** Vector of supported filesystems. Used to initialize ``vfs_``. */
  const std::vector<std::unique_ptr<SupportedFs>> supported_filesystems_;
};

/**
 * Denies write access to a local filesystem path.
 *
 * Not supported on Windows. The permissions function there sets the
 * readonly bit on the path, which is not supported on directories.
 *
 * To support it on Windows we would have to add and remove Access Control
 * Lists, which is a nontrivial thing to do.
 */
class DenyWriteAccess {
 public:
  DenyWriteAccess() = delete;

  DenyWriteAccess(const std::string& path)
      : path_(path)
      , previous_perms_(std::filesystem::status(path).permissions()) {
    std::filesystem::permissions(
        path_,
        std::filesystem::perms::owner_write,
        std::filesystem::perm_options::remove);
  }

  ~DenyWriteAccess() {
    std::filesystem::permissions(
        path_, previous_perms_, std::filesystem::perm_options::replace);
  }

 private:
  /** The path. */
  const std::string path_;

  /** The previous permissions of the path. */
  const std::filesystem::perms previous_perms_;
};

<<<<<<< HEAD
/**
 * Base class use for VFS and file system test objects. Deriving classes are
 * responsible for creating a temporary directory and populating it with test
 * objects for the related file system.
 */
class VFSTestBase {
 protected:
  /**
   * Requires derived class to create a temporary directory.
   *
   * @param test_tree Vector used to build test directory and objects.
   *    For each element we create a nested directory with N objects.
   * @param prefix The URI prefix to use for the test directory.
   */
  VFSTestBase(const std::vector<size_t>& test_tree, const std::string& prefix);

 public:
  /** Type definition for objects returned from ls_recursive */
  using LsObjects = std::vector<std::pair<std::string, uint64_t>>;

  virtual ~VFSTestBase();

  /**
   * @return True if the URI prefix is supported by the build, else false.
   */
  inline bool is_supported() const {
    return is_supported_;
  }

  /**
   * Creates a config for testing VFS storage backends over local emulators.
   *
   * @return Fully initialized configuration for testing VFS storage backends.
   */
  static tiledb::sm::Config create_test_config();

  /** FilePredicate for passing to ls_filtered that accepts all files. */
  static bool accept_all_files(const std::string_view&, uint64_t) {
    return true;
  }

  std::vector<size_t> test_tree_;
  ThreadPool compute_, io_;
  tiledb::sm::VFS vfs_;
  std::string prefix_;
  tiledb::sm::URI temp_dir_;

  LsObjects expected_results_;

 private:
  bool is_supported_;
};

/**
 * Test object for tiledb::sm::VFS functionality. When constructed, this test
 * object creates a temporary directory and populates it using the test_tree
 * vector passed to the constructor. For each element in the vector, we create a
 * nested directory with N objects. The constructor also writes `10 * N` bytes
 * of data to each object created for testing returned object sizes are correct.
 *
 * This test object can be used for any valid VFS URI prefix, and is not
 * specific to any one backend.
 */
class VFSTest : public VFSTestBase {
 public:
  VFSTest(const std::vector<size_t>& test_tree, const std::string& prefix);
};

/** Test object for tiledb::sm::S3 functionality. */
class S3Test : public VFSTestBase, protected tiledb::sm::S3_within_VFS {
 public:
  explicit S3Test(const std::vector<size_t>& test_tree)
      : VFSTestBase(test_tree, "s3://")
      , S3_within_VFS(&tiledb::test::g_helper_stats, &io_, vfs_.config()) {
#ifdef HAVE_S3
    s3().create_bucket(temp_dir_).ok();
    for (size_t i = 1; i <= test_tree_.size(); i++) {
      sm::URI path = temp_dir_.join_path("subdir_" + std::to_string(i));
      // VFS::create_dir is a no-op for S3; Just create objects.
      for (size_t j = 1; j <= test_tree_[i - 1]; j++) {
        auto object_uri = path.join_path("test_file_" + std::to_string(j));
        s3().touch(object_uri).ok();
        std::string data(j * 10, 'a');
        s3().write(object_uri, data.data(), data.size()).ok();
        s3().flush_object(object_uri).ok();
        expected_results_.emplace_back(object_uri.to_string(), data.size());
      }
    }
#endif
  }

#ifdef HAVE_S3
  /** Expose protected accessor from S3_within_VFS. */
  tiledb::sm::S3& get_s3() {
    return s3();
  }

  /** Expose protected const accessor from S3_within_VFS. */
  const tiledb::sm::S3& get_s3() const {
    return s3();
  }
#endif
};

/** Stub test object for tiledb::sm::Win and Posix functionality. */
class LocalFsTest : public VFSTestBase {
 public:
  explicit LocalFsTest(const std::vector<size_t>& test_tree);
};

/** Stub test object for tiledb::sm::Azure functionality. */
class AzureTest : public VFSTestBase {
 public:
  explicit AzureTest(const std::vector<size_t>& test_tree)
      : VFSTestBase(test_tree, "azure://") {
  }
};

/** Stub test object for tiledb::sm::GCS functionality. */
class GCSTest : public VFSTestBase {
 public:
  explicit GCSTest(const std::vector<size_t>& test_tree)
      : VFSTestBase(test_tree, "gcs://") {
  }
};

/** Stub test object for tiledb::sm::HDFS functionality. */
class HDFSTest : public VFSTestBase {
 public:
  explicit HDFSTest(const std::vector<size_t>& test_tree)
      : VFSTestBase(test_tree, "hdfs://") {
  }
};

/** Stub test object for tiledb::sm::MemFilesystem functionality. */
class MemFsTest : public VFSTestBase {
 public:
  explicit MemFsTest(const std::vector<size_t>& test_tree)
      : VFSTestBase(test_tree, "mem://") {
  }
};
}  // End of namespace test
}  // End of namespace tiledb
=======
}  // namespace tiledb::test
>>>>>>> 2be338e0

#endif<|MERGE_RESOLUTION|>--- conflicted
+++ resolved
@@ -784,7 +784,6 @@
   const std::filesystem::perms previous_perms_;
 };
 
-<<<<<<< HEAD
 /**
  * Base class use for VFS and file system test objects. Deriving classes are
  * responsible for creating a temporary directory and populating it with test
@@ -926,10 +925,6 @@
       : VFSTestBase(test_tree, "mem://") {
   }
 };
-}  // End of namespace test
-}  // End of namespace tiledb
-=======
 }  // namespace tiledb::test
->>>>>>> 2be338e0
 
 #endif