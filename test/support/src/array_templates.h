/**
 * @file test/support/src/array_templates.h
 *
 * @section LICENSE
 *
 * The MIT License
 *
 * @copyright Copyright (c) 2022-2024 TileDB, Inc.
 *
 * Permission is hereby granted, free of charge, to any person obtaining a copy
 * of this software and associated documentation files (the "Software"), to deal
 * in the Software without restriction, including without limitation the rights
 * to use, copy, modify, merge, publish, distribute, sublicense, and/or sell
 * copies of the Software, and to permit persons to whom the Software is
 * furnished to do so, subject to the following conditions:
 *
 * The above copyright notice and this permission notice shall be included in
 * all copies or substantial portions of the Software.
 *
 * THE SOFTWARE IS PROVIDED "AS IS", WITHOUT WARRANTY OF ANY KIND, EXPRESS OR
 * IMPLIED, INCLUDING BUT NOT LIMITED TO THE WARRANTIES OF MERCHANTABILITY,
 * FITNESS FOR A PARTICULAR PURPOSE AND NONINFRINGEMENT. IN NO EVENT SHALL THE
 * AUTHORS OR COPYRIGHT HOLDERS BE LIABLE FOR ANY CLAIM, DAMAGES OR OTHER
 * LIABILITY, WHETHER IN AN ACTION OF CONTRACT, TORT OR OTHERWISE, ARISING FROM,
 * OUT OF OR IN CONNECTION WITH THE SOFTWARE OR THE USE OR OTHER DEALINGS IN
 * THE SOFTWARE.
 *
 * @section DESCRIPTION
 *
 * This file provides templates for generic programming with respect
 * to array schema, data types, etc.
 */

#ifndef TILEDB_ARRAY_TEMPLATES_H
#define TILEDB_ARRAY_TEMPLATES_H

#include "tiledb.h"
#include "tiledb/common/unreachable.h"
<<<<<<< HEAD
#include "tiledb/sm/array_schema/array_schema.h"
=======
#include "tiledb/sm/cpp_api/tiledb"
>>>>>>> 011798f0
#include "tiledb/sm/query/ast/query_ast.h"
#include "tiledb/type/datatype_traits.h"
#include "tiledb/type/range/range.h"

#include <test/support/assert_helpers.h>
#include <test/support/src/array_schema_templates.h>
#include <test/support/src/error_helpers.h>
#include <test/support/src/helpers.h>
#include <test/support/stdx/fold.h>
#include <test/support/stdx/span.h>
#include <test/support/stdx/traits.h>
#include <test/support/stdx/tuple.h>

#include <algorithm>
#include <concepts>
#include <type_traits>

namespace tiledb::sm {
class Dimension;
}

namespace tiledb::test::templates {

/**
 * Adapts a `std::tuple` whose fields are all `GlobalCellCmp`
 * to itself be `GlobalCellCmp`.
 */
template <typename StdTuple>
struct global_cell_cmp_std_tuple {
  global_cell_cmp_std_tuple(const StdTuple& tup)
      : tup_(tup) {
  }

 private:
  template <typename T>
  static constexpr tiledb::common::UntypedDatumView static_coord_datum(
      const T& field) {
    static_assert(
        stdx::is_fundamental<T> ||
        std::is_same_v<T, StringDimensionCoordView> ||
        std::is_same_v<T, StringDimensionCoordType>);
    if constexpr (stdx::is_fundamental<T>) {
      return UntypedDatumView(&field, sizeof(T));
    } else {
      return UntypedDatumView(field.data(), field.size());
    }
  }

  template <unsigned I>
  static tiledb::common::UntypedDatumView try_dimension_datum(
      const StdTuple& tup, unsigned dim) {
    if (dim == I) {
      return static_coord_datum(std::get<I>(tup));
    } else if constexpr (I + 1 < std::tuple_size_v<StdTuple>) {
      return try_dimension_datum<I + 1>(tup, dim);
    } else {
      // NB: probably not reachable in practice
      throw std::logic_error("Out of bounds access to dimension tuple");
    }
  }

 public:
  tiledb::common::UntypedDatumView dimension_datum(
      const tiledb::sm::Dimension&, unsigned dim_idx) const {
    return try_dimension_datum<0>(tup_, dim_idx);
  }

  const void* coord(unsigned dim) const {
    return try_dimension_datum<0>(tup_, dim).content();
  }

  StdTuple tup_;
};

/**
 * Adapts a span of coordinates for comparison using `GlobalCellCmp`.
 */
template <typename Coord>
struct global_cell_cmp_span {
  global_cell_cmp_span(std::span<const Coord> values)
      : values_(values) {
  }

  tiledb::common::UntypedDatumView dimension_datum(
      const tiledb::sm::Dimension&, unsigned dim_idx) const {
    return UntypedDatumView(&values_[dim_idx], sizeof(Coord));
  }

  const void* coord(unsigned dim) const {
    return &values_[dim];
  }

  std::span<const Coord> values_;
};

/**
 * Forward declaration of query_buffers
 * which will be specialized.
 *
 * The type `T` is a user-level type which logically represents
 * the contents of a cell.
 */
template <typename T>
struct query_buffers {};

/**
 * Constrains types which can be used as columnar data fragment input.
 *
 * Methods `dimensions` and `attributes` return tuples whose fields are each
 * `query_buffers<DimensionType>` and `query_buffers<AttributeType>`
 * respectively.
 */
template <typename T>
concept FragmentType = requires(const T& fragment) {
  { fragment.size() } -> std::convertible_to<uint64_t>;

  // not sure how to specify "returns any tuple whose elements decay to
  // query_buffers"
  fragment.dimensions();
  fragment.attributes();
} and requires(T& fragment) {
  // non-const versions
  fragment.dimensions();
  fragment.attributes();
};

/**
2D)
 * Schema of named fields for simple evaluation of a query condition
 */
template <FragmentType Fragment>
struct QueryConditionEvalSchema {
  std::vector<std::string> field_names_;

  QueryConditionEvalSchema() {
    stdx::decay_tuple<decltype(std::declval<Fragment>().dimensions())> dims;
    stdx::decay_tuple<decltype(std::declval<Fragment>().attributes())> atts;

    auto add_dimension = [&](auto) {
      field_names_.push_back("d" + std::to_string(field_names_.size() + 1));
    };
    auto add_attribute = [&](auto) {
      field_names_.push_back(
          "a" +
          std::to_string(
              field_names_.size() + 1 - std::tuple_size<decltype(dims)>()));
    };

    std::apply([&](const auto... dim) { (add_dimension(dim), ...); }, dims);
    std::apply([&](const auto... att) { (add_attribute(att), ...); }, atts);
  }

  template <typename T, typename Cmp>
  static bool test(
      const T& value, const T& atom, Cmp cmp, tiledb::sm::QueryConditionOp op) {
    switch (op) {
      case tiledb::sm::QueryConditionOp::LT:
        return cmp(value, atom);
      case tiledb::sm::QueryConditionOp::LE:
        return cmp(value, atom) || !cmp(atom, value);
      case tiledb::sm::QueryConditionOp::GT:
        return cmp(atom, value);
      case tiledb::sm::QueryConditionOp::GE:
        return cmp(atom, value) || !cmp(value, atom);
      case tiledb::sm::QueryConditionOp::EQ:
        return !cmp(value, atom) && !cmp(atom, value);
      case tiledb::sm::QueryConditionOp::NE:
        return cmp(value, atom) || cmp(atom, value);
      case tiledb::sm::QueryConditionOp::IN:
      case tiledb::sm::QueryConditionOp::NOT_IN:
      case tiledb::sm::QueryConditionOp::ALWAYS_TRUE:
      case tiledb::sm::QueryConditionOp::ALWAYS_FALSE:
      default:
        // not implemented here, lazy
        stdx::unreachable();
    }
  }

  /**
   * @return true if a value passes a simple condition
   */
  template <stdx::is_fundamental T>
  static bool test(const T& value, const tiledb::sm::ASTNode& condition) {
    const T atom = *static_cast<const T*>(condition.get_value_ptr());
    return test<T>(value, atom, std::less<T>{}, condition.get_op());
  }

  template <stdx::is_fundamental T>
  static bool test(
      const std::optional<T>& value, const tiledb::sm::ASTNode& condition) {
    if (condition.get_value_size() == 0) {
      // null test
      switch (condition.get_op()) {
        case tiledb::sm::QueryConditionOp::EQ:
          // `field IS NULL`
          return !value.has_value();
        default:
          // `field IS NOT NULL`
          return value.has_value();
      }
    } else {
      // normal comparison
      if (value.has_value()) {
        const T atom = *static_cast<const T*>(condition.get_value_ptr());
        return test<T>(value.value(), atom, std::less<T>{}, condition.get_op());
      } else {
        // `null` compared against not null
        return false;
      }
    }
  }

  template <stdx::is_fundamental T>
  static bool test(
      std::span<const T> value, const tiledb::sm::ASTNode& condition) {
    std::span<const T> atom(
        static_cast<const T*>(condition.get_value_ptr()),
        condition.get_value_size() / sizeof(T));
    auto cmp = [](std::span<const T> left, std::span<const T> right) -> bool {
      return std::lexicographical_compare(
          left.begin(), left.end(), right.begin(), right.end());
    };
    return test<std::span<const T>>(value, atom, cmp, condition.get_op());
  }

  template <stdx::is_fundamental T>
  static bool test(
      std::optional<std::span<const T>> value,
      const tiledb::sm::ASTNode& condition) {
    if (value.has_value()) {
      return test<T>(value.value(), condition);
    } else {
      // TODO: how to distinguish between null test and empty string comparison?
      return false;
    }
  }

  /**
   * @return true if `record` passes a simple (i.e. non-combination) query
   * condition
   */
  bool test(
      const Fragment& fragment,
      uint64_t record,
      const tiledb::sm::ASTNode& condition) const {
    using DimensionTuple = stdx::decay_tuple<decltype(fragment.dimensions())>;
    using AttributeTuple = stdx::decay_tuple<decltype(fragment.attributes())>;

    const auto dim_eval = stdx::fold_sequence(
        std::make_index_sequence<std::tuple_size_v<DimensionTuple>>{},
        [&](auto i) {
          if (condition.get_field_name() == field_names_[i]) {
            return test(std::get<i>(fragment.dimensions())[record], condition);
          } else {
            return false;
          }
        });
    if (dim_eval) {
      return dim_eval;
    }

    return stdx::fold_sequence(
        std::make_index_sequence<std::tuple_size_v<AttributeTuple>>{},
        [&](auto i) {
          if (condition.get_field_name() ==
              field_names_[i + std::tuple_size_v<DimensionTuple>]) {
            return test(std::get<i>(fragment.attributes())[record], condition);
          } else {
            return false;
          }
        });
  }
};

/**
 * Specialization of `query_buffers` for single-valued non-nullable cells.
 * The template parameter `T` is a "fundamental type" (i.e. int32_t, float,
 * etc).
 *
 * This scenario requires just one `std::vector<T>` buffer.
 */
template <stdx::is_fundamental T>
struct query_buffers<T> {
  using value_type = T;
  using cell_type = value_type;
  using query_field_size_type = uint64_t;

  using self_type = query_buffers<T>;

  std::vector<T> values_;

  query_buffers() {
  }

  query_buffers(const self_type& other)
      : values_(other.values_) {
  }

  query_buffers(std::vector<T> cells)
      : values_(cells) {
  }

  query_buffers(std::initializer_list<T> cells)
      : values_(cells) {
  }

  bool operator==(const self_type&) const = default;

  uint64_t num_cells() const {
    return values_.size();
  }

  size_t size() const {
    return num_cells();
  }

  void reserve(size_t num_cells) {
    values_.reserve(num_cells);
  }

  void resize(uint64_t num_cells, T value = 0) {
    values_.resize(num_cells, value);
  }

  const cell_type& operator[](uint64_t index) const {
    return values_[index];
  }

  cell_type& operator[](uint64_t index) {
    return values_[index];
  }

  void push_back(cell_type value) {
    values_.push_back(value);
  }

  void extend(const self_type& from) {
    reserve(num_cells() + from.num_cells());
    values_.insert(values_.end(), from.begin(), from.end());
  }

  self_type& operator=(const self_type& other) {
    values_ = other.values_;
    return *this;
  }

  self_type& operator=(const std::vector<T>& values) {
    values_ = values;
    return *this;
  }

  self_type& operator=(const std::initializer_list<T>& values) {
    values_ = values;
    return *this;
  }

  query_field_size_type make_field_size(
      uint64_t offset, uint64_t cell_limit) const {
    return sizeof(T) * std::min<uint64_t>(cell_limit, values_.size() - offset);
  }

  query_field_size_type make_field_size(uint64_t cell_limit) const {
    return make_field_size(0, cell_limit);
  }

  int32_t attach_to_query(
      tiledb_ctx_t* ctx,
      tiledb_query_t* query,
      query_field_size_type& field_size,
      const std::string& name,
      const query_field_size_type& cursor) const {
    const uint64_t cell_offset = query_num_cells(cursor);
    void* ptr = const_cast<void*>(
        static_cast<const void*>(&values_.data()[cell_offset]));
    return tiledb_query_set_data_buffer(
        ctx, query, name.c_str(), ptr, &field_size);
  }

  template <typename Asserter = AsserterRuntimeException>
  uint64_t query_num_cells(const query_field_size_type& field_size) const {
    ASSERTER(field_size % sizeof(T) == 0);
    ASSERTER(field_size <= num_cells() * sizeof(T));
    return field_size / sizeof(T);
  }

  /**
   * Update buffers, stitching them together after multiple reads.
   * For non-var data this is a no-op.
   */
  void apply_cursor(
      const query_field_size_type&, const query_field_size_type&) {
  }

  void accumulate_cursor(
      query_field_size_type& cursor,
      const query_field_size_type& field_sizes) const {
    cursor += field_sizes;
  }

  void resize_to_cursor(const query_field_size_type& cursor) {
    resize(cursor / sizeof(T));
  }

  /*
   * Specializations for what amounts to a std::vector
   */
  template <typename... Args>
  void insert(Args... args) {
    values_.insert(std::forward<Args>(args)...);
  }

  self_type slice(uint64_t cell_start, uint64_t num_cells) const {
    return self_type(std::vector<value_type>(
        values_.begin() + cell_start,
        values_.begin() + cell_start + num_cells));
  }

  auto begin() {
    return values_.begin();
  }

  auto end() {
    return values_.end();
  }

  auto begin() const {
    return values_.begin();
  }

  auto end() const {
    return values_.end();
  }

  operator std::span<const T>() const {
    return std::span(values_);
  }

  operator std::span<T>() {
    return std::span(values_);
  }
};

/**
 * Specialization of `query_buffers` for single-valued nullable cells.
 * The specialization template parameter `T` is a "fundamental type" (i.e.
 * int32_t, float, etc). The `query_buffers` template parameter is
 * `std::optional<T>` representing a cell which optionally has a value.
 *
 * This scenario requires the values buffer `std::vector<T>` and the validity
 * buffer `std::vector<uint8_t>`.
 */
template <stdx::is_fundamental T>
struct query_buffers<std::optional<T>> {
  using value_type = T;
  using cell_type = std::optional<T>;
  using query_field_size_type = std::pair<uint64_t, uint64_t>;

  using self_type = query_buffers<std::optional<T>>;

  std::vector<T> values_;
  std::vector<uint8_t> validity_;

  query_buffers() {
  }

  query_buffers(std::vector<std::optional<T>> cells) {
    for (const auto& cell : cells) {
      if (cell.has_value()) {
        values_.push_back(cell.value());
        validity_.push_back(1);
      } else {
        values_.push_back(T());
        validity_.push_back(0);
      }
    }
  }

  query_buffers(const self_type& other) = default;

  bool operator==(const self_type& other) const = default;

  uint64_t num_cells() const {
    return values_.size();
  }

  size_t size() const {
    return num_cells();
  }

  void reserve(size_t num_cells) {
    values_.reserve(num_cells);
    validity_.reserve(num_cells);
  }

  void resize(uint64_t num_cells, T value = 0) {
    values_.resize(num_cells, value);
    validity_.resize(num_cells, 0);
  }

  /**
   * Mutable handle for a cell in the buffers.
   * Used to enable assignment of `std::optional<T>` to a position
   * in the columnar buffers.
   */
  struct cell_handle {
    cell_handle(T& cell, uint8_t& validity)
        : cell_(cell)
        , validity_(validity) {
    }

    operator std::optional<T>() const {
      if (validity_) {
        return cell_;
      } else {
        return std::nullopt;
      }
    }

    cell_handle& operator=(std::optional<T> value) {
      if (value.has_value()) {
        validity_ = 1;
        cell_ = value.value();
      } else {
        validity_ = 0;
      }
      return *this;
    }

    T& cell_;
    uint8_t& validity_;
  };

  /**
   * Iterator over the `std::optional<T>` values in the buffer.
   */
  struct iterator {
    using iterator_category =
        std::forward_iterator_tag;  // NB: could be random access, but lazy
    using difference_type = std::ptrdiff_t;
    using value_type = cell_handle;
    using pointer = value_type*;
    using reference = value_type&;

    iterator(self_type& buffers, uint64_t idx)
        : buffers_(buffers)
        , idx_(idx) {
    }

    value_type operator*() {
      return buffers_[idx_];
    }

    iterator operator++() {
      idx_++;
      return *this;
    }

    iterator operator++(int) {
      auto tmp = *this;
      ++(*this);
      return tmp;
    }

    friend bool operator==(const iterator& a, const iterator& b) {
      return (&a.buffers_) == (&b.buffers_) && a.idx_ == b.idx_;
    }

    friend bool operator!=(const iterator& a, const iterator& b) {
      return !(a == b);
    }

   private:
    self_type& buffers_;
    uint64_t idx_;
  };

  std::optional<T> operator[](uint64_t index) const {
    if (validity_[index]) {
      return values_[index];
    } else {
      return std::nullopt;
    }
  }

  cell_handle operator[](uint64_t index) {
    return cell_handle(values_[index], validity_[index]);
  }

  iterator begin() {
    return iterator(*this, 0);
  }

  iterator end() {
    return iterator(*this, values_.size());
  }

  void push_back(cell_type value) {
    if (value.has_value()) {
      values_.push_back(value.value());
      validity_.push_back(1);
    } else {
      values_.push_back(0);
      validity_.push_back(1);
    }
  }

  void extend(const self_type& from) {
    reserve(num_cells() + from.num_cells());
    values_.insert(values_.end(), from.values_.begin(), from.values_.end());
    validity_.insert(
        validity_.end(), from.validity_.begin(), from.validity_.end());
  }

  self_type slice(uint64_t cell_start, uint64_t num_cells) const {
    self_type ret;
    ret.values_ = std::vector<value_type>(
        values_.begin() + cell_start, values_.begin() + num_cells);
    ret.validity_ = std::vector<uint8_t>(
        validity_.begin() + cell_start, validity_.begin() + num_cells);
    return ret;
  }

  self_type& operator=(const self_type& other) {
    values_ = other.values_;
    validity_ = other.validity_;
    return *this;
  }

  query_field_size_type make_field_size(
      uint64_t offset, uint64_t cell_limit) const {
    const uint64_t values_size =
        sizeof(T) * std::min<uint64_t>(cell_limit, values_.size() - offset);
    const uint64_t validity_size =
        sizeof(uint8_t) *
        std::min<uint64_t>(cell_limit, validity_.size() - offset);
    return std::make_pair(values_size, validity_size);
  }

  query_field_size_type make_field_size(uint64_t cell_limit) const {
    return make_field_size(0, cell_limit);
  }

  int32_t attach_to_query(
      tiledb_ctx_t* ctx,
      tiledb_query_t* query,
      query_field_size_type& field_size,
      const std::string& name,
      const query_field_size_type& cursor) const {
    const uint64_t cell_offset = query_num_cells(cursor);
    void* ptr = const_cast<void*>(
        static_cast<const void*>(&values_.data()[cell_offset]));
    RETURN_IF_ERR(tiledb_query_set_data_buffer(
        ctx, query, name.c_str(), ptr, &std::get<0>(field_size)));
    RETURN_IF_ERR(tiledb_query_set_validity_buffer(
        ctx,
        query,
        name.c_str(),
        const_cast<uint8_t*>(validity_.data()),
        &std::get<1>(field_size)));
    return TILEDB_OK;
  }

  template <typename Asserter = AsserterRuntimeException>
  uint64_t query_num_cells(const query_field_size_type& field_size) const {
    const uint64_t values_size = std::get<0>(field_size);
    const uint64_t validity_size = std::get<1>(field_size);
    ASSERTER(values_size % sizeof(T) == 0);
    ASSERTER(validity_size % sizeof(uint8_t) == 0);
    ASSERTER(values_size <= num_cells() * sizeof(T));
    ASSERTER(validity_size <= num_cells() * sizeof(uint8_t));
    ASSERTER(values_size / sizeof(T) == validity_size / sizeof(uint8_t));
    return validity_size / sizeof(uint8_t);
  }

  /**
   * Update buffers, stitching them together after multiple reads.
   * For non-var data this is a no-op.
   */
  void apply_cursor(
      const query_field_size_type&, const query_field_size_type&) {
  }

  void accumulate_cursor(
      query_field_size_type& cursor,
      const query_field_size_type& field_sizes) const {
    std::get<0>(cursor) += std::get<0>(field_sizes);
    std::get<1>(cursor) += std::get<1>(field_sizes);
  }

  void resize_to_cursor(const query_field_size_type& cursor) {
    resize(std::get<0>(cursor) / sizeof(T));
  }
};

/**
 * Specialization of `query_buffers` for variable-length non-nullable cells.
 * The specialization template parameter `T` is a fundamental type.
 * The `query_buffers` template parameter is `std::vector<T>` representing
 * a cell which has a variable number of values.
 *
 * This scenario requires the values buffer `std::vector<T>` and the offsets
 * buffer `std::vector<uint64_t>`. The offsets buffer contains one value
 * per cell whereas the values buffer contains a variable number of values
 * per cell. As such, methods which attach to a query need to treat the
 * size of both buffers separately.
 */
template <stdx::is_fundamental T>
struct query_buffers<std::vector<T>> {
  using value_type = T;
  using cell_type = std::span<const value_type>;
  using query_field_size_type = std::pair<uint64_t, uint64_t>;

  using self_type = query_buffers<std::vector<T>>;

  std::vector<T> values_;
  std::vector<uint64_t> offsets_;

  query_buffers() {
  }

  query_buffers(const self_type& other) = default;

  query_buffers(std::vector<std::vector<T>> cells) {
    uint64_t offset = 0;
    for (const auto& cell : cells) {
      values_.insert(values_.end(), cell.begin(), cell.end());
      offsets_.push_back(offset);
      offset += cell.size() * sizeof(T);
    }
  }

  bool operator==(const self_type&) const = default;

  uint64_t num_cells() const {
    return offsets_.size();
  }

  size_t size() const {
    return num_cells();
  }

  void reserve(size_t num_cells) {
    values_.reserve(16 * num_cells);
    offsets_.reserve(num_cells);
  }

  void resize(size_t num_cells, T value = 0) {
    values_.resize(16 * num_cells, value);
    offsets_.resize(num_cells, 0);
  }

  std::span<const T> operator[](uint64_t index) const {
    if (index + 1 < num_cells()) {
      return std::span(
          values_.begin() + (offsets_[index] / sizeof(T)),
          values_.begin() + (offsets_[index + 1] / sizeof(T)));
    } else {
      return std::span(
          values_.begin() + (offsets_[index] / sizeof(T)), values_.end());
    }
  }

  void push_back(cell_type value) {
    if (offsets_.empty()) {
      offsets_.push_back(0);
    } else {
      offsets_.push_back(values_.size() * sizeof(T));
    }
    values_.insert(values_.end(), value.begin(), value.end());
  }

  void extend(const self_type& from) {
    reserve(num_cells() + from.num_cells());

    const size_t offset_base = values_.size() * sizeof(T);
    for (size_t o : from.offsets_) {
      offsets_.push_back(offset_base + o);
    }

    values_.insert(values_.end(), from.values_.begin(), from.values_.end());
  }

  self_type slice(uint64_t cell_start, uint64_t num_cells) const {
    std::vector<uint64_t> slice_offsets(
        offsets_.begin() + cell_start,
        offsets_.begin() + cell_start + num_cells);
    std::vector<T> slice_values;
    for (uint64_t o = cell_start; o < cell_start + num_cells; o++) {
      const uint64_t end =
          (o + 1 == offsets_.size() ? values_.size() : offsets_[o + 1]);
      slice_values.insert(
          slice_values.end(),
          values_.begin() + offsets_[o],
          values_.begin() + end);
    }

    const uint64_t offset_adjustment = slice_offsets[0];
    for (uint64_t& offset : slice_offsets) {
      offset -= offset_adjustment;
    }

    self_type ret;
    ret.offsets_ = slice_offsets;
    ret.values_ = slice_values;
    return ret;
  }

  self_type& operator=(const self_type& other) {
    offsets_ = other.offsets_;
    values_ = other.values_;
    return *this;
  }

  query_field_size_type make_field_size(
      uint64_t cell_offset, uint64_t cell_limit) const {
    const uint64_t num_cells =
        std::min<uint64_t>(cell_limit, offsets_.size() - cell_offset);

    const uint64_t offsets_size =
        sizeof(uint64_t) *
        std::min<uint64_t>(num_cells, offsets_.size() - cell_offset);

    uint64_t values_size;
    if (cell_offset + num_cells + 1 < offsets_.size()) {
      values_size = sizeof(T) *
                    (offsets_[cell_offset + num_cells] - offsets_[cell_offset]);
    } else {
      values_size = sizeof(T) * (values_.size() - offsets_[cell_offset]);
    }

    return std::make_pair(values_size, offsets_size);
  }

  query_field_size_type make_field_size(uint64_t cell_limit) const {
    return make_field_size(0, cell_limit);
  }

  int32_t attach_to_query(
      tiledb_ctx_t* ctx,
      tiledb_query_t* query,
      query_field_size_type& field_size,
      const std::string& name,
      const query_field_size_type& cursor) const {
    const uint64_t cell_offset = query_num_cells(cursor);
    const uint64_t values_offset = std::get<0>(cursor) / sizeof(T);

    void* ptr = const_cast<void*>(
        static_cast<const void*>(&values_.data()[values_offset]));
    RETURN_IF_ERR(tiledb_query_set_data_buffer(
        ctx, query, name.c_str(), ptr, &std::get<0>(field_size)));
    RETURN_IF_ERR(tiledb_query_set_offsets_buffer(
        ctx,
        query,
        name.c_str(),
        const_cast<uint64_t*>(&offsets_.data()[cell_offset]),
        &std::get<1>(field_size)));
    return TILEDB_OK;
  }

  template <typename Asserter = AsserterRuntimeException>
  uint64_t query_num_cells(const query_field_size_type& field_size) const {
    const uint64_t offsets_size = std::get<1>(field_size);
    ASSERTER(offsets_size % sizeof(uint64_t) == 0);
    ASSERTER(offsets_size <= num_cells() * sizeof(uint64_t));
    return offsets_size / sizeof(uint64_t);
  }

  /**
   * Called after a query which read into these buffers with nonzero
   * `cell_offset`. The offsets of the most recent read must be adjusted based
   * on the position where data was placed in `values_`.
   */
  void apply_cursor(
      const query_field_size_type& cursor,
      const query_field_size_type& field_sizes) {
    const uint64_t prev_values_size = std::get<0>(cursor);
    const uint64_t cell_offset = std::get<1>(cursor) / sizeof(uint64_t);
    const uint64_t num_cells =
        query_num_cells<AsserterRuntimeException>(field_sizes);

    for (uint64_t o = 0; o < num_cells; o++) {
      offsets_[cell_offset + o] += prev_values_size;
    }
  }

  void accumulate_cursor(
      query_field_size_type& cursor,
      const query_field_size_type& field_sizes) const {
    std::get<0>(cursor) += std::get<0>(field_sizes);
    std::get<1>(cursor) += std::get<1>(field_sizes);
  }

  void resize_to_cursor(const query_field_size_type& cursor) {
    values_.resize(std::get<0>(cursor) / sizeof(T));
    offsets_.resize(std::get<1>(cursor) / sizeof(uint64_t));
  }
};

/**
 * Specialization of `query_buffers` for variable-length nullable cells.
 * The specialization template parameter `T` is a fundamental type.
 * The `query_buffers` template parameter is `std::optional<std::vector<T>>`
 * representing a cell which may or may not contain a variable number of values.
 *
 * This scenario requires the values buffer `std::vector<T>`, the offsets
 * buffer `std::vector<uint64_t>`, and the validity buffer
 * `std::vector<uint8_t>`. The offsets and validity buffers contain one value
 * per cell whereas the values buffer contains a variable number of values per
 * cell. As such, methods which attach to a query need to treat the size of each
 * buffer separately.
 */
template <stdx::is_fundamental T>
struct query_buffers<std::optional<std::vector<T>>> {
  using value_type = T;
  using cell_type = std::optional<std::span<const value_type>>;
  using query_field_size_type = std::tuple<uint64_t, uint64_t, uint64_t>;

  using self_type = query_buffers<std::optional<std::vector<T>>>;

  std::vector<T> values_;
  std::vector<uint64_t> offsets_;
  std::vector<uint8_t> validity_;

  query_buffers() {
  }

  query_buffers(const self_type& other) = default;

  bool operator==(const self_type&) const = default;

  uint64_t num_cells() const {
    return offsets_.size();
  }

  size_t size() const {
    return num_cells();
  }

  void reserve(size_t num_cells) {
    values_.reserve(16 * num_cells);
    offsets_.reserve(num_cells);
    validity_.reserve(num_cells);
  }

  void resize(size_t num_cells, T value = 0) {
    values_.resize(16 * num_cells, value);
    offsets_.resize(num_cells, 0);
    validity_.resize(num_cells, 0);
  }

  std::optional<std::span<const T>> operator[](uint64_t index) const {
    if (!validity_[index]) {
      return std::nullopt;
    }
    if (index + 1 < num_cells()) {
      return std::span(
          values_.begin() + (offsets_[index] / sizeof(T)),
          values_.begin() + (offsets_[index + 1] / sizeof(T)));
    } else {
      return std::span(
          values_.begin() + (offsets_[index] / sizeof(T)), values_.end());
    }
  }

  void push_back(cell_type value) {
    if (!value.has_value()) {
      offsets_.push_back(values_.size() * sizeof(T));
      validity_.push_back(0);
      return;
    }
    if (offsets_.empty()) {
      offsets_.push_back(0);
    } else {
      offsets_.push_back(values_.size() * sizeof(T));
    }
    values_.insert(values_.end(), value.value().begin(), value.value().end());
    validity_.push_back(1);
  }

  void extend(const self_type& from) {
    reserve(num_cells() + from.num_cells());

    const size_t offset_base = values_.size() * sizeof(T);
    for (size_t o : from.offsets_) {
      offsets_.push_back(offset_base + o);
    }

    values_.insert(values_.end(), from.values_.begin(), from.values_.end());
    validity_.insert(
        validity_.end(), from.validity_.begin(), from.validity_.end());
  }

  self_type& operator=(const self_type& other) {
    offsets_ = other.offsets_;
    values_ = other.values_;
    validity_ = other.validity_;
    return *this;
  }

  query_field_size_type make_field_size(
      uint64_t cell_offset, uint64_t cell_limit) const {
    const uint64_t offsets_size =
        sizeof(uint64_t) *
        std::min<uint64_t>(cell_limit, offsets_.size() - cell_offset);
    const uint64_t validity_size =
        sizeof(uint8_t) *
        std::min<uint64_t>(cell_limit, validity_.size() - cell_offset);

    // NB: unlike the above this can just be the whole buffer
    // since offsets is what determines the values
    const uint64_t values_size = sizeof(T) * values_.size();

    return std::make_tuple(values_size, offsets_size, validity_size);
  }

  query_field_size_type make_field_size(uint64_t cell_limit) const {
    return make_field_size(0, cell_limit);
  }

  int32_t attach_to_query(
      tiledb_ctx_t* ctx,
      tiledb_query_t* query,
      query_field_size_type& field_size,
      const std::string& name,
      const query_field_size_type& cursor) const {
    const uint64_t cell_offset = query_num_cells(cursor);
    const uint64_t values_offset = std::get<0>(cursor) / sizeof(T);

    void* ptr = const_cast<void*>(
        static_cast<const void*>(&values_.data()[values_offset]));
    RETURN_IF_ERR(tiledb_query_set_data_buffer(
        ctx, query, name.c_str(), ptr, &std::get<0>(field_size)));
    RETURN_IF_ERR(tiledb_query_set_offsets_buffer(
        ctx,
        query,
        name.c_str(),
        const_cast<uint64_t*>(&offsets_.data()[cell_offset]),
        &std::get<1>(field_size)));
    RETURN_IF_ERR(tiledb_query_set_validity_buffer(
        ctx,
        query,
        name.c_str(),
        const_cast<uint8_t*>(&validity_.data()[cell_offset]),
        &std::get<2>(field_size)));
    return TILEDB_OK;
  }

  template <typename Asserter = AsserterRuntimeException>
  uint64_t query_num_cells(const query_field_size_type& field_size) const {
    const uint64_t values_size = std::get<0>(field_size);
    const uint64_t offsets_size = std::get<1>(field_size);
    const uint64_t validity_size = std::get<2>(field_size);
    ASSERTER(values_size % sizeof(T) == 0);
    ASSERTER(offsets_size % sizeof(uint64_t) == 0);
    ASSERTER(validity_size % sizeof(uint8_t) == 0);
    ASSERTER(offsets_size <= num_cells() * sizeof(uint64_t));
    ASSERTER(validity_size <= num_cells() * sizeof(uint8_t));
    ASSERTER(
        offsets_size / sizeof(uint64_t) == validity_size / sizeof(uint8_t));
    return validity_size / sizeof(uint8_t);
  }

  /**
   * Called after a query which read into these buffers with nonzero
   * `cell_offset`. The offsets of the most recent read must be adjusted based
   * on the position where data was placed in `values_`.
   */
  void apply_cursor(
      const query_field_size_type& cursor,
      const query_field_size_type& field_sizes) {
    const uint64_t prev_values_size = std::get<0>(cursor);
    const uint64_t cell_offset = std::get<1>(cursor) / sizeof(uint64_t);
    const uint64_t num_cells =
        query_num_cells<AsserterRuntimeException>(field_sizes);

    for (uint64_t o = 0; o < num_cells; o++) {
      offsets_[cell_offset + o] += prev_values_size;
    }
  }

  void accumulate_cursor(
      query_field_size_type& cursor,
      const query_field_size_type& field_sizes) const {
    std::get<0>(cursor) += std::get<0>(field_sizes);
    std::get<1>(cursor) += std::get<1>(field_sizes);
    std::get<2>(cursor) += std::get<2>(field_sizes);
  }

  void resize_to_cursor(const query_field_size_type& cursor) {
    values_.resize(std::get<0>(cursor) / sizeof(T));
    offsets_.resize(std::get<1>(cursor) / sizeof(uint64_t));
    validity_.resize(std::get<2>(cursor) / sizeof(uint8_t));
  }
};

<<<<<<< HEAD
/**
 * Specialization of `query_buffers` for variable-length non-nullable cells
 * whose physical type is `char` and thus the "logical type" of each cell
 * is `std::string`.
 *
 * See `query_buffers<std::vector<T>>`.
 */
template <>
struct query_buffers<std::string> : public query_buffers<std::vector<char>> {
  query_buffers() {
  }

  query_buffers(std::vector<std::string> cells) {
    for (const auto& cell : cells) {
      offsets_.push_back(values_.size());
      values_.insert(values_.end(), cell.begin(), cell.end());
    }
  }
};

/**
 * Dimension-less bundle of query buffers of the `Att...` types.
 * Useful for dense array writes.
 */
template <AttributeType... Att>
struct Fragment {
  std::tuple<query_buffers<Att>...> atts_;

  uint64_t size() const {
    return std::get<0>(atts_).num_cells();
  }

  /**
   * @return a tuple containing references to the dimension fields
   */
  std::tuple<> dimensions() const {
    return std::tuple<>();
  }

  std::tuple<const query_buffers<Att>&...> attributes() const {
    return std::apply(
        [](const query_buffers<Att>&... attribute) {
          return std::tuple<const query_buffers<Att>&...>(attribute...);
        },
        atts_);
  }

  std::tuple<> dimensions() {
    return std::tuple<>();
  }

  std::tuple<query_buffers<Att>&...> attributes() {
    return std::apply(
        [](query_buffers<Att>&... attribute) {
          return std::tuple<query_buffers<Att>&...>(attribute...);
        },
        atts_);
  }
};

/**
 * Data for a one-dimensional array
 */
template <DimensionType D, AttributeType... Att>
struct Fragment1D {
  using DimensionType = D;
=======
template <typename _DimensionTuple, typename _AttributeTuple>
struct Fragment {
 private:
  template <typename... Ts>
  struct to_query_buffers {
    using value_type = std::tuple<query_buffers<Ts>...>;
    using ref_type = std::tuple<query_buffers<Ts>&...>;
    using const_ref_type = std::tuple<const query_buffers<Ts>&...>;
  };

  template <typename... Ts>
  static to_query_buffers<Ts...>::value_type f_qb_value(std::tuple<Ts...>) {
    return std::declval<to_query_buffers<Ts...>::value_type>();
  }

  template <typename... Ts>
  static to_query_buffers<Ts...>::ref_type f_qb_ref(std::tuple<Ts...>) {
    return std::declval<to_query_buffers<Ts...>::ref_type>();
  }

  template <typename... Ts>
  static to_query_buffers<Ts...>::const_ref_type f_qb_const_ref(
      std::tuple<Ts...>) {
    return std::declval<to_query_buffers<Ts...>::const_ref_type>();
  }

  template <typename T>
  using value_tuple_query_buffers = decltype(f_qb_value(std::declval<T>()));

  template <typename T>
  using ref_tuple_query_buffers = decltype(f_qb_ref(std::declval<T>()));

  template <typename T>
  using const_ref_tuple_query_buffers =
      decltype(f_qb_const_ref(std::declval<T>()));

 public:
  using DimensionTuple = _DimensionTuple;
  using AttributeTuple = _AttributeTuple;

  using self_type = Fragment<DimensionTuple, AttributeTuple>;

  using DimensionBuffers = value_tuple_query_buffers<DimensionTuple>;
  using DimensionBuffersRef = ref_tuple_query_buffers<DimensionTuple>;
  using DimensionBuffersConstRef =
      const_ref_tuple_query_buffers<DimensionTuple>;
>>>>>>> 011798f0

  using AttributeBuffers = value_tuple_query_buffers<AttributeTuple>;
  using AttributeBuffersRef = ref_tuple_query_buffers<AttributeTuple>;
  using AttributeBuffersConstRef =
      const_ref_tuple_query_buffers<AttributeTuple>;

  DimensionBuffers dims_;
  AttributeBuffers atts_;

  uint64_t num_cells() const {
    static_assert(
        std::tuple_size<DimensionBuffers>::value > 0 ||
        std::tuple_size<AttributeBuffers>::value > 0);

    if constexpr (std::tuple_size<DimensionBuffers>::value == 0) {
      return std::get<0>(atts_).num_cells();
    } else {
      return std::get<0>(dims_).num_cells();
    }
  }

  uint64_t size() const {
    return num_cells();
  }

  const DimensionBuffersConstRef dimensions() const {
    return std::apply(
        [](const auto&... field) { return std::forward_as_tuple(field...); },
        dims_);
  }

  DimensionBuffersRef dimensions() {
    return std::apply(
        [](auto&... field) { return std::forward_as_tuple(field...); }, dims_);
  }

  const AttributeBuffersConstRef attributes() const {
    return std::apply(
        [](const auto&... field) { return std::forward_as_tuple(field...); },
        atts_);
  }

  AttributeBuffersRef attributes() {
    return std::apply(
        [](auto&... field) { return std::forward_as_tuple(field...); }, atts_);
  }

  void reserve(uint64_t num_cells) {
    std::apply(
        [num_cells]<typename... Ts>(Ts&... field) {
          (field.reserve(num_cells), ...);
        },
        std::tuple_cat(dimensions(), attributes()));
  }

  void resize(uint64_t num_cells) {
    std::apply(
        [num_cells]<typename... Ts>(Ts&... field) {
          (field.resize(num_cells), ...);
        },
        std::tuple_cat(dimensions(), attributes()));
  }

  void extend(const self_type& other) {
    std::apply(
        [&]<typename... Ts>(Ts&... dst) {
          std::apply(
              [&]<typename... Us>(const Us&... src) { (dst.extend(src), ...); },
              std::tuple_cat(other.dimensions(), other.attributes()));
        },
        std::tuple_cat(dimensions(), attributes()));
  }

  /**
   * @return a new fragment containing the cells in the range `[cell_start,
   * cell_start + num_cells)`
   */
  self_type slice(uint64_t cell_start, uint64_t num_cells) const {
    const auto dims = std::apply(
        [&]<typename... Ts>(Ts&... dst) {
          return std::make_tuple(dst.slice(cell_start, num_cells)...);
        },
        dimensions());
    const auto atts = std::apply(
        [&]<typename... Ts>(Ts&... dst) {
          return std::make_tuple(dst.slice(cell_start, num_cells)...);
        },
        attributes());

    return self_type{.dims_ = dims, .atts_ = atts};
  }

  bool operator==(const self_type& other) const {
    return dimensions() == other.dimensions() &&
           attributes() == other.attributes();
  }
};

/**
 * Data for a one-dimensional array
 */
template <DimensionType D, AttributeType... Att>
struct Fragment1D : public Fragment<std::tuple<D>, std::tuple<Att...>> {
  using DimensionType = D;

  const query_buffers<D>& dimension() const {
    return std::get<0>(this->dimensions());
  }

  query_buffers<D>& dimension() {
    return std::get<0>(this->dimensions());
  }
};

/**
 * Data for a two-dimensional array
 */
template <DimensionType D1, DimensionType D2, typename... Att>
<<<<<<< HEAD
struct Fragment2D {
  using Self = Fragment2D<D1, D2, Att...>;

  query_buffers<D1> d1_;
  query_buffers<D2> d2_;
  std::tuple<query_buffers<Att>...> atts_;
=======
struct Fragment2D : public Fragment<std::tuple<D1, D2>, std::tuple<Att...>> {
  const query_buffers<D1>& d1() const {
    return std::get<0>(this->dimensions());
  }
>>>>>>> 011798f0

  const query_buffers<D2>& d2() const {
    return std::get<1>(this->dimensions());
  }

<<<<<<< HEAD
  void reserve(uint64_t num_cells) {
    d1_.reserve(num_cells);
    d2_.reserve(num_cells);
    std::apply(
        [&](query_buffers<Att>&... att) { (att.reserve(num_cells), ...); },
        atts_);
  }

  void resize(uint64_t num_cells) {
    d1_.resize(num_cells);
    d2_.resize(num_cells);
    std::apply(
        [&](query_buffers<Att>&... att) { (att.resize(num_cells), ...); },
        atts_);
  }

  std::tuple<const query_buffers<D1>&, const query_buffers<D2>&> dimensions()
      const {
    return std::tuple<const query_buffers<D1>&, const query_buffers<D2>&>(
        d1_, d2_);
=======
  query_buffers<D1>& d1() {
    return std::get<0>(this->dimensions());
>>>>>>> 011798f0
  }

  query_buffers<D2>& d2() {
    return std::get<1>(this->dimensions());
  }
};

/**
 * Data for a three-dimensional array
 */
template <DimensionType D1, DimensionType D2, DimensionType D3, typename... Att>
struct Fragment3D
    : public Fragment<std::tuple<D1, D2, D3>, std::tuple<Att...>> {
  const query_buffers<D1>& d1() const {
    return std::get<0>(this->dimensions());
  }

  const query_buffers<D2>& d2() const {
    return std::get<1>(this->dimensions());
  }

  const query_buffers<D3>& d3() const {
    return std::get<2>(this->dimensions());
  }

  query_buffers<D1>& d1() {
    return std::get<0>(this->dimensions());
  }

  query_buffers<D2>& d2() {
    return std::get<1>(this->dimensions());
  }

  query_buffers<D3>& d3() {
    return std::get<2>(this->dimensions());
  }

  bool operator==(const Self& other) const = default;
};

/**
 * Binds variadic field data to a tiledb query
 */
template <typename Asserter, typename... Ts>
struct query_applicator {
  /**
   * @return a tuple containing the size of each input field
   */
  static auto make_field_sizes(
      const std::tuple<const std::decay_t<Ts>&...> fields,
      uint64_t cell_limit = std::numeric_limits<uint64_t>::max()) {
    std::optional<uint64_t> num_cells;
    auto make_field_size = [&]<typename T>(const query_buffers<T>& field) {
      const uint64_t field_cells =
          std::min<uint64_t>(cell_limit, field.num_cells());
      const auto field_size = field.make_field_size(cell_limit);
      if (num_cells.has_value()) {
        // precondition: each field must have the same number of cells
        ASSERTER(field_cells == num_cells.value());
      } else {
        num_cells.emplace(field_cells);
      }
      return field_size;
    };

    return std::apply(
        [make_field_size](const auto&... field) {
          return std::make_tuple(make_field_size(field)...);
        },
        fields);
  }

  /**
   * @return a tuple containing the size of each input field to write for a
   * range of input cells [cell_offset, cell_offset + cell_limit]
   */
  static auto write_make_field_sizes(
      const std::tuple<const std::decay_t<Ts>&...> fields,
      uint64_t cell_offset,
      uint64_t cell_limit = std::numeric_limits<uint64_t>::max()) {
    auto write_make_field_size = [&]<typename T>(
                                     const query_buffers<T>& field) {
      const auto field_size = field.make_field_size(cell_offset, cell_limit);
      return field_size;
    };

    return std::apply(
        [&](const auto&... field) {
          return std::make_tuple(write_make_field_size(field)...);
        },
        fields);
  }

  /**
   * Sets buffers on `query` for the variadic `fields` and `fields_sizes`
   */
  static void set(
      tiledb_ctx_t* ctx,
      tiledb_query_t* query,
      auto& field_sizes,
      std::tuple<std::decay_t<Ts>&...> fields,
      std::function<std::string(unsigned)> fieldname,
      const auto& field_cursors) {
    auto set_data_buffer = [&](const std::string& name,
                               auto& field,
                               auto& field_size,
                               const auto& field_cursor) {
      const auto rc =
          field.attach_to_query(ctx, query, field_size, name, field_cursor);

      // some versions of gcc have a false positive here for
      // -Wmaybe-uninitialized, so do this instead of comparing against
      // `std::optional<std::string>`
      ASSERTER("" == error_if_any(ctx, rc).value_or(""));
    };

    unsigned d = 0;
    std::apply(
        [&](const auto&... field) {
          std::apply(
              [&]<typename... Us>(Us&... field_size) {
                std::apply(
                    [&](const auto&... field_cursor) {
                      (set_data_buffer(
                           fieldname(d++), field, field_size, field_cursor),
                       ...);
                    },
                    field_cursors);
              },
              field_sizes);
        },
        fields);
  }

  /**
   * @return the number of cells written into `fields` by a read query
   */
  static uint64_t num_cells(const auto& fields, const auto& field_sizes) {
    std::optional<uint64_t> num_cells;

    auto check_field = [&]<typename T>(
                           const query_buffers<T>& field, auto field_size) {
      const uint64_t field_num_cells =
          field.template query_num_cells<Asserter>(field_size);
      if (num_cells.has_value()) {
        ASSERTER(num_cells.value() == field_num_cells);
      } else {
        num_cells.emplace(field_num_cells);
      }
    };

    std::apply(
        [&](const auto&... field) {
          std::apply(
              [&]<typename... Us>(const auto&... field_size) {
                (check_field(field, field_size), ...);
              },
              field_sizes);
        },
        fields);

    return num_cells.value();
  }
};

/**
 * Helper namespace for actually using the `query_applicator`.
 * Functions in this namespace help to deduce the template
 * instantiation of `query_applicator`.
 */
namespace query {

/**
 * @return a tuple containing the size of each input field
 */
template <typename Asserter, FragmentType F>
auto make_field_sizes(
    const F& fragment,
    uint64_t cell_limit = std::numeric_limits<uint64_t>::max()) {
  typename F::DimensionBuffersConstRef dims = fragment.dimensions();
  typename F::AttributeBuffersConstRef atts = fragment.attributes();
  return [cell_limit]<typename... Ts>(std::tuple<Ts...> fields) {
    return query_applicator<Asserter, Ts...>::make_field_sizes(
        fields, cell_limit);
  }(std::tuple_cat(dims, atts));
}

template <FragmentType F>
using fragment_field_sizes_t =
    decltype(make_field_sizes<AsserterRuntimeException, F>(
        std::declval<const F&>(), std::declval<uint64_t>()));

template <typename Asserter, FragmentType F>
fragment_field_sizes_t<F> write_make_field_sizes(
    const F& fragment,
    uint64_t cell_offset,
    uint64_t cell_limit = std::numeric_limits<uint64_t>::max()) {
  typename F::DimensionBuffersConstRef dims = fragment.dimensions();
  typename F::AttributeBuffersConstRef atts = fragment.attributes();
  return [cell_offset, cell_limit]<typename... Ts>(std::tuple<Ts...> fields) {
    return query_applicator<Asserter, std::remove_cvref_t<Ts>...>::
        write_make_field_sizes(fields, cell_offset, cell_limit);
  }(std::tuple_cat(dims, atts));
}

/**
 * Apply field cursor and sizes to each field of `fragment`.
 */
template <FragmentType F>
void apply_cursor(
    F& fragment,
    const fragment_field_sizes_t<F>& cursor,
    const fragment_field_sizes_t<F>& field_sizes) {
  typename F::DimensionBuffersRef dims = fragment.dimensions();
  typename F::AttributeBuffersRef atts = fragment.attributes();
  std::apply(
      [&](auto&... field) {
        std::apply(
            [&](const auto&... field_cursor) {
              std::apply(
                  [&](const auto&... field_size) {
                    (field.apply_cursor(field_cursor, field_size), ...);
                  },
                  field_sizes);
            },
            cursor);
      },
      std::tuple_cat(dims, atts));
}

/**
 * Advances field cursors `cursor` over `fragment` by the amount of data from
 * `field_sizes`
 */
template <FragmentType F>
void accumulate_cursor(
    const F& fragment,
    fragment_field_sizes_t<F>& cursor,
    const fragment_field_sizes_t<F>& field_sizes) {
  std::apply(
      [&](auto&... field) {
        std::apply(
            [&](auto&... field_cursor) {
              std::apply(
                  [&](const auto&... field_size) {
                    (field.accumulate_cursor(field_cursor, field_size), ...);
                  },
                  field_sizes);
            },
            cursor);
      },
      std::tuple_cat(fragment.dimensions(), fragment.attributes()));
}

/**
 * Resizes the fields of `fragment` to the sizes given by `cursor`.
 */
template <FragmentType F>
void resize(F& fragment, const fragment_field_sizes_t<F>& cursor) {
  std::apply(
      [cursor](auto&... field) {
        std::apply(
            [&](const auto&... field_cursor) {
              (field.resize_to_cursor(field_cursor), ...);
            },
            cursor);
      },
      std::tuple_cat(fragment.dimensions(), fragment.attributes()));
}

/**
 * Set buffers on `query` for the tuple of field columns
 */
template <typename Asserter, FragmentType F>
void set_fields(
    tiledb_ctx_t* ctx,
    tiledb_query_t* query,
    fragment_field_sizes_t<F>& field_sizes,
    F& fragment,
    std::function<std::string(unsigned)> dimension_name,
    std::function<std::string(unsigned)> attribute_name,
    const fragment_field_sizes_t<F>& field_cursors =
        fragment_field_sizes_t<F>()) {
  auto split_sizes = stdx::split_tuple<
      std::decay_t<decltype(field_sizes)>,
      std::tuple_size_v<decltype(fragment.dimensions())>>::value(field_sizes);

  auto split_cursors = stdx::split_tuple<
      std::decay_t<decltype(field_cursors)>,
      std::tuple_size_v<decltype(fragment.dimensions())>>::value(field_cursors);

  if constexpr (!std::
                    is_same_v<decltype(fragment.dimensions()), std::tuple<>>) {
    [&]<typename... Ts>(std::tuple<Ts...> fields) {
      query_applicator<Asserter, Ts...>::set(
          ctx,
          query,
          split_sizes.first,
          fields,
          dimension_name,
          split_cursors.first);
    }(fragment.dimensions());
  }
<<<<<<< HEAD
=======

>>>>>>> 011798f0
  if constexpr (!std::
                    is_same_v<decltype(fragment.attributes()), std::tuple<>>) {
    [&]<typename... Ts>(std::tuple<Ts...> fields) {
      query_applicator<Asserter, Ts...>::set(
          ctx,
          query,
          split_sizes.second,
          fields,
          attribute_name,
          split_cursors.second);
    }(fragment.attributes());
  }
<<<<<<< HEAD
}

/**
 * Adds the buffers from `fragment` to a query,
 * using `schema` to look up field names for the positional fields of `F`.
 */
template <typename Asserter, FragmentType F>
void set_fields(
    tiledb_ctx_t* ctx,
    tiledb_query_t* query,
    fragment_field_sizes_t<F>& field_sizes,
    F& fragment,
    const tiledb::sm::ArraySchema& schema,
    const fragment_field_sizes_t<F>& field_cursors =
        fragment_field_sizes_t<F>()) {
  std::function<std::string(unsigned)> dim_name = [&](unsigned dim) {
    return schema.domain().dimension_ptr(dim)->name();
  };
  std::function<std::string(unsigned)> att_name = [&](unsigned att) {
    return schema.attribute(att)->name();
  };
  return set_fields<Asserter, F>(
      ctx, query, field_sizes, fragment, dim_name, att_name, field_cursors);
=======
>>>>>>> 011798f0
}

/**
 * @return the number of cells written into `fields` by a read query
 */
template <typename Asserter, FragmentType F>
uint64_t num_cells(const F& fragment, const auto& field_sizes) {
  return [&]<typename... Ts>(auto fields) {
    return query_applicator<Asserter, Ts...>::num_cells(fields, field_sizes);
  }(std::tuple_cat(fragment.dimensions(), fragment.attributes()));
}

/**
<<<<<<< HEAD
 * Resizes the fields of `fragment` using the query output field sizes
 * `field_sizes`.
 */
template <typename Asserter, FragmentType F>
void resize_fields(F& fragment, const auto& field_sizes) {
  std::apply(
      [field_sizes](auto&... outfield) {
        std::apply(
            [&](const auto&... field_cursor) {
              (outfield.finish_multipart_read(field_cursor), ...);
            },
            field_sizes);
      },
      std::tuple_cat(fragment.dimensions(), fragment.attributes()));
}

/**
 * @return the concatenation of one or more fragments
 */
template <FragmentType F>
F concat(std::initializer_list<F> fragments) {
  F concat;
  auto d = concat.dimensions();
  auto a = concat.attributes();
  for (const F& fragment : fragments) {
    stdx::extend(d, fragment.dimensions());
    stdx::extend(a, fragment.attributes());
  }
  return concat;
=======
 * Writes a fragment to a sparse array.
 */
template <typename Asserter, FragmentType Fragment>
void write_fragment(
    const Fragment& fragment,
    Array& forwrite,
    tiledb_layout_t layout = TILEDB_UNORDERED) {
  Query query(forwrite);
  query.set_layout(layout);

  auto field_sizes =
      make_field_sizes<Asserter, Fragment>(const_cast<Fragment&>(fragment));
  templates::query::set_fields<Asserter, Fragment>(
      query.ctx().ptr().get(),
      query.ptr().get(),
      field_sizes,
      const_cast<Fragment&>(fragment),
      [](unsigned d) { return "d" + std::to_string(d + 1); },
      [](unsigned a) { return "a" + std::to_string(a + 1); });

  const auto status = query.submit();
  ASSERTER(status == Query::Status::COMPLETE);

  if (layout == TILEDB_GLOBAL_ORDER) {
    query.finalize();
  }

  // check that sizes match what we expect
  const uint64_t expect_num_cells = fragment.size();
  const uint64_t num_cells =
      templates::query::num_cells<Asserter>(fragment, field_sizes);

  ASSERTER(num_cells == expect_num_cells);
}

/**
 * Writes a fragment to a dense array.
 */
template <typename Asserter, FragmentType Fragment, DimensionType Coord>
void write_fragment(
    const Fragment& fragment,
    Array& forwrite,
    const sm::NDRange& subarray,
    tiledb_layout_t layout = TILEDB_ROW_MAJOR) {
  Query query(forwrite.context(), forwrite, TILEDB_WRITE);
  query.set_layout(layout);

  std::vector<Coord> coords;
  for (const auto& dim : subarray) {
    coords.push_back(dim.start_as<Coord>());
    coords.push_back(dim.end_as<Coord>());
  }

  Subarray sub(query.ctx(), forwrite);
  sub.set_subarray(coords);
  query.set_subarray(sub);

  auto field_sizes =
      make_field_sizes<Asserter, Fragment>(const_cast<Fragment&>(fragment));
  templates::query::set_fields<Asserter, Fragment>(
      query.ctx().ptr().get(),
      query.ptr().get(),
      field_sizes,
      const_cast<Fragment&>(fragment),
      [](unsigned d) { return "d" + std::to_string(d + 1); },
      [](unsigned a) { return "a" + std::to_string(a + 1); });

  const auto status = query.submit();
  ASSERTER(status == Query::Status::COMPLETE);

  if (layout == TILEDB_GLOBAL_ORDER) {
    query.finalize();
  }

  // check that sizes match what we expect
  const uint64_t expect_num_cells = fragment.size();
  const uint64_t num_cells =
      templates::query::num_cells<Asserter>(fragment, field_sizes);

  ASSERTER(num_cells == expect_num_cells);
>>>>>>> 011798f0
}

}  // namespace query

namespace ddl {

template <typename T>
struct cell_type_traits;

template <>
struct cell_type_traits<char> {
  static constexpr sm::Datatype physical_type = sm::Datatype::CHAR;
  static constexpr uint32_t cell_val_num = 1;
  static constexpr bool is_nullable = false;
};

template <>
struct cell_type_traits<int> {
  static constexpr sm::Datatype physical_type = sm::Datatype::INT32;
  static constexpr uint32_t cell_val_num = 1;
  static constexpr bool is_nullable = false;
};

template <>
struct cell_type_traits<uint64_t> {
  static constexpr sm::Datatype physical_type = sm::Datatype::UINT64;
  static constexpr uint32_t cell_val_num = 1;
  static constexpr bool is_nullable = false;
};

template <typename T>
struct cell_type_traits<std::vector<T>> {
  static constexpr sm::Datatype physical_type =
      cell_type_traits<T>::physical_type;
  static constexpr uint32_t cell_val_num = std::numeric_limits<uint32_t>::max();
  static constexpr bool is_nullable = false;
};

template <FragmentType F>
std::vector<std::tuple<Datatype, uint32_t, bool>> physical_type_attributes() {
  std::vector<std::tuple<Datatype, uint32_t, bool>> ret;
  auto attr = [&]<typename T>(const T&) {
    ret.push_back(std::make_tuple(
        cell_type_traits<std::decay_t<T>>::physical_type,
        cell_type_traits<std::decay_t<T>>::cell_val_num,
        cell_type_traits<std::decay_t<T>>::is_nullable));
  };
  std::apply(
      [&](const auto&... value) { (attr(value), ...); },
      typename F::AttributeTuple());

  return ret;
}

/**
 * Creates an array with a schema whose dimensions and attributes
 * come from the simplified arguments.
 * The names of the dimensions are d1, d2, etc.
 * The names of the attributes are a1, a2, etc.
 */
template <Datatype... DimensionDatatypes>
void create_array(
    const std::string& array_name,
    const Context& context,
    const std::tuple<const Dimension<DimensionDatatypes>&...> dimensions,
    std::vector<std::tuple<Datatype, uint32_t, bool>> attributes,
    tiledb_layout_t tile_order,
    tiledb_layout_t cell_order,
    uint64_t tile_capacity,
    bool allow_duplicates) {
  std::vector<std::string> dimension_names;
  std::vector<tiledb_datatype_t> dimension_types;
  std::vector<void*> dimension_ranges;
  std::vector<void*> dimension_extents;
  auto add_dimension = [&]<Datatype D>(
                           const templates::Dimension<D>& dimension) {
    using CoordType = templates::Dimension<D>::value_type;
    dimension_names.push_back("d" + std::to_string(dimension_names.size() + 1));
    dimension_types.push_back(static_cast<tiledb_datatype_t>(D));
    if constexpr (std::is_same_v<CoordType, StringDimensionCoordType>) {
      dimension_ranges.push_back(nullptr);
      dimension_extents.push_back(nullptr);
    } else {
      dimension_ranges.push_back(
          const_cast<CoordType*>(&dimension.domain.lower_bound));
      dimension_extents.push_back(const_cast<CoordType*>(&dimension.extent));
    }
  };
  std::apply(
      [&]<Datatype... Ds>(const templates::Dimension<Ds>&... dimension) {
        (add_dimension(dimension), ...);
      },
      dimensions);

  std::vector<std::string> attribute_names;
  std::vector<tiledb_datatype_t> attribute_types;
  std::vector<uint32_t> attribute_cell_val_nums;
  std::vector<bool> attribute_nullables;
  std::vector<std::pair<tiledb_filter_type_t, int>> attribute_compressors;
  auto add_attribute = [&](Datatype datatype,
                           uint32_t cell_val_num,
                           bool nullable) {
    attribute_names.push_back("a" + std::to_string(attribute_names.size() + 1));
    attribute_types.push_back(static_cast<tiledb_datatype_t>(datatype));
    attribute_cell_val_nums.push_back(cell_val_num);
    attribute_nullables.push_back(nullable);
    attribute_compressors.push_back(std::make_pair(TILEDB_FILTER_NONE, -1));
  };
  for (const auto& [datatype, cell_val_num, nullable] : attributes) {
    add_attribute(datatype, cell_val_num, nullable);
  }

  tiledb::test::create_array(
      context.ptr().get(),
      array_name,
      TILEDB_SPARSE,
      dimension_names,
      dimension_types,
      dimension_ranges,
      dimension_extents,
      attribute_names,
      attribute_types,
      attribute_cell_val_nums,
      attribute_compressors,
      tile_order,
      cell_order,
      tile_capacity,
      allow_duplicates,
      false,
      {attribute_nullables});
}

}  // namespace ddl

}  // namespace tiledb::test::templates

#endif<|MERGE_RESOLUTION|>--- conflicted
+++ resolved
@@ -36,11 +36,8 @@
 
 #include "tiledb.h"
 #include "tiledb/common/unreachable.h"
-<<<<<<< HEAD
 #include "tiledb/sm/array_schema/array_schema.h"
-=======
 #include "tiledb/sm/cpp_api/tiledb"
->>>>>>> 011798f0
 #include "tiledb/sm/query/ast/query_ast.h"
 #include "tiledb/type/datatype_traits.h"
 #include "tiledb/type/range/range.h"
@@ -1136,74 +1133,6 @@
   }
 };
 
-<<<<<<< HEAD
-/**
- * Specialization of `query_buffers` for variable-length non-nullable cells
- * whose physical type is `char` and thus the "logical type" of each cell
- * is `std::string`.
- *
- * See `query_buffers<std::vector<T>>`.
- */
-template <>
-struct query_buffers<std::string> : public query_buffers<std::vector<char>> {
-  query_buffers() {
-  }
-
-  query_buffers(std::vector<std::string> cells) {
-    for (const auto& cell : cells) {
-      offsets_.push_back(values_.size());
-      values_.insert(values_.end(), cell.begin(), cell.end());
-    }
-  }
-};
-
-/**
- * Dimension-less bundle of query buffers of the `Att...` types.
- * Useful for dense array writes.
- */
-template <AttributeType... Att>
-struct Fragment {
-  std::tuple<query_buffers<Att>...> atts_;
-
-  uint64_t size() const {
-    return std::get<0>(atts_).num_cells();
-  }
-
-  /**
-   * @return a tuple containing references to the dimension fields
-   */
-  std::tuple<> dimensions() const {
-    return std::tuple<>();
-  }
-
-  std::tuple<const query_buffers<Att>&...> attributes() const {
-    return std::apply(
-        [](const query_buffers<Att>&... attribute) {
-          return std::tuple<const query_buffers<Att>&...>(attribute...);
-        },
-        atts_);
-  }
-
-  std::tuple<> dimensions() {
-    return std::tuple<>();
-  }
-
-  std::tuple<query_buffers<Att>&...> attributes() {
-    return std::apply(
-        [](query_buffers<Att>&... attribute) {
-          return std::tuple<query_buffers<Att>&...>(attribute...);
-        },
-        atts_);
-  }
-};
-
-/**
- * Data for a one-dimensional array
- */
-template <DimensionType D, AttributeType... Att>
-struct Fragment1D {
-  using DimensionType = D;
-=======
 template <typename _DimensionTuple, typename _AttributeTuple>
 struct Fragment {
  private:
@@ -1250,7 +1179,6 @@
   using DimensionBuffersRef = ref_tuple_query_buffers<DimensionTuple>;
   using DimensionBuffersConstRef =
       const_ref_tuple_query_buffers<DimensionTuple>;
->>>>>>> 011798f0
 
   using AttributeBuffers = value_tuple_query_buffers<AttributeTuple>;
   using AttributeBuffersRef = ref_tuple_query_buffers<AttributeTuple>;
@@ -1350,6 +1278,26 @@
 };
 
 /**
+ * Specialization of `query_buffers` for variable-length non-nullable cells
+ * whose physical type is `char` and thus the "logical type" of each cell
+ * is `std::string`.
+ *
+ * See `query_buffers<std::vector<T>>`.
+ */
+template <>
+struct query_buffers<std::string> : public query_buffers<std::vector<char>> {
+  query_buffers() {
+  }
+
+  query_buffers(std::vector<std::string> cells) {
+    for (const auto& cell : cells) {
+      offsets_.push_back(values_.size());
+      values_.insert(values_.end(), cell.begin(), cell.end());
+    }
+  }
+};
+
+/**
  * Data for a one-dimensional array
  */
 template <DimensionType D, AttributeType... Att>
@@ -1369,49 +1317,17 @@
  * Data for a two-dimensional array
  */
 template <DimensionType D1, DimensionType D2, typename... Att>
-<<<<<<< HEAD
-struct Fragment2D {
-  using Self = Fragment2D<D1, D2, Att...>;
-
-  query_buffers<D1> d1_;
-  query_buffers<D2> d2_;
-  std::tuple<query_buffers<Att>...> atts_;
-=======
 struct Fragment2D : public Fragment<std::tuple<D1, D2>, std::tuple<Att...>> {
   const query_buffers<D1>& d1() const {
     return std::get<0>(this->dimensions());
   }
->>>>>>> 011798f0
 
   const query_buffers<D2>& d2() const {
     return std::get<1>(this->dimensions());
   }
 
-<<<<<<< HEAD
-  void reserve(uint64_t num_cells) {
-    d1_.reserve(num_cells);
-    d2_.reserve(num_cells);
-    std::apply(
-        [&](query_buffers<Att>&... att) { (att.reserve(num_cells), ...); },
-        atts_);
-  }
-
-  void resize(uint64_t num_cells) {
-    d1_.resize(num_cells);
-    d2_.resize(num_cells);
-    std::apply(
-        [&](query_buffers<Att>&... att) { (att.resize(num_cells), ...); },
-        atts_);
-  }
-
-  std::tuple<const query_buffers<D1>&, const query_buffers<D2>&> dimensions()
-      const {
-    return std::tuple<const query_buffers<D1>&, const query_buffers<D2>&>(
-        d1_, d2_);
-=======
   query_buffers<D1>& d1() {
     return std::get<0>(this->dimensions());
->>>>>>> 011798f0
   }
 
   query_buffers<D2>& d2() {
@@ -1425,6 +1341,8 @@
 template <DimensionType D1, DimensionType D2, DimensionType D3, typename... Att>
 struct Fragment3D
     : public Fragment<std::tuple<D1, D2, D3>, std::tuple<Att...>> {
+  using self_type = Fragment3D<D1, D2, D3, Att...>;
+
   const query_buffers<D1>& d1() const {
     return std::get<0>(this->dimensions());
   }
@@ -1449,8 +1367,11 @@
     return std::get<2>(this->dimensions());
   }
 
-  bool operator==(const Self& other) const = default;
+  bool operator==(const self_type& other) const = default;
 };
+
+template <typename... Att>
+struct DenseFragment : public Fragment<std::tuple<>, std::tuple<Att...>> {};
 
 /**
  * Binds variadic field data to a tiledb query
@@ -1715,10 +1636,7 @@
           split_cursors.first);
     }(fragment.dimensions());
   }
-<<<<<<< HEAD
-=======
-
->>>>>>> 011798f0
+
   if constexpr (!std::
                     is_same_v<decltype(fragment.attributes()), std::tuple<>>) {
     [&]<typename... Ts>(std::tuple<Ts...> fields) {
@@ -1731,7 +1649,6 @@
           split_cursors.second);
     }(fragment.attributes());
   }
-<<<<<<< HEAD
 }
 
 /**
@@ -1755,8 +1672,6 @@
   };
   return set_fields<Asserter, F>(
       ctx, query, field_sizes, fragment, dim_name, att_name, field_cursors);
-=======
->>>>>>> 011798f0
 }
 
 /**
@@ -1767,24 +1682,6 @@
   return [&]<typename... Ts>(auto fields) {
     return query_applicator<Asserter, Ts...>::num_cells(fields, field_sizes);
   }(std::tuple_cat(fragment.dimensions(), fragment.attributes()));
-}
-
-/**
-<<<<<<< HEAD
- * Resizes the fields of `fragment` using the query output field sizes
- * `field_sizes`.
- */
-template <typename Asserter, FragmentType F>
-void resize_fields(F& fragment, const auto& field_sizes) {
-  std::apply(
-      [field_sizes](auto&... outfield) {
-        std::apply(
-            [&](const auto&... field_cursor) {
-              (outfield.finish_multipart_read(field_cursor), ...);
-            },
-            field_sizes);
-      },
-      std::tuple_cat(fragment.dimensions(), fragment.attributes()));
 }
 
 /**
@@ -1800,7 +1697,9 @@
     stdx::extend(a, fragment.attributes());
   }
   return concat;
-=======
+}
+
+/**
  * Writes a fragment to a sparse array.
  */
 template <typename Asserter, FragmentType Fragment>
@@ -1881,7 +1780,6 @@
       templates::query::num_cells<Asserter>(fragment, field_sizes);
 
   ASSERTER(num_cells == expect_num_cells);
->>>>>>> 011798f0
 }
 
 }  // namespace query
