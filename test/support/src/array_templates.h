--- conflicted
+++ resolved
@@ -1170,11 +1170,7 @@
   }
 };
 
-<<<<<<< HEAD
-template <typename DimensionTuple, typename AttributeTuple>
-=======
 template <typename _DimensionTuple, typename _AttributeTuple>
->>>>>>> 1bc1ad68
 struct Fragment {
  private:
   template <typename... Ts>
@@ -1211,7 +1207,9 @@
       decltype(f_qb_const_ref(std::declval<T>()));
 
  public:
-<<<<<<< HEAD
+  using DimensionTuple = _DimensionTuple;
+  using AttributeTuple = _AttributeTuple;
+
   using self_type = Fragment<DimensionTuple, AttributeTuple>;
 
   using DimensionBuffers = value_tuple_query_buffers<DimensionTuple>;
@@ -1229,50 +1227,21 @@
   static constexpr size_t NUM_ATTRIBUTES =
       std::tuple_size<AttributeBuffers>::value;
 
-=======
-  using DimensionTuple = _DimensionTuple;
-  using AttributeTuple = _AttributeTuple;
-
-  using self_type = Fragment<DimensionTuple, AttributeTuple>;
-
-  using DimensionBuffers = value_tuple_query_buffers<DimensionTuple>;
-  using DimensionBuffersRef = ref_tuple_query_buffers<DimensionTuple>;
-  using DimensionBuffersConstRef =
-      const_ref_tuple_query_buffers<DimensionTuple>;
-
-  using AttributeBuffers = value_tuple_query_buffers<AttributeTuple>;
-  using AttributeBuffersRef = ref_tuple_query_buffers<AttributeTuple>;
-  using AttributeBuffersConstRef =
-      const_ref_tuple_query_buffers<AttributeTuple>;
-
->>>>>>> 1bc1ad68
   DimensionBuffers dims_;
   AttributeBuffers atts_;
 
   uint64_t num_cells() const {
-<<<<<<< HEAD
     static_assert(NUM_DIMENSIONS > 0 || NUM_ATTRIBUTES > 0);
 
     if constexpr (NUM_DIMENSIONS == 0) {
       return std::get<0>(atts_).num_cells();
     } else {
       return std::get<0>(dims_).num_cells();
-=======
-    static_assert(
-        std::tuple_size<DimensionBuffers>::value > 0 ||
-        std::tuple_size<AttributeBuffers>::value > 0);
-
-    if constexpr (std::tuple_size<DimensionBuffers>::value == 0) {
-      return std::get<0>(atts_).num_cells();
-    } else {
-      return std::get<0>(atts_).num_cells();
->>>>>>> 1bc1ad68
     }
   }
 
   uint64_t size() const {
     return num_cells();
-<<<<<<< HEAD
   }
 
   const DimensionBuffersConstRef dimensions() const {
@@ -1297,32 +1266,6 @@
         [](auto&... field) { return std::forward_as_tuple(field...); }, atts_);
   }
 
-=======
-  }
-
-  const DimensionBuffersConstRef dimensions() const {
-    return std::apply(
-        [](const auto&... field) { return std::forward_as_tuple(field...); },
-        dims_);
-  }
-
-  DimensionBuffersRef dimensions() {
-    return std::apply(
-        [](auto&... field) { return std::forward_as_tuple(field...); }, dims_);
-  }
-
-  const AttributeBuffersConstRef attributes() const {
-    return std::apply(
-        [](const auto&... field) { return std::forward_as_tuple(field...); },
-        atts_);
-  }
-
-  AttributeBuffersRef attributes() {
-    return std::apply(
-        [](auto&... field) { return std::forward_as_tuple(field...); }, atts_);
-  }
-
->>>>>>> 1bc1ad68
   void reserve(uint64_t num_cells) {
     std::apply(
         [num_cells]<typename... Ts>(Ts&... field) {
@@ -1636,30 +1579,16 @@
     const Fragment& fragment,
     Array& forwrite,
     tiledb_layout_t layout = TILEDB_UNORDERED) {
-<<<<<<< HEAD
-  Query query(forwrite.context(), forwrite, TILEDB_WRITE);
-  query.set_layout(layout);
-
-  // for writes the arg is read-only
-  Fragment& nonconst = const_cast<Fragment&>(fragment);
-
-  auto field_sizes = make_field_sizes<Asserter>(nonconst);
-=======
   Query query(forwrite);
   query.set_layout(layout);
 
   auto field_sizes =
       make_field_sizes<Asserter, Fragment>(const_cast<Fragment&>(fragment));
->>>>>>> 1bc1ad68
   templates::query::set_fields<Asserter, Fragment>(
       query.ctx().ptr().get(),
       query.ptr().get(),
       field_sizes,
-<<<<<<< HEAD
-      nonconst,
-=======
       const_cast<Fragment&>(fragment),
->>>>>>> 1bc1ad68
       [](unsigned d) { return "d" + std::to_string(d + 1); },
       [](unsigned a) { return "a" + std::to_string(a + 1); });
 
