--- conflicted
+++ resolved
@@ -38,12 +38,8 @@
 /*
  * The header-only version of Catch includes Windows system headers that bleed
  * out preprocessor definitions. This has been reported as
-<<<<<<< HEAD
- * https://github.com/catchorg/Catch2/issues/2432.
-=======
  * https://github.com/catchorg/Catch2/issues/2432. It may not be a problem for
  * version 3 of Catch, which isn't header-only.
->>>>>>> 4d24f1e2
  *
  * We need to detect and remove definitions that are a problem. It shouldn't be
  * strictly necessary, but out of a superabundance of caution, we detect
@@ -57,23 +53,7 @@
 /*
  * The actual payload of this file
  */
-<<<<<<< HEAD
 #include <catch2/catch_all.hpp>
-
-/*
- * Clean up preprocessor definitions
- */
-#if defined(TILEDB_CATCH_DELETE_PREDEFINED)
-#define DELETE TILEDB_CATCH_DELETE_PREDEFINED
-#undef TILEDB_CATCH_DELETE_PREDEFINED
-#else
-#if defined(DELETE)
-#undef DELETE
-#endif
-#endif
-=======
-#include <catch.hpp>
->>>>>>> 4d24f1e2
 
 /*
  * Clean up preprocessor definitions
