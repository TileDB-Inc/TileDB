--- conflicted
+++ resolved
@@ -53,11 +53,8 @@
   list(APPEND SOURCES targets/sc-38300.cc)
   list(APPEND SOURCES targets/sc-52975.cc)
   list(APPEND SOURCES targets/sc-53334.cc)
-<<<<<<< HEAD
+  list(APPEND SOURCES targets/sc-53791.cc)
   list(APPEND SOURCES targets/sc-53970.cc)
-=======
-  list(APPEND SOURCES targets/sc-53791.cc)
->>>>>>> 223aad80
 endif()
 
 add_executable(tiledb_regression
