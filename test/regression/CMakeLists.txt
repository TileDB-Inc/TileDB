--- conflicted
+++ resolved
@@ -51,11 +51,8 @@
   list(APPEND SOURCES targets/sc-35424.cc)
   list(APPEND SOURCES targets/sc-36372.cc)
   list(APPEND SOURCES targets/sc-38300.cc)
-<<<<<<< HEAD
   list(APPEND SOURCES targets/sc-52975.cc)
-=======
   list(APPEND SOURCES targets/sc-53334.cc)
->>>>>>> 8b151191
 endif()
 
 add_executable(tiledb_regression
